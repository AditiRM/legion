--- conflicted
+++ resolved
@@ -3816,12 +3816,6 @@
         Record::MaxDimDesc { max_dim } => {
             state.max_dim = *max_dim;
         }
-<<<<<<< HEAD
-        Record::MachineDesc {
-            node_id, num_nodes, ..
-        } => {
-            *node = Some(*node_id);
-=======
         Record::RuntimeConfig {
             debug,
             spy,
@@ -3847,8 +3841,10 @@
                 resilient: *resilient,
             };
         }
-        Record::MachineDesc { num_nodes, .. } => {
->>>>>>> 1853ce68
+        Record::MachineDesc {
+            node_id, num_nodes, ..
+        } => {
+            *node = Some(*node_id);
             state.num_nodes = *num_nodes;
         }
         Record::ZeroTime { zero_time } => {
