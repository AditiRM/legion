--- conflicted
+++ resolved
@@ -2376,11 +2376,6 @@
     }
 
     fn create_spy_op(&mut self, op: OpID, pre: EventID, post: EventID) {
-<<<<<<< HEAD
-        if let Some(old) = self.spy_ops.insert(op, SpyOp::new(pre, post)) {
-            assert!(old.precondition.0 == 0 || old.precondition == pre);
-            assert!(old.postcondition.0 == 0 || old.postcondition == post);
-=======
         let old = self.spy_ops.insert(op, SpyOp::new(pre, post));
         // Apparently we can end up with duplicate logging containing NO_EVENTs
         if let Some(SpyOp {
@@ -2390,7 +2385,6 @@
         {
             assert!(precondition == pre || precondition.0 == 0);
             assert!(postcondition == post || postcondition.0 == 0);
->>>>>>> 186932d3
         }
         self.spy_op_by_precondition
             .entry(pre)
