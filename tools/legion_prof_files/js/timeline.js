--- conflicted
+++ resolved
@@ -398,25 +398,6 @@
     return time_val.toString() + " us";
 }
 
-function get_provenance(data)
-{
-  var provenance = "";
-  var initiation_provenance = "";
-  if (data.op_id != -1) {
-    provenance = state.operations[data.op_id].provenance;
-  }
-  if ((data.initiation != undefined) && (data.initiation != "")) {
-    initiation_provenance = state.operations[data.initiation].provenance;
-  }
-  if (provenance != "") {
-    return provenance;
-  } else if (initiation_provenance != "") {
-    return initiation_provenance;
-  } else {
-    return "";
-  }
-}
-
 function getMouseOver() {
   var paneWidth = $("#timeline").width();
   var left = paneWidth / 3;
@@ -442,35 +423,28 @@
     var delay = d.start - d.ready;
     total = parseFloat(total.toFixed(3))
     delay = parseFloat(delay.toFixed(3))
-<<<<<<< HEAD
-    
+
+    var provenance = getProvenanceString(d);
+
     // Insert texts in reverse order
-    var provenance = get_provenance(d);
-=======
-    var initiation = "";
-    var provenance = getProvenanceString(d);
-
-    // Insert texts in reverse order
->>>>>>> d0f155f3
     if (provenance != "") {
-        // provenance strings are in this form:
-        // "(human readable string)$(key1),(value1)|(key2),(value2)|..."
-        var tokens = provenance.split("\$");
-
-        // If the provenance string doesn't match the format,
-        // we render it verbatim.
-        if (tokens.length != 2) descTexts.push("Provenance: " + provenance);
-        else {
-            var to_parse = tokens[1];
-            var pairs = to_parse.split("|");
-            pairs.forEach(pair => {
-                var tokens = pair.split(",");
-                descTexts.push(tokens[0] + ": " + tokens[1]);
-            });
-        }
-<<<<<<< HEAD
-        // Add a line break to separate provenance info from the rest
-        descTexts.push(" ");
+      // provenance strings are in this form:
+      // "(human readable string)$(key1),(value1)|(key2),(value2)|..."
+      var tokens = provenance.split("\$");
+
+      // If the provenance string doesn't match the format,
+      // we render it verbatim.
+      if (tokens.length != 2) descTexts.push("Provenance: " + provenance);
+      else {
+          var to_parse = tokens[1];
+          var pairs = to_parse.split("|");
+          pairs.forEach(pair => {
+              var tokens = pair.split(",");
+              descTexts.push(tokens[0] + ": " + tokens[1]);
+          });
+      }
+      // Add a line break to separate provenance info from the rest
+      descTexts.push(" ");
     }
 
     // Add instances
@@ -490,11 +464,6 @@
       }
     }
 
-=======
-      // Add a line break to separate provenance info from the rest
-      descTexts.push(" ");
-    }
->>>>>>> d0f155f3
     if ((d.ready != undefined) && (d.ready != "") && (delay != 0)) {
       descTexts.push("Ready State: " + get_time_str(delay,false));
     }
@@ -1440,36 +1409,25 @@
     .attr("x", function(d) { return convertToPos(state, d.start); })
     .attr("y", timelineLevelCalculator)
     .style("fill", function(d) {
-<<<<<<< HEAD
       var color = d.color;
       d.is_highlighted = false;
-      if (state.searchEnabled) {
-        var provenance = get_provenance(d);
-        if (searchRegex[currentPos].exec(d.title) != null ||
-            searchRegex[currentPos].exec(d.initiation) != null ||
-            searchRegex[currentPos].exec(provenance) != null) {
-          color = "#ff0000";
-	  d.is_highlighted = true;
-        }
+      if (state.searchEnabled && operationMatchesRegex(searchRegex[currentPos], d)) {
+        color = "#ff0000";
+        d.is_highlighted = true;
       }
       if (state.searchInstEnabled) {
-	for (let i = 0; i < searchInstRegexLength; i++) {
+        for (let i = 0; i < searchInstRegexLength; i++) {
           if (searchInstRegex[i].exec(d.prof_uid) != null) {
             color = "#ff0000";
-	    d.is_highlighted = true;
+            d.is_highlighted = true;
             break;
           }
         }
-	if (clickBoxProf_uid == d.prof_uid) {
+        if (clickBoxProf_uid == d.prof_uid) {
           d.is_highlighted = true;
-	}
+        }
       }
       return color;
-=======
-      if (!(state.searchEnabled && operationMatchesRegex(searchRegex[currentPos], d)))
-        return d.color;
-      else return "#ff0000";
->>>>>>> d0f155f3
     })
     .attr("width", function(d) {
       return Math.max(constants.min_feature_width, convertToPos(state, d.end - d.start));
@@ -1490,29 +1448,13 @@
     })
     .attr("height", state.thickness)
     .style("opacity", function(d) {
-<<<<<<< HEAD
       var opacity = d.opacity;
-//       if (state.searchEnabled) {
-//         var provenance = get_provenance(d);
-//         if (searchRegex[currentPos].exec(d.title) != null || 
-//             searchRegex[currentPos].exec(d.initiation) != null ||
-//             searchRegex[currentPos].exec(provenance) != null) {
-//           opacity = d.opacity;	
-//         } else {
-//           opacity = 0.05;
-//         }
-//       }
       if (state.searchEnabled || state.searchInstEnabled) {
         if (d.is_highlighted == false) {
           opacity = 0.05;
         }
       }
       return opacity;
-=======
-      if (!state.searchEnabled || operationMatchesRegex(searchRegex[currentPos], d))
-        return d.opacity;
-      else return 0.05;
->>>>>>> d0f155f3
     })
     .on("mouseout", function(d, i) { 
       if ((d.in.length != 0) || (d.out.length != 0)) {
