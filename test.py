--- conflicted
+++ resolved
@@ -75,12 +75,9 @@
     ['examples/local_function_tasks/local_function_tasks', []],
     ['examples/provenance/provenance', []],
     ['examples/tiling/tiling', []],
-<<<<<<< HEAD
+    ['examples/machine_config/machine_config', []],
     ['examples/future_map_transforms/future_map_transforms', []],
     ['examples/concurrent_tasks/concurrent', ['-ll:cpu', '4']],
-=======
-    ['examples/machine_config/machine_config', []],
->>>>>>> 995ad641
     # Comment this test out until it works everywhere
     #['examples/implicit_top_task/implicit_top_task', []],
 
