--- conflicted
+++ resolved
@@ -523,27 +523,16 @@
       bool mark_start;
       // ID of the node that launches this XferDes
       gasnet_node_t launch_node;
-<<<<<<< HEAD
-      uint64_t /*bytes_submit, */bytes_read, bytes_write/*, bytes_total*/;
-      bool iteration_completed, writes_completed, reads_completed;
-      uint64_t bytes_total; // not valid until iteration_completed == true
-      uint64_t pre_bytes_write;
-      uint64_t next_bytes_read;
-=======
       //uint64_t /*bytes_submit, */bytes_read, bytes_write/*, bytes_total*/;
       bool iteration_completed;
       uint64_t bytes_total; // not valid until iteration_completed == true
       uint64_t pre_bytes_total;
       //uint64_t next_bytes_read;
->>>>>>> 03a82e46
       MemoryImpl *src_mem;
       MemoryImpl *dst_mem;
       TransferIterator *src_iter;
       TransferIterator *dst_iter;
-<<<<<<< HEAD
-=======
       size_t src_ib_offset, src_ib_size;
->>>>>>> 03a82e46
       // maximum size for a single request
       uint64_t max_req_size;
       // priority of the containing XferDes
@@ -577,10 +566,7 @@
     public:
       XferDes(DmaRequest* _dma_request, gasnet_node_t _launch_node,
               XferDesID _guid, XferDesID _pre_xd_guid, XferDesID _next_xd_guid,
-<<<<<<< HEAD
-=======
 	      uint64_t _next_max_rw_gap, size_t src_ib_offset, size_t src_ib_size,
->>>>>>> 03a82e46
               bool _mark_start,
 	      Memory _src_mem, Memory _dst_mem,
 	      TransferIterator *_src_iter, TransferIterator *_dst_iter,
@@ -606,19 +592,7 @@
       void update_pre_bytes_write(size_t offset, size_t size, size_t pre_bytes_total);
       void update_next_bytes_read(size_t offset, size_t size);
 
-<<<<<<< HEAD
-      bool is_completed() {
-	return(iteration_completed &&
-	       (bytes_read == bytes_total) &&
-	       (bytes_write == bytes_total));
-	//return (iteration_completed && writes_completed && reads_completed);
-        // return ((bytes_write == bytes_total)
-        //       &&((next_xd_guid == XFERDES_NO_GUID)
-        //        ||(next_bytes_read == bytes_total)));
-      }
-=======
       bool is_completed(void);
->>>>>>> 03a82e46
 
       void mark_completed();
 
@@ -664,10 +638,7 @@
     public:
       MemcpyXferDes(DmaRequest* _dma_request, gasnet_node_t _launch_node,
                     XferDesID _guid, XferDesID _pre_xd_guid, XferDesID _next_xd_guid,
-<<<<<<< HEAD
-=======
 		    uint64_t _next_max_rw_gap, size_t src_ib_offset, size_t src_ib_size,
->>>>>>> 03a82e46
                     bool mark_started,
 		    Memory _src_mem, Memory _dst_mem,
 		    TransferIterator *_src_iter, TransferIterator *_dst_iter,
@@ -693,10 +664,7 @@
     public:
       GASNetXferDes(DmaRequest* _dma_request, gasnet_node_t _launch_node,
                     XferDesID _guid, XferDesID _pre_xd_guid, XferDesID _next_xd_guid,
-<<<<<<< HEAD
-=======
 		    uint64_t _next_max_rw_gap, size_t src_ib_offset, size_t src_ib_size,
->>>>>>> 03a82e46
                     bool mark_started,
 		    Memory _src_mem, Memory _dst_mem,
 		    TransferIterator *_src_iter, TransferIterator *_dst_iter,
@@ -721,10 +689,7 @@
     public:
       RemoteWriteXferDes(DmaRequest* _dma_request, gasnet_node_t _launch_node,
                          XferDesID _guid, XferDesID _pre_xd_guid, XferDesID _next_xd_guid,
-<<<<<<< HEAD
-=======
 			 uint64_t _next_max_rw_gap, size_t src_ib_offset, size_t src_ib_size,
->>>>>>> 03a82e46
                          bool mark_started,
 			 Memory _src_mem, Memory _dst_mem,
 			 TransferIterator *_src_iter, TransferIterator *_dst_iter,
@@ -755,10 +720,7 @@
     public:
       GPUXferDes(DmaRequest* _dma_request, gasnet_node_t _launch_node,
                  XferDesID _guid, XferDesID _pre_xd_guid, XferDesID _next_xd_guid,
-<<<<<<< HEAD
-=======
 		 uint64_t _next_max_rw_gap, size_t src_ib_offset, size_t src_ib_size,
->>>>>>> 03a82e46
                  bool mark_started,
 		 Memory _src_mem, Memory _dst_mem,
 		 TransferIterator *_src_iter, TransferIterator *_dst_iter,
@@ -1183,11 +1145,7 @@
 
     struct XferDesRemoteWriteMessage {
       struct RequestArgs : public BaseMedium {
-<<<<<<< HEAD
-        void *dst_buf;
-=======
         //void *dst_buf;
->>>>>>> 03a82e46
         RemoteWriteRequest *req;
         gasnet_node_t sender;
 	XferDesID next_xd_guid;
@@ -1202,15 +1160,11 @@
 
       static void send_request(gasnet_node_t target, void *dst_buf,
                                const void *src_buf, size_t nbytes,
-<<<<<<< HEAD
-                               RemoteWriteRequest* req) 
-=======
                                RemoteWriteRequest* req,
 			       XferDesID next_xd_guid,
 			       size_t span_start,
 			       size_t span_size,
 			       size_t pre_bytes_total) 
->>>>>>> 03a82e46
       {
         RequestArgs args;
         //args.dst_buf = dst_buf;
@@ -1226,15 +1180,11 @@
 
       static void send_request(gasnet_node_t target,  void *dst_buf,
                                const void *src_buf, size_t nbytes, off_t src_str,
-<<<<<<< HEAD
-                               size_t nlines, RemoteWriteRequest* req)
-=======
                                size_t nlines, RemoteWriteRequest* req,
 			       XferDesID next_xd_guid,
 			       size_t span_start,
 			       size_t span_size,
 			       size_t pre_bytes_total) 
->>>>>>> 03a82e46
       {
         RequestArgs args;
 	//args.dst_buf = dst_buf;
@@ -1308,38 +1258,7 @@
 			       TransferIterator *_src_iter, TransferIterator *_dst_iter,
                                uint64_t max_req_size, long max_nr, int priority,
                                XferOrder::Type order, XferDes::XferKind kind,
-<<<<<<< HEAD
-                               XferDesFence* fence, RegionInstance inst = RegionInstance::NO_INST)
-      {
-        size_t payload_size = sizeof(Payload);// + sizeof(OffsetsAndSize) * oas_vec.size();
-        Payload *payload = (Payload*) malloc(payload_size);
-        payload->dma_request = dma_request;
-        payload->launch_node = launch_node;
-        payload->guid = guid;
-        payload->pre_xd_guid = pre_xd_guid;
-        payload->next_xd_guid = next_xd_guid;
-        payload->mark_started = mark_started;
-        payload->max_req_size = max_req_size;
-        payload->max_nr = max_nr;
-        payload->priority = priority;
-        payload->order = order;
-        payload->kind = kind;
-        //payload->domain = domain;
-        //src_buf.serialize(payload->src_buf_bits);
-        //dst_buf.serialize(payload->dst_buf_bits);
-        //payload->oas_vec_size = oas_vec.size();
-        //for (unsigned i = 0; i < oas_vec.size(); i++)
-        //  payload->oas_vec(i) = oas_vec[i];
-        RequestArgs args;
-        args.inst = inst;
-        args.src_mem = _src_mem; //src_buf.memory;
-        args.dst_mem = _dst_mem; //dst_buf.memory;
-        args.fence = fence;
-        Message::request(target, args, payload, payload_size, PAYLOAD_FREE);
-      }
-=======
                                XferDesFence* fence, RegionInstance inst = RegionInstance::NO_INST);
->>>>>>> 03a82e46
     };
 
     struct XferDesDestroyMessage {
@@ -1646,10 +1565,7 @@
 			 gasnet_node_t _launch_node,
 			 gasnet_node_t _target_node,
                          XferDesID _guid, XferDesID _pre_xd_guid, XferDesID _next_xd_guid,
-<<<<<<< HEAD
-=======
 			 uint64_t _next_max_rw_gap, size_t src_ib_offset, size_t src_ib_size,
->>>>>>> 03a82e46
                          bool mark_started,
 			 Memory _src_mem, Memory _dst_mem,
 			 TransferIterator *_src_iter, TransferIterator *_dst_iter,
