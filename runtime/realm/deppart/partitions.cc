/* Copyright 2015 Stanford University, NVIDIA Corporation
 *
 * Licensed under the Apache License, Version 2.0 (the "License");
 * you may not use this file except in compliance with the License.
 * You may obtain a copy of the License at
 *
 *     http://www.apache.org/licenses/LICENSE-2.0
 *
 * Unless required by applicable law or agreed to in writing, software
 * distributed under the License is distributed on an "AS IS" BASIS,
 * WITHOUT WARRANTIES OR CONDITIONS OF ANY KIND, either express or implied.
 * See the License for the specific language governing permissions and
 * limitations under the License.
 */

// index space partitioning for Realm

#include "partitions.h"

#include "profiling.h"

#include "runtime_impl.h"
#include "deppart/inst_helper.h"
#include "deppart/rectlist.h"

#include "deppart/image.h"
#include "deppart/preimage.h"
#include "deppart/byfield.h"
#include "deppart/setops.h"

//include <typeinfo>

namespace Realm {


  Logger log_part("part");
  Logger log_uop_timing("uop_timing");

  namespace {
    // module-level globals

    PartitioningOpQueue *op_queue = 0;

  };

  namespace DeppartConfig {

    int cfg_num_partitioning_workers = 1;
    bool cfg_disable_intersection_optimization = false;
    int cfg_max_rects_in_approximation = 32;
    size_t cfg_max_bytes_per_packet = 2048;//32768;
    bool cfg_worker_threads_sleep = false;
  };

  // TODO: C++11 has type_traits and std::make_unsigned
  namespace {
    template <typename T> struct MakeUnsigned { typedef T U; };
#define SIGNED_CASE(S) \
    template <> struct MakeUnsigned<S> { typedef unsigned S U; }
    SIGNED_CASE(int);
    SIGNED_CASE(short);
    SIGNED_CASE(long);
    SIGNED_CASE(long long);
#undef SIGNED_CASE
  };

  ////////////////////////////////////////////////////////////////////////
  //
  // class ZIndexSpace<N,T>

  template <int N, typename T>
<<<<<<< HEAD
  __attribute__ ((noinline))
  Event ZIndexSpace<N,T>::create_equal_subspace(size_t count, size_t granularity, 
                                                unsigned index, ZIndexSpace<N,T>& subspaces,
						const ProfilingRequestSet &reqs,
						Event wait_on /*= Event::NO_EVENT*/) const
  {
    // TODO:
    assert(false);
=======
  Event ZIndexSpace<N,T>::create_equal_subspace(size_t count, size_t granularity,
						unsigned index, ZIndexSpace<N,T> &subspace,
						const ProfilingRequestSet &reqs,
						Event wait_on /*= Event::NO_EVENT*/) const
  {
    // no support for deferring yet
    assert(wait_on.has_triggered());
    //assert(reqs.empty());

    // either an empty input or a count of 1 allow us to return the input
    //  verbatim
    if(empty() || (count == 1)) {
      subspace = *this;
      return Event::NO_EVENT;
    }

    // dense case is easy(er)
    if(dense()) {
      // always split in x dimension for now
      assert(count >= 1);
      // avoiding over/underflow here is tricky - use unsigned math and watch
      //  out for empty subspace case
      // TODO: still not handling maximal-size input properly
      typedef typename MakeUnsigned<T>::U U;
      U total_x = std::max(((U)bounds.hi.x -
			    (U)bounds.lo.x + 1),
			   U(0));
      U rel_span_start = (total_x * index / count);
      U rel_span_size = (total_x * (index + 1) / count) - rel_span_start;
      if(rel_span_size > 0) {
	subspace = *this;
	subspace.bounds.lo.x = bounds.lo.x + rel_span_start;
	subspace.bounds.hi.x = bounds.lo.x + rel_span_start + (rel_span_size - 1);
      } else {
	subspace = ZIndexSpace<N,T>::make_empty();
      }
      return Event::NO_EVENT;
    }

    // TODO: sparse case
    assert(0);
>>>>>>> dc8d30f7
    return Event::NO_EVENT;
  }

  template <int N, typename T>
<<<<<<< HEAD
  __attribute__ ((noinline))
=======
>>>>>>> dc8d30f7
  Event ZIndexSpace<N,T>::create_equal_subspaces(size_t count, size_t granularity,
						 std::vector<ZIndexSpace<N,T> >& subspaces,
						 const ProfilingRequestSet &reqs,
						 Event wait_on /*= Event::NO_EVENT*/) const
  {
    // no support for deferring yet
    assert(wait_on.has_triggered());
    //assert(reqs.empty());

    // output vector should start out empty
    assert(subspaces.empty());

    // dense case is easy(er)
    if(dense()) {
      // always split in x dimension for now
      assert(count >= 1);
      T total_x = std::max(bounds.hi.x - bounds.lo.x + 1, T(0));
      subspaces.reserve(count);
      T px = bounds.lo.x;
      for(size_t i = 0; i < count; i++) {
	ZIndexSpace<N,T> ss(*this);
	T nx = bounds.lo.x + (total_x * (i + 1) / count);
	ss.bounds.lo.x = px;
	ss.bounds.hi.x = nx - 1;
	subspaces.push_back(ss);
	px = nx;
      }
      return Event::NO_EVENT;
    }

    // TODO: sparse case
    assert(0);
    return Event::NO_EVENT;
  }

  template <int N, typename T>
  Event ZIndexSpace<N,T>::create_weighted_subspaces(size_t count, size_t granularity,
						    const std::vector<int>& weights,
						    std::vector<ZIndexSpace<N,T> >& subspaces,
						    const ProfilingRequestSet &reqs,
						    Event wait_on /*= Event::NO_EVENT*/) const
  {
    // no support for deferring yet
    assert(wait_on.has_triggered());
    //assert(reqs.empty());

    // output vector should start out empty
    assert(subspaces.empty());

    // determine the total weight
    size_t total_weight = 0;
    assert(weights.size() == count);
    for(size_t i = 0; i < count; i++)
      total_weight += weights[i];

    // dense case is easy(er)
    if(dense()) {
      // always split in x dimension for now
      assert(count >= 1);
      // unsafe to subtract and test against zero - compare first
      size_t total_x;
      if(bounds.lo.x <= bounds.hi.x)
        total_x = ((long long)bounds.hi.x) - ((long long)bounds.lo.x) + 1;
      else
        total_x = 0;
      subspaces.reserve(count);
      T px = bounds.lo.x;
      size_t cum_weight = 0;
      for(size_t i = 0; i < count; i++) {
	ZIndexSpace<N,T> ss(*this);
	cum_weight += weights[i];
        // if the total_weight cleanly divides into the total x, use
        //  that ratio to avoid overflow problems
        T nx;
        if((total_x % total_weight) == 0)
          nx = bounds.lo.x + cum_weight * (total_x / total_weight);
        else
	  nx = bounds.lo.x + (total_x * cum_weight / total_weight);
	// wrap-around here means bad math
	assert(nx >= px);
	ss.bounds.lo.x = px;
	ss.bounds.hi.x = nx - 1;
	subspaces.push_back(ss);
	px = nx;
      }
      return Event::NO_EVENT;
    }

    // TODO: sparse case
    assert(0);
    return Event::NO_EVENT;
  }

  template <int N, typename T>
  template <int N2, typename T2>
  Event ZIndexSpace<N,T>::create_association(const std::vector<FieldDataDescriptor<ZIndexSpace<N,T>,
					                       ZPoint<N2,T2> > >& field_data,
					     const ZIndexSpace<N2,T2> &range,
					     const ProfilingRequestSet &reqs,
					     Event wait_on /*= Event::NO_EVENT*/) const
  {
    assert(0);
    return wait_on;
  }




  ////////////////////////////////////////////////////////////////////////
  //
  // class OverlapTester<N,T>

  template <int N, typename T>
  OverlapTester<N,T>::OverlapTester(void)
  {}

  template <int N, typename T>
  OverlapTester<N,T>::~OverlapTester(void)
  {}

  template <int N, typename T>
  void OverlapTester<N,T>::add_index_space(int label, const ZIndexSpace<N,T>& space,
					   bool use_approx /*= true*/)
  {
    labels.push_back(label);
    spaces.push_back(space);
    approxs.push_back(use_approx);
  }

  template <int N, typename T>
  void OverlapTester<N,T>::construct(void)
  {
    // nothing special yet
  }

  template <int N, typename T>
  void OverlapTester<N,T>::test_overlap(const ZRect<N,T> *rects, size_t count, std::set<int>& overlaps)
  {
    for(size_t i = 0; i < labels.size(); i++)
      if(approxs[i]) {
	for(size_t j = 0; j < count; j++)
	  if(spaces[i].overlaps_approx(rects[j])) {
	    overlaps.insert(labels[i]);
	    break;
	  }
      } else {
	for(size_t j = 0; j < count; j++)
	  if(spaces[i].overlaps(rects[j])) {
	    overlaps.insert(labels[i]);
	    break;
	  }
      }
  }

  template <int N, typename T>
  void OverlapTester<N,T>::test_overlap(const ZIndexSpace<N,T>& space, std::set<int>& overlaps,
					bool approx)
  {
    for(size_t i = 0; i < labels.size(); i++)
      if(approxs[i] && approx) {
	if(space.overlaps_approx(spaces[i]))
	  overlaps.insert(labels[i]);
      } else {
	if(space.overlaps(spaces[i]))
	  overlaps.insert(labels[i]);
      }
  }


  ////////////////////////////////////////////////////////////////////////
  //
  // class OverlapTester<1,T>

  template <typename T>
  OverlapTester<1,T>::OverlapTester(void)
  {}

  template <typename T>
  OverlapTester<1,T>::~OverlapTester(void)
  {}

  template <typename T>
  class RectListAdapter {
  public:
    RectListAdapter(const std::vector<ZRect<1,T> >& _rects)
      : rects(&_rects[0]), count(_rects.size()) {}
    RectListAdapter(const ZRect<1,T> *_rects, size_t _count)
      : rects(_rects), count(_count) {}
    size_t size(void) const { return count; }
    T start(size_t idx) const { return rects[idx].lo.x; }
    T end(size_t idx) const { return rects[idx].hi.x; }
  protected:
    const ZRect<1,T> *rects;
    size_t count;
  };

  template <typename T>
  void OverlapTester<1,T>::add_index_space(int label, const ZIndexSpace<1,T>& space,
					   bool use_approx /*= true*/)
  {
    if(use_approx) {
      if(space.dense())
	interval_tree.add_interval(space.bounds.lo.x, space.bounds.hi.x,label);
      else {
	SparsityMapImpl<1,T> *impl = SparsityMapImpl<1,T>::lookup(space.sparsity);
	interval_tree.add_intervals(RectListAdapter<T>(impl->get_approx_rects()), label);
      }
    } else {
      for(ZIndexSpaceIterator<1,T> it(space); it.valid; it.step())
	interval_tree.add_interval(it.rect.lo.x, it.rect.hi.x, label);
    }
  }

  template <typename T>
  void OverlapTester<1,T>::construct(void)
  {
    interval_tree.construct_tree();
  }

  template <typename T>
  void OverlapTester<1,T>::test_overlap(const ZRect<1,T> *rects, size_t count, std::set<int>& overlaps)
  {
    interval_tree.test_sorted_intervals(RectListAdapter<T>(rects, count), overlaps);
  }

  template <typename T>
  void OverlapTester<1,T>::test_overlap(const ZIndexSpace<1,T>& space, std::set<int>& overlaps,
					bool approx)
  {
    if(space.dense()) {
      interval_tree.test_interval(space.bounds.lo.x, space.bounds.hi.x, overlaps);
    } else {
      if(approx) {
	SparsityMapImpl<1,T> *impl = SparsityMapImpl<1,T>::lookup(space.sparsity);
	interval_tree.test_sorted_intervals(RectListAdapter<T>(impl->get_approx_rects()), overlaps);
      } else {
	for(ZIndexSpaceIterator<1,T> it(space); it.valid; it.step())
	  interval_tree.test_interval(it.rect.lo.x, it.rect.hi.x, overlaps);
      }
    }
  }


  ////////////////////////////////////////////////////////////////////////
  //
  // class AsyncMicroOp

  AsyncMicroOp::AsyncMicroOp(Operation *_op, PartitioningMicroOp *_uop)
    : Operation::AsyncWorkItem(_op)
    , uop(_uop)
  {}
    
  void AsyncMicroOp::request_cancellation(void)
  {
    // ignored
  }

  void AsyncMicroOp::print(std::ostream& os) const
  {
    os << "AsyncMicroOp(" << (void *)uop << ")";
  }


  ////////////////////////////////////////////////////////////////////////
  //
  // class PartitioningMicroOp

  PartitioningMicroOp::PartitioningMicroOp(void)
    : wait_count(2), requestor(gasnet_mynode()), async_microop(0)
  {}

  PartitioningMicroOp::PartitioningMicroOp(gasnet_node_t _requestor,
					   AsyncMicroOp *_async_microop)
    : wait_count(2), requestor(_requestor), async_microop(_async_microop)
  {}

  PartitioningMicroOp::~PartitioningMicroOp(void)
  {}

  void PartitioningMicroOp::mark_started(void)
  {}

  void PartitioningMicroOp::mark_finished(void)
  {
    if(async_microop) {
      if(requestor == gasnet_mynode())
	async_microop->mark_finished(true /*successful*/);
      else
	RemoteMicroOpCompleteMessage::send_request(requestor, async_microop);
    }
  }

  template <int N, typename T>
  void PartitioningMicroOp::sparsity_map_ready(SparsityMapImpl<N,T> *sparsity, bool precise)
  {
    int left = __sync_sub_and_fetch(&wait_count, 1);
    if(left == 0)
      op_queue->enqueue_partitioning_microop(this);
  }

  void PartitioningMicroOp::finish_dispatch(PartitioningOperation *op, bool inline_ok)
  {
    // make sure we generate work that other threads can help with
    if(DeppartConfig::cfg_num_partitioning_workers > 1)
      inline_ok = false;
    // if there were no registrations by caller (or if they're really fast), the count will be 2
    //  and we can execute this microop inline (if we're allowed to)
    int left1 = __sync_sub_and_fetch(&wait_count, 1);
    if((left1 == 1) && inline_ok) {
      mark_started();
      execute();
      mark_finished();
      return;
    }

    // if the count was greater than 1, it probably has to be queued, so create an 
    //  AsyncMicroOp so that the op knows we're not done yet
    if(requestor == gasnet_mynode()) {
      async_microop = new AsyncMicroOp(op, this);
      op->add_async_work_item(async_microop);
    } else {
      // request came from somewhere else - it had better have a async_microop already
      assert(async_microop != 0);
    }

    // now do the last decrement - if it returns 0, we can still do the operation inline
    //  (otherwise it'll get queued when somebody else does the last decrement)
    int left2 = __sync_sub_and_fetch(&wait_count, 1);
    if(left2 == 0) {
      if(inline_ok) {
	mark_started();
	execute();
	mark_finished();
      } else
	op_queue->enqueue_partitioning_microop(this);
    }
  }

  ////////////////////////////////////////////////////////////////////////
  //
  // class ComputeOverlapMicroOp<N,T>

  template <int N, typename T>
  ComputeOverlapMicroOp<N,T>::ComputeOverlapMicroOp(PartitioningOperation *_op)
    : op(_op)
  {}

  template <int N, typename T>
  ComputeOverlapMicroOp<N,T>::~ComputeOverlapMicroOp(void)
  {}

  template <int N, typename T>
  void ComputeOverlapMicroOp<N,T>::add_input_space(const ZIndexSpace<N,T>& input_space)
  {
    input_spaces.push_back(input_space);
  }

  template <int N, typename T>
  void ComputeOverlapMicroOp<N,T>::add_extra_dependency(const ZIndexSpace<N,T>& dep_space)
  {
    if(!dep_space.dense()) {
      SparsityMapImpl<N,T> *impl = SparsityMapImpl<N,T>::lookup(dep_space.sparsity);
      extra_deps.push_back(impl);
    }
  }

  template <int N, typename T>
  void ComputeOverlapMicroOp<N,T>::execute(void)
  {
    OverlapTester<N,T> *overlap_tester;
    {
      TimeStamp ts("ComputeOverlapMicroOp::execute", true, &log_uop_timing);

      overlap_tester = new OverlapTester<N,T>;
      for(size_t i = 0; i < input_spaces.size(); i++)
	overlap_tester->add_index_space(i, input_spaces[i]);
      overlap_tester->construct();
    }

    // don't include this call in our timing - it may kick off a bunch of microops that get inlined
    op->set_overlap_tester(overlap_tester);
  }

  template <int N, typename T>
  void ComputeOverlapMicroOp<N,T>::dispatch(PartitioningOperation *op, bool inline_ok)
  {
    // need valid data for each input space
    for(size_t i = 0; i < input_spaces.size(); i++) {
      if(!input_spaces[i].dense()) {
	// it's safe to add the count after the registration only because we initialized
	//  the count to 2 instead of 1
	bool registered = SparsityMapImpl<N,T>::lookup(input_spaces[i].sparsity)->add_waiter(this, 
											     true /*precise*/);
	if(registered)
	  __sync_fetch_and_add(&wait_count, 1);
      }
    }

    // add any extra dependencies too
    for(size_t i = 0; i < extra_deps.size(); i++) {
      bool registered = extra_deps[i]->add_waiter(this, true /*precise*/);
	if(registered)
	  __sync_fetch_and_add(&wait_count, 1);
    }

    finish_dispatch(op, inline_ok);
  }


  ////////////////////////////////////////////////////////////////////////
  //
  // class RemoteMicroOpMessage

  template <typename NT, typename T, typename FT>
  inline /*static*/ void RemoteMicroOpMessage::ByFieldDecoder::demux(const RequestArgs *args,
								     const void *data,
								     size_t datalen)
  {
    Serialization::FixedBufferDeserializer fbd(data, datalen);
    ByFieldMicroOp<NT::N,T,FT> *uop = new ByFieldMicroOp<NT::N,T,FT>(args->sender,
								     args->async_microop,
								     fbd);
    uop->dispatch(args->operation, false /*not ok to run in this thread*/);
  }

  template <typename NT, typename T, typename N2T, typename T2>
  inline /*static*/ void RemoteMicroOpMessage::ImageDecoder::demux(const RequestArgs *args,
								   const void *data,
								   size_t datalen)
  {
    Serialization::FixedBufferDeserializer fbd(data, datalen);
    ImageMicroOp<NT::N,T,N2T::N,T2> *uop = new ImageMicroOp<NT::N,T,N2T::N,T2>(args->sender,
									       args->async_microop,
									       fbd);
    uop->dispatch(args->operation, false /*not ok to run in this thread*/);
  }

  template <typename NT, typename T, typename N2T, typename T2>
  inline /*static*/ void RemoteMicroOpMessage::PreimageDecoder::demux(const RequestArgs *args,
								      const void *data,
								      size_t datalen)
  {
    Serialization::FixedBufferDeserializer fbd(data, datalen);
    PreimageMicroOp<NT::N,T,N2T::N,T2> *uop = new PreimageMicroOp<NT::N,T,N2T::N,T2>(args->sender,
										     args->async_microop,
										     fbd);
    uop->dispatch(args->operation, false /*not ok to run in this thread*/);
  }

  template <typename NT, typename T>
  inline /*static*/ void RemoteMicroOpMessage::UnionDecoder::demux(const RequestArgs *args,
								   const void *data,
								   size_t datalen)
  {
    Serialization::FixedBufferDeserializer fbd(data, datalen);
    UnionMicroOp<NT::N,T> *uop = new UnionMicroOp<NT::N,T>(args->sender,
							   args->async_microop,
							   fbd);
    uop->dispatch(args->operation, false /*not ok to run in this thread*/);
  }

  template <typename NT, typename T>
  inline /*static*/ void RemoteMicroOpMessage::IntersectionDecoder::demux(const RequestArgs *args,
								   const void *data,
								   size_t datalen)
  {
    Serialization::FixedBufferDeserializer fbd(data, datalen);
    IntersectionMicroOp<NT::N,T> *uop = new IntersectionMicroOp<NT::N,T>(args->sender,
									 args->async_microop,
									 fbd);
    uop->dispatch(args->operation, false /*not ok to run in this thread*/);
  }

  template <typename NT, typename T>
  inline /*static*/ void RemoteMicroOpMessage::DifferenceDecoder::demux(const RequestArgs *args,
								   const void *data,
								   size_t datalen)
  {
    Serialization::FixedBufferDeserializer fbd(data, datalen);
    DifferenceMicroOp<NT::N,T> *uop = new DifferenceMicroOp<NT::N,T>(args->sender,
								     args->async_microop,
								     fbd);
    uop->dispatch(args->operation, false /*not ok to run in this thread*/);
  }

  /*static*/ void RemoteMicroOpMessage::handle_request(RequestArgs args,
						       const void *data, size_t datalen)
  {
    log_part.info() << "received remote micro op message: tag=" 
		    << std::hex << args.type_tag << std::dec
		    << " opcode=" << args.opcode;

    // switch on the opcode first, since they use different numbers of template arguments
    switch(args.opcode) {
    case PartitioningMicroOp::UOPCODE_BY_FIELD:
      {
	NTF_TemplateHelper::demux<ByFieldDecoder>(args.type_tag, &args, data, datalen);
	break;
      }
    case PartitioningMicroOp::UOPCODE_IMAGE:
      {
	NTNT_TemplateHelper::demux<ImageDecoder>(args.type_tag, &args, data, datalen);
	break;
      }
    case PartitioningMicroOp::UOPCODE_PREIMAGE:
      {
	NTNT_TemplateHelper::demux<PreimageDecoder>(args.type_tag, &args, data, datalen);
	break;
      }
    case PartitioningMicroOp::UOPCODE_UNION:
      {
	NT_TemplateHelper::demux<UnionDecoder>(args.type_tag, &args, data, datalen);
	break;
      }
    case PartitioningMicroOp::UOPCODE_INTERSECTION:
      {
	NT_TemplateHelper::demux<IntersectionDecoder>(args.type_tag, &args, data, datalen);
	break;
      }
    case PartitioningMicroOp::UOPCODE_DIFFERENCE:
      {
	NT_TemplateHelper::demux<DifferenceDecoder>(args.type_tag, &args, data, datalen);
	break;
      }
    default:
      assert(0);
    }
  }
  
#if 0
  template <typename T>
  /*static*/ void RemoteMicroOpMessage::send_request(gasnet_node_t target, 
						     PartitioningOperation *operation,
						     const T& microop)
  {
    RequestArgs args;

    args.sender = gasnet_mynode();
    args.type_tag = T::type_tag();
    args.opcode = T::OPCODE;
    args.operation = operation;
    args.async_microop = microop.async_microop;

    Serialization::DynamicBufferSerializer dbs(256);
    microop.serialize_params(dbs);
    ByteArray b = dbs.detach_bytearray();

    Message::request(target, args, b.base(), b.size(), PAYLOAD_FREE);
    b.detach();
  }
#endif

  ////////////////////////////////////////////////////////////////////////
  //
  // class RemoteMicroOpCompleteMessage

  struct RequestArgs {
    AsyncMicroOp *async_microop;
  };
  
  /*static*/ void RemoteMicroOpCompleteMessage::handle_request(RequestArgs args)
  {
    log_part.info() << "received remote micro op complete message: " << args.async_microop;
    args.async_microop->mark_finished(true /*successful*/);
  }

  /*static*/ void RemoteMicroOpCompleteMessage::send_request(gasnet_node_t target,
							     AsyncMicroOp *async_microop)
  {
    RequestArgs args;
    args.async_microop = async_microop;
    Message::request(target, args);
  }


  ////////////////////////////////////////////////////////////////////////
  //
  // class PartitioningOperation

  class DeferredPartitioningOp : public EventWaiter {
  public:
    DeferredPartitioningOp(PartitioningOperation *_op) : op(_op) {}

    virtual bool event_triggered(Event e, bool poisoned)
    {
      assert(!poisoned); // TODO: POISON_FIXME
      op_queue->enqueue_partitioning_operation(op);
      return true;
    }

    virtual void print(std::ostream& os) const
    {
      os << "DeferredPartitioningOp(" << (void *)op << ")";
    }

    virtual Event get_finish_event(void) const
    {
      return op->get_finish_event();
    }

  protected:
    PartitioningOperation *op;
  };

  PartitioningOperation::PartitioningOperation(const ProfilingRequestSet &reqs,
					       Event _finish_event)
    : Operation(_finish_event, reqs)
  {}

  void PartitioningOperation::deferred_launch(Event wait_for)
  {
    if(wait_for.has_triggered())
      op_queue->enqueue_partitioning_operation(this);
    else
      EventImpl::add_waiter(wait_for, new DeferredPartitioningOp(this));
  };

  void PartitioningOperation::set_overlap_tester(void *tester)
  {
    // should only be called for ImageOperation and PreimageOperation, which override this
    assert(0);
  }


  ////////////////////////////////////////////////////////////////////////
  //
  // class PartitioningOpQueue

  PartitioningOpQueue::PartitioningOpQueue( CoreReservation *_rsrv)
    : shutdown_flag(false), rsrv(_rsrv), condvar(mutex)
  {}
  
  PartitioningOpQueue::~PartitioningOpQueue(void)
  {
    assert(shutdown_flag);
    delete rsrv;
  }

  /*static*/ void PartitioningOpQueue::configure_from_cmdline(std::vector<std::string>& cmdline)
  {
    CommandLineParser cp;

    cp.add_option_int("-dp:workers", DeppartConfig::cfg_num_partitioning_workers);
    cp.add_option_bool("-dp:noisectopt", DeppartConfig::cfg_disable_intersection_optimization);

    cp.parse_command_line(cmdline);
  }

  /*static*/ void PartitioningOpQueue::start_worker_threads(CoreReservationSet& crs)
  {
    assert(op_queue == 0);
    CoreReservation *rsrv = new CoreReservation("partitioning", crs,
						CoreReservationParameters());
    op_queue = new PartitioningOpQueue(rsrv);
    ThreadLaunchParameters tlp;
    for(int i = 0; i < DeppartConfig::cfg_num_partitioning_workers; i++) {
      Thread *t = Thread::create_kernel_thread<PartitioningOpQueue,
					       &PartitioningOpQueue::worker_thread_loop>(op_queue,
											 tlp,
											 *rsrv);
      op_queue->workers.push_back(t);
    }
  }

  /*static*/ void PartitioningOpQueue::stop_worker_threads(void)
  {
    assert(op_queue != 0);

    op_queue->shutdown_flag = true;
    {
      AutoHSLLock al(op_queue->mutex);
      op_queue->condvar.broadcast();
    }
    for(size_t i = 0; i < op_queue->workers.size(); i++) {
      op_queue->workers[i]->join();
      delete op_queue->workers[i];
    }
    op_queue->workers.clear();

    delete op_queue;
    op_queue = 0;
  }
      
  void PartitioningOpQueue::enqueue_partitioning_operation(PartitioningOperation *op)
  {
    op->mark_ready();

    AutoHSLLock al(mutex);

    queued_ops.put(op, OPERATION_PRIORITY);

    op_queue->condvar.broadcast();
  }

  void PartitioningOpQueue::enqueue_partitioning_microop(PartitioningMicroOp *uop)
  {
    AutoHSLLock al(mutex);

    queued_ops.put(uop, MICROOP_PRIORITY);

    op_queue->condvar.broadcast();
  }

  void PartitioningOpQueue::worker_thread_loop(void)
  {
    log_part.info() << "worker " << Thread::self() << " started for op queue " << this;

    while(!shutdown_flag) {
      void *op = 0;
      int priority;
      while(!op && !shutdown_flag) {
	AutoHSLLock al(mutex);
	op = queued_ops.get(&priority);
	if(!op && !shutdown_flag) {
          if(DeppartConfig::cfg_worker_threads_sleep) {
	    condvar.wait();
          } else {
            mutex.unlock();
            Thread::yield();
            mutex.lock();
          }
        }
      }
      if(op) {
	switch(priority) {
	case OPERATION_PRIORITY:
	  {
	    PartitioningOperation *p_op = static_cast<PartitioningOperation *>(op);
	    log_part.info() << "worker " << this << " starting op " << p_op;
	    p_op->mark_started();
	    p_op->execute();
	    log_part.info() << "worker " << this << " finished op " << p_op;
	    p_op->mark_finished(true /*successful*/);
	    break;
	  }
	case MICROOP_PRIORITY:
	  {
	    PartitioningMicroOp *p_uop = static_cast<PartitioningMicroOp *>(op);
	    log_part.info() << "worker " << this << " starting uop " << p_uop;
	    p_uop->mark_started();
	    p_uop->execute();
	    log_part.info() << "worker " << this << " finished uop " << p_uop;
	    p_uop->mark_finished();
	    break;
	  }
	default: assert(0);
	}
      }
    }

    log_part.info() << "worker " << Thread::self() << " finishing for op queue " << this;
  }

#define DOIT(N,T) \
  template struct ZIndexSpace<N,T>; \
  template void PartitioningMicroOp::sparsity_map_ready(SparsityMapImpl<N,T>*, bool); \
  template class OverlapTester<N,T>; \
  template class ComputeOverlapMicroOp<N,T>;
  FOREACH_NT(DOIT)

#define DOIT2(N1,T1,N2,T2) \
  template Event ZIndexSpace<N1,T1>::create_association(std::vector<FieldDataDescriptor<ZIndexSpace<N1,T1>, ZPoint<N2,T2> > > const&, ZIndexSpace<N2,T2> const&, ProfilingRequestSet const&, Event) const;
  FOREACH_NTNT(DOIT2)

};
<|MERGE_RESOLUTION|>--- conflicted
+++ resolved
@@ -69,16 +69,6 @@
   // class ZIndexSpace<N,T>
 
   template <int N, typename T>
-<<<<<<< HEAD
-  __attribute__ ((noinline))
-  Event ZIndexSpace<N,T>::create_equal_subspace(size_t count, size_t granularity, 
-                                                unsigned index, ZIndexSpace<N,T>& subspaces,
-						const ProfilingRequestSet &reqs,
-						Event wait_on /*= Event::NO_EVENT*/) const
-  {
-    // TODO:
-    assert(false);
-=======
   Event ZIndexSpace<N,T>::create_equal_subspace(size_t count, size_t granularity,
 						unsigned index, ZIndexSpace<N,T> &subspace,
 						const ProfilingRequestSet &reqs,
@@ -120,15 +110,10 @@
 
     // TODO: sparse case
     assert(0);
->>>>>>> dc8d30f7
     return Event::NO_EVENT;
   }
 
   template <int N, typename T>
-<<<<<<< HEAD
-  __attribute__ ((noinline))
-=======
->>>>>>> dc8d30f7
   Event ZIndexSpace<N,T>::create_equal_subspaces(size_t count, size_t granularity,
 						 std::vector<ZIndexSpace<N,T> >& subspaces,
 						 const ProfilingRequestSet &reqs,
