#------------------------------------------------------------------------------#
# Copyright 2023 Kitware, Inc.
#
# Licensed under the Apache License, Version 2.0 (the "License");
# you may not use this file except in compliance with the License.
# You may obtain a copy of the License at
#
# http://www.apache.org/licenses/LICENSE-2.0
#
# Unless required by applicable law or agreed to in writing, software
# distributed under the License is distributed on an "AS IS" BASIS,
# WITHOUT WARRANTIES OR CONDITIONS OF ANY KIND, either express or implied.
# See the License for the specific language governing permissions and
# limitations under the License.
#------------------------------------------------------------------------------#

# Install headers
install(DIRECTORY ${CMAKE_CURRENT_SOURCE_DIR}/
  DESTINATION ${CMAKE_INSTALL_INCLUDEDIR}
  FILES_MATCHING PATTERN "*.h"
)
install(DIRECTORY ${CMAKE_CURRENT_SOURCE_DIR}/
  DESTINATION ${CMAKE_INSTALL_INCLUDEDIR}
  FILES_MATCHING PATTERN "*.inl"
)

# Realm runtime
list(APPEND REALM_SRC
  realm/realm_c.h
  realm/transfer/lowlevel_disk.cc
  realm/transfer/channel.h                 realm/transfer/channel.cc
  realm/transfer/channel_disk.h            realm/transfer/channel_disk.cc
  realm/transfer/transfer.h                realm/transfer/transfer.cc
  realm/transfer/lowlevel_dma.h            realm/transfer/lowlevel_dma.cc
  realm/transfer/ib_memory.h               realm/transfer/ib_memory.cc
  realm/deppart/byfield.h                  realm/deppart/byfield.cc
  realm/deppart/deppart_config.h
  realm/deppart/image.h
  realm/deppart/inst_helper.h
  realm/deppart/partitions.h               realm/deppart/partitions.cc
  realm/deppart/preimage.h
  realm/deppart/rectlist.h
  realm/deppart/rectlist.inl
  realm/deppart/setops.h                   realm/deppart/setops.cc
  realm/deppart/sparsity_impl.h            realm/deppart/sparsity_impl.cc
  realm/deppart/sparsity_impl.inl
  realm/atomics.h           realm/atomics.inl
  realm/bgwork.h            realm/bgwork.cc
  realm/event_impl.h        realm/event_impl.cc
  realm/event_impl.inl
  realm/faults.h            realm/faults.cc
  realm/faults.inl
  realm/idx_impl.h          realm/idx_impl.cc
  realm/inst_impl.h         realm/inst_impl.cc
  realm/inst_layout.h       realm/inst_layout.inl
  realm/inst_layout.cc
  realm/interval_tree.h     realm/interval_tree.inl
  realm/machine_impl.h      realm/machine_impl.cc
  realm/mem_impl.h          realm/mem_impl.cc
  realm/metadata.h          realm/metadata.cc
  realm/module.h            realm/module.cc
  realm/nodeset.h           realm/nodeset.inl      realm/nodeset.cc
  realm/numa/numa_module.h  realm/numa/numa_module.cc
  realm/numa/numasysif.h    realm/numa/numasysif.cc
  realm/operation.h         realm/operation.cc
  realm/operation.inl
  realm/proc_impl.h         realm/proc_impl.cc
  realm/procset/procset_module.h realm/procset/procset_module.cc
  realm/repl_heap.h         realm/repl_heap.cc
  realm/rsrv_impl.h         realm/rsrv_impl.cc
  realm/runtime_impl.h      realm/runtime_impl.cc
  realm/sampling_impl.h     realm/sampling_impl.cc
  realm/subgraph_impl.h     realm/subgraph_impl.cc
  realm/tasks.h             realm/tasks.cc
  realm/threads.h           realm/threads.cc
  realm/threads.inl
)

if(Legion_USE_CUDA)
  list(APPEND REALM_SRC
    realm/cuda/cuda_module.h    realm/cuda/cuda_module.cc
    realm/cuda/cuda_internal.h  realm/cuda/cuda_internal.cc
    realm/cuda/cuda_access.h    realm/cuda/cuda_access.cc
  )
  if(REALM_USE_CUDART_HIJACK)
    list(APPEND REALM_SRC
      realm/cuda/cudart_hijack.h
    )
  endif()
endif()

if(Legion_USE_HIP)
  list(APPEND REALM_SRC
    realm/hip/hip_module.h    realm/hip/hip_module.cc
    realm/hip/hip_internal.h  realm/hip/hip_internal.cc
    realm/hip/hip_access.h    realm/hip/hip_access.cc
		realm/hip/hiphijack_api.h
  )
  if(REALM_USE_HIP_HIJACK)
    list(APPEND REALM_SRC
      realm/hip/hip_hijack.h
    )
  endif()
endif()

if(Legion_USE_LLVM)
  list(APPEND REALM_SRC
    realm/llvmjit/llvmjit.h
    realm/llvmjit/llvmjit.inl
    realm/llvmjit/llvmjit_internal.h  realm/llvmjit/llvmjit_internal.cc
    realm/llvmjit/llvmjit_module.h    realm/llvmjit/llvmjit_module.cc
  )
endif()

if(Legion_USE_HDF5)
  list(APPEND REALM_SRC
    realm/hdf5/hdf5_module.h realm/hdf5/hdf5_module.cc
    realm/hdf5/hdf5_internal.h realm/hdf5/hdf5_internal.cc
    realm/hdf5/hdf5_access.h   realm/hdf5/hdf5_access.inl
    realm/hdf5/hdf5_access.cc
  )
endif()

if (Legion_USE_OpenMP)
  list(APPEND REALM_SRC
    realm/openmp/openmp_module.h realm/openmp/openmp_module.cc
    realm/openmp/openmp_internal.h
  )
  if(NOT Legion_OpenMP_SYSTEM_RUNTIME)
    list(APPEND REALM_SRC
      realm/openmp/openmp_threadpool.h realm/openmp/openmp_threadpool.cc
      realm/openmp/openmp_threadpool.inl
      realm/openmp/openmp_api.cc
    )
  endif()
endif()

if (Legion_USE_Python)
  list(APPEND REALM_SRC
    realm/python/python_module.h realm/python/python_module.cc
    realm/python/python_source.h realm/python/python_source.cc
    realm/python/python_source.inl
    realm/python/python_internal.h
  )
endif()

if(REALM_USE_GASNET1)
  list(APPEND REALM_SRC
    realm/gasnet1/gasnet1_module.h
    realm/gasnet1/gasnet1_module.cc
    realm/gasnet1/gasnetmsg.h
    realm/gasnet1/gasnetmsg.cc
  )
endif()

if(REALM_USE_GASNETEX)
  list(APPEND REALM_SRC
    realm/gasnetex/gasnetex_module.h
    realm/gasnetex/gasnetex_module.cc
    realm/gasnetex/gasnetex_internal.h
    realm/gasnetex/gasnetex_internal.cc
    realm/gasnetex/gasnetex_handlers.h
    realm/gasnetex/gasnetex_handlers.cc
  )
endif()

if(REALM_USE_MPI)
  list(APPEND REALM_SRC
    realm/mpi/mpi_module.h
    realm/mpi/mpi_module.cc
    realm/mpi/am_mpi.h
    realm/mpi/am_mpi.cc
  )
endif()

if(REALM_USE_NVTX)
  list(APPEND REALM_SRC
    realm/nvtx.h
    realm/nvtx.cc
  )
endif()

if(REALM_USE_UCX)
  list(APPEND REALM_SRC
    realm/ucx/ucp_utils.h
    realm/ucx/ucp_module.h
    realm/ucx/ucp_module.cc
    realm/ucx/ucp_internal.h
    realm/ucx/ucp_internal.cc
    realm/ucx/ucp_context.h
    realm/ucx/ucp_context.cc
    realm/ucx/mpool.h
    realm/ucx/mpool.cc
    realm/ucx/bootstrap/bootstrap.h
    realm/ucx/bootstrap/bootstrap.cc
    realm/ucx/bootstrap/bootstrap_loader.h
    realm/ucx/bootstrap/bootstrap_loader.cc
    realm/ucx/bootstrap/bootstrap_internal.h
    realm/ucx/bootstrap/bootstrap_util.h
  )
endif()

list(APPEND REALM_SRC
  realm.h
  realm/activemsg.h realm/activemsg.cc
  realm/network.h          realm/network.cc
  realm/bytearray.h
  realm/bytearray.inl
  realm/circ_queue.h
  realm/circ_queue.inl
  realm/cmdline.h          realm/cmdline.cc
  realm/cmdline.inl
  realm/codedesc.h         realm/codedesc.cc
  realm/codedesc.inl
  realm/custom_serdez.h
  realm/custom_serdez.inl
  realm/dynamic_table.h
  realm/dynamic_table.inl
  realm/event.h
  realm/id.h
  realm/id.inl
  realm/indexspace.h
  realm/instance.h
  realm/logging.h          realm/logging.cc
  realm/logging.inl
  realm/machine.h
  realm/machine.inl
  realm/memory.h
  realm/mutex.h     realm/mutex.inl     realm/mutex.cc
  realm/pri_queue.h
  realm/pri_queue.inl
  realm/processor.h
  realm/processor.inl
  realm/profiling.h        realm/profiling.cc
  realm/profiling.inl
  realm/realm_config.h
  realm/redop.h
  realm/reservation.h
  realm/reservation.inl
  realm/runtime.h
  realm/sampling.h
  realm/sampling.inl
  realm/serialize.h
  realm/serialize.inl
  realm/subgraph.h
  realm/subgraph.inl
  realm/timers.h           realm/timers.cc
  realm/timers.inl
  realm/utils.h            realm/utils.cc
)

# generate per-dimension object files for deppart stuff
foreach(INST_N1 RANGE 1 ${REALM_MAX_DIM})
  foreach(INST_N2 RANGE 1 ${REALM_MAX_DIM})
    foreach(SRCFILE realm/deppart/image realm/deppart/preimage realm/deppart/byfield)
      # use cmake's configure_file for a portable way of creating wrapper
      #  source files
      configure_file(${PROJECT_SOURCE_DIR}/cmake/deppart_tmpl.cc.in ${SRCFILE}_${INST_N1}_${INST_N2}.cc)
      list(APPEND REALM_SRC ${SRCFILE}_${INST_N1}_${INST_N2}.cc)
    endforeach()
  endforeach()
endforeach()

find_package(Threads REQUIRED)
cmake_policy(SET CMP0063 NEW) # visibility controls in all builds
add_library(RealmRuntime ${REALM_SRC})
add_library(Legion::RealmRuntime ALIAS RealmRuntime)
target_compile_options(RealmRuntime PRIVATE ${CXX_BUILD_WARNING_FLAGS})

# turn on warnings about partially-overloaded methods, if supported
check_cxx_compiler_flag("-Woverloaded-virtual" COMPILER_SUPORTS_OVERLOADED_VIRTUAL_WARNING)
if(COMPILER_SUPORTS_OVERLOADED_VIRTUAL_WARNING)
  target_compile_options(RealmRuntime PRIVATE "-Woverloaded-virtual")
endif()

if(COMPILER_SUPPORTS_DEFCHECK)
  # use the cxx_defcheck wrapper to make sure realm_defines.h is included
  #  any place it needs to be
  target_compile_options(RealmRuntime PRIVATE --defcheck realm_defines.h)
endif()
if(REALM_USE_LIBDL)
  target_link_libraries(RealmRuntime PRIVATE ${CMAKE_DL_LIBS})
  if(APPLE)
    target_link_libraries(RealmRuntime PRIVATE "-undefined dynamic_lookup")
  endif()
endif()
target_link_libraries(RealmRuntime PRIVATE ${CMAKE_THREAD_LIBS_INIT})
if(UNIX AND NOT APPLE)
  target_link_libraries(RealmRuntime PRIVATE rt)
endif()
set_target_properties(RealmRuntime PROPERTIES POSITION_INDEPENDENT_CODE ON)
set_target_properties(RealmRuntime PROPERTIES SOVERSION ${SOVERSION})
if (CMAKE_SYSTEM_NAME STREQUAL "Linux")
  set_target_properties(RealmRuntime PROPERTIES BUILD_RPATH "\$ORIGIN")
  set_target_properties(RealmRuntime PROPERTIES INSTALL_RPATH "\$ORIGIN")
elseif (CMAKE_SYSTEM_NAME STREQUAL "Darwin")
  set_target_properties(RealmRuntime PROPERTIES BUILD_RPATH "@loader_path")
  set_target_properties(RealmRuntime PROPERTIES INSTALL_RPATH "@loader_path")
endif ()

if(REALM_LIMIT_SYMBOL_VISIBILITY)
  set_target_properties(RealmRuntime PROPERTIES CXX_VISIBILITY_PRESET hidden)
  set_target_properties(RealmRuntime PROPERTIES VISIBILITY_INLINES_HIDDEN 1)
endif()

if(Legion_USE_PAPI)
  target_include_directories(RealmRuntime PRIVATE ${PAPI_INCLUDE_DIRS})
  target_link_libraries(RealmRuntime PUBLIC ${PAPI_LIBRARIES})
endif()

if(Legion_USE_HWLOC)
  target_link_libraries(RealmRuntime PRIVATE HWLOC::HWLOC)
endif()

if(REALM_USE_GASNET1 OR REALM_USE_GASNETEX)
  if(Legion_EMBED_GASNet)
    # we need to configure/build gasnet at cmake configuration time so that
    #  we can read in libraries and flags and stuff
    file(MAKE_DIRECTORY ${PROJECT_BINARY_DIR}/embed-gasnet)
    set(GASNet_SOURCE_DIR ${PROJECT_BINARY_DIR}/embed-gasnet/source)
    set(GASNet_BUILD_DIR ${PROJECT_BINARY_DIR}/embed-gasnet/build)
    set(GASNet_INSTALL_DIR ${PROJECT_BINARY_DIR}/embed-gasnet/install)
    set(GASNet_BUILD_OUTPUT ${PROJECT_BINARY_DIR}/embed-gasnet/build.log)
    # if we're building shared libraries, we need -fPIC in the gasnet build
    if(BUILD_SHARED_LIBS)
      set(GASNET_CFLAGS -fPIC)
      set(GASNET_CXXFLAGS -fPIC)
    else()
      set(GASNET_CFLAGS "")
      set(GASNET_CXXFLAGS "")
    endif()
    # we'll write the GASNet configuration to a file so that we can rebuild
    #  (only) if it changes
    set(GASNet_CONFIG_FILE ${PROJECT_BINARY_DIR}/embed-gasnet/config.txt)
    set(GASNet_CONFIG_SETTINGS "CONDUIT=${GASNet_CONDUIT}" "GASNET_EXTRA_CONFIGURE_ARGS=${Legion_EMBED_GASNet_CONFIGURE_ARGS}" "GASNET_CFLAGS=${GASNET_CFLAGS}" "GASNET_CXXFLAGS=${GASNET_CXXFLAGS}")
    if(Legion_EMBED_GASNet_VERSION)
      # make the source directory version-specific
      set(GASNet_SOURCE_DIR ${PROJECT_BINARY_DIR}/embed-gasnet/${Legion_EMBED_GASNet_VERSION})
      list(APPEND GASNet_CONFIG_SETTINGS "GASNET_VERSION=${Legion_EMBED_GASNet_VERSION}")
    endif()
    if(EXISTS ${GASNet_CONFIG_FILE})
      file(READ ${GASNet_CONFIG_FILE} PREV_CONFIG_SETTINGS)
      if("${GASNet_CONFIG_SETTINGS}" STREQUAL "${PREV_CONFIG_SETTINGS}")
	# configs match - no build needed
	set(GASNET_BUILD_NEEDED OFF)
      else()
	message(STATUS "Embedded GASNet configuration has changed - rebuilding...")
	file(REMOVE_RECURSE ${GASNet_BUILD_DIR} ${GASNet_INSTALL_DIR} ${GASNet_CONFIG_FILE})
	# clear any cached paths/conduits/etc.
	unset(GASNet_INCLUDE_DIR CACHE)
	unset(GASNet_CONDUITS CACHE)
	unset(GASNet_THREADING_OPTS CACHE)
	set(GASNET_BUILD_NEEDED ON)
      endif()
    else()
      message(STATUS "Configuring and building embedded GASNet...")
      set(GASNET_BUILD_NEEDED ON)
    endif()
    if(GASNET_BUILD_NEEDED)
      if(Legion_EMBED_GASNet_LOCALSRC)
	# relative paths are relative to the _build_ dir - this does the
	#  intuitive thing when you do:
	#     cmake ... -DLegion_EMBED_GASNet_LOCALSRC=relative/to/cwd (source_dir)
	#  but is a little nonobvious when you type:
	#     cmake -S (source_dir) -B (build_dir) ... -DLegion_EMBED_GASNet_LOCALSRC=still/relative/to/build_dir
	get_filename_component(
	  EMBEDDED_GASNET_SRC
	  "${Legion_EMBED_GASNet_LOCALSRC}"
	  ABSOLUTE BASE_DIR ${PROJECT_BINARY_DIR})
      else()
	include(FetchContent)
	FetchContent_Declare(embed-gasnet
	  GIT_REPOSITORY ${Legion_EMBED_GASNet_GITREPO}
	  GIT_TAG        ${Legion_EMBED_GASNet_GITREF}
	  )
	message(STATUS "Downloading StanfordLegion/gasnet repo from: ${Legion_EMBED_GASNet_GITREPO}")
	FetchContent_Populate(embed-gasnet)
	set(EMBEDDED_GASNET_SRC "${embed-gasnet_SOURCE_DIR}")
      endif()
      execute_process(
	COMMAND make -C ${EMBEDDED_GASNET_SRC} GASNET_SOURCE_DIR=${GASNet_SOURCE_DIR} GASNET_BUILD_DIR=${GASNet_BUILD_DIR} GASNET_INSTALL_DIR=${GASNet_INSTALL_DIR} ${GASNet_CONFIG_SETTINGS}
	RESULT_VARIABLE GASNET_BUILD_STATUS
	OUTPUT_FILE ${GASNet_BUILD_OUTPUT}
	ERROR_FILE ${GASNet_BUILD_OUTPUT}
	)
      if(GASNET_BUILD_STATUS)
	message(FATAL_ERROR "GASNet build result = ${GASNET_BUILD_STATUS} - see ${GASNet_BUILD_OUTPUT} for more details")
      endif()
      file(WRITE ${GASNet_CONFIG_FILE} "${GASNet_CONFIG_SETTINGS}")
    endif()
    # make sure GASNet_ROOT_DIR is defined at the top level
    set(GASNet_ROOT_DIR ${GASNet_INSTALL_DIR} CACHE STRING "Root directory for GASNet" FORCE)
    find_package(GASNet REQUIRED)
    # make a list of the gasnet libraries we need to install along with realm
    if(BUILD_SHARED_LIBS)
      # get the list of libraries and filter only those that are not in the
      #  (gasnet) install dir - the gasnet ones are sucked into librealm.so
      get_target_property(gasnet_ext_libs GASNet::${GASNet_CONDUIT}-par INTERFACE_LINK_LIBRARIES)
      list(FILTER gasnet_ext_libs EXCLUDE REGEX "^${GASNet_INSTALL_DIR}")
      set(GASNET_LINK_LIBRARIES_FOR_INSTALL ${gasnet_ext_libs} PARENT_SCOPE)
      # cmake won't include GASNet::GASNet in the exported link libraries
      #  because we're doing a shared build, so force that
      target_link_libraries(RealmRuntime INTERFACE $<LINK_ONLY:GASNet::GASNet>)
    else()
      # get the list of libraries and filter out those that are not in the
      #  (gasnet) install dir
      get_target_property(gasnet_all_libs GASNet::${GASNet_CONDUIT}-par INTERFACE_LINK_LIBRARIES)
      set(gasnet_libs "${gasnet_all_libs}")
      list(FILTER gasnet_libs INCLUDE REGEX "^${GASNet_INSTALL_DIR}")
      set(gasnet_installed_libs ${gasnet_libs})
      string(REGEX REPLACE "${GASNet_INSTALL_DIR}/([^/;]*/)*" "${CMAKE_INSTALL_PREFIX}/${CMAKE_INSTALL_LIBDIR}/" gasnet_installed_libs "${gasnet_all_libs}")
      install(FILES ${gasnet_libs} DESTINATION ${CMAKE_INSTALL_LIBDIR})
      set(GASNET_LINK_LIBRARIES_FOR_INSTALL ${gasnet_installed_libs} PARENT_SCOPE)
    endif()
  else()
    # we're using an external GASNet, but we still need to compute the list
    #  of GASNet-related libraries that applications will need when using an
    #  installed Legion build
    # (this way, the application doesn't need to be able to find the original
    #  GASNet root and pick the right conduit and the like)
    get_target_property(gasnet_libs GASNet::${GASNet_CONDUIT}-par INTERFACE_LINK_LIBRARIES)
    if(BUILD_SHARED_LIBS)
      # filter out the actual gasnet libs because we suck those into librealm.so
      list(FILTER gasnet_libs EXCLUDE REGEX "^${GASNet_ROOT_DIR}")
    endif()
    set(GASNET_LINK_LIBRARIES_FOR_INSTALL ${gasnet_libs} PARENT_SCOPE)
  endif()

  target_link_libraries(RealmRuntime PRIVATE GASNet::GASNet)
  # cmake won't include GASNet::GASNet in the exported link libraries
  #  if we're building shared libraries, so force that
  if(BUILD_SHARED_LIBS)
    target_link_libraries(RealmRuntime INTERFACE $<LINK_ONLY:GASNet::GASNet>)
  endif()
endif()

if(REALM_USE_MPI)
  target_link_libraries(RealmRuntime PRIVATE MPI::MPI_CXX)
endif()

if(REALM_USE_UCX)
  target_link_libraries(RealmRuntime PRIVATE ucx::ucp)
  # build the MPI bootstrap plugin
  add_library(realm_ucp_bootstrap_mpi MODULE
    realm/ucx/bootstrap/bootstrap_mpi.c)
  target_include_directories(realm_ucp_bootstrap_mpi PRIVATE
	${CMAKE_CURRENT_SOURCE_DIR}
	${PROJECT_BINARY_DIR}/runtime)
  target_link_libraries(realm_ucp_bootstrap_mpi PRIVATE MPI::MPI_C)
  set_target_properties(realm_ucp_bootstrap_mpi PROPERTIES PREFIX "")
  install(TARGETS realm_ucp_bootstrap_mpi LIBRARY
    DESTINATION ${CMAKE_INSTALL_LIBDIR})
endif()

if(Legion_USE_LLVM)
  if(Legion_LINK_LLVM_LIBS)
    target_link_libraries(RealmRuntime PRIVATE LLVM::LLVM)
  else()
    # even if we dont link, we still need the LLVM include directories
    get_target_property(llvm_incdir LLVM::LLVM INTERFACE_INCLUDE_DIRECTORIES)
    target_include_directories(RealmRuntime PRIVATE ${llvm_incdir})
  endif()
endif()

if(Legion_USE_CUDA)
  if(REALM_USE_CUDART_HIJACK)
    if(Legion_USE_Kokkos)
      # we need kokkos to depend on the hijack without creating a circular
      #  dependency, so put it in an object library - this works only on newer
      #  cmakes, but we already need cmake 3.13 for Kokkos, so this is ok
      add_library(realm_cudarthijack OBJECT
	realm/cuda/cudart_hijack.cc
	realm/cuda/cudart_hijack.h)
      set_target_properties(realm_cudarthijack PROPERTIES POSITION_INDEPENDENT_CODE ON)
      if(REALM_LIMIT_SYMBOL_VISIBILITY)
        set_target_properties(realm_cudarthijack PROPERTIES CXX_VISIBILITY_PRESET hidden)
        set_target_properties(realm_cudarthijack PROPERTIES VISIBILITY_INLINES_HIDDEN 1)
      endif()
      target_include_directories(realm_cudarthijack PRIVATE
	${CMAKE_CURRENT_SOURCE_DIR}
	${PROJECT_BINARY_DIR}/runtime
	${CUDA_INCLUDE_DIRS})
      target_link_libraries(RealmRuntime PRIVATE realm_cudarthijack)
      install(TARGETS realm_cudarthijack EXPORT LegionTargets)
    else()
      # without Kokkos interop, we can just add the hijack directly
      target_sources(RealmRuntime PRIVATE realm/cuda/cudart_hijack.cc)
    endif()

    # filter anything referring to *cudart* out of the CUDA_LIBRARIES
    #  making sure our changes are visible to the scope above
    # so list(FILTER ...) doesn't exist until cmake 3.6 - do string regex instead
    string(REGEX REPLACE "[^\;]*cudart[^\;]*(\;?)" "" CUDA_LIBRARIES "${CUDA_LIBRARIES}")
    set(CUDA_LIBRARIES ${CUDA_LIBRARIES} PARENT_SCOPE)
  else()
    if(NOT REALM_CUDA_DYNAMIC_LOAD)
      target_link_libraries(RealmRuntime PRIVATE ${CUDA_CUDART_LIBRARY})
    endif()
  endif()

  target_include_directories(RealmRuntime PRIVATE ${CUDA_INCLUDE_DIRS})
  if(NOT REALM_CUDA_DYNAMIC_LOAD)
    target_link_libraries(RealmRuntime PRIVATE ${CUDA_CUDA_LIBRARY})
  endif()
  # for backwards compatibility in applications
  target_compile_definitions(RealmRuntime INTERFACE USE_CUDA)
endif()

if(Legion_USE_HIP)
  if (Legion_HIP_TARGET STREQUAL "CUDA")
    if(REALM_USE_HIP_HIJACK)
      target_sources(RealmRuntime PRIVATE realm/hip/hip_hijack.cc)
      set(CUDA_LIBRARIES ${CUDA_LIBRARIES} PARENT_SCOPE)
    endif()

    target_include_directories(RealmRuntime PRIVATE ${CUDA_INCLUDE_DIRS})
    target_include_directories(RealmRuntime PRIVATE ${HIP_ROOT_DIR}/include)
    target_link_libraries(RealmRuntime PRIVATE ${CUDA_CUDA_LIBRARY})
    # for backwards compatibility in applications
    target_compile_definitions(RealmRuntime INTERFACE USE_HIP)

    target_compile_definitions(RealmRuntime PRIVATE __HIP_PLATFORM_NVIDIA__)
  endif()

  if (Legion_HIP_TARGET STREQUAL "ROCM")
    if(REALM_USE_HIP_HIJACK)
      target_sources(RealmRuntime PRIVATE realm/hip/hip_hijack.cc)
    endif()

    set(HIP_LIBRARIES ${HIP_ROOT_DIR}/lib/libamdhip64.so)
    target_include_directories(RealmRuntime PRIVATE ${HIP_INCLUDE_DIRS})
    target_link_libraries(RealmRuntime PRIVATE ${HIP_LIBRARIES})
    # for backwards compatibility in applications
    target_compile_definitions(RealmRuntime INTERFACE USE_HIP)

    target_compile_definitions(RealmRuntime PRIVATE __HIP_PLATFORM_AMD__)
  endif()
endif()

# fetches a specified property list from the target, performs per-element
#  replacement of the items in the list, and then write the list back to
#  the target's property
# importantly, this works on properies of imported targets...
macro(edit_target_property tgtname propname pattern replacement)
  get_property(has_prop TARGET ${tgtname} PROPERTY ${propname} SET)
  if(has_prop)
    get_property(prop_list TARGET ${tgtname} PROPERTY ${propname})
    if(NOT "${replacement}" STREQUAL "")
      list(TRANSFORM prop_list REPLACE ${pattern} ${replacement})
    else()
      list(FILTER prop_list EXCLUDE REGEX ${pattern})
    endif()
    set_property(TARGET ${tgtname} PROPERTY ${propname} "${prop_list}")
  endif()
endmacro()

if(Legion_USE_Kokkos)
  # realm/kokkos_interop.cc needs to be compiled like a kokkos application, so
  #  get kokkos' compile options, include dirs - do this by creating a subtarget
  #  that can import Kokkos::kokkoscore

  # unfortunately, building like Kokkos means using Kokkos' choice of C++
  #  compiler, and cmake really doesn't want to make that easy - we have to
  #  do the build as a custom command and construct the entire command line
  #  ourselves

  # start with compile options exported by kokkos, but we have to parse the
  #  generator expressions ourselves...
  get_property(kokkos_compile_options TARGET Kokkos::kokkoscore PROPERTY INTERFACE_COMPILE_OPTIONS)
  string(REGEX REPLACE "\\$<\\$<COMPILE_LANGUAGE:CXX>:([^<>]*)>" \\1 kokkos_compile_options "${kokkos_compile_options}")
  string(REGEX REPLACE "\\$<\\$<COMPILE_LANGUAGE:.+>:([^<>]*)>" "" kokkos_compile_options "${kokkos_compile_options}")

  # also do kokkos' compile features (or at least the one we understand)
  get_property(kokkos_compile_features TARGET Kokkos::kokkoscore PROPERTY INTERFACE_COMPILE_FEATURES)
  foreach(feature IN LISTS kokkos_compile_features)
    if(feature MATCHES "cxx_std_([0-9]+)")
      list(APPEND kokkos_compile_options "-std=c++${CMAKE_MATCH_1}")
    else()
      message(WARNING "unrecognized Kokkos compile feature: ${feature}")
    endif()
  endforeach()

  # now add on our own cxx flags, dealing with the whole strings vs lists thing
  set(cxx_flags_as_list ${CMAKE_CXX_FLAGS} -fPIC ${CXX_BUILD_WARNING_FLAGS})
  if(CMAKE_BUILD_TYPE STREQUAL "Debug")
    string(APPEND cxx_flags_as_list " ${CMAKE_CXX_FLAGS_DEBUG}")
  endif()
  if(CMAKE_BUILD_TYPE STREQUAL "Release")
    string(APPEND cxx_flags_as_list " ${CMAKE_CXX_FLAGS_RELEASE}")
  endif()
  separate_arguments(cxx_flags_as_list)
  list(APPEND kokkos_compile_options ${cxx_flags_as_list})

  # next up is include directories...
  get_property(kokkos_include_dirs
               TARGET Kokkos::kokkoscore
               PROPERTY INTERFACE_INCLUDE_DIRECTORIES)
  list(TRANSFORM kokkos_include_dirs PREPEND "-I")
  list(APPEND kokkos_compile_options ${kokkos_include_dirs}
                                     "-I${CMAKE_CURRENT_SOURCE_DIR}"
                                     "-I${PROJECT_BINARY_DIR}/runtime")

  if(REALM_LIMIT_SYMBOL_VISIBILITY)
    # control symbol visibility
    list(APPEND kokkos_compile_options "-fvisibility=hidden" "-fvisibility-inlines-hidden")
  endif()

  if(Legion_USE_OpenMP AND (Kokkos_VERSION_MAJOR GREATER_EQUAL 4))
    # hack the kokkos_compile_options because -Xcompiler and -fopenmp are no longer 
    #   added by INTERFACE_COMPILE_OPTIONS, so we will added them ourselved
    if(Legion_USE_CUDA)
      list(APPEND kokkos_compile_options "-Xcompiler")
      message(STATUS "Looking ${kokkos_compile_options}")
    endif()
    list(APPEND kokkos_compile_options "${OpenMP_CXX_FLAGS}")
  endif()

  # and then finally, tell clang (if it is clang) where to find CUDA
  if(Legion_USE_CUDA AND (KOKKOS_CXX_COMPILER MATCHES ".*clang.*"))
    list(APPEND kokkos_compile_options "--cuda-path=${CUDA_TOOLKIT_ROOT_DIR}")
  endif()

  # now define our custom build command
  add_custom_command(OUTPUT realm_kokkos_interop.cc.o
                     COMMAND ${KOKKOS_CXX_COMPILER}
                             ${kokkos_compile_options}
                             -c ${CMAKE_CURRENT_SOURCE_DIR}/realm/kokkos_interop.cc
                             -o ${CMAKE_CURRENT_BINARY_DIR}/realm_kokkos_interop.cc.o
                     IMPLICIT_DEPENDS CXX ${CMAKE_CURRENT_SOURCE_DIR}/realm/kokkos_interop.cc
                     VERBATIM)

  # add our object file to the realm library
  target_sources(RealmRuntime PRIVATE
                 ${CMAKE_CURRENT_BINARY_DIR}/realm_kokkos_interop.cc.o)

  # and add kokkos libraries to our exported library requirements
  set_property(TARGET RealmRuntime APPEND
    PROPERTY INTERFACE_LINK_LIBRARIES "\$<LINK_ONLY:Kokkos::kokkoscore>")

  # if Kokkos' CUDA target is enabled, and we're performing runtime hijack,
  #  rewrite Kokkos' cudart dependency to be on Realm instead
  if(Kokkos_ENABLE_CUDA AND Legion_HIJACK_CUDART)
    edit_target_property(Kokkos::CUDA INTERFACE_LINK_LIBRARIES .*cudart.* realm_cudarthijack)
  endif()

  # similarly, if Kokkos' OpenMP target is enabled but we're using Realm's
  #  OpenMP runtime implementation, remove anything mentioning openmp from
  #  the exported link options (don't mess with compile options though)
  if(Kokkos_ENABLE_OPENMP AND Legion_USE_OpenMP AND NOT Legion_OpenMP_SYSTEM_RUNTIME)
    edit_target_property(Kokkos::kokkoscore INTERFACE_LINK_OPTIONS .*openmp.* "")
    edit_target_property(Kokkos::kokkoscontainers INTERFACE_LINK_OPTIONS .*openmp.* "")
  endif()
endif()

if(Legion_USE_HDF5)
  target_include_directories(RealmRuntime PRIVATE ${HDF5_INCLUDE_DIRS})
  target_link_libraries(RealmRuntime PRIVATE ${HDF5_LIBRARIES})
  # for backwards compatibility in applications
  target_compile_definitions(RealmRuntime INTERFACE USE_HDF)
endif()

if(Legion_USE_OpenMP)
  # only include -fopenmp (or equivalent) if we're using the
  #  system omp runtime libs
  if(Legion_OpenMP_SYSTEM_RUNTIME)
    target_link_libraries(RealmRuntime PUBLIC OpenMP::OpenMP_CXX)
  endif()
endif()

if(REALM_USE_NVTX)
  target_include_directories(RealmRuntime PRIVATE ${NVTX_INCLUDE_DIRS})
  target_link_libraries(RealmRuntime PRIVATE ${NVTX_LIBRARIES})
endif()

set_target_properties(RealmRuntime PROPERTIES OUTPUT_NAME "realm${INSTALL_SUFFIX}")

target_include_directories(RealmRuntime
  INTERFACE
    $<BUILD_INTERFACE:${CMAKE_CURRENT_SOURCE_DIR}>
    $<INSTALL_INTERFACE:include>
  PRIVATE ${CMAKE_CURRENT_SOURCE_DIR}

  # Include paths for generated header files.
  INTERFACE
    $<BUILD_INTERFACE:${PROJECT_BINARY_DIR}/runtime>
  PRIVATE
    ${PROJECT_BINARY_DIR}/runtime
)

install(TARGETS RealmRuntime EXPORT LegionTargets
  LIBRARY DESTINATION ${CMAKE_INSTALL_LIBDIR}
  ARCHIVE DESTINATION ${CMAKE_INSTALL_LIBDIR}
  RUNTIME DESTINATION ${CMAKE_INSTALL_BINDIR}
)

# Mapper objects
list(APPEND MAPPER_SRC
  mappers/default_mapper.h     mappers/default_mapper.cc
  mappers/default_mapper.inl
  mappers/mapping_utilities.h  mappers/mapping_utilities.cc
  mappers/shim_mapper.h        mappers/shim_mapper.cc
  mappers/test_mapper.h        mappers/test_mapper.cc
  mappers/null_mapper.h        mappers/null_mapper.cc
  mappers/replay_mapper.h      mappers/replay_mapper.cc
  mappers/debug_mapper.h       mappers/debug_mapper.cc
  mappers/wrapper_mapper.h     mappers/wrapper_mapper.cc
  mappers/forwarding_mapper.h  mappers/forwarding_mapper.cc
  mappers/logging_wrapper.h    mappers/logging_wrapper.cc
)

# Legion runtime
list(APPEND LEGION_SRC
  legion.h
  legion/accessor.h
  legion/arrays.h
  legion/bitmask.h
  legion/field_tree.h
  legion/garbage_collection.h             legion/garbage_collection.cc
  legion/interval_tree.h
  legion/legion_allocation.h
  legion/legion_analysis.h                legion/legion_analysis.cc
  legion/legion_c.h                       legion/legion_c.cc
  legion/legion_config.h
  legion/legion_constraint.h              legion/legion_constraint.cc
  legion/legion_context.h                 legion/legion_context.cc
  legion/legion_c_util.h
  legion/legion.cc
  legion/legion.inl
  legion/legion_domain.h
  legion/legion_domain.inl
  legion/legion_instances.h               legion/legion_instances.cc
  legion/legion_mapping.h                 legion/legion_mapping.cc
  legion/legion_ops.h                     legion/legion_ops.cc
  legion/legion_profiling.h               legion/legion_profiling.cc
  legion/legion_profiling_serializer.h    legion/legion_profiling_serializer.cc
  legion/legion_spy.h                     legion/legion_spy.cc
  legion/legion_tasks.h                   legion/legion_tasks.cc
  legion/legion_trace.h                   legion/legion_trace.cc
  legion/legion_types.h
  legion/legion_utilities.h
  legion/legion_views.h                   legion/legion_views.cc
  legion/legion_redop.h                   legion/legion_redop.cc
  legion/mapper_manager.h                 legion/mapper_manager.cc
  legion/rectangle_set.h
  legion/region_tree.h                    legion/region_tree.cc
  legion/runtime.h                        legion/runtime.cc
)

if(Legion_USE_HIP)
  list(APPEND LEGION_SRC hip_cuda_compat/hip_cuda.h)
endif()

if(Legion_REDOP_HALF)
  list(APPEND LEGION_SRC mathtypes/half.h)
endif()

if(Legion_REDOP_COMPLEX)
  list(APPEND LEGION_SRC mathtypes/complex.h)
endif()

if(Legion_USE_CUDA)
  list(APPEND LEGION_CUDA_SRC
    legion/legion_redop.cu
  )
endif()

if(Legion_USE_HIP AND Legion_GPU_REDUCTIONS)
  list(APPEND LEGION_HIP_SRC
    legion/legion_redop.cu
  )
endif()

# generate per-dimension object files for deppart stuff
foreach(INST_N1 RANGE 1 ${LEGION_MAX_DIM})
  # use cmake's configure_file for a portable way of creating wrapper
  #  source files
  set(SRCFILE legion/region_tree)
  configure_file(${PROJECT_SOURCE_DIR}/cmake/deppart_tmpl.cc.in ${SRCFILE}_${INST_N1}.cc)
  list(APPEND LEGION_SRC ${SRCFILE}_${INST_N1}.cc)

  foreach(INST_N2 RANGE 1 ${LEGION_MAX_DIM})
    configure_file(${PROJECT_SOURCE_DIR}/cmake/deppart_tmpl.cc.in ${SRCFILE}_${INST_N1}_${INST_N2}.cc)
    list(APPEND LEGION_SRC ${SRCFILE}_${INST_N1}_${INST_N2}.cc)
  endforeach()
  unset(SRCFILE)
endforeach()

# Legion Fortran
if(Legion_USE_Fortran)
  list(APPEND LEGION_FORTRAN_SRC
    legion/legion_f_types.f90
    legion/legion_f_c_interface.f90
    legion/legion_f.f90
  )
endif()

# HACK: completely separating the Legion and Realm cmake stuff will take
#  a while, so just exclude LegionRuntime from the "all" target for the
#  Realm-only case for now
if(Legion_BUILD_REALM_ONLY)
  set(EXCLUDE_LEGION EXCLUDE_FROM_ALL)
endif()

# CUDA has been enabled as a language so we can just add the source files
# to the library list of source files.
if (LEGION_CUDA_SRC AND CUDA_AS_LANGUAGE)
  list(APPEND LEGION_SRC ${LEGION_CUDA_SRC})
endif()

add_library(LegionRuntime ${EXCLUDE_LEGION} ${MAPPER_SRC} ${LEGION_SRC} ${LEGION_FORTRAN_SRC})
add_library(Legion::LegionRuntime ALIAS LegionRuntime)

# CUDA is not available as a language, only as a package, so we need
# to manually cuda_compile the CUDA source files
if(LEGION_CUDA_SRC AND NOT CUDA_AS_LANGUAGE)
  # Fill in the most compatible set of architectures we support
  if("${Legion_CUDA_ARCH}" STREQUAL "")
    if (${CUDA_VERSION_STRING} VERSION_LESS "11.5")
<<<<<<< HEAD
      # Prior to 11.5, we don't have -arch=all and have to list the architectures out manually
      if (${CUDA_VERSION_STRING} VERSION_GREATER_EQUAL "3.2" AND ${CUDA_VERSION_STRING} VERSION_LESS "9.0")
        list(APPEND Legion_CUDA_ARCH 20)
      endif ()
      if (${CUDA_VERSION_STRING} VERSION_GREATER_EQUAL "5.0" AND ${CUDA_VERSION_STRING} VERSION_LESS "11.0")
        list(APPEND Legion_CUDA_ARCH 30)
      endif ()
      if (${CUDA_VERSION_STRING} VERSION_GREATER_EQUAL "5.0" AND ${CUDA_VERSION_STRING} VERSION_LESS "12.0")
        list(APPEND Legion_CUDA_ARCH 35)
      endif ()
      if (${CUDA_VERSION_STRING} VERSION_GREATER_EQUAL "6.0" AND ${CUDA_VERSION_STRING} VERSION_LESS "12.0")
        list(APPEND Legion_CUDA_ARCH 50)
      endif ()
      if (${CUDA_VERSION_STRING} VERSION_GREATER_EQUAL "8.0")
        list(APPEND Legion_CUDA_ARCH 60)
      endif ()
      if (${CUDA_VERSION_STRING} VERSION_GREATER_EQUAL "9.0")
        list(APPEND Legion_CUDA_ARCH 70)
      endif ()
      if (${CUDA_VERSION_STRING} VERSION_GREATER_EQUAL "11.0")
        list(APPEND Legion_CUDA_ARCH 80)
      endif ()
=======
       #include(cmake/cuda_arch.cmake)
      get_cuda_arch(Legion_CUDA_ARCH)
>>>>>>> 5879eaf3
    else ()
      # New with 11.5, nvcc supports 'all-major' which does all this for us
      set(CUDA_GENCODE "-arch all-major")
    endif ()
  else ()
      # If the user specified a specific gencode to use, use that
      string(REPLACE "," ";" Legion_CUDA_ARCH "${Legion_CUDA_ARCH}")
  endif ()

  if (Legion_CUDA_ARCH)
    list(SORT Legion_CUDA_ARCH)
    set(CUDA_GENCODE "${Legion_CUDA_ARCH}")
    # Add all the specified architectures we support
    string(REGEX REPLACE "([0-9]+)" "-gencode arch=compute_\\1,code=sm_\\1" CUDA_GENCODE "${CUDA_GENCODE}")
    list(GET Legion_CUDA_ARCH -1 COMPUTE_ARCH)
    # For the last architecture we support, add PTX
    list(APPEND CUDA_GENCODE "-gencode arch=compute_${COMPUTE_ARCH},code=compute_${COMPUTE_ARCH}")
  endif ()

  # starting with NVCC 10.2, we can error out on all warnings
  if(Legion_BUILD_WARN_AS_ERROR AND CUDA_VERSION VERSION_GREATER "10.1")
    set(CUDA_WARNINGS "-Werror all-warnings")
  else()
    set(CUDA_WARNINGS "")
  endif()

  set(NVCC_EXTRA_FLAGS -Xcompiler -fPIC)

  if (CMAKE_CXX_STANDARD)
    list(APPEND NVCC_EXTRA_FLAGS "-std=c++${CMAKE_CXX_STANDARD}")
  endif()
  cuda_compile(LEGION_CUDA_OBJS ${LEGION_CUDA_SRC} OPTIONS
    -Xcudafe "--diag_suppress=boolean_controlling_expr_is_constant"
    ${CUDA_WARNINGS}
    ${CUDA_GENCODE}
    -I ${CMAKE_CURRENT_SOURCE_DIR}
    -I ${PROJECT_BINARY_DIR}/runtime
    ${NVCC_EXTRA_FLAGS}
    DEBUG -g
    RELEASE -O2
    RELWITHDEBINFO -g -O2)
  target_sources(LegionRuntime PRIVATE ${LEGION_CUDA_OBJS})
  target_link_libraries(LegionRuntime PUBLIC ${CUDA_LIBRARIES})

  # complex reduction ops bring in a public dependency on cuda headers
  if(Legion_REDOP_COMPLEX)
    target_include_directories(LegionRuntime PUBLIC ${CUDA_INCLUDE_DIRS})
  endif()
endif()

if(LEGION_HIP_SRC)
  if (Legion_HIP_TARGET STREQUAL "CUDA")
    if("${Legion_CUDA_ARCH}" STREQUAL "")
      set(CUDA_GENCODE "")
    else()
      string(REPLACE "," ";" CUDA_GENCODE "${Legion_CUDA_ARCH}")
      string(REGEX REPLACE "([0-9]+)" "-gencode arch=compute_\\1,code=sm_\\1" CUDA_GENCODE "${CUDA_GENCODE}")
    endif()
    # starting with NVCC 10.2, we can error out on all warnings
    if(Legion_BUILD_WARN_AS_ERROR AND CUDA_VERSION VERSION_GREATER "10.1")
      set(CUDA_WARNINGS "-Werror all-warnings")
    else()
      set(CUDA_WARNINGS "")
    endif()
    cuda_compile(LEGION_HIP_OBJS ${LEGION_HIP_SRC} OPTIONS
      -Xcudafe "--diag_suppress=boolean_controlling_expr_is_constant"
      ${CUDA_WARNINGS}
      ${CUDA_GENCODE}
      ${HIPCC_FLAGS}
      -I ${CMAKE_CURRENT_SOURCE_DIR}
      -I ${PROJECT_BINARY_DIR}/runtime
      -Xcompiler -fPIC
      DEBUG -g
      RELEASE -O2
      RELWITHDEBINFO -g -O2)
    target_sources(LegionRuntime PRIVATE ${LEGION_HIP_OBJS})
    target_link_libraries(LegionRuntime PUBLIC ${CUDA_LIBRARIES})

    # complex reduction ops bring in a public dependency on cuda headers
    if(Legion_REDOP_COMPLEX)
      target_include_directories(LegionRuntime PUBLIC ${CUDA_INCLUDE_DIRS})
      target_compile_definitions(LegionRuntime PUBLIC __HIP_PLATFORM_NVIDIA__)
    endif()
  endif()

  if (Legion_HIP_TARGET STREQUAL "ROCM")
    set(HIP_LIBRARIES ${HIP_ROOT_DIR}/lib/libamdhip64.so)
    set_source_files_properties(${LEGION_HIP_SRC} PROPERTIES HIP_SOURCE_PROPERTY_FORMAT 1)
    hip_compile(LEGION_HIP_OBJS ${LEGION_HIP_SRC} HIPCC_OPTIONS
      ${HIPCC_FLAGS}
      ${HIP_GENCODE}
      -I ${CMAKE_CURRENT_SOURCE_DIR}
      -I ${CMAKE_CURRENT_SOURCE_DIR}/legion
      -I ${PROJECT_BINARY_DIR}/runtime
      -fPIC
      DEBUG -g
      RELEASE -O2
      RELWITHDEBINFO -g -O2)
    target_sources(LegionRuntime PRIVATE ${LEGION_HIP_OBJS})
    target_link_libraries(LegionRuntime PUBLIC ${HIP_LIBRARIES})

    # complex reduction ops bring in a public dependency on hip thrust headers
    if(Legion_REDOP_COMPLEX)
      # set thrust package
      # please download thrust from https://github.com/ROCmSoftwarePlatform/Thrust
      if(NOT DEFINED THRUST_PATH)
          set(THRUST_PATH $ENV{THRUST_PATH} CACHE PATH "Path to where Thrust has been installed")
      endif()
      target_include_directories(LegionRuntime PUBLIC ${HIP_INCLUDE_DIRS})
      target_compile_definitions(LegionRuntime PUBLIC __HIP_PLATFORM_AMD__)
    else()
      target_include_directories(LegionRuntime PRIVATE ${HIP_INCLUDE_DIRS})
      target_compile_definitions(LegionRuntime PRIVATE __HIP_PLATFORM_AMD__)
    endif()
  endif()
endif()

target_link_libraries(LegionRuntime PUBLIC RealmRuntime)
if(Legion_USE_ZLIB)
  target_link_libraries(LegionRuntime PRIVATE ZLIB::ZLIB)
endif()
set_target_properties(LegionRuntime PROPERTIES POSITION_INDEPENDENT_CODE ON)
set_target_properties(LegionRuntime PROPERTIES OUTPUT_NAME "legion${INSTALL_SUFFIX}")
set_target_properties(LegionRuntime PROPERTIES SOVERSION ${SOVERSION})
if (CMAKE_SYSTEM_NAME STREQUAL "Linux")
  set_target_properties(LegionRuntime PROPERTIES BUILD_RPATH "\$ORIGIN")
  set_target_properties(LegionRuntime PROPERTIES INSTALL_RPATH "\$ORIGIN")
elseif (CMAKE_SYSTEM_NAME STREQUAL "Darwin")
  set_target_properties(LegionRuntime PROPERTIES BUILD_RPATH "@loader_path")
  set_target_properties(LegionRuntime PROPERTIES INSTALL_RPATH "@loader_path")
endif ()

target_compile_options(LegionRuntime PRIVATE ${CXX_BUILD_WARNING_FLAGS})
if(COMPILER_SUPPORTS_DEFCHECK)
  # use the cxx_defcheck wrapper to make sure legion_defines.h is included
  #  any place it needs to be
  target_compile_options(LegionRuntime PRIVATE --defcheck legion_defines.h)
endif()

target_include_directories(LegionRuntime
  INTERFACE
    $<BUILD_INTERFACE:${CMAKE_CURRENT_SOURCE_DIR}>
    $<BUILD_INTERFACE:${CMAKE_CURRENT_SOURCE_DIR}/mappers>
    $<INSTALL_INTERFACE:include>
    $<INSTALL_INTERFACE:include/mappers>
  PRIVATE ${CMAKE_CURRENT_SOURCE_DIR}

  # Include paths for generated header files.
  INTERFACE
    $<BUILD_INTERFACE:${PROJECT_BINARY_DIR}/runtime>
  PRIVATE
    ${PROJECT_BINARY_DIR}/runtime
)

install(TARGETS LegionRuntime EXPORT LegionTargets
  LIBRARY DESTINATION ${CMAKE_INSTALL_LIBDIR}
  ARCHIVE DESTINATION ${CMAKE_INSTALL_LIBDIR}
  RUNTIME DESTINATION ${CMAKE_INSTALL_BINDIR}
)

add_library(Legion INTERFACE)
set_target_properties(Legion PROPERTIES
  INTERFACE_LINK_LIBRARIES LegionRuntime
)
add_library(Realm INTERFACE)
set_target_properties(Realm PROPERTIES
  INTERFACE_LINK_LIBRARIES RealmRuntime
)
install(TARGETS Legion Realm EXPORT LegionTargets)<|MERGE_RESOLUTION|>--- conflicted
+++ resolved
@@ -606,7 +606,7 @@
   endif()
 
   if(Legion_USE_OpenMP AND (Kokkos_VERSION_MAJOR GREATER_EQUAL 4))
-    # hack the kokkos_compile_options because -Xcompiler and -fopenmp are no longer 
+    # hack the kokkos_compile_options because -Xcompiler and -fopenmp are no longer
     #   added by INTERFACE_COMPILE_OPTIONS, so we will added them ourselved
     if(Legion_USE_CUDA)
       list(APPEND kokkos_compile_options "-Xcompiler")
@@ -816,33 +816,8 @@
   # Fill in the most compatible set of architectures we support
   if("${Legion_CUDA_ARCH}" STREQUAL "")
     if (${CUDA_VERSION_STRING} VERSION_LESS "11.5")
-<<<<<<< HEAD
-      # Prior to 11.5, we don't have -arch=all and have to list the architectures out manually
-      if (${CUDA_VERSION_STRING} VERSION_GREATER_EQUAL "3.2" AND ${CUDA_VERSION_STRING} VERSION_LESS "9.0")
-        list(APPEND Legion_CUDA_ARCH 20)
-      endif ()
-      if (${CUDA_VERSION_STRING} VERSION_GREATER_EQUAL "5.0" AND ${CUDA_VERSION_STRING} VERSION_LESS "11.0")
-        list(APPEND Legion_CUDA_ARCH 30)
-      endif ()
-      if (${CUDA_VERSION_STRING} VERSION_GREATER_EQUAL "5.0" AND ${CUDA_VERSION_STRING} VERSION_LESS "12.0")
-        list(APPEND Legion_CUDA_ARCH 35)
-      endif ()
-      if (${CUDA_VERSION_STRING} VERSION_GREATER_EQUAL "6.0" AND ${CUDA_VERSION_STRING} VERSION_LESS "12.0")
-        list(APPEND Legion_CUDA_ARCH 50)
-      endif ()
-      if (${CUDA_VERSION_STRING} VERSION_GREATER_EQUAL "8.0")
-        list(APPEND Legion_CUDA_ARCH 60)
-      endif ()
-      if (${CUDA_VERSION_STRING} VERSION_GREATER_EQUAL "9.0")
-        list(APPEND Legion_CUDA_ARCH 70)
-      endif ()
-      if (${CUDA_VERSION_STRING} VERSION_GREATER_EQUAL "11.0")
-        list(APPEND Legion_CUDA_ARCH 80)
-      endif ()
-=======
        #include(cmake/cuda_arch.cmake)
       get_cuda_arch(Legion_CUDA_ARCH)
->>>>>>> 5879eaf3
     else ()
       # New with 11.5, nvcc supports 'all-major' which does all this for us
       set(CUDA_GENCODE "-arch all-major")
