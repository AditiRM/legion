#------------------------------------------------------------------------------#
# Copyright 2023 Kitware, Inc.
#
# Licensed under the Apache License, Version 2.0 (the "License");
# you may not use this file except in compliance with the License.
# You may obtain a copy of the License at
#
# http://www.apache.org/licenses/LICENSE-2.0
#
# Unless required by applicable law or agreed to in writing, software
# distributed under the License is distributed on an "AS IS" BASIS,
# WITHOUT WARRANTIES OR CONDITIONS OF ANY KIND, either express or implied.
# See the License for the specific language governing permissions and
# limitations under the License.
#------------------------------------------------------------------------------#

# Install headers
install(DIRECTORY ${CMAKE_CURRENT_SOURCE_DIR}/
  DESTINATION ${CMAKE_INSTALL_INCLUDEDIR}
  FILES_MATCHING PATTERN "*.h"
)
install(DIRECTORY ${CMAKE_CURRENT_SOURCE_DIR}/
  DESTINATION ${CMAKE_INSTALL_INCLUDEDIR}
  FILES_MATCHING PATTERN "*.inl"
)

# Realm runtime
list(APPEND REALM_SRC
  realm/realm_c.h
  realm/transfer/lowlevel_disk.cc
  realm/transfer/channel.h                 realm/transfer/channel.cc
  realm/transfer/channel_disk.h            realm/transfer/channel_disk.cc
  realm/transfer/transfer.h                realm/transfer/transfer.cc
  realm/transfer/lowlevel_dma.h            realm/transfer/lowlevel_dma.cc
  realm/transfer/ib_memory.h               realm/transfer/ib_memory.cc
  realm/deppart/byfield.h                  realm/deppart/byfield.cc
  realm/deppart/deppart_config.h
  realm/deppart/image.h
  realm/deppart/inst_helper.h
  realm/deppart/partitions.h               realm/deppart/partitions.cc
  realm/deppart/preimage.h
  realm/deppart/rectlist.h
  realm/deppart/rectlist.inl
  realm/deppart/setops.h                   realm/deppart/setops.cc
  realm/deppart/sparsity_impl.h            realm/deppart/sparsity_impl.cc
  realm/deppart/sparsity_impl.inl
  realm/atomics.h           realm/atomics.inl
  realm/bgwork.h            realm/bgwork.cc
  realm/event_impl.h        realm/event_impl.cc
  realm/event_impl.inl
  realm/faults.h            realm/faults.cc
  realm/faults.inl
  realm/idx_impl.h          realm/idx_impl.cc
  realm/inst_impl.h         realm/inst_impl.cc
  realm/inst_layout.h       realm/inst_layout.inl
  realm/inst_layout.cc
  realm/interval_tree.h     realm/interval_tree.inl
  realm/machine_impl.h      realm/machine_impl.cc
  realm/mem_impl.h          realm/mem_impl.cc
  realm/metadata.h          realm/metadata.cc
  realm/module.h            realm/module.cc
  realm/nodeset.h           realm/nodeset.inl      realm/nodeset.cc
  realm/numa/numa_module.h  realm/numa/numa_module.cc
  realm/numa/numasysif.h    realm/numa/numasysif.cc
  realm/operation.h         realm/operation.cc
  realm/operation.inl
  realm/proc_impl.h         realm/proc_impl.cc
  realm/procset/procset_module.h realm/procset/procset_module.cc
  realm/repl_heap.h         realm/repl_heap.cc
  realm/rsrv_impl.h         realm/rsrv_impl.cc
  realm/runtime_impl.h      realm/runtime_impl.cc
  realm/sampling_impl.h     realm/sampling_impl.cc
  realm/subgraph_impl.h     realm/subgraph_impl.cc
  realm/tasks.h             realm/tasks.cc
  realm/threads.h           realm/threads.cc
  realm/threads.inl
)

if(Legion_USE_CUDA)
  list(APPEND REALM_SRC
    realm/cuda/cuda_module.h    realm/cuda/cuda_module.cc
    realm/cuda/cuda_internal.h  realm/cuda/cuda_internal.cc
    realm/cuda/cuda_access.h    realm/cuda/cuda_access.cc
  )
  if(REALM_USE_CUDART_HIJACK)
    list(APPEND REALM_SRC
      realm/cuda/cudart_hijack.h
    )
  endif()
endif()

if(Legion_USE_HIP)
  list(APPEND REALM_SRC
    realm/hip/hip_module.h    realm/hip/hip_module.cc
    realm/hip/hip_internal.h  realm/hip/hip_internal.cc
    realm/hip/hip_access.h    realm/hip/hip_access.cc
    realm/hip/hiphijack_api.h
  )
  if(REALM_USE_HIP_HIJACK)
    list(APPEND REALM_SRC
      realm/hip/hip_hijack.h
    )
  endif()
endif()

if(Legion_USE_LLVM)
  list(APPEND REALM_SRC
    realm/llvmjit/llvmjit.h
    realm/llvmjit/llvmjit.inl
    realm/llvmjit/llvmjit_internal.h  realm/llvmjit/llvmjit_internal.cc
    realm/llvmjit/llvmjit_module.h    realm/llvmjit/llvmjit_module.cc
  )
endif()

if(Legion_USE_HDF5)
  list(APPEND REALM_SRC
    realm/hdf5/hdf5_module.h realm/hdf5/hdf5_module.cc
    realm/hdf5/hdf5_internal.h realm/hdf5/hdf5_internal.cc
    realm/hdf5/hdf5_access.h   realm/hdf5/hdf5_access.inl
    realm/hdf5/hdf5_access.cc
  )
endif()

if (Legion_USE_OpenMP)
  list(APPEND REALM_SRC
    realm/openmp/openmp_module.h realm/openmp/openmp_module.cc
    realm/openmp/openmp_internal.h
  )
  if(NOT Legion_OpenMP_SYSTEM_RUNTIME)
    list(APPEND REALM_SRC
      realm/openmp/openmp_threadpool.h realm/openmp/openmp_threadpool.cc
      realm/openmp/openmp_threadpool.inl
      realm/openmp/openmp_api.cc
    )
  endif()
endif()

if (Legion_USE_Python)
  list(APPEND REALM_SRC
    realm/python/python_module.h realm/python/python_module.cc
    realm/python/python_source.h realm/python/python_source.cc
    realm/python/python_source.inl
    realm/python/python_internal.h
  )
endif()

if(REALM_USE_GASNET1)
  list(APPEND REALM_SRC
    realm/gasnet1/gasnet1_module.h
    realm/gasnet1/gasnet1_module.cc
    realm/gasnet1/gasnetmsg.h
    realm/gasnet1/gasnetmsg.cc
  )
endif()

if(REALM_USE_GASNETEX)
  list(APPEND REALM_SRC
    realm/gasnetex/gasnetex_module.h
    realm/gasnetex/gasnetex_module.cc
    realm/gasnetex/gasnetex_internal.h
    realm/gasnetex/gasnetex_internal.cc
    realm/gasnetex/gasnetex_handlers.h
    realm/gasnetex/gasnetex_handlers.cc
  )
endif()

if(REALM_USE_MPI)
  list(APPEND REALM_SRC
    realm/mpi/mpi_module.h
    realm/mpi/mpi_module.cc
    realm/mpi/am_mpi.h
    realm/mpi/am_mpi.cc
  )
endif()

if(REALM_USE_NVTX)
  list(APPEND REALM_SRC
    realm/nvtx.h
    realm/nvtx.cc
  )
endif()

if(REALM_USE_UCX)
  list(APPEND REALM_SRC
    realm/ucx/ucp_utils.h
    realm/ucx/ucp_module.h
    realm/ucx/ucp_module.cc
    realm/ucx/ucp_internal.h
    realm/ucx/ucp_internal.cc
    realm/ucx/ucp_context.h
    realm/ucx/ucp_context.cc
    realm/ucx/mpool.h
    realm/ucx/mpool.cc
    realm/ucx/bootstrap/bootstrap.h
    realm/ucx/bootstrap/bootstrap.cc
    realm/ucx/bootstrap/bootstrap_loader.h
    realm/ucx/bootstrap/bootstrap_loader.cc
    realm/ucx/bootstrap/bootstrap_internal.h
    realm/ucx/bootstrap/bootstrap_util.h
  )
endif()

list(APPEND REALM_SRC
  realm.h
  realm/activemsg.h realm/activemsg.cc
  realm/network.h          realm/network.cc
  realm/bytearray.h
  realm/bytearray.inl
  realm/circ_queue.h
  realm/circ_queue.inl
  realm/cmdline.h          realm/cmdline.cc
  realm/cmdline.inl
  realm/codedesc.h         realm/codedesc.cc
  realm/codedesc.inl
  realm/custom_serdez.h
  realm/custom_serdez.inl
  realm/dynamic_table.h
  realm/dynamic_table.inl
  realm/event.h
  realm/id.h
  realm/id.inl
  realm/indexspace.h
  realm/instance.h
  realm/logging.h          realm/logging.cc
  realm/logging.inl
  realm/machine.h
  realm/machine.inl
  realm/memory.h
  realm/mutex.h     realm/mutex.inl     realm/mutex.cc
  realm/pri_queue.h
  realm/pri_queue.inl
  realm/processor.h
  realm/processor.inl
  realm/profiling.h        realm/profiling.cc
  realm/profiling.inl
  realm/realm_config.h
  realm/redop.h
  realm/reservation.h
  realm/reservation.inl
  realm/runtime.h
  realm/sampling.h
  realm/sampling.inl
  realm/serialize.h
  realm/serialize.inl
  realm/subgraph.h
  realm/subgraph.inl
  realm/timers.h           realm/timers.cc
  realm/timers.inl
  realm/utils.h            realm/utils.cc
)

# generate per-dimension object files for deppart stuff
foreach(INST_N1 RANGE 1 ${REALM_MAX_DIM})
  foreach(INST_N2 RANGE 1 ${REALM_MAX_DIM})
    foreach(SRCFILE realm/deppart/image realm/deppart/preimage realm/deppart/byfield)
      # use cmake's configure_file for a portable way of creating wrapper
      #  source files
      configure_file(${PROJECT_SOURCE_DIR}/cmake/deppart_tmpl.cc.in ${SRCFILE}_${INST_N1}_${INST_N2}.cc)
      list(APPEND REALM_SRC ${SRCFILE}_${INST_N1}_${INST_N2}.cc)
    endforeach()
  endforeach()
endforeach()

find_package(Threads REQUIRED)
cmake_policy(SET CMP0063 NEW) # visibility controls in all builds
add_library(RealmRuntime ${REALM_SRC})
add_library(Legion::RealmRuntime ALIAS RealmRuntime)
target_compile_options(RealmRuntime PRIVATE $<$<COMPILE_LANGUAGE:CXX>:${CXX_BUILD_WARNING_FLAGS}>)

# turn on warnings about partially-overloaded methods, if supported
check_cxx_compiler_flag("-Woverloaded-virtual" COMPILER_SUPORTS_OVERLOADED_VIRTUAL_WARNING)
if(COMPILER_SUPORTS_OVERLOADED_VIRTUAL_WARNING)
  target_compile_options(RealmRuntime PRIVATE "-Woverloaded-virtual")
endif()

if(COMPILER_SUPPORTS_DEFCHECK)
  # use the cxx_defcheck wrapper to make sure realm_defines.h is included
  #  any place it needs to be
  target_compile_options(RealmRuntime PRIVATE $<$<COMPILE_LANGUAGE:CXX>:--defcheck;realm_defines.h>)
endif()
if(REALM_USE_LIBDL)
  target_link_libraries(RealmRuntime PRIVATE ${CMAKE_DL_LIBS})
  if(APPLE)
    target_link_libraries(RealmRuntime PRIVATE "-undefined dynamic_lookup")
  endif()
endif()
target_link_libraries(RealmRuntime PRIVATE ${CMAKE_THREAD_LIBS_INIT})
if(UNIX AND NOT APPLE)
  target_link_libraries(RealmRuntime PRIVATE rt)
endif()
set_target_properties(RealmRuntime PROPERTIES POSITION_INDEPENDENT_CODE ON)
set_target_properties(RealmRuntime PROPERTIES SOVERSION ${SOVERSION})
if (CMAKE_SYSTEM_NAME STREQUAL "Linux")
  set_target_properties(RealmRuntime PROPERTIES BUILD_RPATH "\$ORIGIN")
  set_target_properties(RealmRuntime PROPERTIES INSTALL_RPATH "\$ORIGIN")
elseif (CMAKE_SYSTEM_NAME STREQUAL "Darwin")
  set_target_properties(RealmRuntime PROPERTIES BUILD_RPATH "@loader_path")
  set_target_properties(RealmRuntime PROPERTIES INSTALL_RPATH "@loader_path")
endif ()

if(REALM_LIMIT_SYMBOL_VISIBILITY)
  set_target_properties(RealmRuntime PROPERTIES CXX_VISIBILITY_PRESET hidden)
  set_target_properties(RealmRuntime PROPERTIES VISIBILITY_INLINES_HIDDEN 1)
endif()

if(Legion_USE_PAPI)
  target_include_directories(RealmRuntime PRIVATE ${PAPI_INCLUDE_DIRS})
  target_link_libraries(RealmRuntime PUBLIC ${PAPI_LIBRARIES})
endif()

if(Legion_USE_HWLOC)
  target_link_libraries(RealmRuntime PRIVATE HWLOC::HWLOC)
endif()

if(REALM_USE_GASNET1 OR REALM_USE_GASNETEX)
  if(Legion_EMBED_GASNet)
    # we need to configure/build gasnet at cmake configuration time so that
    #  we can read in libraries and flags and stuff
    file(MAKE_DIRECTORY ${PROJECT_BINARY_DIR}/embed-gasnet)
    set(GASNet_SOURCE_DIR ${PROJECT_BINARY_DIR}/embed-gasnet/source)
    set(GASNet_BUILD_DIR ${PROJECT_BINARY_DIR}/embed-gasnet/build)
    set(GASNet_INSTALL_DIR ${PROJECT_BINARY_DIR}/embed-gasnet/install)
    set(GASNet_BUILD_OUTPUT ${PROJECT_BINARY_DIR}/embed-gasnet/build.log)
    # if we're building shared libraries, we need -fPIC in the gasnet build
    if(BUILD_SHARED_LIBS)
      set(GASNET_CFLAGS -fPIC)
      set(GASNET_CXXFLAGS -fPIC)
    else()
      set(GASNET_CFLAGS "")
      set(GASNET_CXXFLAGS "")
    endif()
    # we'll write the GASNet configuration to a file so that we can rebuild
    #  (only) if it changes
    set(GASNet_CONFIG_FILE ${PROJECT_BINARY_DIR}/embed-gasnet/config.txt)
    set(GASNet_CONFIG_SETTINGS "LEGION_GASNET_CONDUIT=${GASNet_CONDUIT}" "LEGION_GASNET_SYSTEM=${GASNet_SYSTEM}" "GASNET_EXTRA_CONFIGURE_ARGS=${Legion_EMBED_GASNet_CONFIGURE_ARGS}" "GASNET_CFLAGS=${GASNET_CFLAGS}" "GASNET_CXXFLAGS=${GASNET_CXXFLAGS}")
    if(Legion_EMBED_GASNet_VERSION)
      # make the source directory version-specific
      set(GASNet_SOURCE_DIR ${PROJECT_BINARY_DIR}/embed-gasnet/${Legion_EMBED_GASNet_VERSION})
      list(APPEND GASNet_CONFIG_SETTINGS "GASNET_VERSION=${Legion_EMBED_GASNet_VERSION}")
    endif()
    if(EXISTS ${GASNet_CONFIG_FILE})
      file(READ ${GASNet_CONFIG_FILE} PREV_CONFIG_SETTINGS)
      if("${GASNet_CONFIG_SETTINGS}" STREQUAL "${PREV_CONFIG_SETTINGS}")
        # configs match - no build needed
        set(GASNET_BUILD_NEEDED OFF)
      else()
        message(STATUS "Embedded GASNet configuration has changed - rebuilding...")
        file(REMOVE_RECURSE ${GASNet_BUILD_DIR} ${GASNet_INSTALL_DIR} ${GASNet_CONFIG_FILE})
        # clear any cached paths/conduits/etc.
        unset(GASNet_INCLUDE_DIR CACHE)
        unset(GASNet_CONDUITS CACHE)
        unset(GASNet_THREADING_OPTS CACHE)
        set(GASNET_BUILD_NEEDED ON)
      endif()
    else()
      message(STATUS "Configuring and building embedded GASNet...")
      set(GASNET_BUILD_NEEDED ON)
    endif()
    if(GASNET_BUILD_NEEDED)
      if(Legion_EMBED_GASNet_LOCALSRC)
      # relative paths are relative to the _build_ dir - this does the
      #  intuitive thing when you do:
      #     cmake ... -DLegion_EMBED_GASNet_LOCALSRC=relative/to/cwd (source_dir)
      #  but is a little nonobvious when you type:
      #     cmake -S (source_dir) -B (build_dir) ... -DLegion_EMBED_GASNet_LOCALSRC=still/relative/to/build_dir
      get_filename_component(
        EMBEDDED_GASNET_SRC
        "${Legion_EMBED_GASNet_LOCALSRC}"
        ABSOLUTE BASE_DIR ${PROJECT_BINARY_DIR})
      else()
<<<<<<< HEAD
        include(FetchContent)
        FetchContent_Declare(embed-gasnet
          GIT_REPOSITORY ${Legion_EMBED_GASNet_GITREPO}
          GIT_TAG        ${Legion_EMBED_GASNet_GITREF}
          )
        message(STATUS "Downloading StanfordLegion/gasnet repo from: ${Legion_EMBED_GASNet_GITREPO}")
        FetchContent_Populate(embed-gasnet)
        set(EMBEDDED_GASNET_SRC "${embed-gasnet_SOURCE_DIR}")
=======
	include(FetchContent)
	FetchContent_Declare(embed-gasnet
	  GIT_REPOSITORY ${Legion_EMBED_GASNet_GITREPO}
	  GIT_TAG        ${Legion_EMBED_GASNet_GITREF}
	  )
	message(STATUS "Downloading StanfordLegion/gasnet repo from: ${Legion_EMBED_GASNet_GITREPO}")
	FetchContent_Populate(embed-gasnet)
	set(EMBEDDED_GASNET_SRC "${embed-gasnet_SOURCE_DIR}")
  message(STATUS "make -C ${EMBEDDED_GASNET_SRC} GASNET_SOURCE_DIR=${GASNet_SOURCE_DIR} GASNET_BUILD_DIR=${GASNet_BUILD_DIR} GASNET_INSTALL_DIR=${GASNet_INSTALL_DIR} ${GASNet_CONFIG_SETTINGS}")
>>>>>>> d59086eb
      endif()
      execute_process(
        COMMAND make -C ${EMBEDDED_GASNET_SRC} GASNET_SOURCE_DIR=${GASNet_SOURCE_DIR} GASNET_BUILD_DIR=${GASNet_BUILD_DIR} GASNET_INSTALL_DIR=${GASNet_INSTALL_DIR} ${GASNet_CONFIG_SETTINGS}
        RESULT_VARIABLE GASNET_BUILD_STATUS
        OUTPUT_FILE ${GASNet_BUILD_OUTPUT}
        ERROR_FILE ${GASNet_BUILD_OUTPUT}
      )
      if(GASNET_BUILD_STATUS)
        message(FATAL_ERROR "GASNet build result = ${GASNET_BUILD_STATUS} - see ${GASNet_BUILD_OUTPUT} for more details")
      endif()
      file(WRITE ${GASNet_CONFIG_FILE} "${GASNet_CONFIG_SETTINGS}")
    endif()
    # make sure GASNet_ROOT_DIR is defined at the top level
    set(GASNet_ROOT_DIR ${GASNet_INSTALL_DIR} CACHE STRING "Root directory for GASNet" FORCE)
    find_package(GASNet REQUIRED)
    # make a list of the gasnet libraries we need to install along with realm
    if(BUILD_SHARED_LIBS)
      # get the list of libraries and filter only those that are not in the
      #  (gasnet) install dir - the gasnet ones are sucked into librealm.so
      get_target_property(gasnet_ext_libs GASNet::${GASNet_CONDUIT}-par INTERFACE_LINK_LIBRARIES)
      list(FILTER gasnet_ext_libs EXCLUDE REGEX "^${GASNet_INSTALL_DIR}")
      set(GASNET_LINK_LIBRARIES_FOR_INSTALL ${gasnet_ext_libs} PARENT_SCOPE)
      # cmake won't include GASNet::GASNet in the exported link libraries
      #  because we're doing a shared build, so force that
      target_link_libraries(RealmRuntime INTERFACE $<LINK_ONLY:GASNet::GASNet>)
    else()
      # get the list of libraries and filter out those that are not in the
      #  (gasnet) install dir
      get_target_property(gasnet_all_libs GASNet::${GASNet_CONDUIT}-par INTERFACE_LINK_LIBRARIES)
      set(gasnet_libs "${gasnet_all_libs}")
      list(FILTER gasnet_libs INCLUDE REGEX "^${GASNet_INSTALL_DIR}")
      set(gasnet_installed_libs ${gasnet_libs})
      string(REGEX REPLACE "${GASNet_INSTALL_DIR}/([^/;]*/)*" "${CMAKE_INSTALL_PREFIX}/${CMAKE_INSTALL_LIBDIR}/" gasnet_installed_libs "${gasnet_all_libs}")
      install(FILES ${gasnet_libs} DESTINATION ${CMAKE_INSTALL_LIBDIR})
      set(GASNET_LINK_LIBRARIES_FOR_INSTALL ${gasnet_installed_libs} PARENT_SCOPE)
    endif()
  else()
    # we're using an external GASNet, but we still need to compute the list
    #  of GASNet-related libraries that applications will need when using an
    #  installed Legion build
    # (this way, the application doesn't need to be able to find the original
    #  GASNet root and pick the right conduit and the like)
    get_target_property(gasnet_libs GASNet::${GASNet_CONDUIT}-par INTERFACE_LINK_LIBRARIES)
    if(BUILD_SHARED_LIBS)
      # filter out the actual gasnet libs because we suck those into librealm.so
      list(FILTER gasnet_libs EXCLUDE REGEX "^${GASNet_ROOT_DIR}")
    endif()
    set(GASNET_LINK_LIBRARIES_FOR_INSTALL ${gasnet_libs} PARENT_SCOPE)
  endif()

  target_link_libraries(RealmRuntime PRIVATE GASNet::GASNet)
  # cmake won't include GASNet::GASNet in the exported link libraries
  #  if we're building shared libraries, so force that
  if(BUILD_SHARED_LIBS)
    target_link_libraries(RealmRuntime INTERFACE $<LINK_ONLY:GASNet::GASNet>)
  endif()
endif()

if(REALM_USE_MPI)
  target_link_libraries(RealmRuntime PRIVATE MPI::MPI_CXX)
endif()

if(REALM_USE_UCX)
  target_link_libraries(RealmRuntime PRIVATE ucx::ucp)
  # build the MPI bootstrap plugin
  add_library(realm_ucp_bootstrap_mpi MODULE
    realm/ucx/bootstrap/bootstrap_mpi.c)
  target_include_directories(realm_ucp_bootstrap_mpi PRIVATE
    ${CMAKE_CURRENT_SOURCE_DIR}
    ${PROJECT_BINARY_DIR}/runtime)
  target_link_libraries(realm_ucp_bootstrap_mpi PRIVATE MPI::MPI_C)
  set_target_properties(realm_ucp_bootstrap_mpi PROPERTIES PREFIX "")
  install(TARGETS realm_ucp_bootstrap_mpi LIBRARY
      DESTINATION ${CMAKE_INSTALL_LIBDIR})
endif()

if(Legion_USE_LLVM)
  if(Legion_LINK_LLVM_LIBS)
    target_link_libraries(RealmRuntime PRIVATE LLVM::LLVM)
  else()
    # even if we dont link, we still need the LLVM include directories
    get_target_property(llvm_incdir LLVM::LLVM INTERFACE_INCLUDE_DIRECTORIES)
    target_include_directories(RealmRuntime PRIVATE ${llvm_incdir})
  endif()
endif()

if(Legion_USE_CUDA)
  if(REALM_USE_CUDART_HIJACK)
    if(Legion_USE_Kokkos)
      # we need kokkos to depend on the hijack without creating a circular
      # dependency, so put it in an object library - this works only on newer
      # cmakes, but we already need cmake 3.13 for Kokkos, so this is ok
      add_library(realm_cudarthijack OBJECT
        realm/cuda/cudart_hijack.cc
        realm/cuda/cudart_hijack.h)
      set_target_properties(realm_cudarthijack PROPERTIES POSITION_INDEPENDENT_CODE ON)
      if(REALM_LIMIT_SYMBOL_VISIBILITY)
        set_target_properties(realm_cudarthijack PROPERTIES CXX_VISIBILITY_PRESET hidden)
        set_target_properties(realm_cudarthijack PROPERTIES VISIBILITY_INLINES_HIDDEN 1)
      endif()
      target_link_libraries(realm_cudarthijack PRIVATE CUDA::toolkit)
      target_include_directories(realm_cudarthijack
                         PRIVATE ${CMAKE_CURRENT_SOURCE_DIR}
                                 ${PROJECT_BINARY_DIR}/runtime)
      target_link_libraries(RealmRuntime PRIVATE realm_cudarthijack)
      install(TARGETS realm_cudarthijack EXPORT LegionTargets)
    else()
      # without Kokkos interop, we can just add the hijack directly
      target_sources(RealmRuntime PRIVATE realm/cuda/cudart_hijack.cc)
    endif()
  else()
    if(REALM_CUDA_DYNAMIC_LOAD)
      target_link_libraries(RealmRuntime INTERFACE CUDA::cudart)
    else()
      target_link_libraries(RealmRuntime INTERFACE CUDA::cudart_static)
    endif()
  endif()

  target_link_libraries(RealmRuntime PUBLIC CUDA::toolkit)
  # Advertise our driver link to Realm consumers while ensuring libcuda.so isn't in Realm's RPATH
  target_link_libraries(RealmRuntime INTERFACE CUDA::cuda_driver)
  # for backwards compatibility in applications
  target_compile_definitions(RealmRuntime INTERFACE USE_CUDA)

  set_target_cuda_architectures(TARGET RealmRuntime ARCHS ${Legion_CUDA_ARCH})
endif()

if(Legion_USE_HIP)
  if (Legion_HIP_TARGET STREQUAL "CUDA")
    if(REALM_USE_HIP_HIJACK)
      target_sources(RealmRuntime PRIVATE realm/hip/hip_hijack.cc)
    endif()

    target_link_libraries(RealmRuntime PUBLIC CUDA::toolkit)
    # Advertise our driver link to Realm consumers while ensuring libcuda.so isn't in Realm's RPATH
    target_link_libraries(RealmRuntime INTERFACE CUDA::cuda_driver)
    target_include_directories(RealmRuntime PRIVATE ${HIP_ROOT_DIR}/include)
    # for backwards compatibility in applications
    target_compile_definitions(RealmRuntime INTERFACE USE_HIP)

    target_compile_definitions(RealmRuntime PRIVATE __HIP_PLATFORM_NVIDIA__)
  endif()

  if (Legion_HIP_TARGET STREQUAL "ROCM")
    if(REALM_USE_HIP_HIJACK)
      target_sources(RealmRuntime PRIVATE realm/hip/hip_hijack.cc)
    endif()

    set(HIP_LIBRARIES ${HIP_ROOT_DIR}/lib/libamdhip64.so)
    target_include_directories(RealmRuntime PRIVATE ${HIP_INCLUDE_DIRS})
    target_link_libraries(RealmRuntime PRIVATE ${HIP_LIBRARIES})
    # for backwards compatibility in applications
    target_compile_definitions(RealmRuntime INTERFACE USE_HIP)

    target_compile_definitions(RealmRuntime PRIVATE __HIP_PLATFORM_AMD__)
  endif()
endif()

# fetches a specified property list from the target, performs per-element
#  replacement of the items in the list, and then write the list back to
#  the target's property
# importantly, this works on properies of imported targets...
macro(edit_target_property tgtname propname pattern replacement)
  get_property(has_prop TARGET ${tgtname} PROPERTY ${propname} SET)
  if(has_prop)
    get_property(prop_list TARGET ${tgtname} PROPERTY ${propname})
    if(NOT "${replacement}" STREQUAL "")
      list(TRANSFORM prop_list REPLACE ${pattern} ${replacement})
    else()
      list(FILTER prop_list EXCLUDE REGEX ${pattern})
    endif()
    set_property(TARGET ${tgtname} PROPERTY ${propname} "${prop_list}")
  endif()
endmacro()

if(Legion_USE_Kokkos)
  # realm/kokkos_interop.cc needs to be compiled like a kokkos application, so
  #  get kokkos' compile options, include dirs - do this by creating a subtarget
  #  that can import Kokkos::kokkoscore

  # unfortunately, building like Kokkos means using Kokkos' choice of C++
  #  compiler, and cmake really doesn't want to make that easy - we have to
  #  do the build as a custom command and construct the entire command line
  #  ourselves

  # start with compile options exported by kokkos, but we have to parse the
  #  generator expressions ourselves...
  get_property(kokkos_compile_options TARGET Kokkos::kokkoscore PROPERTY INTERFACE_COMPILE_OPTIONS)
  string(REGEX REPLACE "\\$<\\$<COMPILE_LANGUAGE:CXX>:([^<>]*)>" \\1 kokkos_compile_options "${kokkos_compile_options}")
  string(REGEX REPLACE "\\$<\\$<COMPILE_LANGUAGE:.+>:([^<>]*)>" "" kokkos_compile_options "${kokkos_compile_options}")

  # also do kokkos' compile features (or at least the one we understand)
  get_property(kokkos_compile_features TARGET Kokkos::kokkoscore PROPERTY INTERFACE_COMPILE_FEATURES)
  foreach(feature IN LISTS kokkos_compile_features)
    if(feature MATCHES "cxx_std_([0-9]+)")
      list(APPEND kokkos_compile_options "-std=c++${CMAKE_MATCH_1}")
    else()
      message(WARNING "unrecognized Kokkos compile feature: ${feature}")
    endif()
  endforeach()

  # now add on our own cxx flags, dealing with the whole strings vs lists thing
  set(cxx_flags_as_list ${CMAKE_CXX_FLAGS} -fPIC ${CXX_BUILD_WARNING_FLAGS})
  if(CMAKE_BUILD_TYPE STREQUAL "Debug")
    string(APPEND cxx_flags_as_list " ${CMAKE_CXX_FLAGS_DEBUG}")
  endif()
  if(CMAKE_BUILD_TYPE STREQUAL "Release")
    string(APPEND cxx_flags_as_list " ${CMAKE_CXX_FLAGS_RELEASE}")
  endif()
  separate_arguments(cxx_flags_as_list)
  list(APPEND kokkos_compile_options ${cxx_flags_as_list})

  # next up is include directories...
  get_property(kokkos_include_dirs
               TARGET Kokkos::kokkoscore
               PROPERTY INTERFACE_INCLUDE_DIRECTORIES)
  list(TRANSFORM kokkos_include_dirs PREPEND "-I")
  list(APPEND kokkos_compile_options ${kokkos_include_dirs}
                                     "-I${CMAKE_CURRENT_SOURCE_DIR}"
                                     "-I${PROJECT_BINARY_DIR}/runtime")

  if(REALM_LIMIT_SYMBOL_VISIBILITY)
    # control symbol visibility
    list(APPEND kokkos_compile_options "-fvisibility=hidden" "-fvisibility-inlines-hidden")
  endif()

  if(Legion_USE_OpenMP AND (Kokkos_VERSION_MAJOR GREATER_EQUAL 4))
    # hack the kokkos_compile_options because -Xcompiler and -fopenmp are no longer
    #   added by INTERFACE_COMPILE_OPTIONS, so we will added them ourselved
    if(Legion_USE_CUDA)
      list(APPEND kokkos_compile_options "-Xcompiler")
      message(STATUS "Looking ${kokkos_compile_options}")
    endif()
    list(APPEND kokkos_compile_options "${OpenMP_CXX_FLAGS}")
  endif()

  # and then finally, tell clang (if it is clang) where to find CUDA
  if(Legion_USE_CUDA AND (KOKKOS_CXX_COMPILER MATCHES ".*clang.*"))
    list(APPEND kokkos_compile_options "--cuda-path=${CUDAToolkit_LIBRARY_ROOT}")
  endif()

  # now define our custom build command
  add_custom_command(OUTPUT realm_kokkos_interop.cc.o
                     COMMAND ${KOKKOS_CXX_COMPILER}
                             ${kokkos_compile_options}
                             -c ${CMAKE_CURRENT_SOURCE_DIR}/realm/kokkos_interop.cc
                             -o ${CMAKE_CURRENT_BINARY_DIR}/realm_kokkos_interop.cc.o
                     IMPLICIT_DEPENDS CXX ${CMAKE_CURRENT_SOURCE_DIR}/realm/kokkos_interop.cc
                     VERBATIM)

  # add our object file to the realm library
  target_sources(RealmRuntime PRIVATE
                 ${CMAKE_CURRENT_BINARY_DIR}/realm_kokkos_interop.cc.o)

  # and add kokkos libraries to our exported library requirements
  set_property(TARGET RealmRuntime APPEND
    PROPERTY INTERFACE_LINK_LIBRARIES "\$<LINK_ONLY:Kokkos::kokkoscore>")

  # if Kokkos' CUDA target is enabled, and we're performing runtime hijack,
  #  rewrite Kokkos' cudart dependency to be on Realm instead
  if(Kokkos_ENABLE_CUDA AND Legion_HIJACK_CUDART)
    edit_target_property(Kokkos::CUDA INTERFACE_LINK_LIBRARIES .*cudart.* realm_cudarthijack)
  endif()

  # similarly, if Kokkos' OpenMP target is enabled but we're using Realm's
  #  OpenMP runtime implementation, remove anything mentioning openmp from
  #  the exported link options (don't mess with compile options though)
  if(Kokkos_ENABLE_OPENMP AND Legion_USE_OpenMP AND NOT Legion_OpenMP_SYSTEM_RUNTIME)
    edit_target_property(Kokkos::kokkoscore INTERFACE_LINK_OPTIONS .*openmp.* "")
    edit_target_property(Kokkos::kokkoscontainers INTERFACE_LINK_OPTIONS .*openmp.* "")
  endif()
endif()

if(Legion_USE_HDF5)
  target_include_directories(RealmRuntime PRIVATE ${HDF5_INCLUDE_DIRS})
  target_link_libraries(RealmRuntime PRIVATE ${HDF5_LIBRARIES})
  # for backwards compatibility in applications
  target_compile_definitions(RealmRuntime INTERFACE USE_HDF)
endif()

if(Legion_USE_OpenMP)
  # only include -fopenmp (or equivalent) if we're using the
  #  system omp runtime libs
  if(Legion_OpenMP_SYSTEM_RUNTIME)
    target_link_libraries(RealmRuntime PUBLIC OpenMP::OpenMP_CXX)
  endif()
endif()

if(REALM_USE_NVTX)
  target_link_libraries(RealmRuntime PRIVATE CUDA::nvtx3)
endif()

if(Legion_BACKTRACE_USE_LIBDW)
  target_include_directories(RealmRuntime PRIVATE ${LIBDW_INCLUDE_DIR})
  target_link_libraries(RealmRuntime PRIVATE ${LIBDW_LIBRARY})
endif()

set_target_properties(RealmRuntime PROPERTIES OUTPUT_NAME "realm${INSTALL_SUFFIX}")

target_include_directories(RealmRuntime
  INTERFACE
    $<BUILD_INTERFACE:${CMAKE_CURRENT_SOURCE_DIR}>
    $<INSTALL_INTERFACE:include>
  PRIVATE ${CMAKE_CURRENT_SOURCE_DIR}

  # Include paths for generated header files.
  INTERFACE
    $<BUILD_INTERFACE:${PROJECT_BINARY_DIR}/runtime>
  PRIVATE
    ${PROJECT_BINARY_DIR}/runtime
)

install(TARGETS RealmRuntime EXPORT LegionTargets
  LIBRARY DESTINATION ${CMAKE_INSTALL_LIBDIR}
  ARCHIVE DESTINATION ${CMAKE_INSTALL_LIBDIR}
  RUNTIME DESTINATION ${CMAKE_INSTALL_BINDIR}
)

# Mapper objects
list(APPEND MAPPER_SRC
  mappers/default_mapper.h     mappers/default_mapper.cc
  mappers/default_mapper.inl
  mappers/mapping_utilities.h  mappers/mapping_utilities.cc
  mappers/shim_mapper.h        mappers/shim_mapper.cc
  mappers/test_mapper.h        mappers/test_mapper.cc
  mappers/null_mapper.h        mappers/null_mapper.cc
  mappers/replay_mapper.h      mappers/replay_mapper.cc
  mappers/debug_mapper.h       mappers/debug_mapper.cc
  mappers/wrapper_mapper.h     mappers/wrapper_mapper.cc
  mappers/forwarding_mapper.h  mappers/forwarding_mapper.cc
  mappers/logging_wrapper.h    mappers/logging_wrapper.cc
)

# Legion runtime
list(APPEND LEGION_SRC
  legion.h
  legion/accessor.h
  legion/arrays.h
  legion/bitmask.h
  legion/field_tree.h
  legion/garbage_collection.h             legion/garbage_collection.cc
  legion/interval_tree.h
  legion/legion_allocation.h
  legion/legion_analysis.h                legion/legion_analysis.cc
  legion/legion_c.h                       legion/legion_c.cc
  legion/legion_config.h
  legion/legion_constraint.h              legion/legion_constraint.cc
  legion/legion_context.h                 legion/legion_context.cc
  legion/legion_c_util.h
  legion/legion.cc
  legion/legion.inl
  legion/legion_domain.h
  legion/legion_domain.inl
  legion/legion_instances.h               legion/legion_instances.cc
  legion/legion_mapping.h                 legion/legion_mapping.cc
  legion/legion_ops.h                     legion/legion_ops.cc
  legion/legion_profiling.h               legion/legion_profiling.cc
  legion/legion_profiling_serializer.h    legion/legion_profiling_serializer.cc
  legion/legion_spy.h                     legion/legion_spy.cc
  legion/legion_tasks.h                   legion/legion_tasks.cc
  legion/legion_trace.h                   legion/legion_trace.cc
  legion/legion_types.h
  legion/legion_utilities.h
  legion/legion_views.h                   legion/legion_views.cc
  legion/legion_redop.h                   legion/legion_redop.cc
  legion/mapper_manager.h                 legion/mapper_manager.cc
  legion/rectangle_set.h
  legion/region_tree.h                    legion/region_tree.cc
  legion/runtime.h                        legion/runtime.cc
)

if(Legion_USE_HIP)
  list(APPEND LEGION_SRC hip_cuda_compat/hip_cuda.h)
endif()

if(Legion_REDOP_HALF)
  list(APPEND LEGION_SRC mathtypes/half.h)
endif()

if(Legion_REDOP_COMPLEX)
  list(APPEND LEGION_SRC mathtypes/complex.h)
endif()

if(Legion_USE_CUDA)
  list(APPEND LEGION_SRC
    legion/legion_redop.cu
  )
endif()

if(Legion_USE_HIP)
  list(APPEND LEGION_HIP_SRC
    legion/legion_redop.cu
  )
endif()

# generate per-dimension object files for deppart stuff
foreach(INST_N1 RANGE 1 ${LEGION_MAX_DIM})
  # use cmake's configure_file for a portable way of creating wrapper
  #  source files
  set(SRCFILE legion/region_tree)
  configure_file(${PROJECT_SOURCE_DIR}/cmake/deppart_tmpl.cc.in ${SRCFILE}_${INST_N1}.cc)
  list(APPEND LEGION_SRC ${SRCFILE}_${INST_N1}.cc)

  foreach(INST_N2 RANGE 1 ${LEGION_MAX_DIM})
    configure_file(${PROJECT_SOURCE_DIR}/cmake/deppart_tmpl.cc.in ${SRCFILE}_${INST_N1}_${INST_N2}.cc)
    list(APPEND LEGION_SRC ${SRCFILE}_${INST_N1}_${INST_N2}.cc)
  endforeach()
  unset(SRCFILE)
endforeach()

# Legion Fortran
if(Legion_USE_Fortran)
  list(APPEND LEGION_FORTRAN_SRC
    legion/legion_f_types.f90
    legion/legion_f_c_interface.f90
    legion/legion_f.f90
  )
endif()

# HACK: completely separating the Legion and Realm cmake stuff will take
#  a while, so just exclude LegionRuntime from the "all" target for the
#  Realm-only case for now
if(Legion_BUILD_REALM_ONLY)
  set(EXCLUDE_LEGION EXCLUDE_FROM_ALL)
endif()

add_library(LegionRuntime ${EXCLUDE_LEGION} ${MAPPER_SRC} ${LEGION_SRC} ${LEGION_FORTRAN_SRC})
add_library(Legion::LegionRuntime ALIAS LegionRuntime)

# Add CUDA-specific properties
if(Legion_USE_CUDA)
  target_compile_options(LegionRuntime PRIVATE $<$<COMPILE_LANG_AND_ID:CUDA,NVIDIA>:
                         -Xcudafe=--diag_suppress=boolean_controlling_expr_is_constant>)

  # starting with nvcc 10.2, we can error out on all warnings
  if(Legion_BUILD_WARN_AS_ERROR AND (CUDAToolkit_VERSION VERSION_GREATER_EQUAL 10.2))
    target_compile_options(LegionRuntime PRIVATE $<$<COMPILE_LANG_AND_ID:CUDA,NVIDIA>:-Werror=all-warnings>)
  endif()

  target_compile_options(LegionRuntime PRIVATE $<$<COMPILE_LANG_AND_ID:CUDA,NVIDIA>:-Wno-deprecated-gpu-targets>)

  # complex reduction ops bring in a public dependency on cuda headers
  if(Legion_REDOP_COMPLEX)
    target_link_libraries(LegionRuntime PUBLIC CUDA::toolkit)
  endif()

  set_target_cuda_architectures(TARGET LegionRuntime ARCHS ${Legion_CUDA_ARCH})
endif()

if(Legion_USE_HIP)
  if(Legion_HIP_TARGET STREQUAL "CUDA")
    target_sources(LegionRuntime PRIVATE ${LEGION_HIP_SRC})
    target_compile_options(LegionRuntime PRIVATE $<$<COMPILE_LANGUAGE:CUDA>:
                           -Xcudafe=--diag_suppress=boolean_controlling_expr_is_constant>)
    target_include_directories(LegionRuntime PRIVATE ${HIP_ROOT_DIR}/include)
    # complex reduction ops bring in a public dependency on cuda headers
    if(Legion_REDOP_COMPLEX)
      target_link_libraries(LegionRuntime PUBLIC CUDA::toolkit)
      target_compile_definitions(LegionRuntime PUBLIC __HIP_PLATFORM_NVIDIA__)
    endif()
  elseif(Legion_HIP_TARGET STREQUAL "ROCM")
    set(HIP_LIBRARIES ${HIP_ROOT_DIR}/lib/libamdhip64.so)
    set_source_files_properties(${LEGION_HIP_SRC} PROPERTIES HIP_SOURCE_PROPERTY_FORMAT 1)
    hip_compile(LEGION_HIP_OBJS ${LEGION_HIP_SRC} HIPCC_OPTIONS
      ${HIPCC_FLAGS}
      ${HIP_GENCODE}
      -I ${CMAKE_CURRENT_SOURCE_DIR}
      -I ${CMAKE_CURRENT_SOURCE_DIR}/legion
      -I ${PROJECT_BINARY_DIR}/runtime
      -fPIC
      DEBUG -g
      RELEASE -O2
      RELWITHDEBINFO -g -O2)
    target_sources(LegionRuntime PRIVATE ${LEGION_HIP_OBJS})
    target_link_libraries(LegionRuntime PUBLIC ${HIP_LIBRARIES})

    # complex reduction ops bring in a public dependency on hip thrust headers
    if(Legion_REDOP_COMPLEX)
      # set thrust package
      # please download thrust from https://github.com/ROCmSoftwarePlatform/Thrust
      if(NOT DEFINED THRUST_PATH)
        set(THRUST_PATH $ENV{THRUST_PATH} CACHE PATH "Path to where Thrust has been installed")
      endif()
      target_include_directories(LegionRuntime PUBLIC ${HIP_INCLUDE_DIRS})
      target_compile_definitions(LegionRuntime PUBLIC __HIP_PLATFORM_AMD__)
    else()
      target_include_directories(LegionRuntime PRIVATE ${HIP_INCLUDE_DIRS})
      target_compile_definitions(LegionRuntime PRIVATE __HIP_PLATFORM_AMD__)
    endif()
  endif()
endif()

target_link_libraries(LegionRuntime PUBLIC RealmRuntime)
if(Legion_USE_ZLIB)
  target_link_libraries(LegionRuntime PRIVATE ZLIB::ZLIB)
endif()
set_target_properties(LegionRuntime PROPERTIES POSITION_INDEPENDENT_CODE ON)
set_target_properties(LegionRuntime PROPERTIES OUTPUT_NAME "legion${INSTALL_SUFFIX}")
set_target_properties(LegionRuntime PROPERTIES SOVERSION ${SOVERSION})
if (CMAKE_SYSTEM_NAME STREQUAL "Linux")
  set_target_properties(LegionRuntime PROPERTIES BUILD_RPATH "\$ORIGIN")
  set_target_properties(LegionRuntime PROPERTIES INSTALL_RPATH "\$ORIGIN")
elseif (CMAKE_SYSTEM_NAME STREQUAL "Darwin")
  set_target_properties(LegionRuntime PROPERTIES BUILD_RPATH "@loader_path")
  set_target_properties(LegionRuntime PROPERTIES INSTALL_RPATH "@loader_path")
endif ()

target_compile_options(LegionRuntime PRIVATE $<$<COMPILE_LANGUAGE:CXX>:${CXX_BUILD_WARNING_FLAGS}>)
if(COMPILER_SUPPORTS_DEFCHECK)
  # use the cxx_defcheck wrapper to make sure legion_defines.h is included
  #  any place it needs to be
  target_compile_options(LegionRuntime PRIVATE $<$<COMPILE_LANGUAGE:CXX>:--defcheck;legion_defines.h>)
endif()

target_include_directories(LegionRuntime
  INTERFACE
    $<BUILD_INTERFACE:${CMAKE_CURRENT_SOURCE_DIR}>
    $<BUILD_INTERFACE:${CMAKE_CURRENT_SOURCE_DIR}/mappers>
    $<INSTALL_INTERFACE:include>
    $<INSTALL_INTERFACE:include/mappers>
  PRIVATE ${CMAKE_CURRENT_SOURCE_DIR}

  # Include paths for generated header files.
  INTERFACE
    $<BUILD_INTERFACE:${PROJECT_BINARY_DIR}/runtime>
  PRIVATE
    ${PROJECT_BINARY_DIR}/runtime
)

install(TARGETS LegionRuntime EXPORT LegionTargets
  LIBRARY DESTINATION ${CMAKE_INSTALL_LIBDIR}
  ARCHIVE DESTINATION ${CMAKE_INSTALL_LIBDIR}
  RUNTIME DESTINATION ${CMAKE_INSTALL_BINDIR}
)

add_library(Legion INTERFACE)
set_target_properties(Legion PROPERTIES
  INTERFACE_LINK_LIBRARIES LegionRuntime
)
add_library(Realm INTERFACE)
set_target_properties(Realm PROPERTIES
  INTERFACE_LINK_LIBRARIES RealmRuntime
)
install(TARGETS Legion Realm EXPORT LegionTargets)<|MERGE_RESOLUTION|>--- conflicted
+++ resolved
@@ -368,7 +368,6 @@
         "${Legion_EMBED_GASNet_LOCALSRC}"
         ABSOLUTE BASE_DIR ${PROJECT_BINARY_DIR})
       else()
-<<<<<<< HEAD
         include(FetchContent)
         FetchContent_Declare(embed-gasnet
           GIT_REPOSITORY ${Legion_EMBED_GASNet_GITREPO}
@@ -377,17 +376,7 @@
         message(STATUS "Downloading StanfordLegion/gasnet repo from: ${Legion_EMBED_GASNet_GITREPO}")
         FetchContent_Populate(embed-gasnet)
         set(EMBEDDED_GASNET_SRC "${embed-gasnet_SOURCE_DIR}")
-=======
-	include(FetchContent)
-	FetchContent_Declare(embed-gasnet
-	  GIT_REPOSITORY ${Legion_EMBED_GASNet_GITREPO}
-	  GIT_TAG        ${Legion_EMBED_GASNet_GITREF}
-	  )
-	message(STATUS "Downloading StanfordLegion/gasnet repo from: ${Legion_EMBED_GASNet_GITREPO}")
-	FetchContent_Populate(embed-gasnet)
-	set(EMBEDDED_GASNET_SRC "${embed-gasnet_SOURCE_DIR}")
-  message(STATUS "make -C ${EMBEDDED_GASNET_SRC} GASNET_SOURCE_DIR=${GASNet_SOURCE_DIR} GASNET_BUILD_DIR=${GASNet_BUILD_DIR} GASNET_INSTALL_DIR=${GASNet_INSTALL_DIR} ${GASNet_CONFIG_SETTINGS}")
->>>>>>> d59086eb
+        message(STATUS "make -C ${EMBEDDED_GASNET_SRC} GASNET_SOURCE_DIR=${GASNet_SOURCE_DIR} GASNET_BUILD_DIR=${GASNet_BUILD_DIR} GASNET_INSTALL_DIR=${GASNet_INSTALL_DIR} ${GASNet_CONFIG_SETTINGS}")
       endif()
       execute_process(
         COMMAND make -C ${EMBEDDED_GASNET_SRC} GASNET_SOURCE_DIR=${GASNet_SOURCE_DIR} GASNET_BUILD_DIR=${GASNet_BUILD_DIR} GASNET_INSTALL_DIR=${GASNet_INSTALL_DIR} ${GASNet_CONFIG_SETTINGS}
