--- conflicted
+++ resolved
@@ -693,12 +693,8 @@
       std::map<ApEvent, unsigned> event_map;
       std::vector<Instruction*> instructions;
       std::vector<std::vector<Instruction*> > slices;
-<<<<<<< HEAD
+      std::vector<std::vector<TraceLocalID> > slice_tasks;
       std::map<TraceLocalID, unsigned> memo_entries;
-=======
-      std::vector<std::vector<TraceLocalID> > slice_tasks;
-      std::map<TraceLocalID, unsigned> task_entries;
->>>>>>> 095e5b06
       typedef std::pair<PhysicalInstance, unsigned> InstanceAccess;
       struct UserInfo {
         UserInfo(bool r, unsigned u, RegionNode *n)
