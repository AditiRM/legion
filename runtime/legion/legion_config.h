--- conflicted
+++ resolved
@@ -388,19 +388,14 @@
   ERROR_INNER_TASK_VIOLATION = 161,
   ERROR_REQUEST_FOR_EMPTY_FUTURE = 162,
   ERROR_ILLEGAL_REMAP_IN_STATIC_TRACE = 163,
-<<<<<<< HEAD
   ERROR_REPLICABLE_NOT_IDEMPOTENT = 164,
   ERROR_DYNAMIC_TYPE_MISMATCH = 165,
   ERROR_RESERVED_SHARDING_ID = 166,
   ERROR_DUPLICATE_SHARDING_ID = 167,
   ERROR_INVALID_SHARDING_ID = 168,
   ERROR_MISSING_LOCAL_VARIABLE = 169,
-=======
-  ERROR_DYNAMIC_TYPE_MISMATCH = 164,
-  ERROR_MISSING_LOCAL_VARIABLE = 165,
-  ERROR_ACCESSOR_PRIVILEGE_CHECK = 166,
-  ERROR_ACCESSOR_BOUNDS_CHECK = 167,
->>>>>>> cfba5517
+  ERROR_ACCESSOR_PRIVILEGE_CHECK = 170,
+  ERROR_ACCESSOR_BOUNDS_CHECK = 171,
 }  legion_error_t;
 
 // enum and namepsaces don't really get along well
