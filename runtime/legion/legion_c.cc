--- conflicted
+++ resolved
@@ -2392,13 +2392,8 @@
 }
 
 legion_region_requirement_t
-<<<<<<< HEAD
-legion_region_requirement_create_logical_partition(
-  legion_logical_partition_t handle_,
-=======
 legion_region_requirement_create_logical_region_projection(
   legion_logical_region_t handle_,
->>>>>>> 17c7c153
   legion_projection_id_t proj,
   legion_privilege_mode_t priv,
   legion_coherence_property_t prop,
@@ -2406,25 +2401,13 @@
   legion_mapping_tag_id_t tag,
   bool verified)
 {
-<<<<<<< HEAD
-  LogicalPartition handle = CObjectWrapper::unwrap(handle_);
-=======
   LogicalRegion handle = CObjectWrapper::unwrap(handle_);
->>>>>>> 17c7c153
   LogicalRegion parent = CObjectWrapper::unwrap(parent_);
 
   return CObjectWrapper::wrap(
       new RegionRequirement(handle, proj, priv, prop, parent, tag, verified));
 }
 
-<<<<<<< HEAD
-void
-legion_region_requirement_add_field(legion_output_requirement_t req_,
-                                    legion_field_id_t field,
-                                    bool instance)
-{
-  CObjectWrapper::unwrap(req_)->add_field(field, instance);
-=======
 legion_region_requirement_t
 legion_region_requirement_create_logical_partition(
   legion_logical_partition_t handle_,
@@ -2440,7 +2423,14 @@
 
   return CObjectWrapper::wrap(
       new RegionRequirement(handle, proj, priv, prop, parent, tag, verified));
->>>>>>> 17c7c153
+}
+
+void
+legion_region_requirement_add_field(legion_region_requirement_t req_,
+                                    legion_field_id_t field,
+                                    bool instance)
+{
+  CObjectWrapper::unwrap(req_)->add_field(field, instance);
 }
 
 void
