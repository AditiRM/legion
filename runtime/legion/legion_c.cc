--- conflicted
+++ resolved
@@ -7593,7 +7593,6 @@
   return runtime->acquire_instances(ctx, instances);
 }
 
-<<<<<<< HEAD
 legion_shard_id_t
 legion_context_get_shard_id(legion_runtime_t runtime_,
                             legion_context_t ctx_,
@@ -7629,7 +7628,7 @@
                               num_elements, element_size);
   return CObjectWrapper::wrap(new Future(f));
 }
-=======
+
 legion_physical_region_t
 legion_get_physical_region_by_id(
     legion_physical_region_t *regionptr, 
@@ -7665,5 +7664,4 @@
   *num_regions_ptr = cctx->num_regions();
   *ctxptr = CObjectWrapper::wrap(cctx);
   *runtimeptr = CObjectWrapper::wrap(runtime);
-}
->>>>>>> efabe406
+}