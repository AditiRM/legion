--- conflicted
+++ resolved
@@ -2495,21 +2495,15 @@
       IndexSpaceNode* compute_index_attach_launch_spaces(
                                             std::vector<size_t> &shard_sizes);
     public:
-<<<<<<< HEAD
       void register_collective_instance_handler(size_t context_index,
                                       ReplCollectiveInstanceHandler *handler);
       void unregister_collective_instance_handler(size_t context_index);
       void handle_collective_instance_message(Deserializer &derez);
     public:
-      void hash_future(Murmur3Hasher &hasher, 
-                       const unsigned safe_level, const Future &future) const;
-      static void hash_future_map(Murmur3Hasher &hasher, const FutureMap &map);
-=======
       void hash_future(Murmur3Hasher &hasher, const unsigned safe_level, 
                        const Future &future, const char *description) const;
       static void hash_future_map(Murmur3Hasher &hasher, const FutureMap &map,
                                   const char *description);
->>>>>>> 63721caa
       static void hash_index_space_requirements(Murmur3Hasher &hasher,
           const std::vector<IndexSpaceRequirement> &index_requirements);
       static void hash_region_requirements(Murmur3Hasher &hasher,
