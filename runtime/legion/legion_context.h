/* Copyright 2023 Stanford University, NVIDIA Corporation
 *
 * Licensed under the Apache License, Version 2.0 (the "License");
 * you may not use this file except in compliance with the License.
 * You may obtain a copy of the License at
 *
 *     http://www.apache.org/licenses/LICENSE-2.0
 *
 * Unless required by applicable law or agreed to in writing, software
 * distributed under the License is distributed on an "AS IS" BASIS,
 * WITHOUT WARRANTIES OR CONDITIONS OF ANY KIND, either express or implied.
 * See the License for the specific language governing permissions and
 * limitations under the License.
 */

#ifndef __LEGION_CONTEXT_H__
#define __LEGION_CONTEXT_H__

#include "legion.h"
#include "legion/legion_tasks.h"
#include "legion/legion_mapping.h"
#include "legion/legion_instances.h"
#include "legion/legion_allocation.h"

namespace Legion {
  namespace Internal {
   
    /**
     * \class TaskContext
     * The base class for all task contexts which 
     * provide all the methods for handling the 
     * execution of a task at runtime.
     */
    class TaskContext : public DistributedCollectable {
    public:
      class AutoRuntimeCall {
      public:
        AutoRuntimeCall(TaskContext *c) : ctx(c) { ctx->begin_runtime_call(); }
        ~AutoRuntimeCall(void) { ctx->end_runtime_call(); }
      public:
        TaskContext *const ctx;
      };
      // This is a no-op task for yield operations
      struct YieldArgs : public LgTaskArgs<YieldArgs> {
      public:
        static const LgTaskID TASK_ID = LG_YIELD_TASK_ID;
      public:
        YieldArgs(UniqueID uid) : LgTaskArgs<YieldArgs>(uid) { }
      };
    public:
      TaskContext(Runtime *runtime, SingleTask *owner, int depth,
                  const std::vector<RegionRequirement> &reqs,
                  const std::vector<OutputRequirement> &output_reqs,
                  DistributedID did, bool perform_registration,
                  bool inline_task, bool implicit_ctx = false);
      virtual ~TaskContext(void);
    public:
      // This is used enough that we want it inlined
      inline Processor get_executing_processor(void) const
        { return executing_processor; }
      inline void set_executing_processor(Processor p)
        { executing_processor = p; }
      inline const char* get_task_name(void)
        { return get_task()->get_task_name(); }
      inline const std::vector<PhysicalRegion>& get_physical_regions(void) const
        { return physical_regions; }
      inline SingleTask* get_owner_task(void) const { return owner_task; }
      inline bool is_priority_mutable(void) const { return mutable_priority; }
      inline int get_depth(void) const { return depth; }
    public:
      // Interface for task contexts
      virtual ContextID get_logical_tree_context(void) const = 0;
      virtual ContextID get_physical_tree_context(void) const = 0;
      virtual Task* get_task(void); 
      virtual UniqueID get_unique_id(void) const;
      virtual InnerContext* find_parent_context(void);
      virtual void compute_task_tree_coordinates(
                TaskTreeCoordinates &coords) const = 0;
      virtual bool attempt_children_complete(void) = 0;
      virtual bool attempt_children_commit(void) = 0;
      virtual VariantImpl* select_inline_variant(TaskOp *child,
                const std::vector<PhysicalRegion> &parent_regions,
                std::deque<InstanceSet> &physical_instances);
      virtual bool is_leaf_context(void) const;
      virtual bool is_inner_context(void) const;
#ifdef LEGION_USE_LIBDL
      virtual void perform_global_registration_callbacks(
                     Realm::DSOReferenceImplementation *dso, const void *buffer,
                     size_t buffer_size, bool withargs, size_t dedup_tag,
                     RtEvent local_done, RtEvent global_done, 
                     std::set<RtEvent> &preconditions);
#endif
      virtual void print_once(FILE *f, const char *message) const;
      virtual void log_once(Realm::LoggerMessage &message) const;
      virtual Future from_value(const void *value, size_t value_size,
          bool owned, Provenance *provenance, bool shard_local);
      virtual Future from_value(const void *value, size_t size, bool owned,
          const Realm::ExternalInstanceResource &resource,
          void (*freefunc)(const Realm::ExternalInstanceResource&),
          Provenance *provenance, bool shard_local);
      virtual Future consensus_match(const void *input, void *output,
          size_t num_elements, size_t element_size, Provenance *provenance);
    public:
      virtual VariantID register_variant(const TaskVariantRegistrar &registrar,
                          const void *user_data, size_t user_data_size,
                          const CodeDescriptor &desc, size_t ret_size,
                          bool has_ret_size, VariantID vid, bool check_task_id);
      virtual TraceID generate_dynamic_trace_id(void);
      virtual MapperID generate_dynamic_mapper_id(void);
      virtual ProjectionID generate_dynamic_projection_id(void);
      virtual ShardingID generate_dynamic_sharding_id(void);
      virtual TaskID generate_dynamic_task_id(void);
      virtual ReductionOpID generate_dynamic_reduction_id(void);
      virtual CustomSerdezID generate_dynamic_serdez_id(void);
      virtual bool perform_semantic_attach(const char *func, unsigned kind,
          const void *arg, size_t arglen, SemanticTag tag, const void *buffer,
          size_t size, bool is_mutable, bool &global, 
          const void *arg2 = NULL, size_t arg2len = 0);
      virtual void post_semantic_attach(void);
    public:
      virtual void return_resources(ResourceTracker *target,
                                    size_t return_index,
                                    std::set<RtEvent> &preconditions) = 0;
      virtual void pack_return_resources(Serializer &rez,
                                         size_t return_index) = 0;
      virtual void log_created_requirements(void) = 0;
      virtual void report_leaks_and_duplicates(
          std::set<RtEvent> &preconditions) = 0;
    public:
      // Interface to operations performed by a context 
      virtual IndexSpace create_index_space(const Domain &bounds,
                                            TypeTag type_tag,
                                            Provenance *provenance) = 0;
      virtual IndexSpace create_index_space(const Future &future,
                                            TypeTag type_tag,
                                            Provenance *provenance) = 0;
      virtual IndexSpace create_index_space(
                           const std::vector<DomainPoint> &points,
                           Provenance *provenance) = 0;
      virtual IndexSpace create_index_space(
                           const std::vector<Domain> &rects,
                           Provenance *provenance) = 0;
      // This variant creates an uninitialized index space
      // that later is set by a task
      virtual IndexSpace create_unbound_index_space(TypeTag type_tag,
                                              Provenance *provenance) = 0;
    public:
      virtual IndexSpace union_index_spaces(
                           const std::vector<IndexSpace> &spaces,
                           Provenance *provenance) = 0;
      virtual IndexSpace intersect_index_spaces(
                           const std::vector<IndexSpace> &spaces,
                           Provenance *provenance) = 0;
      virtual IndexSpace subtract_index_spaces(
                           IndexSpace left, IndexSpace right,
                           Provenance *provenance) = 0;
      virtual void create_shared_ownership(IndexSpace handle) = 0;
      virtual void destroy_index_space(IndexSpace handle,
                                       const bool unordered,
                                       const bool recurse,
                                       Provenance *provenance) = 0;
      virtual void create_shared_ownership(IndexPartition handle) = 0;
      virtual void destroy_index_partition(IndexPartition handle,
                                           const bool unordered,
                                           const bool recurse,
                                           Provenance *provenance) = 0;
      virtual IndexPartition create_equal_partition(
                                            IndexSpace parent,
                                            IndexSpace color_space,
                                            size_t granularity,
                                            Color color,
                                            Provenance *provenance) = 0;
      virtual IndexPartition create_partition_by_weights(IndexSpace parent,
                                            const FutureMap &weights,
                                            IndexSpace color_space,
                                            size_t granularity, 
                                            Color color,
                                            Provenance *provenance) = 0;
      virtual IndexPartition create_partition_by_union(
                                            IndexSpace parent,
                                            IndexPartition handle1,
                                            IndexPartition handle2,
                                            IndexSpace color_space,
                                            PartitionKind kind,
                                            Color color,
                                            Provenance *provenance) = 0;
      virtual IndexPartition create_partition_by_intersection(
                                            IndexSpace parent,
                                            IndexPartition handle1,
                                            IndexPartition handle2,
                                            IndexSpace color_space,
                                            PartitionKind kind,
                                            Color color,
                                            Provenance *provenance) = 0;
      virtual IndexPartition create_partition_by_intersection(
                                            IndexSpace parent,
                                            IndexPartition partition,
                                            PartitionKind kind,
                                            Color color, 
                                            bool dominates,
                                            Provenance *provenance) = 0;
      virtual IndexPartition create_partition_by_difference(
                                            IndexSpace parent,
                                            IndexPartition handle1,
                                            IndexPartition handle2,
                                            IndexSpace color_space,
                                            PartitionKind kind,
                                            Color color,
                                            Provenance *provenance) = 0;
      virtual Color create_cross_product_partitions(
                                            IndexPartition handle1,
                                            IndexPartition handle2,
                              std::map<IndexSpace,IndexPartition> &handles,
                                            PartitionKind kind,
                                            Color color,
                                            Provenance *provenance) = 0;
      virtual void create_association(      LogicalRegion domain,
                                            LogicalRegion domain_parent,
                                            FieldID domain_fid,
                                            IndexSpace range,
                                            MapperID id, MappingTagID tag,
                                            const UntypedBuffer &marg,
                                            Provenance *prov) = 0;
      virtual IndexPartition create_restricted_partition(
                                            IndexSpace parent,
                                            IndexSpace color_space,
                                            const void *transform,
                                            size_t transform_size,
                                            const void *extent,
                                            size_t extent_size,
                                            PartitionKind part_kind,
                                            Color color,
                                            Provenance *provenance) = 0;
      virtual IndexPartition create_partition_by_domain(
                                            IndexSpace parent,
                                  const std::map<DomainPoint,Domain> &domains,
                                            IndexSpace color_space,
                                            bool perform_intersections,
                                            PartitionKind part_kind,
                                            Color color,
                                            Provenance *provenance) = 0;
      virtual IndexPartition create_partition_by_domain(
                                            IndexSpace parent,
                                            const FutureMap &domains,
                                            IndexSpace color_space,
                                            bool perform_intersections,
                                            PartitionKind part_kind,
                                            Color color, 
                                            Provenance *provenance,
                                            bool skip_check = false) = 0;
      virtual IndexPartition create_partition_by_field(
                                            LogicalRegion handle,
                                            LogicalRegion parent_priv,
                                            FieldID fid,
                                            IndexSpace color_space,
                                            Color color,
                                            MapperID id, MappingTagID tag,
                                            PartitionKind part_kind,
                                            const UntypedBuffer &marg,
                                            Provenance *prov) = 0;
      virtual IndexPartition create_partition_by_image(
                                            IndexSpace handle,
                                            LogicalPartition projection,
                                            LogicalRegion parent,
                                            FieldID fid,
                                            IndexSpace color_space,
                                            PartitionKind part_kind,
                                            Color color,
                                            MapperID id, MappingTagID tag,
                                            const UntypedBuffer &marg,
                                            Provenance *prov) = 0;
      virtual IndexPartition create_partition_by_image_range(
                                            IndexSpace handle,
                                            LogicalPartition projection,
                                            LogicalRegion parent,
                                            FieldID fid,
                                            IndexSpace color_space,
                                            PartitionKind part_kind,
                                            Color color,
                                            MapperID id, MappingTagID tag,
                                            const UntypedBuffer &marg,
                                            Provenance *prov) = 0;
      virtual IndexPartition create_partition_by_preimage(
                                            IndexPartition projection,
                                            LogicalRegion handle,
                                            LogicalRegion parent,
                                            FieldID fid,
                                            IndexSpace color_space,
                                            PartitionKind part_kind,
                                            Color color,
                                            MapperID id, MappingTagID tag,
                                            const UntypedBuffer &marg,
                                            Provenance *prov) = 0;
      virtual IndexPartition create_partition_by_preimage_range(
                                            IndexPartition projection,
                                            LogicalRegion handle,
                                            LogicalRegion parent,
                                            FieldID fid,
                                            IndexSpace color_space,
                                            PartitionKind part_kind,
                                            Color color,
                                            MapperID id, MappingTagID tag,
                                            const UntypedBuffer &marg,
                                            Provenance *prov) = 0;
      virtual IndexPartition create_pending_partition(
                                            IndexSpace parent,
                                            IndexSpace color_space,
                                            PartitionKind part_kind,
                                            Color color,
                                            Provenance *prov,
                                            bool trust = false) = 0;
      virtual IndexSpace create_index_space_union(
                                            IndexPartition parent,
                                            const void *realm_color,
                                            size_t color_size,
                                            TypeTag type_tag,
                                const std::vector<IndexSpace> &handles,
                                            Provenance *provenance) = 0;
      virtual IndexSpace create_index_space_union(
                                            IndexPartition parent,
                                            const void *realm_color,
                                            size_t color_size,
                                            TypeTag type_tag,
                                            IndexPartition handle,
                                            Provenance *provenance) = 0;
      virtual IndexSpace create_index_space_intersection(
                                            IndexPartition parent,
                                            const void *realm_color,
                                            size_t color_size,
                                            TypeTag type_tag,
                                const std::vector<IndexSpace> &handles,
                                            Provenance *provenance) = 0;
      virtual IndexSpace create_index_space_intersection(
                                            IndexPartition parent,
                                            const void *realm_color,
                                            size_t color_size,
                                            TypeTag type_tag,
                                            IndexPartition handle,
                                            Provenance *provenance) = 0;
      virtual IndexSpace create_index_space_difference(
                                            IndexPartition parent,
                                            const void *realm_color,
                                            size_t color_size,
                                            TypeTag type_tag,
                                            IndexSpace initial,
                                const std::vector<IndexSpace> &handles,
                                            Provenance *provenance) = 0;
      virtual FieldSpace create_field_space(Provenance *provenance) = 0;
      virtual FieldSpace create_field_space(const std::vector<size_t> &sizes,
                                        std::vector<FieldID> &resulting_fields,
                                        CustomSerdezID serdez_id,
                                        Provenance *provenance) = 0;
      virtual FieldSpace create_field_space(const std::vector<Future> &sizes,
                                        std::vector<FieldID> &resulting_fields,
                                        CustomSerdezID serdez_id,
                                        Provenance *provenance) = 0;
      virtual void create_shared_ownership(FieldSpace handle) = 0;
      virtual void destroy_field_space(FieldSpace handle,
                                       const bool unordered,
                                       Provenance *provenance) = 0;
      virtual FieldID allocate_field(FieldSpace space, size_t field_size,
                                     FieldID fid, bool local,
                                     CustomSerdezID serdez_id,
                                     Provenance *provenance) = 0;
      virtual FieldID allocate_field(FieldSpace space, const Future &field_size,
                                     FieldID fid, bool local,
                                     CustomSerdezID serdez_id,
                                     Provenance *provenance) = 0;
      virtual void allocate_local_field(
                                     FieldSpace space, size_t field_size,
                                     FieldID fid, CustomSerdezID serdez_id,
                                     std::set<RtEvent> &done_events,
                                     Provenance *provenance) = 0;
      virtual void free_field(FieldAllocatorImpl *allocator, FieldSpace space, 
                              FieldID fid, const bool unordered,
                              Provenance *provenance) = 0;
      virtual void allocate_fields(FieldSpace space,
                                   const std::vector<size_t> &sizes,
                                   std::vector<FieldID> &resuling_fields,
                                   bool local, CustomSerdezID serdez_id,
                                   Provenance *provenance) = 0;
      virtual void allocate_fields(FieldSpace space,
                                   const std::vector<Future> &sizes,
                                   std::vector<FieldID> &resuling_fields,
                                   bool local, CustomSerdezID serdez_id,
                                   Provenance *provenance) = 0;
      virtual void allocate_local_fields(FieldSpace space,
                                   const std::vector<size_t> &sizes,
                                   const std::vector<FieldID> &resuling_fields,
                                   CustomSerdezID serdez_id,
                                   std::set<RtEvent> &done_events,
                                   Provenance *provenance) = 0;
      virtual void free_fields(FieldAllocatorImpl *allocator, FieldSpace space, 
                               const std::set<FieldID> &to_free,
                               const bool unordered,
                               Provenance *provenance) = 0; 
      virtual LogicalRegion create_logical_region(
                                          IndexSpace index_space,
                                          FieldSpace field_space,
                                          const bool task_local,
                                          Provenance *provenance,
                                          const bool output_region = false) = 0;
      virtual void create_shared_ownership(LogicalRegion handle) = 0;
      virtual void destroy_logical_region(LogicalRegion handle,
                                          const bool unordered,
                                          Provenance *provenance) = 0;
      virtual void reset_equivalence_sets(LogicalRegion parent, 
                                          LogicalRegion region,
                                          const std::set<FieldID> &fields) = 0;
      virtual FieldAllocatorImpl* create_field_allocator(FieldSpace handle,
                                                         bool unordered) = 0;
      virtual void destroy_field_allocator(FieldSpaceNode *node, 
                                           bool from_application = true) = 0;
      virtual void get_local_field_set(const FieldSpace handle,
                                       const std::set<unsigned> &indexes,
                                       std::set<FieldID> &to_set) const = 0;
      virtual void get_local_field_set(const FieldSpace handle,
                                       const std::set<unsigned> &indexes,
                                       std::vector<FieldID> &to_set) const = 0;
    public:
      virtual void add_physical_region(const RegionRequirement &req, 
          bool mapped, MapperID mid, MappingTagID tag, ApUserEvent &unmap_event,
          bool virtual_mapped, const InstanceSet &physical_instances) = 0;
      virtual Future execute_task(const TaskLauncher &launcher,
                                  std::vector<OutputRequirement> *outputs) = 0;
      virtual FutureMap execute_index_space(const IndexTaskLauncher &launcher,
                                   std::vector<OutputRequirement> *outputs) = 0;
      virtual Future execute_index_space(const IndexTaskLauncher &launcher,
                                   ReductionOpID redop, bool deterministic,
                                   std::vector<OutputRequirement> *outputs) = 0;
      virtual Future reduce_future_map(const FutureMap &future_map,
                                   ReductionOpID redop, bool deterministic,
                                   MapperID map_id, MappingTagID tag,
                                   Provenance *provenance,
                                   Future initial_value) = 0;
      virtual FutureMap construct_future_map(IndexSpace domain,
                               const std::map<DomainPoint,UntypedBuffer> &data,
                                             Provenance *provenance,
                                             bool collective = false,
                                             ShardingID sid = 0,
                                             bool implicit = false,
                                             bool internal = false,
                                             bool check_space = true) = 0;
      virtual FutureMap construct_future_map(const Domain &domain,
                                const std::map<DomainPoint,UntypedBuffer> &data,
                                             bool collective = false,
                                             ShardingID sid = 0,
                                             bool implicit = false) = 0;
      virtual FutureMap construct_future_map(IndexSpace domain,
                               const std::map<DomainPoint,Future> &futures,
                                             Provenance *provenance,
                                             bool internal = false,
                                             bool collective = false,
                                             ShardingID sid = 0,
                                             bool implicit = false,
                                             bool check_space = true) = 0;
      virtual FutureMap construct_future_map(const Domain &domain,
                    const std::map<DomainPoint,Future> &futures,
                                             bool internal = false,
                                             bool collective = false,
                                             ShardingID sid = 0,
                                             bool implicit = false) = 0;
      virtual FutureMap transform_future_map(const FutureMap &fm,
                                             IndexSpace new_domain, 
                      TransformFutureMapImpl::PointTransformFnptr fnptr,
                                             Provenance *provenance) = 0;
      virtual FutureMap transform_future_map(const FutureMap &fm,
                                             IndexSpace new_domain,
                                             PointTransformFunctor *functor,
                                             bool own_functor,
                                             Provenance *provenance) = 0;
      virtual PhysicalRegion map_region(const InlineLauncher &launcher) = 0;
      virtual ApEvent remap_region(const PhysicalRegion &region,
                                   Provenance *provenance,
                                   bool internal = false) = 0;
      virtual void unmap_region(PhysicalRegion region) = 0;
      virtual void unmap_all_regions(bool external) = 0;
      virtual void fill_fields(const FillLauncher &launcher) = 0;
      virtual void fill_fields(const IndexFillLauncher &launcher) = 0;
      virtual void discard_fields(const DiscardLauncher &launcher) = 0;
      virtual void issue_copy(const CopyLauncher &launcher) = 0;
      virtual void issue_copy(const IndexCopyLauncher &launcher) = 0;
      virtual void issue_acquire(const AcquireLauncher &launcher) = 0;
      virtual void issue_release(const ReleaseLauncher &launcher) = 0;
      virtual PhysicalRegion attach_resource(
                                  const AttachLauncher &launcher) = 0;
      virtual ExternalResources attach_resources(
                                  const IndexAttachLauncher &launcher) = 0;
      virtual Future detach_resource(PhysicalRegion region, 
                                     const bool flush,const bool unordered,
                                     Provenance *provenance = NULL) = 0;
      virtual Future detach_resources(ExternalResources resources,
                                    const bool flush, const bool unordered,
                                    Provenance *provenance) = 0;
      virtual void progress_unordered_operations(bool end_task = false) = 0;
      virtual FutureMap execute_must_epoch(
                                 const MustEpochLauncher &launcher) = 0;
      virtual Future issue_timing_measurement(
                                    const TimingLauncher &launcher) = 0;
      virtual Future select_tunable_value(const TunableLauncher &launcher) = 0;
      virtual Future issue_mapping_fence(Provenance *provenance) = 0;
      virtual Future issue_execution_fence(Provenance *provenance) = 0;
      virtual void complete_frame(Provenance *provenance) = 0;
      virtual Predicate create_predicate(const Future &f,
                                         Provenance *provenance) = 0;
      virtual Predicate predicate_not(const Predicate &p,
                                      Provenance *provenance) = 0;
      virtual Predicate create_predicate(const PredicateLauncher &launcher) = 0;
      virtual Future get_predicate_future(const Predicate &p,
                                          Provenance *provenance) = 0;
    public:
      virtual void begin_trace(TraceID tid, bool logical_only,
        bool static_trace, const std::set<RegionTreeID> *managed, bool dep,
        Provenance *provenance) = 0;
      virtual void end_trace(TraceID tid, bool deprecated,
                             Provenance *provenance) = 0;
      virtual void record_previous_trace(LogicalTrace *trace) = 0;
      virtual void invalidate_trace_cache(LogicalTrace *trace,
                                          Operation *invalidator) = 0;
      virtual void record_blocking_call(void) = 0;
    public:
      virtual void issue_frame(FrameOp *frame, ApEvent frame_termination) = 0;
      virtual void perform_frame_issue(FrameOp *frame, 
                                       ApEvent frame_termination) = 0;
      virtual void finish_frame(ApEvent frame_termination) = 0;
    public:
      virtual void increment_outstanding(void) = 0;
      virtual void decrement_outstanding(void) = 0;
      virtual void increment_pending(void) = 0;
      virtual void decrement_pending(TaskOp *child) = 0;
      virtual void decrement_pending(bool need_deferral) = 0;
      virtual void increment_frame(void) = 0;
      virtual void decrement_frame(void) = 0;
    public:
      // Override by RemoteTask and TopLevelTask
      virtual InnerContext* find_top_context(InnerContext *previous = NULL) = 0;
    public:
      virtual void initialize_region_tree_contexts(
          const std::vector<RegionRequirement> &clone_requirements,
          const LegionVector<VersionInfo> &version_infos,
          const std::vector<ApUserEvent> &unmap_events) = 0; 
      virtual void invalidate_region_tree_contexts(const bool is_top_level_task,
                                      std::set<RtEvent> &applied,
                                      const ShardMapping *mapping = NULL,
                                      ShardID source_shard = 0) = 0;
    public:
      virtual const std::vector<PhysicalRegion>& begin_task(Processor proc);
      virtual PhysicalInstance create_task_local_instance(Memory memory,
                                        Realm::InstanceLayoutGeneric *layout);
      virtual void destroy_task_local_instance(PhysicalInstance instance);
      virtual void end_task(const void *res, size_t res_size, bool owned,
                      PhysicalInstance inst, FutureFunctor *callback_functor,
                      const Realm::ExternalInstanceResource *resource,
                      void (*freefunc)(const Realm::ExternalInstanceResource&),
                      const void *metadataptr, size_t metadatasize, 
                      ApEvent effects);
      virtual void post_end_task(FutureInstance *instance, ApEvent effects,
                                 void *metadata, size_t metasize,
                                 FutureFunctor *callback_functor,
                                 bool own_callback_functor) = 0;
      bool is_task_local_instance(PhysicalInstance instance);
      LgEvent escape_task_local_instance(PhysicalInstance instance);
      FutureInstance* copy_to_future_inst(const void *value, size_t size);
      FutureInstance* copy_to_future_inst(Memory memory, FutureInstance *src);
      void begin_misspeculation(void);
      void end_misspeculation(FutureInstance *instance,
                              const void *metadata, size_t metasize);
    public:
      virtual Lock create_lock(void);
      virtual void destroy_lock(Lock l) = 0;
      virtual Grant acquire_grant(const std::vector<LockRequest> &requests) = 0;
      virtual void release_grant(Grant grant) = 0;
    public:
      virtual PhaseBarrier create_phase_barrier(unsigned arrivals);
      virtual void destroy_phase_barrier(PhaseBarrier pb) = 0;
      virtual PhaseBarrier advance_phase_barrier(PhaseBarrier pb);
    public:
      virtual DynamicCollective create_dynamic_collective(
                                                  unsigned arrivals,
                                                  ReductionOpID redop,
                                                  const void *init_value,
                                                  size_t init_size) = 0;
      virtual void destroy_dynamic_collective(DynamicCollective dc) = 0;
      virtual void arrive_dynamic_collective(DynamicCollective dc,
                        const void *buffer, size_t size, unsigned count) = 0;
      virtual void defer_dynamic_collective_arrival(DynamicCollective dc,
                                                    const Future &future,
                                                    unsigned count) = 0;
      virtual Future get_dynamic_collective_result(DynamicCollective dc,
                                                   Provenance *provenance) = 0;
      virtual DynamicCollective advance_dynamic_collective(
                                                   DynamicCollective dc) = 0;
    public:
      virtual TaskPriority get_current_priority(void) const = 0;
      virtual void set_current_priority(TaskPriority priority) = 0;
    public:
      PhysicalRegion get_physical_region(unsigned idx);
      void get_physical_references(unsigned idx, InstanceSet &refs); 
    public:
      OutputRegion get_output_region(unsigned idx) const;
      const std::vector<OutputRegion> get_output_regions(void) const
        { return output_regions; }
    public:
<<<<<<< HEAD
      unsigned add_created_region(LogicalRegion handle, const bool task_local,
                                  const bool output_region = false);
      // for logging created region requirements
      void log_created_requirements(void);
    public:
      unsigned register_region_creation(LogicalRegion handle,
          const bool task_local, const bool output_region);
    public:
      void register_field_creation(FieldSpace space, FieldID fid, bool local);
      void register_all_field_creations(FieldSpace space, bool local,
                                        const std::vector<FieldID> &fields);
    public:
      void register_field_space_creation(FieldSpace space);
    public:
      bool has_created_index_space(IndexSpace space) const;
      void register_index_space_creation(IndexSpace space);
    public:
      void register_index_partition_creation(IndexPartition handle);
    public:
      void report_leaks_and_duplicates(std::set<RtEvent> &preconds);
    public:
      void analyze_destroy_fields(FieldSpace handle,
                                  const std::set<FieldID> &to_delete,
                                  std::vector<RegionRequirement> &delete_reqs,
                                  std::vector<unsigned> &parent_req_indexes,
                                  std::vector<FieldID> &global_to_free,
                                  std::vector<FieldID> &local_to_free,
                                  std::vector<FieldID> &local_field_indexes,
                                  std::vector<unsigned> &deletion_req_indexes);
      void analyze_destroy_logical_region(LogicalRegion handle,
                                  std::vector<RegionRequirement> &delete_reqs,
                                  std::vector<unsigned> &parent_req_indexes,
                                  std::vector<bool> &returnable_privileges);
      virtual void analyze_free_local_fields(FieldSpace handle,
                                  const std::vector<FieldID> &local_to_free,
                                  std::vector<unsigned> &local_field_indexes);
      virtual void remove_deleted_local_fields(FieldSpace space,
                                 const std::vector<FieldID> &to_remove); 
    public:
=======
>>>>>>> d60eaf4f
      virtual void raise_poison_exception(void);
      virtual void raise_region_exception(PhysicalRegion region, bool nuclear);
    public:
      bool safe_cast(RegionTreeForest *forest, IndexSpace handle, 
                     const void *realm_point, TypeTag type_tag);
      bool is_region_mapped(unsigned idx);
<<<<<<< HEAD
      void record_padded_fields(VariantImpl *variant); 
      int find_parent_region_req(const RegionRequirement &req, 
                                 bool check_privilege = true);
      LegionErrorType check_privilege(const IndexSpaceRequirement &req) const;
      LegionErrorType check_privilege(const RegionRequirement &req, 
                                      FieldID &bad_field, int &bad_index, 
                                      bool skip_privileges = false) const; 
      LogicalRegion find_logical_region(unsigned index);
=======
      void record_padded_fields(VariantImpl *variant);  
>>>>>>> d60eaf4f
    protected:
      LegionErrorType check_privilege_internal(const RegionRequirement &req,
                                      const RegionRequirement &parent_req,
                                      std::set<FieldID>& privilege_fields,
                                      FieldID &bad_field, int local, int &bad,
                                      bool skip_privileges) const;
      bool check_region_dependence(RegionTreeID tid, IndexSpace space,
                                  const RegionRequirement &our_req,
                                  const RegionUsage &our_usage,
                                  const RegionRequirement &req,
                                  bool check_privileges = true) const;
    public:
      void add_output_region(const OutputRequirement &req,
                             const InstanceSet &instances,
                             bool global_indexing, bool valid);
      void finalize_output_regions(void);
      void initialize_overhead_profiler(void);
      inline void begin_runtime_call(void);
      inline void end_runtime_call(void);
      inline void begin_wait(void);
      inline void end_wait(void);
      void remap_unmapped_regions(LogicalTrace *current_trace,
                           const std::vector<PhysicalRegion> &unmapped_regions,
                           Provenance *provenance);
    public:
      void* get_local_task_variable(LocalVariableID id);
      void set_local_task_variable(LocalVariableID id, const void *value,
                                   void (*destructor)(void*));
    public:
      void yield(void);
    public:
      void increment_inlined(void);
      void decrement_inlined(void);
      void wait_for_inlined(void);
    protected:
      Future predicate_task_false(const TaskLauncher &launcher,
                                  Provenance *provenance);
      FutureMap predicate_index_task_false(size_t context_index,
                                           IndexSpace launch_space,
                                           const IndexTaskLauncher &launcher,
                                           Provenance *provenance);
      Future predicate_index_task_reduce_false(const IndexTaskLauncher &launch,
                                               IndexSpace launch_space,
                                               ReductionOpID redop,
                                               Provenance *provenance);
    public:
      SingleTask *const owner_task;
      const std::vector<RegionRequirement> &regions;
      const std::vector<OutputRequirement> &output_reqs;
    protected:
      // For profiling information
      friend class SingleTask;
    protected:
      int                                       depth;
<<<<<<< HEAD
      unsigned                                  next_created_index;
      RtEvent                                   last_registration; 
      // Application tasks can manipulate these next two data
      // structure by creating regions and fields, make sure you are
      // holding the operation lock when you are accessing them
      // We use a region requirement with an empty privilege_fields
      // set to indicate regions on which we have privileges for 
      // all fields because this is a created region instead of
      // a created field.
      std::map<unsigned,RegionRequirement>      created_requirements;
      std::map<unsigned,bool>                   returnable_privileges;
      // Equivalence set trees are used for finding the equivalence sets
      // for a given parent region requirement. Note that each of these
      // trees comes with an associated tree lock that guarantees that 
      // invalidation are exclusive with respect to all other kinds of
      // operations that traverse the equivalence set trees
      class EqKDRoot {
      public:
        EqKDRoot(void);
        EqKDRoot(EqKDTree *tree);
        EqKDRoot(const EqKDRoot &rhs) = delete;
        EqKDRoot(EqKDRoot &&rhs);
        ~EqKDRoot(void);
      public:
        EqKDRoot& operator=(const EqKDRoot &rhs) = delete;
        EqKDRoot& operator=(EqKDRoot &&rhs);
      public:
        EqKDTree *tree;
        LocalLock *lock;
      };
      std::map<unsigned,EqKDRoot>                       equivalence_set_trees;
      // Pending computations for equivalence set trees
      std::map<unsigned,RtUserEvent>            pending_equivalence_set_trees;
    protected:
=======
>>>>>>> d60eaf4f
      // This data structure doesn't need a lock becaue
      // it is only mutated by the application task 
      std::vector<PhysicalRegion>               physical_regions;
    protected:
      std::vector<OutputRegion>                 output_regions;
    protected:
      Processor                             executing_processor;
    public:
      // Support for inlining
      mutable LocalLock                           inline_lock;
      unsigned                                    inlined_tasks;
      RtUserEvent                                 inlining_done;
    protected:
      class OverheadProfiler : 
        public Mapping::ProfilingMeasurements::RuntimeOverhead {
      public:
        OverheadProfiler(void) : inside_runtime_call(false) { }
      public:
        long long previous_profiling_time;
        bool inside_runtime_call;
      };
      OverheadProfiler *overhead_profiler; 
    protected:
      class ImplicitProfiler {
      public:
        std::vector<std::pair<long long,long long> > waits; 
        long long start_time;
      };
      ImplicitProfiler *implicit_profiler;
    protected:
      std::map<LocalVariableID,
               std::pair<void*,void (*)(void*)> > task_local_variables;
    protected:
      // Cache for accelerating safe casts
      std::map<IndexSpace,IndexSpaceNode*> safe_cast_spaces; 
    protected:
      // Map of task local instances including their unique events
      // from the profilters perspective
      std::map<PhysicalInstance,LgEvent> task_local_instances;
    protected:
      bool task_executed;
      bool mutable_priority;
    protected: 
      bool children_complete_invoked;
      bool children_commit_invoked;
    public:
      const bool inline_task;
      const bool implicit_task; 
    };

    class InnerContext : public TaskContext,
                         public ResourceTracker, 
                         public InstanceDeletionSubscriber,
                         public Murmur3Hasher::HashVerifier,
                         public LegionHeapify<InnerContext> {
    public:
      enum PipelineStage {
        EXECUTING_STAGE,
        EXECUTED_STAGE,
        COMPLETED_STAGE,
        COMMITTED_STAGE,
      };
      struct ReorderBufferEntry {
      public:
        inline ReorderBufferEntry(size_t index)
          : operation(NULL), operation_index(index), stage(COMMITTED_STAGE) { }
        inline ReorderBufferEntry(Operation *op)
          : operation(op), operation_index(op->get_ctx_index()),
            stage(EXECUTING_STAGE) { }
      public:
        Operation *operation;
        size_t operation_index;
        PipelineStage stage;
      };
    public:
      // Prepipeline stages need to hold a reference since the
      // logical analysis could clean the context up before it runs
      struct PrepipelineArgs : public LgTaskArgs<PrepipelineArgs> {
      public:
        static const LgTaskID TASK_ID = LG_PRE_PIPELINE_ID;
      public:
        PrepipelineArgs(Operation *op, InnerContext *ctx)
          : LgTaskArgs<PrepipelineArgs>(op->get_unique_op_id()),
            context(ctx) { }
      public:
        InnerContext *const context;
      };
      struct DependenceArgs : public LgTaskArgs<DependenceArgs> {
      public:
        static const LgTaskID TASK_ID = LG_TRIGGER_DEPENDENCE_ID;
      public:
        DependenceArgs(Operation *op, InnerContext *ctx)
          : LgTaskArgs<DependenceArgs>(op->get_unique_op_id()), 
            context(ctx) { }
      public:
        InnerContext *const context;
      }; 
      struct TriggerReadyArgs : public LgTaskArgs<TriggerReadyArgs> {
      public:
        static const LgTaskID TASK_ID = LG_TRIGGER_READY_ID;
      public:
        TriggerReadyArgs(Operation *op, InnerContext *ctx)
          : LgTaskArgs<TriggerReadyArgs>(op->get_unique_op_id()),
            context(ctx) { }
      public:
        InnerContext *const context;
      };
      struct DeferredEnqueueTaskArgs : 
        public LgTaskArgs<DeferredEnqueueTaskArgs> {
      public:
        static const LgTaskID TASK_ID = LG_DEFERRED_ENQUEUE_TASK_ID;
      public:
        DeferredEnqueueTaskArgs(TaskOp *t, InnerContext *ctx)
          : LgTaskArgs<DeferredEnqueueTaskArgs>(t->get_unique_op_id()),
            context(ctx) { }
      public:
        InnerContext *const context;
      };
      struct DeferredDistributeTaskArgs : 
        public LgTaskArgs<DeferredDistributeTaskArgs> {
      public:
        static const LgTaskID TASK_ID = LG_DEFERRED_DISTRIBUTE_TASK_ID;
      public:
        DeferredDistributeTaskArgs(TaskOp *op, InnerContext *ctx)
          : LgTaskArgs<DeferredDistributeTaskArgs>(op->get_unique_op_id()),
            context(ctx) { }
      public:
        InnerContext *const context;
      };
      struct DeferredLaunchTaskArgs :
        public LgTaskArgs<DeferredLaunchTaskArgs> {
      public:
        static const LgTaskID TASK_ID = LG_DEFERRED_LAUNCH_TASK_ID;
      public:
        DeferredLaunchTaskArgs(TaskOp *op, InnerContext *ctx)
          : LgTaskArgs<DeferredLaunchTaskArgs>(op->get_unique_op_id()),
            context(ctx) { }
      public:
        InnerContext *const context;
      };
      struct TriggerResolutionArgs : public LgTaskArgs<TriggerResolutionArgs> {
      public:
        static const LgTaskID TASK_ID = LG_TRIGGER_RESOLUTION_ID;
      public:
        TriggerResolutionArgs(Operation *op, InnerContext *ctx)
          : LgTaskArgs<TriggerResolutionArgs>(op->get_unique_op_id()),
            context(ctx) { }
      public:
        InnerContext *const context;
      };
      struct TriggerExecutionArgs : public LgTaskArgs<TriggerExecutionArgs> {
      public:
        static const LgTaskID TASK_ID = LG_TRIGGER_EXECUTION_ID;
      public:
        TriggerExecutionArgs(Operation *op, InnerContext *ctx)
          : LgTaskArgs<TriggerExecutionArgs>(op->get_unique_op_id()),
            context(ctx) { }
      public:
        InnerContext *const context;
      };
      struct DeferredExecutionArgs : public LgTaskArgs<DeferredExecutionArgs> {
      public:
        static const LgTaskID TASK_ID = LG_DEFERRED_EXECUTION_ID;
      public:
        DeferredExecutionArgs(Operation *op, InnerContext *ctx)
          : LgTaskArgs<DeferredExecutionArgs>(op->get_unique_op_id()),
            context(ctx) { }
      public:
        InnerContext *const context;
      };
      struct TriggerCompletionArgs : public LgTaskArgs<TriggerCompletionArgs> {
      public:
        static const LgTaskID TASK_ID = LG_TRIGGER_COMPLETION_ID;
      public:
        TriggerCompletionArgs(Operation *op, InnerContext *ctx)
          : LgTaskArgs<TriggerCompletionArgs>(op->get_unique_op_id()),
            context(ctx) { }
      public:
        InnerContext *const context;
      };
      struct DeferredCompletionArgs : 
        public LgTaskArgs<DeferredCompletionArgs> {
      public:
        static const LgTaskID TASK_ID = LG_DEFERRED_COMPLETION_ID;
      public:
        DeferredCompletionArgs(Operation *op, InnerContext *ctx)
          : LgTaskArgs<DeferredCompletionArgs>(op->get_unique_op_id()),
            context(ctx) { }
      public:
        InnerContext *const context;
      };
      struct TriggerCommitArgs : public LgTaskArgs<TriggerCommitArgs> {
      public:
        static const LgTaskID TASK_ID = LG_TRIGGER_COMMIT_ID; 
      public:
        TriggerCommitArgs(Operation *op, InnerContext *ctx)
          : LgTaskArgs<TriggerCommitArgs>(op->get_unique_op_id()),
            context(ctx) { }
      public:
        InnerContext *const context;
      };
      struct DeferredCommitArgs : public LgTaskArgs<DeferredCommitArgs> {
      public:
        static const LgTaskID TASK_ID = LG_DEFERRED_COMMIT_ID;
      public:
        DeferredCommitArgs(const std::pair<Operation*,bool> &op,
                           InnerContext *ctx)
          : LgTaskArgs<DeferredCommitArgs>(op.first->get_unique_op_id()),
            context(ctx) { }
      public:
        InnerContext *const context;
      };
      struct PostEndArgs : public LgTaskArgs<PostEndArgs> {
      public:
        static const LgTaskID TASK_ID = LG_POST_END_ID;
      public:
        PostEndArgs(TaskOp *owner, InnerContext *ctx)
          : LgTaskArgs<PostEndArgs>(owner->get_unique_op_id()),
            proxy_this(ctx) { }
      public:
        InnerContext *const proxy_this;
      };
      struct PostTaskArgs {
      public:
        PostTaskArgs(TaskContext *ctx, size_t x, RtEvent w, ApEvent e,
            FutureInstance *i, void *m, size_t s, FutureFunctor *f, bool o)
          : context(ctx), index(x), effects(e), wait_on(w), instance(i), 
            metadata(m), metasize(s), functor(f), own_functor(o) { }
      public:
        inline bool operator<(const PostTaskArgs &rhs) const
          { return index < rhs.index; }
      public:
        TaskContext *context;
        size_t index;
        ApEvent effects;
        RtEvent wait_on;
        FutureInstance *instance;
        void *metadata;
        size_t metasize;
        FutureFunctor *functor;
        bool own_functor;
      };
      struct IssueFrameArgs : public LgTaskArgs<IssueFrameArgs> {
      public:
        static const LgTaskID TASK_ID = LG_ISSUE_FRAME_TASK_ID;
      public:
        IssueFrameArgs(TaskOp *owner, InnerContext *ctx,
                       FrameOp *f, ApEvent term)
          : LgTaskArgs<IssueFrameArgs>(owner->get_unique_op_id()),
            parent_ctx(ctx), frame(f), frame_termination(term) { }
      public:
        InnerContext *const parent_ctx;
        FrameOp *const frame;
        const ApEvent frame_termination;
      };
      struct VerifyPartitionArgs : public LgTaskArgs<VerifyPartitionArgs> {
      public:
        static const LgTaskID TASK_ID = LG_DEFER_VERIFY_PARTITION_TASK_ID;
      public:
        VerifyPartitionArgs(InnerContext *proxy, IndexPartition p, 
                            PartitionKind k, const char *f)
          : LgTaskArgs<VerifyPartitionArgs>(proxy->get_unique_id()), 
            proxy_this(proxy), pid(p), kind(k), func(f) { }
      public:
        InnerContext *const proxy_this;
        const IndexPartition pid;
        const PartitionKind kind;
        const char *const func;
      };
      template<typename T>
      struct QueueEntry {
      public:
        QueueEntry(void) { op = {}; }
        QueueEntry(T o, RtEvent r) : op(o), ready(r) { }
      public:
        T op;
        RtEvent ready;
      };
      struct LocalFieldInfo {
      public:
        LocalFieldInfo(void)
          : fid(0), size(0), serdez(0), index(0), ancestor(false) { }
        LocalFieldInfo(FieldID f, size_t s, CustomSerdezID z, 
                       unsigned idx, bool a)
          : fid(f), size(s), serdez(z), index(idx), ancestor(a) { }
      public:
        FieldID fid;
        size_t size;
        CustomSerdezID serdez;
        unsigned index;
        bool ancestor;
      };
      class AttachProjectionFunctor : public ProjectionFunctor {
      public:
        AttachProjectionFunctor(Runtime *rt, ProjectionID pid,
                                std::vector<IndexSpace> &&spaces);
        virtual ~AttachProjectionFunctor(void) { }
      public:
        using ProjectionFunctor::project;
        virtual LogicalRegion project(LogicalRegion upper_bound,
                                      const DomainPoint &point,
                                      const Domain &launch_domain);
        virtual LogicalRegion project(LogicalPartition upper_bound,
                                      const DomainPoint &point,
                                      const Domain &launch_domain);
      public:
        virtual bool is_functional(void) const { return true; }
        // Some depth >0 means the runtime can't analyze it
        virtual unsigned get_depth(void) const { return UINT_MAX; }
      public:
        static unsigned compute_offset(const DomainPoint &point,
                                       const Domain &launch);
      public:
        const std::vector<IndexSpace> handles;
        const ProjectionID pid;
      };
      typedef CollectiveViewCreatorBase::CollectiveResult CollectiveResult;
    public:
      InnerContext(Runtime *runtime, SingleTask *owner, int depth, 
                   bool full_inner, const std::vector<RegionRequirement> &reqs,
                   const std::vector<OutputRequirement> &output_reqs,
                   const std::vector<unsigned> &parent_indexes,
                   const std::vector<bool> &virt_mapped,
                   ApEvent execution_fence, DistributedID did = 0,
                   bool inline_task = false, bool implicit_task = false,
                   bool concurrent_task = false);
      InnerContext(const InnerContext &rhs) = delete;
      virtual ~InnerContext(void);
    public:
      InnerContext& operator=(const InnerContext &rhs) = delete;
    public:
      inline size_t get_tunable_index(void)
        { return total_tunable_count++; }
      inline unsigned get_max_trace_templates(void) const
        { return context_configuration.max_templates_per_trace; }
      void record_physical_trace_replay(RtEvent ready, bool replay);
      bool is_replaying_physical_trace(void);
      virtual ShardID get_shard_id(void) const { return 0; }
      virtual DistributedID get_replication_id(void) const { return 0; }
      virtual size_t get_total_shards(void) const { return 1; }
      inline bool is_concurrent_context(void) const
        { return concurrent_context; }
    public: // Garbage collection methods
      virtual void notify_local(void);
    public: // Privilege tracker methods
      virtual void receive_resources(size_t return_index,
              std::map<LogicalRegion,unsigned> &created_regions,
              std::vector<DeletedRegion> &deleted_regions,
              std::set<std::pair<FieldSpace,FieldID> > &created_fields,
              std::vector<DeletedField> &deleted_fields,
              std::map<FieldSpace,unsigned> &created_field_spaces,
              std::map<FieldSpace,std::set<LogicalRegion> > &latent_spaces,
              std::vector<DeletedFieldSpace> &deleted_field_spaces,
              std::map<IndexSpace,unsigned> &created_index_spaces,
              std::vector<DeletedIndexSpace> &deleted_index_spaces,
              std::map<IndexPartition,unsigned> &created_partitions,
              std::vector<DeletedPartition> &deleted_partitions,
              std::set<RtEvent> &preconditions);
    public: // Murmur3Hasher::HashVerifier method
      virtual bool verify_hash(const uint64_t hash[2],
          const char *description, Provenance *provenance, bool every);
    public:
      void clone_requirement(unsigned idx, RegionRequirement &target);
      LogicalRegion find_logical_region(unsigned index);
      int find_parent_region_req(const RegionRequirement &req, 
                                 bool check_privilege = true);
      LegionErrorType check_privilege(const IndexSpaceRequirement &req) const;
      LegionErrorType check_privilege(const RegionRequirement &req, 
                                      FieldID &bad_field, int &bad_index, 
                                      bool skip_privileges = false) const; 
    public:
      void add_created_region(LogicalRegion handle, bool task_local,
                              bool output_region = false);
      // for logging created region requirements
      virtual void log_created_requirements(void); 
    public:
      void register_region_creation(LogicalRegion handle, bool task_local, 
                                    bool output_region);
    public:
      void register_field_creation(FieldSpace space, FieldID fid, bool local);
      void register_all_field_creations(FieldSpace space, bool local,
                                        const std::vector<FieldID> &fields);
    public:
      void register_field_space_creation(FieldSpace space);
    public:
      bool has_created_index_space(IndexSpace space) const;
      void register_index_space_creation(IndexSpace space);
    public:
      void register_index_partition_creation(IndexPartition handle);
    public:
      void analyze_destroy_fields(FieldSpace handle,
                                  const std::set<FieldID> &to_delete,
                                  std::vector<RegionRequirement> &delete_reqs,
                                  std::vector<unsigned> &parent_req_indexes,
                                  std::vector<FieldID> &global_to_free,
                                  std::vector<FieldID> &local_to_free,
                                  std::vector<FieldID> &local_field_indexes,
                                  std::vector<unsigned> &deletion_req_indexes);
      void analyze_destroy_logical_region(LogicalRegion handle,
                                  std::vector<RegionRequirement> &delete_reqs,
                                  std::vector<unsigned> &parent_req_indexes,
                                  std::vector<bool> &returnable_privileges);
      void analyze_free_local_fields(FieldSpace handle,
                                  const std::vector<FieldID> &local_to_free,
                                  std::vector<unsigned> &local_field_indexes);
      void remove_deleted_requirements(const std::vector<unsigned> &indexes,
                                  std::vector<LogicalRegion> &to_delete);
      void remove_deleted_fields(const std::set<FieldID> &to_free,
                                 const std::vector<unsigned> &indexes);
      void remove_deleted_local_fields(FieldSpace space,
                                 const std::vector<FieldID> &to_remove);
    protected:
      void register_region_creations(
                     std::map<LogicalRegion,unsigned> &regions);
      void register_region_deletions(ApEvent precondition,
                     const std::map<Operation*,GenerationID> &dependences,
                     std::vector<DeletedRegion> &regions,
                     std::set<RtEvent> &preconditions);
      void register_field_creations(
            std::set<std::pair<FieldSpace,FieldID> > &fields);
      void register_field_deletions(ApEvent precondition,
            const std::map<Operation*,GenerationID> &dependences,
            std::vector<DeletedField> &fields,
            std::set<RtEvent> &preconditions);
      void register_field_space_creations(
                          std::map<FieldSpace,unsigned> &spaces);
      void register_latent_field_spaces(
            std::map<FieldSpace,std::set<LogicalRegion> > &spaces);
      void register_field_space_deletions(ApEvent precondition,
                          const std::map<Operation*,GenerationID> &dependences,
                          std::vector<DeletedFieldSpace> &spaces,
                          std::set<RtEvent> &preconditions);
      void register_index_space_creations(
                          std::map<IndexSpace,unsigned> &spaces);
      void register_index_space_deletions(ApEvent precondition,
                          const std::map<Operation*,GenerationID> &dependences,
                          std::vector<DeletedIndexSpace> &spaces,
                          std::set<RtEvent> &preconditions);
      void register_index_partition_creations(
                          std::map<IndexPartition,unsigned> &parts);
      void register_index_partition_deletions(ApEvent precondition,
                          const std::map<Operation*,GenerationID> &dependences,
                          std::vector<DeletedPartition> &parts,
                          std::set<RtEvent> &preconditions);
      ApEvent compute_return_deletion_dependences(size_t return_index,
                          std::map<Operation*,GenerationID> &dependences);
    public:
      int has_conflicting_regions(MapOp *map, bool &parent_conflict,
                                  bool &inline_conflict);
      int has_conflicting_regions(AttachOp *attach, bool &parent_conflict,
                                  bool &inline_conflict);
      int has_conflicting_internal(const RegionRequirement &req, 
                                   bool &parent_conflict,
                                   bool &inline_conflict);
      void find_conflicting_regions(TaskOp *task,
                                    std::vector<PhysicalRegion> &conflicting);
      void find_conflicting_regions(CopyOp *copy,
                                    std::vector<PhysicalRegion> &conflicting);
      void find_conflicting_regions(AcquireOp *acquire,
                                    std::vector<PhysicalRegion> &conflicting);
      void find_conflicting_regions(ReleaseOp *release,
                                    std::vector<PhysicalRegion> &conflicting);
      void find_conflicting_regions(DependentPartitionOp *partition,
                                    std::vector<PhysicalRegion> &conflicting);
      void find_conflicting_internal(const RegionRequirement &req,
                                    std::vector<PhysicalRegion> &conflicting);
      void find_conflicting_regions(FillOp *fill,
                                    std::vector<PhysicalRegion> &conflicting); 
      void find_conflicting_regions(DiscardOp *fill,
                                    std::vector<PhysicalRegion> &conflicting);
      void register_inline_mapped_region(const PhysicalRegion &region);
      void unregister_inline_mapped_region(const PhysicalRegion &region);
    public:
      void print_children(void);
      void perform_window_wait(void);
    public:
      // Interface for task contexts
      virtual ContextID get_logical_tree_context(void) const;
      virtual ContextID get_physical_tree_context(void) const;
      virtual bool is_inner_context(void) const;
      virtual void pack_remote_context(Serializer &rez, 
          AddressSpaceID target, bool replicate = false);
      virtual void compute_task_tree_coordinates(
                            TaskTreeCoordinates &coordinates) const;
      virtual RtEvent compute_equivalence_sets(unsigned req_index,
                      const std::vector<EqSetTracker*> &targets,
                      const std::vector<AddressSpaceID> &target_spaces,
                      AddressSpaceID creation_target_space,
                      IndexSpaceExpression *expr, const FieldMask &mask);
      virtual RtEvent record_output_equivalence_set(EqSetTracker *source,
                      AddressSpaceID source_space, unsigned req_index,
                      EquivalenceSet *set, const FieldMask &mask);
      EqKDTree* find_equivalence_set_kd_tree(unsigned req_index,
          LocalLock *&tree_lock, bool return_null_if_doesnt_exist = false);
      EqKDTree* find_or_create_output_set_kd_tree(unsigned req_index,
                                                  LocalLock *&tree_lock);
      void finalize_output_eqkd_tree(unsigned req_index);
      // This method must be called while holding the privilege lock
      IndexSpace find_root_index_space(unsigned req_index);
      RtEvent report_equivalence_sets(const CollectiveMapping &target_mapping,
          const std::vector<EqSetTracker*> &targets,
          const AddressSpaceID creation_target_space, const FieldMask &mask,
          std::vector<unsigned> &new_target_references,
          FieldMaskSet<EquivalenceSet> &eq_sets,
          FieldMaskSet<EqKDTree> &new_subscriptions,
          FieldMaskSet<EqKDTree> &to_create,
          std::map<EqKDTree*,Domain> &creation_rects,
          std::map<EquivalenceSet*,LegionMap<Domain,FieldMask> > &creation_srcs,
          size_t expected_responses, std::vector<RtEvent> &ready_events);
      RtEvent report_output_registrations(EqSetTracker *target,
          AddressSpaceID target_space, unsigned references,
          FieldMaskSet<EqKDTree> &new_subscriptions);
      virtual EqKDTree* create_equivalence_set_kd_tree(IndexSpaceNode *node);
#if 0
      virtual EquivalenceSet* create_equivalence_set(RegionNode *node,
          size_t op_ctx_index, const std::vector<ShardID> &creating_shards,
          const FieldMask &mask, const FieldMaskSet<EquivalenceSet> &old_sets,
          unsigned refinement_number, unsigned index, 
          std::set<RtEvent> &applied_events);
      virtual void compute_shard_equivalence_sets(EqSetTracker *target,
          AddressSpaceID target_space, IndexSpaceExpression *expr,
          LogicalPartition partition, std::set<RtEvent> &ready_events,
          const std::map<ShardID,LegionMap<LegionColor,FieldMask> > &children,
          const bool expr_covers);
      virtual ProjectionNode* compute_fallback_refinement(RegionNode *root,
                                              IndexSpaceNode *color_space);
      virtual void find_all_disjoint_complete_children(IndexSpaceNode *node,
                                       const std::vector<ShardID> &participants,
                                       std::vector<IndexPartNode*> &children);
      virtual ShardedColorMap* find_all_local_children(IndexPartNode *node,
                                       const std::vector<ShardID> &participants,
                                       std::vector<ShardID> &child_participants,
                                       std::vector<IndexSpaceNode*> &children);
      virtual size_t count_total_leaves(size_t leaves,
                                      const std::vector<ShardID> &participants);
      void record_pending_disjoint_complete_set(PendingEquivalenceSet *set,
                                                const FieldMask &mask);
      virtual bool finalize_disjoint_complete_sets(RegionNode *region,
          VersionManager *target, FieldMask mask, const UniqueID opid,
          const AddressSpaceID source, RtUserEvent ready_event);
      void invalidate_disjoint_complete_sets(RegionNode *region,
                                             const FieldMask &mask);
#endif
    public:
      virtual bool attempt_children_complete(void);
      virtual bool attempt_children_commit(void);
      bool inline_child_task(TaskOp *child);
      virtual void return_resources(ResourceTracker *target, 
                                    size_t return_index,
                                    std::set<RtEvent> &preconditions);
      virtual void pack_return_resources(Serializer &rez, size_t return_index);
    protected:
      IndexSpace create_index_space_internal(const Domain *bounds,
                                             TypeTag type_tag,
                                             Provenance *provenance);
    public:
      // Find an index space name for a concrete launch domain
      IndexSpace find_index_launch_space(const Domain &domain,
                                         Provenance *provenance);
    public:
      // Interface to operations performed by a context
      virtual IndexSpace create_index_space(const Domain &bounds,
                                            TypeTag type_tag,
                                            Provenance *provenance);
      virtual IndexSpace create_index_space(const Future &future,
                                            TypeTag type_tag,
                                            Provenance *provenance);
      virtual IndexSpace create_index_space(
                           const std::vector<DomainPoint> &points,
                           Provenance *provenance);
      virtual IndexSpace create_index_space(
                           const std::vector<Domain> &rects,
                           Provenance *provenance);
      virtual IndexSpace create_unbound_index_space(TypeTag type_tag,
                                                    Provenance *provenance);
      virtual IndexSpace union_index_spaces(
                           const std::vector<IndexSpace> &spaces,
                           Provenance *provenance);
      virtual IndexSpace intersect_index_spaces(
                           const std::vector<IndexSpace> &spaces,
                           Provenance *provenance);
      virtual IndexSpace subtract_index_spaces(
                           IndexSpace left, IndexSpace right,
                           Provenance *provenance);
      virtual void create_shared_ownership(IndexSpace handle);
      virtual void destroy_index_space(IndexSpace handle, const bool unordered,
                                       const bool recurse,
                                       Provenance *provenance);
      virtual void create_shared_ownership(IndexPartition handle);
      virtual void destroy_index_partition(IndexPartition handle,
                                           const bool unordered,
                                           const bool recurse,
                                           Provenance *provenance);
      virtual IndexPartition create_equal_partition(
                                            IndexSpace parent,
                                            IndexSpace color_space,
                                            size_t granularity,
                                            Color color,
                                            Provenance *provenance);
      virtual IndexPartition create_partition_by_weights(IndexSpace parent,
                                            const FutureMap &weights,
                                            IndexSpace color_space,
                                            size_t granularity, 
                                            Color color,
                                            Provenance *provenance);
      virtual IndexPartition create_partition_by_union(
                                            IndexSpace parent,
                                            IndexPartition handle1,
                                            IndexPartition handle2,
                                            IndexSpace color_space,
                                            PartitionKind kind,
                                            Color color,
                                            Provenance *provenance);
      virtual IndexPartition create_partition_by_intersection(
                                            IndexSpace parent,
                                            IndexPartition handle1,
                                            IndexPartition handle2,
                                            IndexSpace color_space,
                                            PartitionKind kind,
                                            Color color,
                                            Provenance *provenance);
      virtual IndexPartition create_partition_by_intersection(
                                            IndexSpace parent,
                                            IndexPartition partition,
                                            PartitionKind kind,
                                            Color color,
                                            bool dominates,
                                            Provenance *provenance);
      virtual IndexPartition create_partition_by_difference(
                                            IndexSpace parent,
                                            IndexPartition handle1,
                                            IndexPartition handle2,
                                            IndexSpace color_space,
                                            PartitionKind kind,
                                            Color color,
                                            Provenance *provenance);
      virtual Color create_cross_product_partitions(
                                            IndexPartition handle1,
                                            IndexPartition handle2,
                              std::map<IndexSpace,IndexPartition> &handles,
                                            PartitionKind kind,
                                            Color color,
                                            Provenance *provenance);
      virtual void create_association(      LogicalRegion domain,
                                            LogicalRegion domain_parent,
                                            FieldID domain_fid,
                                            IndexSpace range,
                                            MapperID id, MappingTagID tag,
                                            const UntypedBuffer &marg,
                                            Provenance *prov);
      virtual IndexPartition create_restricted_partition(
                                            IndexSpace parent,
                                            IndexSpace color_space,
                                            const void *transform,
                                            size_t transform_size,
                                            const void *extent,
                                            size_t extent_size,
                                            PartitionKind part_kind,
                                            Color color,
                                            Provenance *provenance);
      virtual IndexPartition create_partition_by_domain(
                                            IndexSpace parent,
                                  const std::map<DomainPoint,Domain> &domains,
                                            IndexSpace color_space,
                                            bool perform_intersections,
                                            PartitionKind part_kind,
                                            Color color,
                                            Provenance *provenance);
      virtual IndexPartition create_partition_by_domain(
                                            IndexSpace parent,
                                            const FutureMap &domains,
                                            IndexSpace color_space,
                                            bool perform_intersections,
                                            PartitionKind part_kind,
                                            Color color,
                                            Provenance *provenance,
                                            bool skip_check = false);
      virtual IndexPartition create_partition_by_field(
                                            LogicalRegion handle,
                                            LogicalRegion parent_priv,
                                            FieldID fid,
                                            IndexSpace color_space,
                                            Color color,
                                            MapperID id, MappingTagID tag,
                                            PartitionKind part_kind,
                                            const UntypedBuffer &marg,
                                            Provenance *prov);
      virtual IndexPartition create_partition_by_image(
                                            IndexSpace handle,
                                            LogicalPartition projection,
                                            LogicalRegion parent,
                                            FieldID fid,
                                            IndexSpace color_space,
                                            PartitionKind part_kind,
                                            Color color,
                                            MapperID id, MappingTagID tag,
                                            const UntypedBuffer &marg,
                                            Provenance *prov);
      virtual IndexPartition create_partition_by_image_range(
                                            IndexSpace handle,
                                            LogicalPartition projection,
                                            LogicalRegion parent,
                                            FieldID fid,
                                            IndexSpace color_space,
                                            PartitionKind part_kind,
                                            Color color,
                                            MapperID id, MappingTagID tag,
                                            const UntypedBuffer &marg,
                                            Provenance *prov);
      virtual IndexPartition create_partition_by_preimage(
                                            IndexPartition projection,
                                            LogicalRegion handle,
                                            LogicalRegion parent,
                                            FieldID fid,
                                            IndexSpace color_space,
                                            PartitionKind part_kind,
                                            Color color,
                                            MapperID id, MappingTagID tag,
                                            const UntypedBuffer &marg,
                                            Provenance *prov);
      virtual IndexPartition create_partition_by_preimage_range(
                                            IndexPartition projection,
                                            LogicalRegion handle,
                                            LogicalRegion parent,
                                            FieldID fid,
                                            IndexSpace color_space,
                                            PartitionKind part_kind,
                                            Color color,
                                            MapperID id, MappingTagID tag,
                                            const UntypedBuffer &marg,
                                            Provenance *prov);
      virtual IndexPartition create_pending_partition(
                                            IndexSpace parent,
                                            IndexSpace color_space,
                                            PartitionKind part_kind,
                                            Color color,
                                            Provenance *provenance,
                                            bool trust = false);
      virtual IndexSpace create_index_space_union(
                                            IndexPartition parent,
                                            const void *realm_color,
                                            size_t color_size,
                                            TypeTag type_tag,
                                const std::vector<IndexSpace> &handles,
                                            Provenance *provenance);
      virtual IndexSpace create_index_space_union(
                                            IndexPartition parent,
                                            const void *realm_color,
                                            size_t color_size,
                                            TypeTag type_tag,
                                            IndexPartition handle,
                                            Provenance *provenance);
      virtual IndexSpace create_index_space_intersection(
                                            IndexPartition parent,
                                            const void *realm_color,
                                            size_t color_size,
                                            TypeTag type_tag,
                                const std::vector<IndexSpace> &handles,
                                            Provenance *provenance);
      virtual IndexSpace create_index_space_intersection(
                                            IndexPartition parent,
                                            const void *realm_color,
                                            size_t color_size,
                                            TypeTag type_tag,
                                            IndexPartition handle,
                                            Provenance *provenance);
      virtual IndexSpace create_index_space_difference(
                                            IndexPartition parent,
                                            const void *realm_color,
                                            size_t color_size,
                                            TypeTag type_tag,
                                            IndexSpace initial,
                                const std::vector<IndexSpace> &handles,
                                            Provenance *provenance);
      virtual void verify_partition(IndexPartition pid, PartitionKind kind,
                                    const char *function_name);
      static void handle_partition_verification(const void *args);
      virtual FieldSpace create_field_space(Provenance *provenance);
      virtual FieldSpace create_field_space(const std::vector<size_t> &sizes,
                                        std::vector<FieldID> &resulting_fields,
                                        CustomSerdezID serdez_id,
                                        Provenance *provenance);
      virtual FieldSpace create_field_space(const std::vector<Future> &sizes,
                                        std::vector<FieldID> &resulting_fields,
                                        CustomSerdezID serdez_id,
                                        Provenance *provenance);
      virtual void create_shared_ownership(FieldSpace handle);
      virtual void destroy_field_space(FieldSpace handle,
                                       const bool unordered,
                                       Provenance *provenance);
      virtual FieldID allocate_field(FieldSpace space, size_t field_size,
                                     FieldID fid, bool local,
                                     CustomSerdezID serdez_id,
                                     Provenance *provenance);
      virtual FieldID allocate_field(FieldSpace space, const Future &field_size,
                                     FieldID fid, bool local,
                                     CustomSerdezID serdez_id,
                                     Provenance *provenance);
      virtual void allocate_local_field(
                                     FieldSpace space, size_t field_size,
                                     FieldID fid, CustomSerdezID serdez_id,
                                     std::set<RtEvent> &done_events,
                                     Provenance *provenance);
      virtual void free_field(FieldAllocatorImpl *allocator, FieldSpace space, 
                              FieldID fid, const bool unordered,
                              Provenance *provenance);
      virtual void allocate_fields(FieldSpace space,
                                   const std::vector<size_t> &sizes,
                                   std::vector<FieldID> &resuling_fields,
                                   bool local, CustomSerdezID serdez_id,
                                   Provenance *provenance);
      virtual void allocate_fields(FieldSpace space,
                                   const std::vector<Future> &sizes,
                                   std::vector<FieldID> &resuling_fields,
                                   bool local, CustomSerdezID serdez_id,
                                   Provenance *provenance);
      virtual void allocate_local_fields(FieldSpace space,
                                   const std::vector<size_t> &sizes,
                                   const std::vector<FieldID> &resuling_fields,
                                   CustomSerdezID serdez_id,
                                   std::set<RtEvent> &done_events,
                                   Provenance *provenance);
      virtual void free_fields(FieldAllocatorImpl *allocator, FieldSpace space, 
                               const std::set<FieldID> &to_free,
                               const bool unordered,
                               Provenance *provenance);
      virtual LogicalRegion create_logical_region(
                                            IndexSpace index_space,
                                            FieldSpace field_space,
                                            bool task_local,
                                            Provenance *provenance,
                                            const bool output_region = false);
      virtual void create_shared_ownership(LogicalRegion handle);
      virtual void destroy_logical_region(LogicalRegion handle,
                                          const bool unordered,
                                          Provenance *provenance);
<<<<<<< HEAD
      virtual void reset_equivalence_sets(LogicalRegion parent, 
                                          LogicalRegion region,
                                          const std::set<FieldID> &fields);
=======
      virtual void advise_analysis_subtree(LogicalRegion parent,
                                      const std::set<LogicalRegion> &regions,
                                      const std::set<LogicalPartition> &parts,
                                      const std::set<FieldID> &fields);
      virtual FieldAllocatorImpl* create_field_allocator(FieldSpace handle,
                                                         bool unordered);
      virtual void destroy_field_allocator(FieldSpaceNode *node,
                                           bool from_application = true);
>>>>>>> d60eaf4f
      virtual void get_local_field_set(const FieldSpace handle,
                                       const std::set<unsigned> &indexes,
                                       std::set<FieldID> &to_set) const;
      virtual void get_local_field_set(const FieldSpace handle,
                                       const std::set<unsigned> &indexes,
                                       std::vector<FieldID> &to_set) const;
    public:
      virtual void add_physical_region(const RegionRequirement &req, 
          bool mapped, MapperID mid, MappingTagID tag, ApUserEvent &unmap_event,
          bool virtual_mapped, const InstanceSet &physical_instances);
      virtual Future execute_task(const TaskLauncher &launcher,
                                  std::vector<OutputRequirement> *outputs);
      virtual FutureMap execute_index_space(const IndexTaskLauncher &launcher,
                                       std::vector<OutputRequirement> *outputs);
      virtual Future execute_index_space(const IndexTaskLauncher &launcher,
                                       ReductionOpID redop, bool deterministic,
                                       std::vector<OutputRequirement> *outputs);
      virtual Future reduce_future_map(const FutureMap &future_map,
                                       ReductionOpID redop, bool deterministic,
                                       MapperID map_id, MappingTagID tag,
                                       Provenance *provenance,
                                       Future initial_value);
      virtual FutureMap construct_future_map(IndexSpace domain,
                               const std::map<DomainPoint,UntypedBuffer> &data,
                                             Provenance *provenance,
                                             bool collective = false,
                                             ShardingID sid = 0,
                                             bool implicit = false,
                                             bool internal = false,
                                             bool check_space = true);
      virtual FutureMap construct_future_map(const Domain &domain,
                                const std::map<DomainPoint,UntypedBuffer> &data,
                                             bool collective = false,
                                             ShardingID sid = 0,
                                             bool implicit = false);
      virtual FutureMap construct_future_map(IndexSpace domain,
                                   const std::map<DomainPoint,Future> &futures,
                                             Provenance *provenance,
                                             bool internal = false,
                                             bool collective = false,
                                             ShardingID sid = 0,
                                             bool implicit = false,
                                             bool check_space = true);
      virtual FutureMap construct_future_map(const Domain &domain,
                    const std::map<DomainPoint,Future> &futures,
                                             bool internal = false,
                                             bool collective = false,
                                             ShardingID sid = 0,
                                             bool implicit = false);
      virtual FutureMap transform_future_map(const FutureMap &fm,
                                             IndexSpace new_domain, 
                      TransformFutureMapImpl::PointTransformFnptr fnptr,
                                             Provenance *provenance);
      virtual FutureMap transform_future_map(const FutureMap &fm,
                                             IndexSpace new_domain,
                                             PointTransformFunctor *functor,
                                             bool own_functor,
                                             Provenance *provenance);
      virtual PhysicalRegion map_region(const InlineLauncher &launcher);
      virtual ApEvent remap_region(const PhysicalRegion &region,
                                   Provenance *provenance,
                                   bool internal = false);
      virtual void unmap_region(PhysicalRegion region);
      virtual void unmap_all_regions(bool external);
      virtual void fill_fields(const FillLauncher &launcher);
      virtual void fill_fields(const IndexFillLauncher &launcher);
      virtual void discard_fields(const DiscardLauncher &launcher);
      virtual void issue_copy(const CopyLauncher &launcher);
      virtual void issue_copy(const IndexCopyLauncher &launcher);
      virtual void issue_acquire(const AcquireLauncher &launcher);
      virtual void issue_release(const ReleaseLauncher &launcher);
      virtual PhysicalRegion attach_resource(const AttachLauncher &launcher);
      virtual ExternalResources attach_resources(
                                        const IndexAttachLauncher &launcher);
      virtual RegionTreeNode* compute_index_attach_upper_bound(
                                        const IndexAttachLauncher &launcher,
                                        const std::vector<unsigned> &indexes);
      ProjectionID compute_index_attach_projection(
                                        IndexTreeNode *node, IndexAttachOp *op,
                                        unsigned local_start, size_t local_size,
                                        std::vector<IndexSpace> &spaces,
                                        const bool can_use_identity = false);
      virtual Future detach_resource(PhysicalRegion region, const bool flush,
                                     const bool unordered,
                                     Provenance *provenance = NULL);
      virtual Future detach_resources(ExternalResources resources,
                                      const bool flush, const bool unordered,
                                      Provenance *provenance);
      virtual void progress_unordered_operations(bool end_task = false);
      virtual FutureMap execute_must_epoch(const MustEpochLauncher &launcher);
      virtual Future issue_timing_measurement(const TimingLauncher &launcher);
      virtual Future select_tunable_value(const TunableLauncher &launcher);
      virtual Future issue_mapping_fence(Provenance *provenance);
      virtual Future issue_execution_fence(Provenance *provenance);
      virtual void complete_frame(Provenance *provenance);
      virtual Predicate create_predicate(const Future &f,
                                         Provenance *provenance);
      virtual Predicate predicate_not(const Predicate &p,
                                      Provenance *provenance);
      virtual Predicate create_predicate(const PredicateLauncher &launcher);
      virtual Future get_predicate_future(const Predicate &p,
                                          Provenance *provenance);
      virtual PredicateImpl* create_predicate_impl(Operation *op);
    public:
      // The following set of operations correspond directly
      // to the complete_mapping, complete_operation, and
      // commit_operations performed by an operation.  Every
      // one of those calls invokes the corresponding one of
      // these calls to notify the parent context.
      size_t register_new_child_operation(Operation *op,
                                                  RtUserEvent &resolved,
                const std::vector<StaticDependence> *dependences);
      // Must be called while holding the dependence lock
      virtual void insert_unordered_ops(AutoLock &d_lock);
      void issue_unordered_operations(AutoLock &d_lock, 
                std::vector<Operation*> &ready_operations);
      size_t register_new_summary_operation(TraceSummaryOp *op);
    public:
      void add_to_prepipeline_queue(Operation *op);
      bool process_prepipeline_stage(void);
    public:
      virtual bool add_to_dependence_queue(Operation *op, 
                                           bool unordered = false,
                                           bool outermost = true);
      void process_dependence_stage(void);
      void add_to_post_task_queue(TaskContext *ctx, RtEvent wait_on,
                                  ApEvent effects,
                                  FutureInstance *instance,
                                  FutureFunctor *callback_functor,
                                  bool own_callback_functor,
                                  const void *metadataptr,
                                  size_t metadatasize);
    public:
      template<typename T, typename ARGS, bool HAS_BOUNDS>
      void add_to_queue(QueueEntry<T> entry, LocalLock &lock,
                        std::list<QueueEntry<T> > &queue,
                        CompletionQueue &comp_queue);
      template<typename T>
      T process_queue(LocalLock &lock, RtEvent &next_ready,
                      std::list<QueueEntry<T> > &queue,
                      CompletionQueue &comp_queue,
                      std::vector<T> &to_perform) const;
    public:
      void add_to_ready_queue(Operation *op, RtEvent ready);
      bool process_ready_queue(void);
    public:
      void add_to_task_queue(TaskOp *op, RtEvent ready);
      bool process_enqueue_task_queue(void);
    public:
      void add_to_distribute_task_queue(TaskOp *op, RtEvent ready);
      bool process_distribute_task_queue(void);
    public:
      void add_to_launch_task_queue(TaskOp *op, RtEvent ready);
      bool process_launch_task_queue(void);
    public:
      void add_to_resolution_queue(Operation *op, RtEvent ready);
      bool process_resolution_queue(void);
    public:
      void add_to_trigger_execution_queue(Operation *op, RtEvent ready);
      bool process_trigger_execution_queue(void);
    public:
      void add_to_deferred_execution_queue(Operation *op, RtEvent ready);
      bool process_deferred_execution_queue(void);
    public:
      void add_to_trigger_completion_queue(Operation *op, RtEvent ready);
      bool process_trigger_completion_queue(void);
    public:
      void add_to_deferred_completion_queue(Operation *op, RtEvent ready);
      bool process_deferred_completion_queue(void);
    public:
      void add_to_trigger_commit_queue(Operation *op, RtEvent ready); 
      bool process_trigger_commit_queue(void);
    public:
      void add_to_deferred_commit_queue(Operation *op, RtEvent ready,
                                        bool deactivate);
      bool process_deferred_commit_queue(void);
      bool process_post_end_tasks(void);
    public:
      void register_executing_child(Operation *op);
      void register_child_executed(Operation *op);
      void register_child_complete(Operation *op);
      void register_child_commit(Operation *op); 
      ReorderBufferEntry& find_rob_entry(Operation *op);
      ApEvent register_implicit_dependences(Operation *op, 
                              RtEvent &mappin_fence_event);
    public:
      RtEvent get_current_mapping_fence_event(void);
      ApEvent get_current_execution_fence_event(void);
      // Break this into two pieces since we know that there are some
      // kinds of operations (like deletions) that want to act like 
      // one-sided fences (e.g. waiting on everything before) but not
      // preventing re-ordering for things afterwards
      void perform_fence_analysis(Operation *op, 
          std::set<ApEvent> &preconditions, bool mapping, bool execution);
      void update_current_fence(FenceOp *op,
                                        bool mapping, bool execution);
      void update_current_implicit_creation(Operation *op);
    public:
      virtual void begin_trace(TraceID tid, bool logical_only,
          bool static_trace, const std::set<RegionTreeID> *managed, bool dep,
          Provenance *provenance);
      virtual void end_trace(TraceID tid, bool deprecated,
                             Provenance *provenance);
      virtual void record_previous_trace(LogicalTrace *trace);
      virtual void invalidate_trace_cache(LogicalTrace *trace,
                                          Operation *invalidator);
      virtual void record_blocking_call(void);
    public:
      virtual void issue_frame(FrameOp *frame, ApEvent frame_termination);
      virtual void perform_frame_issue(FrameOp *frame, 
                                       ApEvent frame_termination);
      virtual void finish_frame(ApEvent frame_termination);
    public:
      virtual void increment_outstanding(void);
      virtual void decrement_outstanding(void);
      virtual void increment_pending(void);
      virtual void decrement_pending(TaskOp *child);
      virtual void decrement_pending(bool need_deferral);
      virtual void increment_frame(void);
      virtual void decrement_frame(void);
    public:
#ifdef DEBUG_LEGION_COLLECTIVES
      virtual MergeCloseOp* get_merge_close_op(Operation *op,
                                               RegionTreeNode *node);
      virtual RefinementOp* get_refinement_op(Operation *op,
                                               RegionTreeNode *node);
#else
      virtual MergeCloseOp* get_merge_close_op(void);
      virtual RefinementOp* get_refinement_op(void);
#endif
      virtual VirtualCloseOp* get_virtual_close_op(void);
    public:
      virtual void pack_task_context(Serializer &rez) const;
      static InnerContext* unpack_task_context(Deserializer &derez,
          Runtime *runtime, RtEvent &ctx_ready);
    public:
      bool nonexclusive_virtual_mapping(unsigned index);
      virtual InnerContext* find_parent_physical_context(unsigned index);
    public:
      // Override by RemoteTask and TopLevelTask
      virtual InnerContext* find_top_context(InnerContext *previous = NULL);
    public:
      void configure_context(MapperManager *mapper, TaskPriority priority);
      virtual void initialize_region_tree_contexts(
          const std::vector<RegionRequirement> &clone_requirements,
          const LegionVector<VersionInfo> &version_infos,
          const std::vector<ApUserEvent> &unmap_events);
      virtual EquivalenceSet* create_initial_equivalence_set(unsigned idx1,
                                                  const RegionRequirement &req);
      virtual void refine_equivalence_sets(unsigned req_index, 
                                           IndexSpaceNode *node,
                                           const FieldMask &refinement_mask,
                                           std::vector<RtEvent> &applied_events,
                                           bool sharded = false);
      virtual void invalidate_region_tree_contexts(const bool is_top_level_task,
                            std::set<RtEvent> &applied,
                            const ShardMapping *mapping = NULL,
                            ShardID source_shard = 0);
      void invalidate_created_requirement_contexts(const bool is_top_level_task,
                            std::set<RtEvent> &applied,
                            const ShardMapping *mapping, ShardID source_shard);
      virtual void receive_created_region_contexts(
                          const std::vector<RegionNode*> &created_regions,
                          const std::vector<EqKDTree*> &created_trees,
                          std::set<RtEvent> &applied_events,
                          const ShardMapping *mapping, ShardID source_shard);
      void invalidate_region_tree_context(const RegionRequirement &req,
          unsigned req_index, std::set<RtEvent> &applied_events, 
          bool filter_specific_fields);
    public:
      virtual ProjectionSummary* construct_projection_summary(
          Operation *op, unsigned index, const RegionRequirement &req,
          LogicalState *owner, const ProjectionInfo &proj_info);
      virtual bool has_interfering_shards(ProjectionSummary *one,
                                          ProjectionSummary *two);
      virtual bool match_timeouts(std::vector<LogicalUser*> &timeouts,
                                  std::vector<LogicalUser*> &to_delete,
                                  TimeoutMatchExchange *&exchange);
    public:
      void record_fill_view_creation(FillView *view);
      void record_fill_view_creation(DistributedID future_did, FillView *view);
      FillView* find_or_create_fill_view(FillOp *op, 
                             const void *value, size_t value_size);
      FillView* find_or_create_fill_view(FillOp *op,
                             const Future &future, bool &set_value);
      FillView* find_fill_view(const void *value, size_t value_size);
      FillView* find_fill_view(const Future &future);
    public:
      virtual void notify_instance_deletion(PhysicalManager *deleted); 
      virtual void add_subscriber_reference(PhysicalManager *manager) 
        { add_nested_resource_ref(manager->did); }
      virtual bool remove_subscriber_reference(PhysicalManager *manager)
        { return remove_nested_resource_ref(manager->did); }
    public:
      virtual const std::vector<PhysicalRegion>& begin_task(Processor proc);
      virtual void end_task(const void *res, size_t res_size, bool owned,
                      PhysicalInstance inst, FutureFunctor *callback_functor,
                      const Realm::ExternalInstanceResource *resource,
                      void (*freefunc)(const Realm::ExternalInstanceResource&),
                      const void *metadataptr, size_t metadatasize,
                      ApEvent effects);
      virtual void post_end_task(FutureInstance *instance, ApEvent effects,
                                 void *metadata, size_t metasize,
                                 FutureFunctor *callback_functor,
                                 bool own_callback_functor);
    public:
      virtual void destroy_lock(Lock l);
      virtual Grant acquire_grant(const std::vector<LockRequest> &requests);
      virtual void release_grant(Grant grant);
    public:
      virtual void destroy_phase_barrier(PhaseBarrier pb);
    public:
      void perform_barrier_dependence_analysis(Operation *op,
            const std::vector<PhaseBarrier> &wait_barriers,
            const std::vector<PhaseBarrier> &arrive_barriers,
            MustEpochOp *must_epoch = NULL);
    protected:
      void analyze_barrier_dependences(Operation *op,
            const std::vector<PhaseBarrier> &barriers,
            MustEpochOp *must_epoch, bool previous_gen);
    public:
      virtual DynamicCollective create_dynamic_collective(
                                                  unsigned arrivals,
                                                  ReductionOpID redop,
                                                  const void *init_value,
                                                  size_t init_size);
      virtual void destroy_dynamic_collective(DynamicCollective dc);
      virtual void arrive_dynamic_collective(DynamicCollective dc,
                        const void *buffer, size_t size, unsigned count);
      virtual void defer_dynamic_collective_arrival(DynamicCollective dc,
                                                    const Future &future,
                                                    unsigned count);
      virtual Future get_dynamic_collective_result(DynamicCollective dc,
                                                   Provenance *provenance);
      virtual DynamicCollective advance_dynamic_collective(
                                                   DynamicCollective dc);
    public:
      virtual TaskPriority get_current_priority(void) const;
      virtual void set_current_priority(TaskPriority priority); 
    public:
      static void handle_compute_equivalence_sets_request(Deserializer &derez,
                                     Runtime *runtime, AddressSpaceID source);
      static void handle_compute_equivalence_sets_response(Deserializer &derez,
                                                           Runtime *runtime);
      static void handle_output_equivalence_set_request(Deserializer &derez,
                                     Runtime *runtime);
      static void handle_output_equivalence_set_response(Deserializer &derez,
                                     Runtime *runtime, AddressSpaceID source);
    public:
      static void handle_prepipeline_stage(const void *args);
      static void handle_dependence_stage(const void *args);
      static void handle_ready_queue(const void *args);
      static void handle_enqueue_task_queue(const void *args);
      static void handle_distribute_task_queue(const void *args);
      static void handle_launch_task_queue(const void *args);
      static void handle_resolution_queue(const void *args);
      static void handle_trigger_execution_queue(const void *args);
      static void handle_deferred_execution_queue(const void *args);
      static void handle_trigger_completion_queue(const void *args);
      static void handle_deferred_completion_queue(const void *args);
      static void handle_trigger_commit_queue(const void *args);
      static void handle_deferred_commit_queue(const void *args);
      static void handle_post_end_task(const void *args);
    public:
      void send_context(AddressSpaceID source);
    public:
      // These three methods guard all access to the creation of views onto
      // physical instances within a parent task context. This is important
      // because we need to guarantee the invariant that for every given 
      // physical instance in a context it has at most one logical view
      // that represents its state in the physical analysis.
      // Be careful here! These methods should be called on a context
      // that is the result of find_parent_physical_context to account
      // for virtual mappings
      void convert_individual_views(const std::vector<PhysicalManager*> &srcs,
                                    std::vector<IndividualView*> &views,
                                    CollectiveMapping *mapping = NULL);
      void convert_individual_views(const InstanceSet &sources,
                                    std::vector<IndividualView*> &views,
                                    CollectiveMapping *mapping = NULL);
      void convert_analysis_views(const InstanceSet &targets,
                       LegionVector<FieldMaskSet<InstanceView> > &target_views);
      IndividualView* create_instance_top_view(PhysicalManager *manager,
                                AddressSpaceID source,
                                CollectiveMapping *mapping = NULL);
      virtual CollectiveResult* find_or_create_collective_view(RegionTreeID tid,
          const std::vector<DistributedID> &instances, RtEvent &ready);
      void notify_collective_deletion(RegionTreeID tid, DistributedID did);
    protected:
      RtEvent dispatch_collective_invalidation(
          const CollectiveResult *collective, const FieldMask &invalid_mask,
          const FieldMaskSet<CollectiveResult> &replacements);
      CollectiveResult* find_or_create_collective_view(RegionTreeID tid,
          const std::vector<DistributedID> &instances);
      RtEvent create_collective_view(DistributedID creator_did,
          DistributedID collective_did, CollectiveMapping *mapping,
          const std::vector<DistributedID> &individual_dids);
      static void release_collective_view(Runtime *runtime, 
          DistributedID context_did, DistributedID collective_did);
    public:
      static void handle_create_collective_view(Deserializer &derez,
                                                Runtime *runtime);
      static void handle_delete_collective_view(Deserializer &derez,
                                                Runtime *runtime);
      static void handle_release_collective_view(Deserializer &derez,
                                                 Runtime *runtime);
    protected:
      void execute_task_launch(TaskOp *task, bool index, 
                               LogicalTrace *current_trace, 
                               Provenance *provenance, 
                               bool silence_warnings, bool inlining_enabled);
    public:
      void clone_local_fields(
          std::map<FieldSpace,std::vector<LocalFieldInfo> > &child_local) const;
#ifdef DEBUG_LEGION
      // This is a helpful debug method that can be useful when called from
      // a debugger to find the earliest operation that hasn't mapped yet
      // which is especially useful when debugging scheduler hangs
      Operation* get_earliest(void) const;
#endif
#ifdef LEGION_SPY
      void register_implicit_replay_dependence(Operation *op);
#endif
    public:
      const ContextID tree_context;
      const bool full_inner_context;
    protected:
      // This is immutable except for remote contexts which unpack it 
      // after the object has already been created
      bool concurrent_context;
      bool finished_execution;
      bool has_inline_accessor; 
    protected:
      mutable LocalLock                         privilege_lock;
      unsigned                                  next_created_index;
      // Application tasks can manipulate these next two data
      // structure by creating regions and fields, make sure you are
      // holding the operation lock when you are accessing them
      // We use a region requirement with an empty privilege_fields
      // set to indicate regions on which we have privileges for 
      // all fields because this is a created region instead of
      // a created field.
      std::map<unsigned,RegionRequirement>      created_requirements;
      std::map<unsigned,bool>                   returnable_privileges;
      // Number of outstanding deletions using this created requirement
      // The last one to send the count to zero actually gets to delete
      // the requirement and the logical region
      std::map<unsigned,unsigned>               deletion_counts; 
    protected:
      Mapper::ContextConfigOutput           context_configuration;
      TaskTreeCoordinates                   context_coordinates;
    protected:
      const std::vector<unsigned>           &parent_req_indexes;
      const std::vector<bool>               &virtual_mapped;
      // Keep track of inline mapping regions for this task
      // so we can see when there are conflicts, note that accessing
      // this data structure requires the inline lock because
      // unordered detach operations can touch it without synchronizing
      // with the executing task
      LegionList<PhysicalRegion,TASK_INLINE_REGION_ALLOC> inline_regions;
    protected:
      mutable LocalLock                     child_op_lock;
      // Track whether this task has finished executing
      size_t total_children_count; // total number of sub-operations
      size_t executing_children_count;
      size_t executed_children_count;
      size_t total_summary_count;
      size_t total_tunable_count;
      std::atomic<size_t> outstanding_children_count; 
      std::deque<ReorderBufferEntry> reorder_buffer;
      // For tracking any operations that come from outside the
      // task like a garbage collector that need to be inserted
      // into the stream of operations from the task
      std::vector<Operation*> unordered_ops;
#ifdef LEGION_SPY
      // Some help for Legion Spy for validating fences
      std::deque<UniqueID> ops_since_last_fence;
      std::set<ApEvent> previous_completion_events;
      // And for verifying the cummulativity property of task
      // (e.g. that they are not complete until all their children are)
      std::vector<ApEvent> cummulative_child_completion_events;
#endif
    protected: // Queues for fusing together small meta-tasks
      mutable LocalLock                               prepipeline_lock;
      std::deque<std::pair<Operation*,GenerationID> > prepipeline_queue;
    protected:
      mutable LocalLock                               dependence_lock;
      std::deque<Operation*>                          dependence_queue;
      RtEvent                                         dependence_precondition;
    protected: 
      mutable LocalLock                               ready_lock;
      std::list<QueueEntry<Operation*> >              ready_queue;
      CompletionQueue                                 ready_comp_queue;
    protected:
      mutable LocalLock                               enqueue_task_lock;
      std::list<QueueEntry<TaskOp*> >                 enqueue_task_queue;
      CompletionQueue                                 enqueue_task_comp_queue;
    protected:
      mutable LocalLock                               distribute_task_lock;
      std::list<QueueEntry<TaskOp*> >                 distribute_task_queue;
      CompletionQueue                                distribute_task_comp_queue;
    protected:
      mutable LocalLock                               launch_task_lock;
      std::list<QueueEntry<TaskOp*> >                 launch_task_queue;
      CompletionQueue                                 launch_task_comp_queue;
    protected:
      mutable LocalLock                               resolution_lock;
      std::list<QueueEntry<Operation*> >              resolution_queue;
      CompletionQueue                                 resolution_comp_queue;
    protected:
      mutable LocalLock                               trigger_execution_lock;
      std::list<QueueEntry<Operation*> >              trigger_execution_queue;
      CompletionQueue                             trigger_execution_comp_queue;
    protected:
      mutable LocalLock                               deferred_execution_lock;
      std::list<QueueEntry<Operation*> >              deferred_execution_queue;
      CompletionQueue                             deferred_execution_comp_queue;
    protected:
      mutable LocalLock                               trigger_completion_lock;
      std::list<QueueEntry<Operation*> >              trigger_completion_queue;
      CompletionQueue                             trigger_completion_comp_queue;
    protected:
      mutable LocalLock                               deferred_completion_lock;
      std::list<QueueEntry<Operation*> >              deferred_completion_queue;
      CompletionQueue                            deferred_completion_comp_queue;
    protected:
      mutable LocalLock                               trigger_commit_lock;
      std::list<QueueEntry<Operation*> >              trigger_commit_queue;
      CompletionQueue                                 trigger_commit_comp_queue;
    protected:
      mutable LocalLock                               deferred_commit_lock;
      std::list<QueueEntry<std::pair<Operation*,bool> > > deferred_commit_queue;
      CompletionQueue                                deferred_commit_comp_queue;
    protected:
      mutable LocalLock                               post_task_lock;
      std::list<PostTaskArgs>                         post_task_queue;
      CompletionQueue                                 post_task_comp_queue;
    protected:
      // Traces for this task's execution
      LegionMap<TraceID,LogicalTrace*,TASK_TRACES_ALLOC> traces;
      LogicalTrace *current_trace;
      LogicalTrace *previous_trace;
      // ID is either 0 for not replaying, 1 for replaying, or
      // the event id for signaling that the status isn't ready 
      std::atomic<realm_id_t> physical_trace_replay_status;
      bool valid_wait_event;
      RtUserEvent window_wait;
      std::deque<ApEvent> frame_events;
    protected:
      // Number of sub-tasks ready to map
      unsigned outstanding_subtasks;
      // Number of mapped sub-tasks that are yet to run
      unsigned pending_subtasks;
      // Number of pending_frames
      unsigned pending_frames;
      // Track whether this context is current active for scheduling
      // indicating that it is no longer far enough ahead
      bool currently_active_context;
    protected:
#ifdef LEGION_SPY
      UniqueID current_fence_uid;
      GenerationID current_mapping_fence_gen;
#endif
      unsigned current_mapping_fence_index;
      RtEvent current_mapping_fence_event;
      ApEvent current_execution_fence_event;
      unsigned current_execution_fence_index;
      // We currently do not track dependences for dependent partitioning
      // operations on index partitions and their subspaces directly, so 
      // we instead use this to ensure mapping dependence ordering with 
      // any operations which might need downstream information about 
      // partitions or subspaces. Note that this means that all dependent
      // partitioning operations are guaranteed to map in order currently
      // We've now extended this to include creation operations and pending
      // partition operations as well for similar reasons, so now this 
      // is a general operation class
      Operation *last_implicit_creation;
      GenerationID last_implicit_creation_gen;
    protected:
      // For managing changing task priorities
      ApEvent realm_done_event;
      TaskPriority current_priority;
    protected: // Instance top view data structures
      mutable LocalLock                          instance_view_lock;
      std::map<PhysicalManager*,IndividualView*> instance_top_views;
      std::map<PhysicalManager*,RtUserEvent>     pending_top_views;
#if 0
    protected:
      mutable LocalLock                         pending_set_lock;
      LegionMap<RegionNode*,
        FieldMaskSet<PendingEquivalenceSet> >   pending_equivalence_sets;
#endif
    protected:
      // Field allocation data
      std::map<FieldSpace,FieldAllocatorImpl*> field_allocators;
    protected:
      // Our cached set of index spaces for immediate domains
      std::map<Domain,IndexSpace> index_launch_spaces;
    protected:
      // Dependence tracking information for phase barriers
      mutable LocalLock                                   phase_barrier_lock;
      struct BarrierContribution {
      public:
        BarrierContribution(void) : op(NULL), gen(0), uid(0), muid(0) { }
        BarrierContribution(Operation *o, GenerationID g, 
                            UniqueID u, UniqueID m, size_t bg)
          : op(o), gen(g), uid(u), muid(m), bargen(bg) { }
      public:
        Operation *op;
        GenerationID gen;
        UniqueID uid;
        UniqueID muid; // must epoch uid
        size_t bargen; // the barrier generation
      };
      std::map<size_t,std::list<BarrierContribution> > barrier_contributions;
    protected:
      // Track information for locally allocated fields
      mutable LocalLock                                 local_field_lock;
      std::map<FieldSpace,std::vector<LocalFieldInfo> > local_field_infos;
    protected:
      // Cache for fill views
      mutable LocalLock     fill_view_lock;            
      std::list<FillView*>  value_fill_view_cache;
      std::list<std::pair<FillView*,DistributedID> > future_fill_view_cache;
      static const size_t MAX_FILL_VIEW_CACHE_SIZE = 64;
    protected:
      // This data structure should only be accessed during the logical
      // analysis stage of the pipeline and therefore no lock is needed
      std::map<IndexTreeNode*,
        std::vector<AttachProjectionFunctor*> > attach_functions;
    protected:
      // Resources that can build up over a task's lifetime
      LegionDeque<Reservation,TASK_RESERVATION_ALLOC> context_locks;
      LegionDeque<ApBarrier,TASK_BARRIER_ALLOC> context_barriers;
    protected:
      // Collective instance rendezvous data structures
      mutable LocalLock                                 collective_lock;
      // Only valid on the onwer context node
      std::map<RegionTreeID,
               std::vector<CollectiveResult*> >         collective_results;
    public:
      // TODO: delete this once we properly replay mapping dependences
      RtEvent inorder_concurrent_replay_analysis;
      RtEvent total_hack_function_for_inorder_concurrent_replay_analysis(
                                                            RtEvent mapped);
    };

    /**
     * \class TopLevelContext
     * This is the top-level task context that
     * exists at the root of a task tree. In
     * general there will only be one of these
     * per application unless mappers decide to
     * create their own tasks for performing
     * computation.
     */
    class TopLevelContext : public InnerContext {
    public:
      TopLevelContext(Runtime *runtime);
      TopLevelContext(const TopLevelContext &rhs) = delete;
      virtual ~TopLevelContext(void);
    public:
      TopLevelContext& operator=(const TopLevelContext &rhs) = delete;
    public:
      virtual void pack_remote_context(Serializer &rez, 
          AddressSpaceID target, bool replicate = false);
      virtual InnerContext* find_parent_context(void);
      virtual UniqueID get_unique_id(void) const { return root_uid; }
    public:
      virtual InnerContext* find_outermost_local_context(
                          InnerContext *previous = NULL);
      virtual InnerContext* find_top_context(InnerContext *previous = NULL);
    public:
      virtual void receive_created_region_contexts(
                          const std::vector<RegionNode*> &created_regions,
                          const std::vector<EqKDTree*> &created_trees,
                          std::set<RtEvent> &applied_events,
                          const ShardMapping *mapping, ShardID source_shard);
      virtual RtEvent compute_equivalence_sets(unsigned req_index,
                      const std::vector<EqSetTracker*> &targets,
                      const std::vector<AddressSpaceID> &target_spaces,
                      AddressSpaceID creation_target_space,
                      IndexSpaceExpression *expr, const FieldMask &mask);
      virtual RtEvent record_output_equivalence_set(EqSetTracker *source,
                      AddressSpaceID source_space, unsigned req_index,
                      EquivalenceSet *set, const FieldMask &mask);
    public:
      const UniqueID root_uid;
    protected:
      std::vector<RegionRequirement>       dummy_requirements;
      std::vector<OutputRequirement>       dummy_output_requirements;
      std::vector<unsigned>                dummy_indexes;
      std::vector<bool>                    dummy_mapped;
    };

    /**
     * \class ReplicateContext
     * A replicate context is a special kind of inner context for
     * executing control-replicated tasks.
     */
    class ReplicateContext : public InnerContext {
    public: 
      struct ISBroadcast {
      public:
        ISBroadcast(void) : expr_id(0), did(0), double_buffer(false) { }
        ISBroadcast(IndexSpaceID i, IndexTreeID t, IndexSpaceExprID e, 
                    DistributedID d, bool db)
          : space_id(i), tid(t), expr_id(e), did(d), double_buffer(db) { }
      public:
        IndexSpaceID space_id;
        IndexTreeID tid;
        IndexSpaceExprID expr_id;
        DistributedID did;
        bool double_buffer;
      };
      struct IPBroadcast {
      public:
        IPBroadcast(void) : did(0), double_buffer(false) { }
        IPBroadcast(IndexPartitionID p, DistributedID d, bool db) 
          : pid(p), did(d), double_buffer(db) { }
      public:
        IndexPartitionID pid;
        DistributedID did;
        bool double_buffer;
      };
      struct FSBroadcast { 
      public:
        FSBroadcast(void) : did(0), double_buffer(false) { }
        FSBroadcast(FieldSpaceID i, DistributedID d, bool db) 
          : space_id(i), did(d), double_buffer(db) { }
      public:
        FieldSpaceID space_id;
        DistributedID did;
        bool double_buffer;
      };
      struct FIDBroadcast {
      public:
        FIDBroadcast(void) : field_id(0), double_buffer(false) { }
        FIDBroadcast(FieldID fid, bool db)
          : field_id(fid), double_buffer(db) { }
      public:
        FieldID field_id;
        bool double_buffer;
      };
      struct LRBroadcast {
      public:
        LRBroadcast(void) : tid(0), double_buffer(false) { }
        LRBroadcast(RegionTreeID t, DistributedID d, bool db) :
          tid(t), did(d), double_buffer(db) { }
      public:
        RegionTreeID tid;
        DistributedID did;
        bool double_buffer;
      };
      struct DIDBroadcast {
        DIDBroadcast(void) : did(0), double_buffer(false) { }
        DIDBroadcast(DistributedID d, bool db) : did(d), double_buffer(db) { }
      public:
        DistributedID did;
        bool double_buffer;
      };
      struct IntraSpaceDeps {
      public:
        std::map<ShardID,RtEvent> ready_deps;
        std::map<ShardID,RtUserEvent> pending_deps;
      };
#if 0
    public:
      struct DeferDisjointCompleteResponseArgs :
        public LgTaskArgs<DeferDisjointCompleteResponseArgs> {
      public:
        static const LgTaskID TASK_ID = LG_DEFER_DISJOINT_COMPLETE_TASK_ID;
      public:
        DeferDisjointCompleteResponseArgs(UniqueID opid, VersionManager *target,
                               AddressSpaceID space, VersionInfo *version_info,
                               RtUserEvent done, const FieldMask *mask = NULL);
      public:
        VersionManager *const target;
        VersionInfo *const version_info;
        FieldMask *const request_mask;
        const RtUserEvent done_event;
        const AddressSpaceID target_space;
      };
#endif
    public:
      template<typename T, bool LOGICAL, bool SINGLE=false>
      class ReplBarrier {
      public:
        ReplBarrier(void) : owner(false) { }
        ReplBarrier(const ReplBarrier &rhs) = delete;
        ReplBarrier(ReplBarrier &&rhs)
          : barrier(rhs.barrier), owner(rhs.owner) { rhs.owner = false; }
        ~ReplBarrier(void) 
          { if (owner && barrier.exists()) barrier.destroy_barrier(); }
      public:
        ReplBarrier& operator=(const ReplBarrier &rhs) = delete;
        inline ReplBarrier& operator=(ReplBarrier &&rhs)
          {
            if (owner && barrier.exists()) barrier.destroy_barrier();
            barrier = rhs.barrier;
            owner = rhs.owner;
            rhs.owner = false;
            return *this;
          }
      public:
#ifdef DEBUG_LEGION_COLLECTIVES
        inline T next(ReplicateContext *ctx, ReductionOpID redop = 0,
            const void *init_value = NULL, size_t init_size = 0)
#else
        inline T next(ReplicateContext *ctx)
#endif
        {
          if (!barrier.exists())
          {
            if (LOGICAL)
              owner = ctx->create_new_logical_barrier(barrier,
#ifdef DEBUG_LEGION_COLLECTIVES
                  redop, init_value, init_size,
#endif
                  SINGLE ? 1 : ctx->total_shards);
            else
              owner = ctx->create_new_replicate_barrier(barrier,
#ifdef DEBUG_LEGION_COLLECTIVES
                  redop, init_value, init_size,
#endif
                  SINGLE ? 1 : ctx->total_shards);
          }
          const T result = barrier;
          Runtime::advance_barrier(barrier);
          return result;
        }
      private:
        T barrier;
        bool owner;
      };
    public:
      enum ReplicateAPICall {
        REPLICATE_PERFORM_REGISTRATION_CALLBACK,
        REPLICATE_CONSENSUS_MATCH,
        REPLICATE_REGISTER_TASK_VARIANT,
        REPLICATE_GENERATE_DYNAMIC_TRACE_ID,
        REPLICATE_GENERATE_DYNAMIC_MAPPER_ID,
        REPLICATE_GENERATE_DYNAMIC_PROJECTION_ID,
        REPLICATE_GENERATE_DYNAMIC_SHARDING_ID,
        REPLICATE_GENERATE_DYNAMIC_TASK_ID,
        REPLICATE_GENERATE_DYNAMIC_REDUCTION_ID,
        REPLICATE_GENERATE_DYNAMIC_SERDEZ_ID,
        REPLICATE_CREATE_INDEX_SPACE,
        REPLICATE_CREATE_UNBOUND_INDEX_SPACE,
        REPLICATE_UNION_INDEX_SPACES,
        REPLICATE_INTERSECT_INDEX_SPACES,
        REPLICATE_SUBTRACT_INDEX_SPACES,
        REPLICATE_CREATE_SHARED_OWNERSHIP,
        REPLICATE_DESTROY_INDEX_SPACE,
        REPLICATE_DESTROY_INDEX_PARTITION,
        REPLICATE_CREATE_EQUAL_PARTITION,
        REPLICATE_CREATE_PARTITION_BY_WEIGHTS,
        REPLICATE_CREATE_PARTITION_BY_UNION,
        REPLICATE_CREATE_PARTITION_BY_INTERSECTION,
        REPLICATE_CREATE_PARTITION_BY_DIFFERENCE,
        REPLICATE_CREATE_CROSS_PRODUCT_PARTITIONS,
        REPLICATE_CREATE_ASSOCIATION,
        REPLICATE_CREATE_RESTRICTED_PARTITION,
        REPLICATE_CREATE_PARTITION_BY_DOMAIN,
        REPLICATE_CREATE_PARTITION_BY_FIELD,
        REPLICATE_CREATE_PARTITION_BY_IMAGE,
        REPLICATE_CREATE_PARTITION_BY_IMAGE_RANGE,
        REPLICATE_CREATE_PARTITION_BY_PREIMAGE,
        REPLICATE_CREATE_PARTITION_BY_PREIMAGE_RANGE,
        REPLICATE_CREATE_PENDING_PARTITION,
        REPLICATE_CREATE_INDEX_SPACE_UNION,
        REPLICATE_CREATE_INDEX_SPACE_INTERSECTION,
        REPLICATE_CREATE_INDEX_SPACE_DIFFERENCE,
        REPLICATE_CREATE_FIELD_SPACE,
        REPLICATE_DESTROY_FIELD_SPACE,
        REPLICATE_ALLOCATE_FIELD,
        REPLICATE_FREE_FIELD,
        REPLICATE_ALLOCATE_FIELDS,
        REPLICATE_FREE_FIELDS,
        REPLICATE_CREATE_LOGICAL_REGION,
        REPLICATE_DESTROY_LOGICAL_REGION,
        REPLICATE_RESET_EQUIVALENCE_SETS,
        REPLICATE_CREATE_FIELD_ALLOCATOR,
        REPLICATE_EXECUTE_TASK,
        REPLICATE_EXECUTE_INDEX_SPACE,
        REPLICATE_REDUCE_FUTURE_MAP,
        REPLICATE_CONSTRUCT_FUTURE_MAP,
        REPLICATE_FUTURE_MAP_GET_ALL_FUTURES,
        REPLICATE_FUTURE_MAP_WAIT_ALL_FUTURES,
        REPLICATE_MAP_REGION,
        REPLICATE_REMAP_REGION,
        REPLICATE_FILL_FIELDS,
        REPLICATE_DISCARD_FIELDS,
        REPLICATE_ISSUE_COPY,
        REPLICATE_ATTACH_RESOURCE,
        REPLICATE_DETACH_RESOURCE,
        REPLICATE_INDEX_ATTACH_RESOURCE,
        REPLICATE_INDEX_DETACH_RESOURCE,
        REPLICATE_ACQUIRE,
        REPLICATE_RELEASE,
        REPLICATE_MUST_EPOCH,
        REPLICATE_TIMING_MEASUREMENT,
        REPLICATE_TUNABLE_SELECTION,
        REPLICATE_MAPPING_FENCE,
        REPLICATE_EXECUTION_FENCE,
        REPLICATE_BEGIN_TRACE,
        REPLICATE_END_TRACE,
        REPLICATE_CREATE_PHASE_BARRIER,
        REPLICATE_DESTROY_PHASE_BARRIER,
        REPLICATE_ADVANCE_PHASE_BARRIER,
        REPLICATE_ADVANCE_DYNAMIC_COLLECTIVE,
        REPLICATE_END_TASK,
        REPLICATE_FUTURE_FROM_VALUE,
        REPLICATE_ATTACH_TASK_INFO,
        REPLICATE_ATTACH_INDEX_SPACE_INFO,
        REPLICATE_ATTACH_INDEX_PARTITION_INFO,
        REPLICATE_ATTACH_FIELD_SPACE_INFO,
        REPLICATE_ATTACH_FIELD_INFO,
        REPLICATE_ATTACH_LOGICAL_REGION_INFO,
        REPLICATE_ATTACH_LOGICAL_PARTITION_INFO,
      };
    public:
      class AttachDetachShardingFunctor : public ShardingFunctor {
      public:
        AttachDetachShardingFunctor(void) { }
        virtual ~AttachDetachShardingFunctor(void) { }
      public:
        virtual ShardID shard(const DomainPoint &point,
                              const Domain &full_space,
                              const size_t total_shards);
      };
      /**
       * \class UniversalShardingFunctor
       * This is a special sharding functor only used during the logical 
       * analysis and has no bearing on the actual computed sharding. For
       * some operations we need to have a way to say that an individual
       * operation will be analyzed collectively on all the shards. This
       * sharding function accomplishes this by mapping all the points to
       * the non-shard UINT_MAX which will be non-interfering with 
       * This maps all the points to the non-shard UINT_MAX which means that
       * it will interfere with any normally mapped projections but not with
       * any other projections which will be analyzed on all the nodes.
       */
      class UniversalShardingFunctor : public ShardingFunctor {
      public:
        UniversalShardingFunctor(void) { }
        virtual ~UniversalShardingFunctor(void) { }
      public:
        virtual ShardID shard(const DomainPoint &point,
                              const Domain &full_space,
                              const size_t total_shards) { return UINT_MAX; }
      };
    public:
      ReplicateContext(Runtime *runtime, ShardTask *owner,int d,bool full_inner,
                       const std::vector<RegionRequirement> &reqs,
                       const std::vector<OutputRequirement> &output_reqs,
                       const std::vector<unsigned> &parent_indexes,
                       const std::vector<bool> &virt_mapped,
                       ApEvent execution_fence_event,
                       ShardManager *manager, bool inline_task, 
                       bool implicit_task = false, bool concurrent = false);
      ReplicateContext(const ReplicateContext &rhs) = delete;
      virtual ~ReplicateContext(void);
    public:
      ReplicateContext& operator=(const ReplicateContext &rhs) = delete;
    public:
      inline int get_shard_collective_radix(void) const
        { return shard_collective_radix; }
      inline int get_shard_collective_log_radix(void) const
        { return shard_collective_log_radix; }
      inline int get_shard_collective_stages(void) const
        { return shard_collective_stages; }
      inline int get_shard_collective_participating_shards(void) const
        { return shard_collective_participating_shards; }
      inline int get_shard_collective_last_radix(void) const
        { return shard_collective_last_radix; } 
      virtual ShardID get_shard_id(void) const { return owner_shard->shard_id; }
      virtual DistributedID get_replication_id(void) const;
      virtual size_t get_total_shards(void) const { return total_shards; }
      virtual ContextID get_physical_tree_context(void) const;
    public: // Privilege tracker methods
      virtual void receive_resources(size_t return_index,
              std::map<LogicalRegion,unsigned> &created_regions,
              std::vector<DeletedRegion> &deleted_regions,
              std::set<std::pair<FieldSpace,FieldID> > &created_fields,
              std::vector<DeletedField> &deleted_fields,
              std::map<FieldSpace,unsigned> &created_field_spaces,
              std::map<FieldSpace,std::set<LogicalRegion> > &latent_spaces,
              std::vector<DeletedFieldSpace> &deleted_field_spaces,
              std::map<IndexSpace,unsigned> &created_index_spaces,
              std::vector<DeletedIndexSpace> &deleted_index_spaces,
              std::map<IndexPartition,unsigned> &created_partitions,
              std::vector<DeletedPartition> &deleted_partitions,
              std::set<RtEvent> &preconditions);
    public: // Murmur3Hasher::HashVerifier method
      virtual bool verify_hash(const uint64_t hash[2],
          const char *description, Provenance *provenance, bool every);
    protected:
      void receive_replicate_resources(size_t return_index,
              std::map<LogicalRegion,unsigned> &created_regions,
              std::vector<DeletedRegion> &deleted_regions,
              std::set<std::pair<FieldSpace,FieldID> > &created_fields,
              std::vector<DeletedField> &deleted_fields,
              std::map<FieldSpace,unsigned> &created_field_spaces,
              std::map<FieldSpace,std::set<LogicalRegion> > &latent_spaces,
              std::vector<DeletedFieldSpace> &deleted_field_spaces,
              std::map<IndexSpace,unsigned> &created_index_spaces,
              std::vector<DeletedIndexSpace> &deleted_index_spaces,
              std::map<IndexPartition,unsigned> &created_partitions,
              std::vector<DeletedPartition> &deleted_partitions,
              std::set<RtEvent> &preconditions, RtBarrier &ready_barrier, 
              RtBarrier &mapped_barrier, RtBarrier &execution_barrier);
      void register_region_deletions(ApEvent precondition,
                     const std::map<Operation*,GenerationID> &dependences,
                     std::vector<DeletedRegion> &regions,
                     std::set<RtEvent> &preconditions, RtBarrier &ready_barrier,
                     RtBarrier &mapped_barrier, RtBarrier &execution_barrier);
      void register_field_deletions(ApEvent precondition,
            const std::map<Operation*,GenerationID> &dependences,
            std::vector<DeletedField> &fields,
            std::set<RtEvent> &preconditions, RtBarrier &ready_barrier,
            RtBarrier &mapped_barrier, RtBarrier &execution_barrier);
      void register_field_space_deletions(ApEvent precondition,
                    const std::map<Operation*,GenerationID> &dependences,
                    std::vector<DeletedFieldSpace> &spaces,
                    std::set<RtEvent> &preconditions, RtBarrier &ready_barrier,
                    RtBarrier &mapped_barrier, RtBarrier &execution_barrier);
      void register_index_space_deletions(ApEvent precondition,
                    const std::map<Operation*,GenerationID> &dependences,
                    std::vector<DeletedIndexSpace> &spaces,
                    std::set<RtEvent> &preconditions, RtBarrier &ready_barrier,
                    RtBarrier &mapped_barrier, RtBarrier &execution_barrier);
      void register_index_partition_deletions(ApEvent precondition,
                    const std::map<Operation*,GenerationID> &dependences,
                    std::vector<DeletedPartition> &parts,
                    std::set<RtEvent> &preconditions, RtBarrier &ready_barrier,
                    RtBarrier &mapped_barrier, RtBarrier &execution_barrier);
    public:
      void perform_replicated_region_deletions(
                     std::vector<LogicalRegion> &regions,
                     std::set<RtEvent> &preconditions);
      void perform_replicated_field_deletions(
            std::vector<std::pair<FieldSpace,FieldID> > &fields,
            std::set<RtEvent> &preconditions);
      void perform_replicated_field_space_deletions(
                          std::vector<FieldSpace> &spaces,
                          std::set<RtEvent> &preconditions);
      void perform_replicated_index_space_deletions(
                          std::vector<IndexSpace> &spaces,
                          std::set<RtEvent> &preconditions);
      void perform_replicated_index_partition_deletions(
                          std::vector<IndexPartition> &parts,
                          std::set<RtEvent> &preconditions);
    public:
#ifdef LEGION_USE_LIBDL
      virtual void perform_global_registration_callbacks(
                     Realm::DSOReferenceImplementation *dso, const void *buffer,
                     size_t buffer_size, bool withargs, size_t dedup_tag,
                     RtEvent local_done, RtEvent global_done, 
                     std::set<RtEvent> &preconditions);
#endif
      virtual void print_once(FILE *f, const char *message) const;
      virtual void log_once(Realm::LoggerMessage &message) const;
      virtual Future from_value(const void *value, size_t value_size,
          bool owned, Provenance *provenance, bool shard_local);
      virtual Future from_value(const void *buffer, size_t size, bool owned,
          const Realm::ExternalInstanceResource &resource,
          void (*freefunc)(const Realm::ExternalInstanceResource&),
          Provenance *provenance, bool shard_local);
      virtual Future consensus_match(const void *input, void *output,
          size_t num_elements, size_t element_size, Provenance *provenance); 
    public:
      virtual VariantID register_variant(const TaskVariantRegistrar &registrar,
                          const void *user_data, size_t user_data_size,
                          const CodeDescriptor &desc, size_t ret_size,
                          bool has_ret_size, VariantID vid, bool check_task_id);
      virtual VariantImpl* select_inline_variant(TaskOp *child,
                const std::vector<PhysicalRegion> &parent_regions,
                std::deque<InstanceSet> &physical_instances);
      virtual TraceID generate_dynamic_trace_id(void);
      virtual MapperID generate_dynamic_mapper_id(void);
      virtual ProjectionID generate_dynamic_projection_id(void);
      virtual ShardingID generate_dynamic_sharding_id(void);
      virtual TaskID generate_dynamic_task_id(void);
      virtual ReductionOpID generate_dynamic_reduction_id(void);
      virtual CustomSerdezID generate_dynamic_serdez_id(void);
      virtual bool perform_semantic_attach(const char *func, unsigned kind,
          const void *arg, size_t arglen, SemanticTag tag, const void *buffer,
          size_t size, bool is_mutable, bool &global, 
          const void *arg2 = NULL, size_t arg2len = 0);
      virtual void post_semantic_attach(void);
    public:
      virtual EquivalenceSet* create_initial_equivalence_set(unsigned idx1,
                                                  const RegionRequirement &req);
      virtual void refine_equivalence_sets(unsigned req_index,
                                           IndexSpaceNode *node,
                                           const FieldMask &refinement_mask,
                                           std::vector<RtEvent> &applied_events,
                                           bool sharded = false);
      virtual void receive_created_region_contexts(
                          const std::vector<RegionNode*> &created_regions,
                          const std::vector<EqKDTree*> &created_trees,
                          std::set<RtEvent> &applied_events,
                          const ShardMapping *mapping, ShardID source_shard);
#if 0
      void receive_replicate_created_region_contexts(RegionTreeContext ctx,
                          const std::vector<RegionNode*> &created_state, 
                          const std::multimap<ShardID,ShardID> &src_to_dst,
                          size_t num_srcs, std::set<RtEvent> &applied_events);
#endif
      bool compute_shard_to_shard_mapping(const ShardMapping &src_mapping,
                std::multimap<ShardID,ShardID> &src_to_dst_mapping) const;
      void handle_created_region_contexts(Deserializer &derez,
                                          std::set<RtEvent> &applied_events);
    public: 
      // Interface to operations performed by a context
      virtual IndexSpace create_index_space(const Domain &domain, 
                                            TypeTag type_tag,
                                            Provenance *provenance);
      virtual IndexSpace create_index_space(const Future &future, 
                                            TypeTag type_tag,
                                            Provenance *provenance);
      virtual IndexSpace create_index_space(
                           const std::vector<DomainPoint> &points,
                           Provenance *provenance);
      virtual IndexSpace create_index_space(
                           const std::vector<Domain> &rects,
                           Provenance *provenance);
      virtual IndexSpace create_unbound_index_space(TypeTag type_tag,
                                                    Provenance *provenance);
    protected:
      IndexSpace create_index_space_replicated(const Domain *bounds,
                                               TypeTag type_tag,
                                               Provenance *provenance);
    public:
      virtual IndexSpace union_index_spaces(
                           const std::vector<IndexSpace> &spaces,
                           Provenance *provenance);
      virtual IndexSpace intersect_index_spaces(
                           const std::vector<IndexSpace> &spaces,
                           Provenance *provenance);
      virtual IndexSpace subtract_index_spaces(
                           IndexSpace left, IndexSpace right,
                           Provenance *provenance);
      virtual void create_shared_ownership(IndexSpace handle);
      virtual void destroy_index_space(IndexSpace handle, 
                                       const bool unordered,
                                       const bool recurse,
                                       Provenance *provenance);
      virtual void create_shared_ownership(IndexPartition handle);
      virtual void destroy_index_partition(IndexPartition handle, 
                                           const bool unordered,
                                           const bool recurse,
                                           Provenance *provenance);
      virtual IndexPartition create_equal_partition(
                                            IndexSpace parent,
                                            IndexSpace color_space,
                                            size_t granularity,
                                            Color color,
                                            Provenance *provenance);
      virtual IndexPartition create_partition_by_weights(IndexSpace parent,
                                            const FutureMap &weights,
                                            IndexSpace color_space,
                                            size_t granularity, 
                                            Color color,
                                            Provenance *provenance);
      virtual IndexPartition create_partition_by_union(
                                            IndexSpace parent,
                                            IndexPartition handle1,
                                            IndexPartition handle2,
                                            IndexSpace color_space,
                                            PartitionKind kind,
                                            Color color,
                                            Provenance *provenance);
      virtual IndexPartition create_partition_by_intersection(
                                            IndexSpace parent,
                                            IndexPartition handle1,
                                            IndexPartition handle2,
                                            IndexSpace color_space,
                                            PartitionKind kind,
                                            Color color,
                                            Provenance *provenance);
      virtual IndexPartition create_partition_by_intersection(
                                            IndexSpace parent,
                                            IndexPartition partition,
                                            PartitionKind kind,
                                            Color color,
                                            bool dominates,
                                            Provenance *provenance);
      virtual IndexPartition create_partition_by_difference(
                                            IndexSpace parent,
                                            IndexPartition handle1,
                                            IndexPartition handle2,
                                            IndexSpace color_space,
                                            PartitionKind kind,
                                            Color color,
                                            Provenance *provenance);
      virtual Color create_cross_product_partitions(
                                            IndexPartition handle1,
                                            IndexPartition handle2,
                              std::map<IndexSpace,IndexPartition> &handles,
                                            PartitionKind kind,
                                            Color color,
                                            Provenance *provenance);
      virtual void create_association(      LogicalRegion domain,
                                            LogicalRegion domain_parent,
                                            FieldID domain_fid,
                                            IndexSpace range,
                                            MapperID id, MappingTagID tag,
                                            const UntypedBuffer &marg,
                                            Provenance *provenance);
      virtual IndexPartition create_restricted_partition(
                                            IndexSpace parent,
                                            IndexSpace color_space,
                                            const void *transform,
                                            size_t transform_size,
                                            const void *extent,
                                            size_t extent_size,
                                            PartitionKind part_kind,
                                            Color color,
                                            Provenance *provenance);
      virtual IndexPartition create_partition_by_domain(
                                            IndexSpace parent,
                                  const std::map<DomainPoint,Domain> &domains,
                                            IndexSpace color_space,
                                            bool perform_intersections,
                                            PartitionKind part_kind,
                                            Color color,
                                            Provenance *provenance);
      virtual IndexPartition create_partition_by_domain(
                                            IndexSpace parent,
                                            const FutureMap &domains,
                                            IndexSpace color_space,
                                            bool perform_intersections,
                                            PartitionKind part_kind,
                                            Color color,
                                            Provenance *provenance,
                                            bool skip_check = false);
      virtual IndexPartition create_partition_by_field(
                                            LogicalRegion handle,
                                            LogicalRegion parent_priv,
                                            FieldID fid,
                                            IndexSpace color_space,
                                            Color color,
                                            MapperID id, MappingTagID tag,
                                            PartitionKind part_kind,
                                            const UntypedBuffer &marg,
                                            Provenance *provenance);
      virtual IndexPartition create_partition_by_image(
                                            IndexSpace handle,
                                            LogicalPartition projection,
                                            LogicalRegion parent,
                                            FieldID fid,
                                            IndexSpace color_space,
                                            PartitionKind part_kind,
                                            Color color,
                                            MapperID id, MappingTagID tag,
                                            const UntypedBuffer &marg,
                                            Provenance *provenance);
      virtual IndexPartition create_partition_by_image_range(
                                            IndexSpace handle,
                                            LogicalPartition projection,
                                            LogicalRegion parent,
                                            FieldID fid,
                                            IndexSpace color_space,
                                            PartitionKind part_kind,
                                            Color color,
                                            MapperID id, MappingTagID tag,
                                            const UntypedBuffer &marg,
                                            Provenance *provenance);
      virtual IndexPartition create_partition_by_preimage(
                                            IndexPartition projection,
                                            LogicalRegion handle,
                                            LogicalRegion parent,
                                            FieldID fid,
                                            IndexSpace color_space,
                                            PartitionKind part_kind,
                                            Color color,
                                            MapperID id, MappingTagID tag,
                                            const UntypedBuffer &marg,
                                            Provenance *provenance);
      virtual IndexPartition create_partition_by_preimage_range(
                                            IndexPartition projection,
                                            LogicalRegion handle,
                                            LogicalRegion parent,
                                            FieldID fid,
                                            IndexSpace color_space,
                                            PartitionKind part_kind,
                                            Color color,
                                            MapperID id, MappingTagID tag,
                                            const UntypedBuffer &marg,
                                            Provenance *provenance);
      virtual IndexPartition create_pending_partition(
                                            IndexSpace parent,
                                            IndexSpace color_space,
                                            PartitionKind part_kind,
                                            Color color,
                                            Provenance *provenance,
                                            bool trust = false);
      virtual IndexSpace create_index_space_union(
                                            IndexPartition parent,
                                            const void *realm_color,
                                            size_t color_size,
                                            TypeTag type_tag,
                                const std::vector<IndexSpace> &handles,
                                            Provenance *provenance);
      virtual IndexSpace create_index_space_union(
                                            IndexPartition parent,
                                            const void *realm_color,
                                            size_t color_size,
                                            TypeTag type_tag,
                                            IndexPartition handle,
                                            Provenance *provenance);
      virtual IndexSpace create_index_space_intersection(
                                            IndexPartition parent,
                                            const void *realm_color,
                                            size_t color_size,
                                            TypeTag type_tag,
                                const std::vector<IndexSpace> &handles,
                                            Provenance *provenance);
      virtual IndexSpace create_index_space_intersection(
                                            IndexPartition parent,
                                            const void *realm_color,
                                            size_t color_size,
                                            TypeTag type_tag,
                                            IndexPartition handle,
                                            Provenance *provenance);
      virtual IndexSpace create_index_space_difference(
                                            IndexPartition parent,
                                            const void *realm_color,
                                            size_t color_size,
                                            TypeTag type_tag,
                                            IndexSpace initial,
                                const std::vector<IndexSpace> &handles,
                                            Provenance *provenance);
      virtual void verify_partition(IndexPartition pid, PartitionKind kind,
                                    const char *function_name);
      virtual FieldSpace create_field_space(Provenance *provenance);
      virtual FieldSpace create_field_space(const std::vector<size_t> &sizes,
                                        std::vector<FieldID> &resulting_fields,
                                        CustomSerdezID serdez_id,
                                        Provenance *provenance);
      virtual FieldSpace create_field_space(const std::vector<Future> &sizes,
                                        std::vector<FieldID> &resulting_fields,
                                        CustomSerdezID serdez_id,
                                        Provenance *provenance);
      FieldSpace create_replicated_field_space(Provenance *provenance,
                                        ShardID *creator_shard = NULL);
      virtual void create_shared_ownership(FieldSpace handle);
      virtual void destroy_field_space(FieldSpace handle,
                                       const bool unordered,
                                       Provenance *provenance);
      virtual FieldID allocate_field(FieldSpace space, size_t field_size,
                                     FieldID fid, bool local,
                                     CustomSerdezID serdez_id,
                                     Provenance *provenance);
      virtual FieldID allocate_field(FieldSpace space, const Future &field_size,
                                     FieldID fid, bool local,
                                     CustomSerdezID serdez_id,
                                     Provenance *provenance);
      virtual void free_field(FieldAllocatorImpl *allocator, FieldSpace space, 
                              FieldID fid, const bool unordered,
                              Provenance *provenance);
      virtual void allocate_fields(FieldSpace space,
                                   const std::vector<size_t> &sizes,
                                   std::vector<FieldID> &resuling_fields,
                                   bool local, CustomSerdezID serdez_id,
                                   Provenance *provenance);
      virtual void allocate_fields(FieldSpace space,
                                   const std::vector<Future> &sizes,
                                   std::vector<FieldID> &resuling_fields,
                                   bool local, CustomSerdezID serdez_id,
                                   Provenance *provenance);
      virtual void free_fields(FieldAllocatorImpl *allocator, FieldSpace space, 
                               const std::set<FieldID> &to_free,
                               const bool unordered,
                               Provenance *provenance);
      virtual LogicalRegion create_logical_region(
                                            IndexSpace index_space,
                                            FieldSpace field_space,
                                            const bool task_local,
                                            Provenance *provenance,
                                            const bool output_region = false);
      virtual void create_shared_ownership(LogicalRegion handle);
      virtual void destroy_logical_region(LogicalRegion handle,
                                          const bool unordered,
                                          Provenance *provenance);
      virtual void reset_equivalence_sets(LogicalRegion parent, 
                                          LogicalRegion region,
                                          const std::set<FieldID> &fields);
    public:
      virtual FieldAllocatorImpl* create_field_allocator(FieldSpace handle,
                                                         bool unordered);
      virtual void destroy_field_allocator(FieldSpaceNode *node,
                                           bool from_application = true);
    public:
      void initialize_unordered_collective(void);
      void finalize_unordered_collective(AutoLock &d_lock);
      virtual void insert_unordered_ops(AutoLock &d_lock);
      virtual void progress_unordered_operations(bool end_task = false);
      virtual Future execute_task(const TaskLauncher &launcher,
                                  std::vector<OutputRequirement> *outputs);
      virtual FutureMap execute_index_space(const IndexTaskLauncher &launcher,
                                       std::vector<OutputRequirement> *outputs);
      virtual Future execute_index_space(const IndexTaskLauncher &launcher,
                                       ReductionOpID redop, bool deterministic,
                                       std::vector<OutputRequirement> *outputs);
      virtual Future reduce_future_map(const FutureMap &future_map,
                                       ReductionOpID redop, bool deterministic,
                                       MapperID map_id, MappingTagID tag,
                                       Provenance *provenance,
                                       Future initial_value);
      using InnerContext::construct_future_map;
      virtual FutureMap construct_future_map(IndexSpace space,
                                const std::map<DomainPoint,UntypedBuffer> &data,
                                             Provenance *provenance,
                                             bool collective = false,
                                             ShardingID sid = 0,
                                             bool implicit = false,
                                             bool internal = false,
                                             bool check_space = true);
      virtual FutureMap construct_future_map(IndexSpace space,
                    const std::map<DomainPoint,Future> &futures,
                                             Provenance *provenance,
                                             bool internal = false,
                                             bool collective = false,
                                             ShardingID sid = 0,
                                             bool implicit = false,
                                             bool check_space = true);
      virtual PhysicalRegion map_region(const InlineLauncher &launcher);
      virtual ApEvent remap_region(const PhysicalRegion &region,
                                   Provenance *provenance,
                                   bool internal = false);
      // Unmapping region is the same as for an inner context
      virtual void fill_fields(const FillLauncher &launcher);
      virtual void fill_fields(const IndexFillLauncher &launcher);
      virtual void discard_fields(const DiscardLauncher &launcher);
      virtual void issue_copy(const CopyLauncher &launcher);
      virtual void issue_copy(const IndexCopyLauncher &launcher);
      virtual void issue_acquire(const AcquireLauncher &launcher);
      virtual void issue_release(const ReleaseLauncher &launcher);
      virtual PhysicalRegion attach_resource(const AttachLauncher &launcher);
      virtual ExternalResources attach_resources(
                                          const IndexAttachLauncher &launcher);
      virtual RegionTreeNode* compute_index_attach_upper_bound(
                                        const IndexAttachLauncher &launcher,
                                        const std::vector<unsigned> &indexes);
      virtual Future detach_resource(PhysicalRegion region, const bool flush,
                                     const bool unordered,
                                     Provenance *provenance = NULL);
      virtual Future detach_resources(ExternalResources resources,
                                      const bool flush, const bool unordered,
                                      Provenance *provenance);
      virtual FutureMap execute_must_epoch(const MustEpochLauncher &launcher);
      virtual Future issue_timing_measurement(const TimingLauncher &launcher);
      virtual Future select_tunable_value(const TunableLauncher &launcher);
      virtual Future issue_mapping_fence(Provenance *provenance);
      virtual Future issue_execution_fence(Provenance *provenance);
      virtual void begin_trace(TraceID tid, bool logical_only,
          bool static_trace, const std::set<RegionTreeID> *managed, bool dep,
          Provenance *provenance);
      virtual void end_trace(TraceID tid, bool deprecated,
                             Provenance *provenance);
      virtual void end_task(const void *res, size_t res_size, bool owned,
                      PhysicalInstance inst, FutureFunctor *callback_future,
                      const Realm::ExternalInstanceResource *resource,
                      void (*freefunc)(const Realm::ExternalInstanceResource&),
                      const void *metadataptr, size_t metadatasize,
                      ApEvent effects);
      virtual void post_end_task(FutureInstance *instance, ApEvent effects,
                                 void *metadata, size_t metasize,
                                 FutureFunctor *callback_functor,
                                 bool own_callback_functor);
      virtual bool add_to_dependence_queue(Operation *op, 
                                           bool unordered = false,
                                           bool outermost = true);
      virtual PredicateImpl* create_predicate_impl(Operation *op);
      virtual CollectiveResult* find_or_create_collective_view(
          RegionTreeID tid, const std::vector<DistributedID> &instances, 
          RtEvent &ready);
    public:
      virtual ProjectionSummary* construct_projection_summary(
          Operation *op, unsigned index, const RegionRequirement &req,
          LogicalState *owner, const ProjectionInfo &proj_info);
      virtual bool has_interfering_shards(ProjectionSummary *one,
                                          ProjectionSummary *two);
      virtual bool match_timeouts(std::vector<LogicalUser*> &timeouts,
                                  std::vector<LogicalUser*> &to_delete,
                                  TimeoutMatchExchange *&exchange);
    public:
      virtual Lock create_lock(void);
      virtual void destroy_lock(Lock l);
      virtual Grant acquire_grant(const std::vector<LockRequest> &requests);
      virtual void release_grant(Grant grant);
    public:
      virtual PhaseBarrier create_phase_barrier(unsigned arrivals);
      virtual void destroy_phase_barrier(PhaseBarrier pb);
      virtual PhaseBarrier advance_phase_barrier(PhaseBarrier pb);
    public:
      virtual DynamicCollective create_dynamic_collective(
                                                  unsigned arrivals,
                                                  ReductionOpID redop,
                                                  const void *init_value,
                                                  size_t init_size);
      virtual void destroy_dynamic_collective(DynamicCollective dc);
      virtual void arrive_dynamic_collective(DynamicCollective dc,
                        const void *buffer, size_t size, unsigned count);
      virtual void defer_dynamic_collective_arrival(DynamicCollective dc,
                                                    const Future &future,
                                                    unsigned count);
      virtual Future get_dynamic_collective_result(DynamicCollective dc,
                                                   Provenance *provenance);
      virtual DynamicCollective advance_dynamic_collective(
                                                   DynamicCollective dc);
    public:
#ifdef DEBUG_LEGION_COLLECTIVES
      virtual MergeCloseOp* get_merge_close_op(Operation *op,
                                               RegionTreeNode *node);
      virtual RefinementOp* get_refinement_op(Operation *op,
                                              RegionTreeNode *node);
#else
      virtual MergeCloseOp* get_merge_close_op(void);
      virtual RefinementOp* get_refinement_op(void);
#endif
      virtual VirtualCloseOp* get_virtual_close_op(void);
    public:
      virtual void pack_task_context(Serializer &rez) const;
    public:
      virtual void pack_remote_context(Serializer &rez, 
                                       AddressSpaceID target,
                                       bool replicate = false);
    public:
      void handle_collective_message(Deserializer &derez);
#if 0
      void handle_disjoint_complete_request(Deserializer &derez);
      static void handle_disjoint_complete_response(Deserializer &derez, 
                                                    Runtime *runtime);
      static void handle_defer_disjoint_complete_response(Runtime *runtime,
                                                          const void *args);
      static void handle_defer_collective_message(const void *args);
#endif
      void register_rendezvous(ShardRendezvous *rendezvous);
      void handle_rendezvous_message(Deserializer &derez);
#if 0
      static void finalize_disjoint_complete_response(Runtime *runtime,
            UniqueID opid, VersionManager *target, AddressSpaceID target_space,
            VersionInfo *version_info, RtUserEvent done_event);
#endif
      void handle_resource_update(Deserializer &derez,
                                  std::set<RtEvent> &applied);
      void handle_trace_update(Deserializer &derez, AddressSpaceID source);
      ApBarrier handle_find_trace_shard_event(size_t temp_index, ApEvent event,
                                              ShardID remote_shard);
      ApBarrier handle_find_trace_shard_frontier(size_t temp_index, 
                                              ApEvent event,
                                              ShardID remote_shard);
      void record_intra_space_dependence(size_t context_index, 
          const DomainPoint &point, RtEvent point_mapped, ShardID next_shard);
      void handle_intra_space_dependence(Deserializer &derez);
    public:
      void increase_pending_index_spaces(unsigned count, bool double_buffer);
      void increase_pending_partitions(unsigned count, bool double_buffer);
      void increase_pending_field_spaces(unsigned count, bool double_buffer);
      void increase_pending_fields(unsigned count, bool double_buffer);
      void increase_pending_region_trees(unsigned count, bool double_buffer);
      void increase_pending_distributed_ids(unsigned count, bool double_buffer);
      DistributedID get_next_distributed_id(void);
      bool create_shard_partition(Operation *op, IndexPartition &pid,
          IndexSpace parent, IndexSpace color_space, Provenance *provenance,
          PartitionKind part_kind, LegionColor partition_color,
          bool color_generated);
    public:
      // Collective methods
      CollectiveID get_next_collective_index(CollectiveIndexLocation loc,
                                             bool logical = false);
      void register_collective(ShardCollective *collective);
      ShardCollective* find_or_buffer_collective(Deserializer &derez);
      void unregister_collective(ShardCollective *collective);
      ShardRendezvous* find_or_buffer_rendezvous(Deserializer &derez);
    public:
      // Physical template methods
      size_t register_trace_template(ShardedPhysicalTemplate *phy_template);
      ShardedPhysicalTemplate* find_or_buffer_trace_update(Deserializer &derez,
                                                         AddressSpaceID source);
      void unregister_trace_template(size_t template_index);
    public:
      // Support for making equivalence sets (logical analysis stage only)
      ShardID get_next_equivalence_set_origin(void);
      virtual RtEvent compute_equivalence_sets(unsigned req_index,
                      const std::vector<EqSetTracker*> &targets,
                      const std::vector<AddressSpaceID> &target_spaces,
                      AddressSpaceID creation_target_space,
                      IndexSpaceExpression *expr, const FieldMask &mask);
      virtual RtEvent record_output_equivalence_set(EqSetTracker *source,
                      AddressSpaceID source_space, unsigned req_index,
                      EquivalenceSet *set, const FieldMask &mask);
      virtual EqKDTree* create_equivalence_set_kd_tree(IndexSpaceNode *node);
#if 0
      virtual EquivalenceSet* create_equivalence_set(RegionNode *node,
          size_t op_ctx_index, const std::vector<ShardID> &creating_shards,
          const FieldMask &mask, const FieldMaskSet<EquivalenceSet> &old_sets,
          unsigned refinement_number, unsigned index,
          std::set<RtEvent> &applied_events);
#endif
      void handle_compute_equivalence_sets(Deserializer &derez);
      void handle_output_equivalence_set(Deserializer &derez);
      void handle_refine_equivalence_sets(Deserializer &derez);
#if 0
      virtual void compute_shard_equivalence_sets(EqSetTracker *target,
          AddressSpaceID target_space, IndexSpaceExpression *expr,
          LogicalPartition partition, std::set<RtEvent> &ready_events,
          const std::map<ShardID,LegionMap<LegionColor,FieldMask> > &children,
          const bool expr_covers);
      virtual ProjectionNode* compute_fallback_refinement(RegionNode *root,
                                              IndexSpaceNode *color_space);
      virtual void find_all_disjoint_complete_children(IndexSpaceNode *node,
                                       const std::vector<ShardID> &participants,
                                       std::vector<IndexPartNode*> &children);
      virtual ShardedColorMap* find_all_local_children(IndexPartNode *node,
                                       const std::vector<ShardID> &participants,
                                       std::vector<ShardID> &child_participants,
                                       std::vector<IndexSpaceNode*> &children);
      virtual size_t count_total_leaves(size_t leaves,
                                      const std::vector<ShardID> &participants);
      virtual bool finalize_disjoint_complete_sets(RegionNode *region,
          VersionManager *target, FieldMask mask, const UniqueID opid,
          const AddressSpaceID source, RtUserEvent ready_event);
#endif
    public:
      // Fence barrier methods
      inline RtBarrier get_next_mapping_fence_barrier(void)
        { return mapping_fence_barrier.next(this); }
      inline ApBarrier get_next_execution_fence_barrier(void)
        { return execution_fence_barrier.next(this); }
      inline RtBarrier get_next_resource_return_barrier(void)
        { return resource_return_barrier.next(this); }
      inline RtBarrier get_next_summary_fence_barrier(void)
        { return summary_fence_barrier.next(this); }
      inline RtBarrier get_next_deletion_ready_barrier(void)
        { return deletion_ready_barrier.next(this); }
      inline RtBarrier get_next_deletion_mapping_barrier(void)
        { return deletion_mapping_barrier.next(this); }
      inline RtBarrier get_next_deletion_execution_barrier(void)
        { return deletion_execution_barrier.next(this); }
      inline ApBarrier get_next_detach_effects_barrier(void)
        { return detach_effects_barrier.next(this); }
      inline ApBarrier get_next_future_map_wait_barrier(void)
        { return future_map_wait_barrier.next(this); }
      inline RtBarrier get_next_dependent_partition_mapping_barrier(void)
        { return dependent_partition_mapping_barrier.next(this); }
      inline ApBarrier get_next_dependent_partition_execution_barrier(void)
        { return dependent_partition_execution_barrier.next(this); }
      inline RtBarrier get_next_attach_resource_barrier(void)
        { return attach_resource_barrier.next(this); }
      inline RtBarrier get_next_concurrent_precondition_barrier(void)
        { return concurrent_precondition_barrier.next(this); }
      inline RtBarrier get_next_concurrent_postcondition_barrier(void)
        { return concurrent_postcondition_barrier.next(this); }
      inline RtBarrier get_next_output_regions_barrier(void)
        { return output_regions_barrier.next(this); }
      inline RtBarrier get_next_close_mapped_barrier(void)
        {
          const RtBarrier result =
            close_mapped_barriers[next_close_mapped_bar_index++].next(this);
          if (next_close_mapped_bar_index == close_mapped_barriers.size())
            next_close_mapped_bar_index = 0;
          return result;
        }
      inline RtBarrier get_next_refinement_mapped_barrier(void)
        {
          const RtBarrier result = refinement_mapped_barriers[
            next_refinement_mapped_bar_index++].next(this);
          if (next_refinement_mapped_bar_index == 
              refinement_mapped_barriers.size())
            next_refinement_mapped_bar_index = 0;
          return result;
        }
      inline RtBarrier get_next_refinement_barrier(void)
        {
          const RtBarrier result = refinement_ready_barriers[
            next_refinement_ready_bar_index++].next(this);
          if (next_refinement_ready_bar_index ==
              refinement_ready_barriers.size())
            next_refinement_ready_bar_index = 0;
          return result;
        }
      // Note this method always returns two barrier generations
      inline RtBarrier get_next_collective_map_barriers(void)
        {
          // Realm phase barriers do not have an even number of maximum
          // phases so we need to handle the case where the names for the
          // two barriers are not the same. If that occurs then we need
          // finish off the old barrier and use the next one
          RtBarrier result = collective_map_barriers[
            next_collective_map_bar_index].next(this);
          RtBarrier next = collective_map_barriers[
            next_collective_map_bar_index].next(this);
          if (result != Runtime::get_previous_phase(next))
          {
            // Finish off the old barrier
            Runtime::phase_barrier_arrive(result, 1);
            result = next;
            next = collective_map_barriers[
              next_collective_map_bar_index].next(this);
#ifdef DEBUG_LEGION
            assert(result == Runtime::get_previous_phase(next));
#endif
          }
          if (++next_collective_map_bar_index == collective_map_barriers.size())
            next_collective_map_bar_index = 0;
          return result;
        }
      // Note this method always returns two barrier generations
      inline ApBarrier get_next_indirection_barriers(void)
        {
          // Realm phase barriers do not have an even number of maximum
          // phases so we need to handle the case where the names for the
          // two barriers are not the same. If that occurs then we need
          // finish off the old barrier and use the next one
          ApBarrier result =
            indirection_barriers[next_indirection_bar_index].next(this);
          ApBarrier next =
            indirection_barriers[next_indirection_bar_index].next(this);
          if (result != Runtime::get_previous_phase(next))
          {
            // Finish off the old barrier
            Runtime::phase_barrier_arrive(result, 1);
            result = next;
            next = indirection_barriers[next_indirection_bar_index].next(this);
#ifdef DEBUG_LEGION
            assert(result == Runtime::get_previous_phase(next));
#endif
          }
          if (++next_indirection_bar_index == indirection_barriers.size())
            next_indirection_bar_index = 0;
          return result;
        }
    protected:
#ifdef DEBUG_LEGION_COLLECTIVES
      // Versions of the methods below but with reduction initialization
      bool create_new_replicate_barrier(RtBarrier &bar, ReductionOpID redop,
          const void *init, size_t init_size, size_t arrivals);
      bool create_new_replicate_barrier(ApBarrier &bar, ReductionOpID redop,
          const void *init, size_t init_size, size_t arrivals);
      // This one can only be called inside the logical dependence analysis
      bool create_new_logical_barrier(RtBarrier &bar, ReductionOpID redop,
          const void *init, size_t init_size, size_t arrivals);
      bool create_new_logical_barrier(ApBarrier &bar, ReductionOpID redop,
          const void *init, size_t init_size, size_t arrivals);
#else
      // These can only be called inside the task for this context
      // since they assume that all the shards are aligned and doing
      // the same calls for the same operations in the same order
      bool create_new_replicate_barrier(RtBarrier &bar, size_t arrivals);
      bool create_new_replicate_barrier(ApBarrier &bar, size_t arrivals);
      // This one can only be called inside the logical dependence analysis
      bool create_new_logical_barrier(RtBarrier &bar, size_t arrivals);
      bool create_new_logical_barrier(ApBarrier &bar, size_t arrivals);
#endif
    public:
      const DomainPoint& get_shard_point(void) const; 
    public:
      static void register_attach_detach_sharding_functor(Runtime *runtime);
      ShardingFunction* get_attach_detach_sharding_function(void);
      IndexSpaceNode* compute_index_attach_launch_spaces(
          std::vector<size_t> &shard_sizes, Provenance *provenance);
      static void register_universal_sharding_functor(Runtime *runtime);
      ShardingFunction* get_universal_sharding_function(void);
    public:
      void hash_future(Murmur3Hasher &hasher, const unsigned safe_level, 
                       const Future &future, const char *description) const;
      static void hash_future_map(Murmur3Hasher &hasher, const FutureMap &map,
                                  const char *description);
      static void hash_index_space_requirements(Murmur3Hasher &hasher,
          const std::vector<IndexSpaceRequirement> &index_requirements);
      static void hash_region_requirements(Murmur3Hasher &hasher,
          const std::vector<RegionRequirement> &region_requirements);
      static void hash_output_requirements(Murmur3Hasher &hasher,
          const std::vector<OutputRequirement> &output_requirements);
      static void hash_grants(Murmur3Hasher &hasher, 
          const std::vector<Grant> &grants);
      static void hash_phase_barriers(Murmur3Hasher &hasher,
          const std::vector<PhaseBarrier> &phase_barriers);
      static void hash_argument(Murmur3Hasher &hasher,const unsigned safe_level,
                             const UntypedBuffer &arg, const char *description);
      static void hash_predicate(Murmur3Hasher &hasher, const Predicate &pred,
                                 const char *description);
      static void hash_static_dependences(Murmur3Hasher &hasher,
          const std::vector<StaticDependence> *dependences);
      void hash_task_launcher(Murmur3Hasher &hasher, 
          const unsigned safe_level, const TaskLauncher &launcher) const;
      void hash_index_launcher(Murmur3Hasher &hasher,
          const unsigned safe_level, const IndexTaskLauncher &launcher);
      void hash_execution_constraints(Murmur3Hasher &hasher,
          const ExecutionConstraintSet &constraints);
      void hash_layout_constraints(Murmur3Hasher &hasher,
          const LayoutConstraintSet &constraints, bool hash_pointers);
    public:
      // A little help for ConsensusMatchExchange since it is templated
      static void help_complete_future(Future &f, const void *ptr,
                                       size_t size, bool own);
    public:
      ShardTask *const owner_shard;
      ShardManager *const shard_manager;
      const size_t total_shards;
    protected: 
      typedef ReplBarrier<RtBarrier,false> RtReplBar;
      typedef ReplBarrier<ApBarrier,false> ApReplBar;
      typedef ReplBarrier<ApBarrier,false,true> ApReplSingleBar;
      typedef ReplBarrier<RtBarrier,false,true> RtReplSingleBar;
      typedef ReplBarrier<RtBarrier,true> RtLogicalBar;
      typedef ReplBarrier<ApBarrier,true> ApLogicalBar;
      // These barriers are used to identify when close operations are mapped
      std::vector<RtLogicalBar>  close_mapped_barriers;
      unsigned                   next_close_mapped_bar_index;
      // These barriers are used to identify when refinement ops are ready
      std::vector<RtLogicalBar>  refinement_ready_barriers;
      unsigned                   next_refinement_ready_bar_index;
      // These barriers are used to identify when refinement ops are mapped
      std::vector<RtLogicalBar>  refinement_mapped_barriers;
      unsigned                   next_refinement_mapped_bar_index; 
      // These barriers are for signaling when indirect copies are done
      std::vector<ApReplBar>     indirection_barriers;
      unsigned                   next_indirection_bar_index;
      // These barriers are used to identify pre and post conditions for
      // exclusive collective mapping operations 
      std::vector<RtLogicalBar>  collective_map_barriers;
      unsigned                   next_collective_map_bar_index;
    protected:
      std::map<std::pair<size_t,DomainPoint>,IntraSpaceDeps> intra_space_deps;
    protected:
      // Store the global owner shard and local owner shard for allocation
      std::map<FieldSpace,
               std::pair<ShardID,bool> > field_allocator_owner_shards;
    protected:
      ShardID distributed_id_allocator_shard;
      ShardID index_space_allocator_shard;
      ShardID index_partition_allocator_shard;
      ShardID field_space_allocator_shard;
      ShardID field_allocator_shard;
      ShardID logical_region_allocator_shard;
      ShardID dynamic_id_allocator_shard;
      ShardID equivalence_set_allocator_shard;
    protected:
      RtReplBar creation_barrier;
      RtLogicalBar deletion_ready_barrier;
      RtLogicalBar deletion_mapping_barrier;
      RtLogicalBar deletion_execution_barrier;
      RtReplBar attach_resource_barrier;
      ApLogicalBar detach_effects_barrier;
      RtLogicalBar mapping_fence_barrier;
      RtReplBar resource_return_barrier;
      RtLogicalBar summary_fence_barrier;
      ApLogicalBar execution_fence_barrier;
      RtReplBar dependent_partition_mapping_barrier;
      ApLogicalBar dependent_partition_execution_barrier;
      RtReplBar semantic_attach_barrier;
      ApReplBar future_map_wait_barrier;
      ApReplBar inorder_barrier;
      RtReplSingleBar concurrent_precondition_barrier;
      RtReplBar concurrent_postcondition_barrier;
      RtReplBar output_regions_barrier;
#ifdef DEBUG_LEGION_COLLECTIVES
    protected:
      RtReplBar collective_check_barrier;
      RtLogicalBar logical_check_barrier;
      RtLogicalBar close_check_barrier;
      RtLogicalBar refinement_check_barrier;
      bool collective_guard_reentrant;
      bool logical_guard_reentrant;
#endif
    protected:
      // local barriers to this context for handling returned
      // resources from sub-tasks
      RtBarrier returned_resource_ready_barrier;
      RtBarrier returned_resource_mapped_barrier;
      RtBarrier returned_resource_execution_barrier;
    protected:
      int shard_collective_radix;
      int shard_collective_log_radix;
      int shard_collective_stages;
      int shard_collective_participating_shards;
      int shard_collective_last_radix;
    protected:
      mutable LocalLock replication_lock;
      CollectiveID next_available_collective_index;
      // We also need to create collectives in the logical dependence
      // analysis stage of the pipeline. We'll have those count on the
      // odd numbers of the collective IDs whereas the ones from the 
      // application task will be the even numbers.
      CollectiveID next_logical_collective_index;
      std::map<CollectiveID,ShardCollective*> collectives;
      std::map<CollectiveID,std::vector<
                std::pair<void*,size_t> > > pending_collective_updates;
    protected:
      std::map<ShardID,ShardRendezvous*> shard_rendezvous;
      std::map<ShardID,std::vector<
                std::pair<void*,size_t> > > pending_rendezvous_updates;
    protected:
      // Pending allocations of various resources
      std::deque<std::pair<ValueBroadcast<ISBroadcast>*,bool> > 
                                            pending_index_spaces;
      std::deque<std::pair<ValueBroadcast<IPBroadcast>*,ShardID> >
                                            pending_index_partitions;
      std::deque<std::pair<ValueBroadcast<FSBroadcast>*,bool> >
                                            pending_field_spaces;
      std::deque<std::pair<ValueBroadcast<FIDBroadcast>*,bool> >
                                            pending_fields;
      std::deque<std::pair<ValueBroadcast<LRBroadcast>*,bool> >
                                            pending_region_trees;
      std::deque<std::pair<ValueBroadcast<DIDBroadcast>*,bool> >
                                            pending_distributed_ids;
      unsigned pending_index_space_check;
      unsigned pending_index_partition_check;
      unsigned pending_field_space_check;
      unsigned pending_field_check;
      unsigned pending_region_tree_check;
      unsigned pending_distributed_id_check;
    protected:
      std::map<size_t,ShardedPhysicalTemplate*> physical_templates;
      struct PendingTemplateUpdate {
      public:
        PendingTemplateUpdate(void)
          : ptr(NULL), size(0), source(0) { }
        PendingTemplateUpdate(void *p, size_t s, AddressSpaceID src)
          : ptr(p), size(s), source(src) { }
      public:
        void *ptr;
        size_t size;
        AddressSpaceID source;
      };
      std::map<size_t/*template index*/,
        std::vector<PendingTemplateUpdate> > pending_template_updates;
      size_t next_physical_template_index;
    protected:
      // Different from pending_top_views as this applies to our requests
      std::map<PhysicalManager*,RtUserEvent> pending_request_views;
      std::map<RegionTreeID,RtUserEvent> pending_tree_requests;
    protected:
      std::map<std::pair<unsigned,unsigned>,RtBarrier> ready_clone_barriers;
      std::map<std::pair<unsigned,unsigned>,RtUserEvent> pending_clone_barriers;
    protected:
      struct AttachLaunchSpace {
      public:
        AttachLaunchSpace(IndexSpaceNode *node) : launch_space(node) { }
      public:
        IndexSpaceNode *const launch_space;
        std::vector<size_t> shard_sizes;
      };
      std::vector<AttachLaunchSpace*> index_attach_launch_spaces;
    protected:
      unsigned next_replicate_bar_index;
      unsigned next_logical_bar_index;
    protected:
      static const unsigned MIN_UNORDERED_OPS_EPOCH = 32;
      static const unsigned MAX_UNORDERED_OPS_EPOCH = 32768;
      unsigned unordered_ops_counter;
      unsigned unordered_ops_epoch;
      UnorderedExchange *unordered_collective;
    };

    /**
     * \class RemoteTask
     * A small helper class for giving application
     * visibility to this remote context
     */
    class RemoteTask : public ExternalTask {
    public:
      RemoteTask(RemoteContext *owner);
      RemoteTask(const RemoteTask &rhs);
      virtual ~RemoteTask(void);
    public:
      RemoteTask& operator=(const RemoteTask &rhs);
    public:
      virtual int get_depth(void) const;
      virtual UniqueID get_unique_id(void) const;
      virtual Domain get_slice_domain(void) const;
      virtual size_t get_context_index(void) const; 
      virtual void set_context_index(size_t index);
      virtual bool has_parent_task(void) const;
      virtual const Task* get_parent_task(void) const;
      virtual const char* get_task_name(void) const;
      virtual ShardID get_shard_id(void) const;
      virtual size_t get_total_shards(void) const;
      virtual DomainPoint get_shard_point(void) const;
      virtual Domain get_shard_domain(void) const;
      virtual bool has_trace(void) const;
      virtual const std::string& get_provenance_string(bool human = true) const;
    public:
      RemoteContext *const owner;
      unsigned context_index;
    };

    /**
     * \class RemoteContext
     * A remote copy of a TaskContext for the 
     * execution of sub-tasks on remote notes.
     */
    class RemoteContext : public InnerContext {
    public:
      struct RemotePhysicalRequestArgs :
        public LgTaskArgs<RemotePhysicalRequestArgs> {
      public:
        static const LgTaskID TASK_ID = LG_REMOTE_PHYSICAL_REQUEST_TASK_ID;
      public:
        RemotePhysicalRequestArgs(RemoteContext *ctx,
                                  InnerContext *loc, unsigned idx, 
                                  AddressSpaceID src, RtUserEvent trig)
          : LgTaskArgs<RemotePhysicalRequestArgs>(implicit_provenance), 
            target(ctx), local(loc), index(idx), 
            source(src), to_trigger(trig) { }
      public:
        RemoteContext *const target;
        InnerContext *const local;
        const unsigned index;
        const AddressSpaceID source;
        const RtUserEvent to_trigger;
      };
      struct RemotePhysicalResponseArgs : 
        public LgTaskArgs<RemotePhysicalResponseArgs> {
      public:
        static const LgTaskID TASK_ID = LG_REMOTE_PHYSICAL_RESPONSE_TASK_ID;
      public:
        RemotePhysicalResponseArgs(RemoteContext *ctx, InnerContext *res, 
                                   unsigned idx)
          : LgTaskArgs<RemotePhysicalResponseArgs>(implicit_provenance), 
            target(ctx), result(res), index(idx) { }
      public:
        RemoteContext *const target;
        InnerContext *const result;
        const unsigned index;
      };
    public:
      RemoteContext(DistributedID did, Runtime *runtime);
      RemoteContext(const RemoteContext &rhs) = delete;
      virtual ~RemoteContext(void);
    public:
      RemoteContext& operator=(const RemoteContext &rhs) = delete;
    public:
      virtual Task* get_task(void);
      virtual UniqueID get_unique_id(void) const;
      virtual ShardID get_shard_id(void) const { return shard_id; }
      virtual DistributedID get_replication_id(void) const { return repl_id; }
      void unpack_remote_context(Deserializer &derez);
      virtual InnerContext* find_parent_context(void);
    public:
      virtual InnerContext* find_top_context(InnerContext *previous = NULL);
    public:
      virtual RtEvent compute_equivalence_sets(unsigned req_index,
                      const std::vector<EqSetTracker*> &targets,
                      const std::vector<AddressSpaceID> &target_spaces,
                      AddressSpaceID creation_target_space,
                      IndexSpaceExpression *expr, const FieldMask &mask);
      virtual RtEvent record_output_equivalence_set(EqSetTracker *source,
                      AddressSpaceID source_space, unsigned req_index,
                      EquivalenceSet *set, const FieldMask &mask);
      virtual InnerContext* find_parent_physical_context(unsigned index);
      virtual void pack_task_context(Serializer &rez) const;
      virtual CollectiveResult* find_or_create_collective_view(
          RegionTreeID tid, const std::vector<DistributedID> &instances, 
          RtEvent &ready);
      virtual void invalidate_region_tree_contexts(const bool is_top_level_task,
                          std::set<RtEvent> &applied,
                          const ShardMapping *shard_mapping = NULL,
                          ShardID source_shard = 0);
      virtual void receive_created_region_contexts(
                          const std::vector<RegionNode*> &created_regions,
                          const std::vector<EqKDTree*> &created_trees,
                          std::set<RtEvent> &applied_events,
                          const ShardMapping *mapping, ShardID source_shard);
      static void handle_created_region_contexts(Runtime *runtime, 
                                                 Deserializer &derez);
    public:
      const Task* get_parent_task(void);
      inline Provenance* get_provenance(void) { return provenance; }
    public:
      void unpack_local_field_update(Deserializer &derez);
      static void handle_local_field_update(Deserializer &derez, 
                                            Runtime *runtime);
    public:
      static void handle_context_request(Deserializer &derez, Runtime *runtime);
      static void handle_context_response(Deserializer &derez,Runtime *runtime);
      static void handle_physical_request(Deserializer &derez,
                      Runtime *runtime, AddressSpaceID source);
      static void defer_physical_request(const void *args, Runtime *runtime);
      void set_physical_context_result(unsigned index, 
                                       InnerContext *result);
      static void handle_physical_response(Deserializer &derez, 
                                           Runtime *runtime);
      static void defer_physical_response(const void *args);
      static void handle_find_collective_view_request(Deserializer &derez,
                                  Runtime *runtime, AddressSpaceID source);
      static void handle_find_collective_view_response(Deserializer &derez,
                                                       Runtime *runtime);
    protected:
      DistributedID parent_context_did;
      std::atomic<InnerContext*> parent_ctx;
      ShardManager *shard_manager; // if we're lucky and one is already here
      Provenance *provenance;
    protected:
      bool top_level_context;
      RemoteTask remote_task;
      UniqueID remote_uid;
    protected:
      std::vector<unsigned> local_parent_req_indexes;
      std::vector<bool> local_virtual_mapped;
    protected:
      // Cached physical contexts recorded from the owner
      mutable LocalLock remote_lock;
      std::map<unsigned/*index*/,InnerContext*> physical_contexts;
      std::map<unsigned,RtEvent> pending_physical_contexts;
    protected:
      // For remote replicate contexts
      friend class RemoteTask;
      ShardID shard_id;
      size_t total_shards;
      DomainPoint shard_point;
      Domain shard_domain;
      DistributedID repl_id;
      std::map<ShardingID,ShardingFunction*> sharding_functions;
    };

    /**
     * \class LeafContext
     * A context for the execution of a leaf task
     */
    class LeafContext : public TaskContext,
                        public LegionHeapify<LeafContext> {
    public:
      LeafContext(Runtime *runtime, SingleTask *owner,bool inline_task = false);
      LeafContext(const LeafContext &rhs) = delete;
      virtual ~LeafContext(void);
    public:
      LeafContext& operator=(const LeafContext &rhs) = delete;
    public: // Garbage collection methods
      virtual void notify_local(void) { /* nothing to do */ }
    public:
      // Interface for task contexts
      virtual ContextID get_logical_tree_context(void) const;
      virtual ContextID get_physical_tree_context(void) const;
      virtual void compute_task_tree_coordinates(
                TaskTreeCoordinates &coordinatess) const;
      virtual bool attempt_children_complete(void);
      virtual bool attempt_children_commit(void);
      void inline_child_task(TaskOp *child);
      virtual VariantImpl* select_inline_variant(TaskOp *child,
                const std::vector<PhysicalRegion> &parent_regions,
                std::deque<InstanceSet> &physical_instances);
      virtual bool is_leaf_context(void) const;
      virtual void return_resources(ResourceTracker *target, 
                                    size_t return_index,
                                    std::set<RtEvent> &preconditions);
      virtual void pack_return_resources(Serializer &rez, size_t return_index);
      virtual void log_created_requirements(void);
      virtual void report_leaks_and_duplicates(
          std::set<RtEvent> &preconditions);
    public:
      // Interface to operations performed by a context
      virtual IndexSpace create_index_space(const Domain &bounds,
                                            TypeTag type_tag,
                                            Provenance *provenance);
      virtual IndexSpace create_index_space(const Future &future,
                                            TypeTag type_tag,
                                            Provenance *provenance);
      virtual IndexSpace create_index_space(
                           const std::vector<DomainPoint> &points,
                           Provenance *provenance);
      virtual IndexSpace create_index_space(
                           const std::vector<Domain> &rects,
                           Provenance *provenance);
      virtual IndexSpace create_unbound_index_space(TypeTag type_tag,
                                                    Provenance *provenance);
      virtual IndexSpace union_index_spaces(
                           const std::vector<IndexSpace> &spaces,
                           Provenance *provenance);
      virtual IndexSpace intersect_index_spaces(
                           const std::vector<IndexSpace> &spaces,
                           Provenance *provenance);
      virtual IndexSpace subtract_index_spaces(
                           IndexSpace left, IndexSpace right,
                           Provenance *provenance);
      virtual void create_shared_ownership(IndexSpace handle);
      virtual void destroy_index_space(IndexSpace handle, 
                                       const bool unordered,
                                       const bool recurse,
                                       Provenance *provenance);
      virtual void create_shared_ownership(IndexPartition handle);
      virtual void destroy_index_partition(IndexPartition handle,
                                           const bool unordered, 
                                           const bool recurse,
                                           Provenance *provenance);
      virtual IndexPartition create_equal_partition(
                                            IndexSpace parent,
                                            IndexSpace color_space,
                                            size_t granularity,
                                            Color color,
                                            Provenance *provenance);
      virtual IndexPartition create_partition_by_weights(IndexSpace parent,
                                            const FutureMap &weights,
                                            IndexSpace color_space,
                                            size_t granularity, 
                                            Color color,
                                            Provenance *provenance);
      virtual IndexPartition create_partition_by_union(
                                            IndexSpace parent,
                                            IndexPartition handle1,
                                            IndexPartition handle2,
                                            IndexSpace color_space,
                                            PartitionKind kind,
                                            Color color,
                                            Provenance *provenance);
      virtual IndexPartition create_partition_by_intersection(
                                            IndexSpace parent,
                                            IndexPartition handle1,
                                            IndexPartition handle2,
                                            IndexSpace color_space,
                                            PartitionKind kind,
                                            Color color,
                                            Provenance *provenance);
      virtual IndexPartition create_partition_by_intersection(
                                            IndexSpace parent,
                                            IndexPartition partition,
                                            PartitionKind kind,
                                            Color color,
                                            bool dominates,
                                            Provenance *provenance);
      virtual IndexPartition create_partition_by_difference(
                                            IndexSpace parent,
                                            IndexPartition handle1,
                                            IndexPartition handle2,
                                            IndexSpace color_space,
                                            PartitionKind kind,
                                            Color color,
                                            Provenance *provenance);
      virtual Color create_cross_product_partitions(
                                            IndexPartition handle1,
                                            IndexPartition handle2,
                              std::map<IndexSpace,IndexPartition> &handles,
                                            PartitionKind kind,
                                            Color color,
                                            Provenance *provenance);
      virtual void create_association(      LogicalRegion domain,
                                            LogicalRegion domain_parent,
                                            FieldID domain_fid,
                                            IndexSpace range,
                                            MapperID id, MappingTagID tag,
                                            const UntypedBuffer &marg,
                                            Provenance *prov);
      virtual IndexPartition create_restricted_partition(
                                            IndexSpace parent,
                                            IndexSpace color_space,
                                            const void *transform,
                                            size_t transform_size,
                                            const void *extent,
                                            size_t extent_size,
                                            PartitionKind part_kind,
                                            Color color,
                                            Provenance *provenance);
      virtual IndexPartition create_partition_by_domain(
                                            IndexSpace parent,
                                  const std::map<DomainPoint,Domain> &domains,
                                            IndexSpace color_space,
                                            bool perform_intersections,
                                            PartitionKind part_kind,
                                            Color color,
                                            Provenance *provenance);
      virtual IndexPartition create_partition_by_domain(
                                            IndexSpace parent,
                                            const FutureMap &domains,
                                            IndexSpace color_space,
                                            bool perform_intersections,
                                            PartitionKind part_kind,
                                            Color color,
                                            Provenance *provenance,
                                            bool skip_check = false);
      virtual IndexPartition create_partition_by_field(
                                            LogicalRegion handle,
                                            LogicalRegion parent_priv,
                                            FieldID fid,
                                            IndexSpace color_space,
                                            Color color,
                                            MapperID id, MappingTagID tag,
                                            PartitionKind part_kind,
                                            const UntypedBuffer &marg,
                                            Provenance *prov);
      virtual IndexPartition create_partition_by_image(
                                            IndexSpace handle,
                                            LogicalPartition projection,
                                            LogicalRegion parent,
                                            FieldID fid,
                                            IndexSpace color_space,
                                            PartitionKind part_kind,
                                            Color color,
                                            MapperID id, MappingTagID tag,
                                            const UntypedBuffer &marg,
                                            Provenance *prov);
      virtual IndexPartition create_partition_by_image_range(
                                            IndexSpace handle,
                                            LogicalPartition projection,
                                            LogicalRegion parent,
                                            FieldID fid,
                                            IndexSpace color_space,
                                            PartitionKind part_kind,
                                            Color color,
                                            MapperID id, MappingTagID tag,
                                            const UntypedBuffer &marg,
                                            Provenance *prov);
      virtual IndexPartition create_partition_by_preimage(
                                            IndexPartition projection,
                                            LogicalRegion handle,
                                            LogicalRegion parent,
                                            FieldID fid,
                                            IndexSpace color_space,
                                            PartitionKind part_kind,
                                            Color color,
                                            MapperID id, MappingTagID tag,
                                            const UntypedBuffer &marg,
                                            Provenance *prov);
      virtual IndexPartition create_partition_by_preimage_range(
                                            IndexPartition projection,
                                            LogicalRegion handle,
                                            LogicalRegion parent,
                                            FieldID fid,
                                            IndexSpace color_space,
                                            PartitionKind part_kind,
                                            Color color,
                                            MapperID id, MappingTagID tag,
                                            const UntypedBuffer &marg,
                                            Provenance *prov);
      virtual IndexPartition create_pending_partition(
                                            IndexSpace parent,
                                            IndexSpace color_space,
                                            PartitionKind part_kind,
                                            Color color,
                                            Provenance *provenance,
                                            bool trust = false);
      virtual IndexSpace create_index_space_union(
                                            IndexPartition parent,
                                            const void *realm_color,
                                            size_t color_size,
                                            TypeTag type_tag,
                                const std::vector<IndexSpace> &handles,
                                            Provenance *provenance);
      virtual IndexSpace create_index_space_union(
                                            IndexPartition parent,
                                            const void *realm_color,
                                            size_t color_size,
                                            TypeTag type_tag,
                                            IndexPartition handle,
                                            Provenance *provenance);
      virtual IndexSpace create_index_space_intersection(
                                            IndexPartition parent,
                                            const void *realm_color,
                                            size_t color_size,
                                            TypeTag type_tag,
                                const std::vector<IndexSpace> &handles,
                                            Provenance *provenance);
      virtual IndexSpace create_index_space_intersection(
                                            IndexPartition parent,
                                            const void *realm_color,
                                            size_t color_size,
                                            TypeTag type_tag,
                                            IndexPartition handle,
                                            Provenance *provenance);
      virtual IndexSpace create_index_space_difference(
                                            IndexPartition parent,
                                            const void *realm_color,
                                            size_t color_size,
                                            TypeTag type_tag,
                                            IndexSpace initial,
                                const std::vector<IndexSpace> &handles,
                                            Provenance *provenance);
      virtual FieldSpace create_field_space(Provenance *provenance);
      virtual FieldSpace create_field_space(const std::vector<size_t> &sizes,
                                        std::vector<FieldID> &resulting_fields,
                                        CustomSerdezID serdez_id,
                                        Provenance *provenance);
      virtual FieldSpace create_field_space(const std::vector<Future> &sizes,
                                        std::vector<FieldID> &resulting_fields,
                                        CustomSerdezID serdez_id,
                                        Provenance *provenance);
      virtual void create_shared_ownership(FieldSpace handle);
      virtual void destroy_field_space(FieldSpace handle, const bool unordered,
                                       Provenance *provenance);
      virtual FieldAllocatorImpl* create_field_allocator(FieldSpace handle,
                                                         bool unordered);
      virtual void destroy_field_allocator(FieldSpaceNode *node,
                                           bool from_application = true);
      virtual FieldID allocate_field(FieldSpace space, size_t field_size,
                                     FieldID fid, bool local,
                                     CustomSerdezID serdez_id,
                                     Provenance *provenance);
      virtual FieldID allocate_field(FieldSpace space, const Future &field_size,
                                     FieldID fid, bool local,
                                     CustomSerdezID serdez_id,
                                     Provenance *provenance);
      virtual void allocate_local_field(
                                     FieldSpace space, size_t field_size,
                                     FieldID fid, CustomSerdezID serdez_id,
                                     std::set<RtEvent> &done_events,
                                     Provenance *provenance);
      virtual void free_field(FieldAllocatorImpl *allocator, FieldSpace space, 
                              FieldID fid, const bool unordered,
                              Provenance *provenance);
      virtual void allocate_fields(FieldSpace space,
                                   const std::vector<size_t> &sizes,
                                   std::vector<FieldID> &resuling_fields,
                                   bool local, CustomSerdezID serdez_id,
                                   Provenance *provenance);
      virtual void allocate_fields(FieldSpace space,
                                   const std::vector<Future> &sizes,
                                   std::vector<FieldID> &resuling_fields,
                                   bool local, CustomSerdezID serdez_id,
                                   Provenance *provenance);
      virtual void allocate_local_fields(FieldSpace space,
                                   const std::vector<size_t> &sizes,
                                   const std::vector<FieldID> &resuling_fields,
                                   CustomSerdezID serdez_id,
                                   std::set<RtEvent> &done_events,
                                   Provenance *provenance);
      virtual void free_fields(FieldAllocatorImpl *allocator, FieldSpace space, 
                               const std::set<FieldID> &to_free,
                               const bool unordered,
                               Provenance *provenance);
      virtual LogicalRegion create_logical_region(
                                            IndexSpace index_space,
                                            FieldSpace field_space,
                                            bool task_local,
                                            Provenance *provenance,
                                            const bool output_region = false);
      virtual void create_shared_ownership(LogicalRegion handle);
      virtual void destroy_logical_region(LogicalRegion handle,
                                          const bool unordered,
                                          Provenance *provenance);
      virtual void reset_equivalence_sets(LogicalRegion parent, 
                                          LogicalRegion region,
                                          const std::set<FieldID> &fields);
      virtual void get_local_field_set(const FieldSpace handle,
                                       const std::set<unsigned> &indexes,
                                       std::set<FieldID> &to_set) const;
      virtual void get_local_field_set(const FieldSpace handle,
                                       const std::set<unsigned> &indexes,
                                       std::vector<FieldID> &to_set) const;
    public:
      virtual void add_physical_region(const RegionRequirement &req, 
          bool mapped, MapperID mid, MappingTagID tag, ApUserEvent &unmap_event,
          bool virtual_mapped, const InstanceSet &physical_instances);
      virtual Future execute_task(const TaskLauncher &launcher,
                                  std::vector<OutputRequirement> *outputs);
      virtual FutureMap execute_index_space(const IndexTaskLauncher &launcher,
                                       std::vector<OutputRequirement> *outputs);
      virtual Future execute_index_space(const IndexTaskLauncher &launcher,
                                       ReductionOpID redop, bool deterministic,
                                       std::vector<OutputRequirement> *outputs);
      virtual Future reduce_future_map(const FutureMap &future_map,
                                       ReductionOpID redop, bool deterministic,
                                       MapperID map_id, MappingTagID tag,
                                       Provenance *provenance,
                                       Future initial_value);
      virtual FutureMap construct_future_map(IndexSpace domain,
                               const std::map<DomainPoint,UntypedBuffer> &data,
                                             Provenance *provenance,
                                             bool collective = false,
                                             ShardingID sid = 0,
                                             bool implicit = false,
                                             bool internal = false,
                                             bool check_space = true);
      virtual FutureMap construct_future_map(const Domain &domain,
                                const std::map<DomainPoint,UntypedBuffer> &data,
                                             bool collective = false,
                                             ShardingID sid = 0,
                                             bool implicit = false);
      virtual FutureMap construct_future_map(IndexSpace domain,
                                   const std::map<DomainPoint,Future> &futures,
                                             Provenance *provenance,
                                             bool internal = false,
                                             bool collective = false,
                                             ShardingID sid = 0,
                                             bool implicit = false,
                                             bool check_space = true);
      virtual FutureMap construct_future_map(const Domain &domain,
                    const std::map<DomainPoint,Future> &futures,
                                             bool internal = false,
                                             bool collective = false,
                                             ShardingID sid = 0,
                                             bool implicit = false);
      virtual FutureMap transform_future_map(const FutureMap &fm,
                                             IndexSpace new_domain, 
                      TransformFutureMapImpl::PointTransformFnptr fnptr,
                                             Provenance *provenance);
      virtual FutureMap transform_future_map(const FutureMap &fm,
                                             IndexSpace new_domain,
                                             PointTransformFunctor *functor,
                                             bool own_functor,
                                             Provenance *provenance);
      virtual PhysicalRegion map_region(const InlineLauncher &launcher);
      virtual ApEvent remap_region(const PhysicalRegion &region,
                                   Provenance *provenance,
                                   bool internal = false);
      virtual void unmap_region(PhysicalRegion region);
      virtual void unmap_all_regions(bool external);
      virtual void fill_fields(const FillLauncher &launcher);
      virtual void fill_fields(const IndexFillLauncher &launcher);
      virtual void discard_fields(const DiscardLauncher &launcher);
      virtual void issue_copy(const CopyLauncher &launcher);
      virtual void issue_copy(const IndexCopyLauncher &launcher);
      virtual void issue_acquire(const AcquireLauncher &launcher);
      virtual void issue_release(const ReleaseLauncher &launcher);
      virtual PhysicalRegion attach_resource(const AttachLauncher &launcher);
      virtual ExternalResources attach_resources(
                                          const IndexAttachLauncher &launcher);
      virtual Future detach_resource(PhysicalRegion region, const bool flush,
                                     const bool unordered,
                                     Provenance *provenance = NULL);
      virtual Future detach_resources(ExternalResources resources,
                                      const bool flush, const bool unordered,
                                      Provenance *provenance);
      virtual void progress_unordered_operations(bool end_task = false);
      virtual FutureMap execute_must_epoch(const MustEpochLauncher &launcher);
      virtual Future issue_timing_measurement(const TimingLauncher &launcher);
      virtual Future select_tunable_value(const TunableLauncher &launcher);
      virtual Future issue_mapping_fence(Provenance *provenance);
      virtual Future issue_execution_fence(Provenance *provenance);
      virtual void complete_frame(Provenance *provenance);
      virtual Predicate create_predicate(const Future &f,
                                         Provenance *provenance);
      virtual Predicate predicate_not(const Predicate &p,
                                      Provenance *provenance);
      virtual Predicate create_predicate(const PredicateLauncher &launcher);
      virtual Future get_predicate_future(const Predicate &p,
                                          Provenance *provenance);
    public:
      virtual void begin_trace(TraceID tid, bool logical_only,
          bool static_trace, const std::set<RegionTreeID> *managed, bool dep,
          Provenance *provenance);
      virtual void end_trace(TraceID tid, bool deprecated,
                             Provenance *provenance);
      virtual void record_previous_trace(LogicalTrace *trace);
      virtual void invalidate_trace_cache(LogicalTrace *trace,
                                          Operation *invalidator);
      virtual void record_blocking_call(void);
    public:
      virtual void issue_frame(FrameOp *frame, ApEvent frame_termination);
      virtual void perform_frame_issue(FrameOp *frame, 
                                       ApEvent frame_termination);
      virtual void finish_frame(ApEvent frame_termination);
    public:
      virtual void increment_outstanding(void);
      virtual void decrement_outstanding(void);
      virtual void increment_pending(void);
      virtual void decrement_pending(TaskOp *child);
      virtual void decrement_pending(bool need_deferral);
      virtual void increment_frame(void);
      virtual void decrement_frame(void);
    public:
      virtual InnerContext* find_top_context(InnerContext *previous = NULL);
    public:
      virtual void initialize_region_tree_contexts(
          const std::vector<RegionRequirement> &clone_requirements,
          const LegionVector<VersionInfo> &version_infos,
          const std::vector<ApUserEvent> &unmap_events);
      virtual void invalidate_region_tree_contexts(const bool is_top_level_task,
                                      std::set<RtEvent> &applied,
                                      const ShardMapping *mapping = NULL,
                                      ShardID source_shard = 0);
    public:
      virtual void end_task(const void *res, size_t res_size, bool owned,
                      PhysicalInstance inst, FutureFunctor *callback_functor,
                      const Realm::ExternalInstanceResource *resource,
                      void (*freefunc)(const Realm::ExternalInstanceResource&),
                      const void *metadataptr, size_t metadatasize,
                      ApEvent effects);
      virtual void post_end_task(FutureInstance *instance, ApEvent effects,
                                 void *metadata, size_t metasize,
                                 FutureFunctor *callback_functor,
                                 bool own_callback_functor);
    public:
      virtual void destroy_lock(Lock l);
      virtual Grant acquire_grant(const std::vector<LockRequest> &requests);
      virtual void release_grant(Grant grant);
    public:
      virtual void destroy_phase_barrier(PhaseBarrier pb);
    public:
      virtual DynamicCollective create_dynamic_collective(
                                                  unsigned arrivals,
                                                  ReductionOpID redop,
                                                  const void *init_value,
                                                  size_t init_size);
      virtual void destroy_dynamic_collective(DynamicCollective dc);
      virtual void arrive_dynamic_collective(DynamicCollective dc,
                        const void *buffer, size_t size, unsigned count);
      virtual void defer_dynamic_collective_arrival(DynamicCollective dc,
                                                    const Future &future,
                                                    unsigned count);
      virtual Future get_dynamic_collective_result(DynamicCollective dc,
                                                   Provenance *provenance);
      virtual DynamicCollective advance_dynamic_collective(
                                                   DynamicCollective dc);
    protected:
      mutable LocalLock                            leaf_lock;
      std::set<RtEvent>                            execution_events;
      size_t                                       inlined_tasks;
    public:
      virtual TaskPriority get_current_priority(void) const;
      virtual void set_current_priority(TaskPriority priority);
    };

    //--------------------------------------------------------------------------
    inline void TaskContext::begin_runtime_call(void)
    //--------------------------------------------------------------------------
    {
#ifdef DEBUG_LEGION
      assert(implicit_reference_tracker == NULL);
#endif
      if (overhead_profiler != NULL)
      {
        const long long current = Realm::Clock::current_time_in_nanoseconds();
        const long long diff = current - 
          overhead_profiler->previous_profiling_time;
        overhead_profiler->application_time += diff;
        overhead_profiler->previous_profiling_time = current;
        overhead_profiler->inside_runtime_call = true;
      }
    }

    //--------------------------------------------------------------------------
    inline void TaskContext::end_runtime_call(void)
    //--------------------------------------------------------------------------
    {
      if (implicit_reference_tracker != NULL)
      {
        delete implicit_reference_tracker;
        implicit_reference_tracker = NULL;
      }
      if (overhead_profiler != NULL)
      {
        const long long current = Realm::Clock::current_time_in_nanoseconds();
        const long long diff = current - 
          overhead_profiler->previous_profiling_time;
        overhead_profiler->runtime_time += diff;
        overhead_profiler->previous_profiling_time = current;
        overhead_profiler->inside_runtime_call = false;
      }
    }

    //--------------------------------------------------------------------------
    inline void TaskContext::begin_wait(void)
    //--------------------------------------------------------------------------
    {
      if (overhead_profiler != NULL)
      {
        const long long current = Realm::Clock::current_time_in_nanoseconds();
        const long long diff = current - 
          overhead_profiler->previous_profiling_time;
        if (overhead_profiler->inside_runtime_call)
          overhead_profiler->runtime_time += diff;
        else
          overhead_profiler->application_time += diff;
        overhead_profiler->previous_profiling_time = current;
      }
      if (implicit_profiler != NULL)
      {
        const long long current = Realm::Clock::current_time_in_nanoseconds();
        implicit_profiler->waits.emplace_back(std::make_pair(current, current));
      }
    }

    //--------------------------------------------------------------------------
    inline void TaskContext::end_wait(void)
    //--------------------------------------------------------------------------
    {
      if (overhead_profiler != NULL)
      {
        const long long current = Realm::Clock::current_time_in_nanoseconds();
        const long long diff = current - 
          overhead_profiler->previous_profiling_time;
        overhead_profiler->wait_time += diff;
        overhead_profiler->previous_profiling_time = current;
      }
      if (implicit_profiler != NULL)
      {
        const long long current = Realm::Clock::current_time_in_nanoseconds();
        implicit_profiler->waits.back().second = current;
      }
    }

  };
};


#endif // __LEGION_CONTEXT_H__
<|MERGE_RESOLUTION|>--- conflicted
+++ resolved
@@ -601,66 +601,13 @@
       const std::vector<OutputRegion> get_output_regions(void) const
         { return output_regions; }
     public:
-<<<<<<< HEAD
-      unsigned add_created_region(LogicalRegion handle, const bool task_local,
-                                  const bool output_region = false);
-      // for logging created region requirements
-      void log_created_requirements(void);
-    public:
-      unsigned register_region_creation(LogicalRegion handle,
-          const bool task_local, const bool output_region);
-    public:
-      void register_field_creation(FieldSpace space, FieldID fid, bool local);
-      void register_all_field_creations(FieldSpace space, bool local,
-                                        const std::vector<FieldID> &fields);
-    public:
-      void register_field_space_creation(FieldSpace space);
-    public:
-      bool has_created_index_space(IndexSpace space) const;
-      void register_index_space_creation(IndexSpace space);
-    public:
-      void register_index_partition_creation(IndexPartition handle);
-    public:
-      void report_leaks_and_duplicates(std::set<RtEvent> &preconds);
-    public:
-      void analyze_destroy_fields(FieldSpace handle,
-                                  const std::set<FieldID> &to_delete,
-                                  std::vector<RegionRequirement> &delete_reqs,
-                                  std::vector<unsigned> &parent_req_indexes,
-                                  std::vector<FieldID> &global_to_free,
-                                  std::vector<FieldID> &local_to_free,
-                                  std::vector<FieldID> &local_field_indexes,
-                                  std::vector<unsigned> &deletion_req_indexes);
-      void analyze_destroy_logical_region(LogicalRegion handle,
-                                  std::vector<RegionRequirement> &delete_reqs,
-                                  std::vector<unsigned> &parent_req_indexes,
-                                  std::vector<bool> &returnable_privileges);
-      virtual void analyze_free_local_fields(FieldSpace handle,
-                                  const std::vector<FieldID> &local_to_free,
-                                  std::vector<unsigned> &local_field_indexes);
-      virtual void remove_deleted_local_fields(FieldSpace space,
-                                 const std::vector<FieldID> &to_remove); 
-    public:
-=======
->>>>>>> d60eaf4f
       virtual void raise_poison_exception(void);
       virtual void raise_region_exception(PhysicalRegion region, bool nuclear);
     public:
       bool safe_cast(RegionTreeForest *forest, IndexSpace handle, 
                      const void *realm_point, TypeTag type_tag);
       bool is_region_mapped(unsigned idx);
-<<<<<<< HEAD
-      void record_padded_fields(VariantImpl *variant); 
-      int find_parent_region_req(const RegionRequirement &req, 
-                                 bool check_privilege = true);
-      LegionErrorType check_privilege(const IndexSpaceRequirement &req) const;
-      LegionErrorType check_privilege(const RegionRequirement &req, 
-                                      FieldID &bad_field, int &bad_index, 
-                                      bool skip_privileges = false) const; 
-      LogicalRegion find_logical_region(unsigned index);
-=======
-      void record_padded_fields(VariantImpl *variant);  
->>>>>>> d60eaf4f
+      void record_padded_fields(VariantImpl *variant);
     protected:
       LegionErrorType check_privilege_internal(const RegionRequirement &req,
                                       const RegionRequirement &parent_req,
@@ -715,43 +662,6 @@
       friend class SingleTask;
     protected:
       int                                       depth;
-<<<<<<< HEAD
-      unsigned                                  next_created_index;
-      RtEvent                                   last_registration; 
-      // Application tasks can manipulate these next two data
-      // structure by creating regions and fields, make sure you are
-      // holding the operation lock when you are accessing them
-      // We use a region requirement with an empty privilege_fields
-      // set to indicate regions on which we have privileges for 
-      // all fields because this is a created region instead of
-      // a created field.
-      std::map<unsigned,RegionRequirement>      created_requirements;
-      std::map<unsigned,bool>                   returnable_privileges;
-      // Equivalence set trees are used for finding the equivalence sets
-      // for a given parent region requirement. Note that each of these
-      // trees comes with an associated tree lock that guarantees that 
-      // invalidation are exclusive with respect to all other kinds of
-      // operations that traverse the equivalence set trees
-      class EqKDRoot {
-      public:
-        EqKDRoot(void);
-        EqKDRoot(EqKDTree *tree);
-        EqKDRoot(const EqKDRoot &rhs) = delete;
-        EqKDRoot(EqKDRoot &&rhs);
-        ~EqKDRoot(void);
-      public:
-        EqKDRoot& operator=(const EqKDRoot &rhs) = delete;
-        EqKDRoot& operator=(EqKDRoot &&rhs);
-      public:
-        EqKDTree *tree;
-        LocalLock *lock;
-      };
-      std::map<unsigned,EqKDRoot>                       equivalence_set_trees;
-      // Pending computations for equivalence set trees
-      std::map<unsigned,RtUserEvent>            pending_equivalence_set_trees;
-    protected:
-=======
->>>>>>> d60eaf4f
       // This data structure doesn't need a lock becaue
       // it is only mutated by the application task 
       std::vector<PhysicalRegion>               physical_regions;
@@ -1114,7 +1024,9 @@
       virtual bool verify_hash(const uint64_t hash[2],
           const char *description, Provenance *provenance, bool every);
     public:
+#if 0
       void clone_requirement(unsigned idx, RegionRequirement &target);
+#endif
       LogicalRegion find_logical_region(unsigned index);
       int find_parent_region_req(const RegionRequirement &req, 
                                  bool check_privilege = true);
@@ -1123,13 +1035,15 @@
                                       FieldID &bad_field, int &bad_index, 
                                       bool skip_privileges = false) const; 
     public:
-      void add_created_region(LogicalRegion handle, bool task_local,
-                              bool output_region = false);
+      unsigned add_created_region(LogicalRegion handle, bool task_local,
+                                  bool output_region = false);
       // for logging created region requirements
       virtual void log_created_requirements(void); 
-    public:
-      void register_region_creation(LogicalRegion handle, bool task_local, 
-                                    bool output_region);
+      virtual void report_leaks_and_duplicates(
+          std::set<RtEvent> &preconditions);
+    public:
+      unsigned register_region_creation(LogicalRegion handle, bool task_local,
+                                        bool output_region);
     public:
       void register_field_creation(FieldSpace space, FieldID fid, bool local);
       void register_all_field_creations(FieldSpace space, bool local,
@@ -1157,10 +1071,6 @@
       void analyze_free_local_fields(FieldSpace handle,
                                   const std::vector<FieldID> &local_to_free,
                                   std::vector<unsigned> &local_field_indexes);
-      void remove_deleted_requirements(const std::vector<unsigned> &indexes,
-                                  std::vector<LogicalRegion> &to_delete);
-      void remove_deleted_fields(const std::set<FieldID> &to_free,
-                                 const std::vector<unsigned> &indexes);
       void remove_deleted_local_fields(FieldSpace space,
                                  const std::vector<FieldID> &to_remove);
     protected:
@@ -1588,20 +1498,13 @@
       virtual void destroy_logical_region(LogicalRegion handle,
                                           const bool unordered,
                                           Provenance *provenance);
-<<<<<<< HEAD
       virtual void reset_equivalence_sets(LogicalRegion parent, 
                                           LogicalRegion region,
                                           const std::set<FieldID> &fields);
-=======
-      virtual void advise_analysis_subtree(LogicalRegion parent,
-                                      const std::set<LogicalRegion> &regions,
-                                      const std::set<LogicalPartition> &parts,
-                                      const std::set<FieldID> &fields);
       virtual FieldAllocatorImpl* create_field_allocator(FieldSpace handle,
                                                          bool unordered);
       virtual void destroy_field_allocator(FieldSpaceNode *node,
                                            bool from_application = true);
->>>>>>> d60eaf4f
       virtual void get_local_field_set(const FieldSpace handle,
                                        const std::set<unsigned> &indexes,
                                        std::set<FieldID> &to_set) const;
@@ -2050,6 +1953,29 @@
       // The last one to send the count to zero actually gets to delete
       // the requirement and the logical region
       std::map<unsigned,unsigned>               deletion_counts; 
+    protected:
+      // Equivalence set trees are used for finding the equivalence sets
+      // for a given parent region requirement. Note that each of these
+      // trees comes with an associated tree lock that guarantees that 
+      // invalidation are exclusive with respect to all other kinds of
+      // operations that traverse the equivalence set trees
+      class EqKDRoot {
+      public:
+        EqKDRoot(void);
+        EqKDRoot(EqKDTree *tree);
+        EqKDRoot(const EqKDRoot &rhs) = delete;
+        EqKDRoot(EqKDRoot &&rhs);
+        ~EqKDRoot(void);
+      public:
+        EqKDRoot& operator=(const EqKDRoot &rhs) = delete;
+        EqKDRoot& operator=(EqKDRoot &&rhs);
+      public:
+        EqKDTree *tree;
+        LocalLock *lock;
+      };
+      std::map<unsigned,EqKDRoot>                       equivalence_set_trees;
+      // Pending computations for equivalence set trees
+      std::map<unsigned,RtUserEvent>            pending_equivalence_set_trees;
     protected:
       Mapper::ContextConfigOutput           context_configuration;
       TaskTreeCoordinates                   context_coordinates;
