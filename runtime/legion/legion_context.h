/* Copyright 2022 Stanford University, NVIDIA Corporation
 *
 * Licensed under the Apache License, Version 2.0 (the "License");
 * you may not use this file except in compliance with the License.
 * You may obtain a copy of the License at
 *
 *     http://www.apache.org/licenses/LICENSE-2.0
 *
 * Unless required by applicable law or agreed to in writing, software
 * distributed under the License is distributed on an "AS IS" BASIS,
 * WITHOUT WARRANTIES OR CONDITIONS OF ANY KIND, either express or implied.
 * See the License for the specific language governing permissions and
 * limitations under the License.
 */

#ifndef __LEGION_CONTEXT_H__
#define __LEGION_CONTEXT_H__

#include "legion.h"
#include "legion/legion_tasks.h"
#include "legion/legion_mapping.h"
#include "legion/legion_instances.h"
#include "legion/legion_allocation.h"

namespace Legion {
  namespace Internal {
   
    /**
     * \class TaskContext
     * The base class for all task contexts which 
     * provide all the methods for handling the 
     * execution of a task at runtime.
     */
    class TaskContext : public ResourceTracker, public Collectable {
    public:
      class AutoRuntimeCall {
      public:
        AutoRuntimeCall(TaskContext *c) : ctx(c) { ctx->begin_runtime_call(); }
        ~AutoRuntimeCall(void) { ctx->end_runtime_call(); }
      public:
        TaskContext *const ctx;
      };
      // This is a no-op task for yield operations
      struct YieldArgs : public LgTaskArgs<YieldArgs> {
      public:
        static const LgTaskID TASK_ID = LG_YIELD_TASK_ID;
      public:
        YieldArgs(UniqueID uid) : LgTaskArgs<YieldArgs>(uid) { }
      };
    public:
      TaskContext(Runtime *runtime, SingleTask *owner, int depth,
                  const std::vector<RegionRequirement> &reqs,
                  const std::vector<OutputRequirement> &output_reqs,
                  bool inline_task, bool implicit_ctx = false);
      TaskContext(const TaskContext &rhs);
      virtual ~TaskContext(void);
    public:
      TaskContext& operator=(const TaskContext &rhs);
    public:
      // This is used enough that we want it inlined
      inline Processor get_executing_processor(void) const
        { return executing_processor; }
      inline void set_executing_processor(Processor p)
        { executing_processor = p; }
      inline size_t get_tunable_index(void)
        { return total_tunable_count++; }
      inline UniqueID get_unique_id(void) const 
        { return get_context_uid(); }
      inline const char* get_task_name(void)
        { return get_task()->get_task_name(); }
      inline const std::vector<PhysicalRegion>& get_physical_regions(void) const
        { return physical_regions; }
      inline SingleTask* get_owner_task(void) const { return owner_task; }
      inline bool is_priority_mutable(void) const { return mutable_priority; }
      inline int get_depth(void) const { return depth; }
    public:
      // Interface for task contexts
      virtual RegionTreeContext get_context(void) const = 0;
      virtual ContextID get_context_id(void) const = 0;
      virtual UniqueID get_context_uid(void) const;
      virtual Task* get_task(void); 
      virtual InnerContext* find_parent_context(void);
      virtual void pack_remote_context(Serializer &rez, 
                                       AddressSpaceID target,
                                       bool replicate = false) = 0;
      virtual void compute_task_tree_coordinates(
                TaskTreeCoordinates &coords) const = 0;
      virtual bool attempt_children_complete(void) = 0;
      virtual bool attempt_children_commit(void) = 0;
      virtual VariantImpl* select_inline_variant(TaskOp *child,
                const std::vector<PhysicalRegion> &parent_regions,
                std::deque<InstanceSet> &physical_instances);
      virtual bool is_leaf_context(void) const;
      virtual bool is_inner_context(void) const;
#ifdef LEGION_USE_LIBDL
      virtual void perform_global_registration_callbacks(
                     Realm::DSOReferenceImplementation *dso, const void *buffer,
                     size_t buffer_size, bool withargs, size_t dedup_tag,
                     RtEvent local_done, RtEvent global_done, 
                     std::set<RtEvent> &preconditions);
#endif
      virtual void print_once(FILE *f, const char *message) const;
      virtual void log_once(Realm::LoggerMessage &message) const;
      virtual Future from_value(const void *value, size_t value_size,
                                bool owned, Provenance *provenance);
      virtual Future from_value(const void *value, size_t size, bool owned,
          const Realm::ExternalInstanceResource &resource,
          void (*freefunc)(const Realm::ExternalInstanceResource&),
          Provenance *provenance);
      virtual Future consensus_match(const void *input, void *output,
          size_t num_elements, size_t element_size, Provenance *provenance);
    public:
      virtual VariantID register_variant(const TaskVariantRegistrar &registrar,
                          const void *user_data, size_t user_data_size,
                          const CodeDescriptor &desc, size_t ret_size,
                          bool has_ret_size, VariantID vid, bool check_task_id);
      virtual TraceID generate_dynamic_trace_id(void);
      virtual MapperID generate_dynamic_mapper_id(void);
      virtual ProjectionID generate_dynamic_projection_id(void);
      virtual ShardingID generate_dynamic_sharding_id(void);
      virtual TaskID generate_dynamic_task_id(void);
      virtual ReductionOpID generate_dynamic_reduction_id(void);
      virtual CustomSerdezID generate_dynamic_serdez_id(void);
      virtual bool perform_semantic_attach(const char *func, unsigned kind,
          const void *arg, size_t arglen, SemanticTag tag, const void *buffer,
          size_t size, bool is_mutable, bool &global, 
          const void *arg2 = NULL, size_t arg2len = 0);
      virtual void post_semantic_attach(void);
    public:
      // Interface to operations performed by a context
      virtual IndexSpace create_index_space(const Domain &bounds,
                                            TypeTag type_tag,
                                            Provenance *provenance);
      virtual IndexSpace create_index_space(const Future &future,
                                            TypeTag type_tag,
                                            Provenance *provenance) = 0;
      virtual IndexSpace create_index_space(
                           const std::vector<DomainPoint> &points,
                           Provenance *provenance);
      virtual IndexSpace create_index_space(
                           const std::vector<Domain> &rects,
                           Provenance *provenance);
      // This variant creates an uninitialized index space
      // that later is set by a task
      virtual IndexSpace create_unbound_index_space(TypeTag type_tag,
                                              Provenance *provenance);
    protected:
      IndexSpace create_index_space_internal(const Domain *bounds,
                                             TypeTag type_tag,
                                             Provenance *provenance);
    public:
      virtual IndexSpace union_index_spaces(
                           const std::vector<IndexSpace> &spaces,
                           Provenance *provenance);
      virtual IndexSpace intersect_index_spaces(
                           const std::vector<IndexSpace> &spaces,
                           Provenance *provenance);
      virtual IndexSpace subtract_index_spaces(
                           IndexSpace left, IndexSpace right,
                           Provenance *provenance);
      virtual void create_shared_ownership(IndexSpace handle);
      virtual void destroy_index_space(IndexSpace handle,
                                       const bool unordered,
                                       const bool recurse,
                                       Provenance *provenance) = 0;
      virtual void create_shared_ownership(IndexPartition handle);
      virtual void destroy_index_partition(IndexPartition handle,
                                           const bool unordered,
                                           const bool recurse,
                                           Provenance *provenance) = 0;
      virtual IndexPartition create_equal_partition(
                                            IndexSpace parent,
                                            IndexSpace color_space,
                                            size_t granularity,
                                            Color color,
                                            Provenance *provenance) = 0;
      virtual IndexPartition create_partition_by_weights(IndexSpace parent,
                                            const FutureMap &weights,
                                            IndexSpace color_space,
                                            size_t granularity, 
                                            Color color,
                                            Provenance *provenance) = 0;
      virtual IndexPartition create_partition_by_union(
                                            IndexSpace parent,
                                            IndexPartition handle1,
                                            IndexPartition handle2,
                                            IndexSpace color_space,
                                            PartitionKind kind,
                                            Color color,
                                            Provenance *provenance) = 0;
      virtual IndexPartition create_partition_by_intersection(
                                            IndexSpace parent,
                                            IndexPartition handle1,
                                            IndexPartition handle2,
                                            IndexSpace color_space,
                                            PartitionKind kind,
                                            Color color,
                                            Provenance *provenance) = 0;
      virtual IndexPartition create_partition_by_intersection(
                                            IndexSpace parent,
                                            IndexPartition partition,
                                            PartitionKind kind,
                                            Color color, 
                                            bool dominates,
                                            Provenance *provenance) = 0;
      virtual IndexPartition create_partition_by_difference(
                                            IndexSpace parent,
                                            IndexPartition handle1,
                                            IndexPartition handle2,
                                            IndexSpace color_space,
                                            PartitionKind kind,
                                            Color color,
                                            Provenance *provenance) = 0;
      virtual Color create_cross_product_partitions(
                                            IndexPartition handle1,
                                            IndexPartition handle2,
                              std::map<IndexSpace,IndexPartition> &handles,
                                            PartitionKind kind,
                                            Color color,
                                            Provenance *provenance) = 0;
      virtual void create_association(      LogicalRegion domain,
                                            LogicalRegion domain_parent,
                                            FieldID domain_fid,
                                            IndexSpace range,
                                            MapperID id, MappingTagID tag,
                                            const UntypedBuffer &marg,
                                            Provenance *prov) = 0;
      virtual IndexPartition create_restricted_partition(
                                            IndexSpace parent,
                                            IndexSpace color_space,
                                            const void *transform,
                                            size_t transform_size,
                                            const void *extent,
                                            size_t extent_size,
                                            PartitionKind part_kind,
                                            Color color,
                                            Provenance *provenance) = 0;
      virtual IndexPartition create_partition_by_domain(
                                            IndexSpace parent,
                                  const std::map<DomainPoint,Domain> &domains,
                                            IndexSpace color_space,
                                            bool perform_intersections,
                                            PartitionKind part_kind,
                                            Color color,
                                            Provenance *provenance) = 0;
      virtual IndexPartition create_partition_by_domain(
                                            IndexSpace parent,
                                            const FutureMap &domains,
                                            IndexSpace color_space,
                                            bool perform_intersections,
                                            PartitionKind part_kind,
                                            Color color, 
                                            Provenance *provenance,
                                            bool skip_check = false) = 0;
      virtual IndexPartition create_partition_by_field(
                                            LogicalRegion handle,
                                            LogicalRegion parent_priv,
                                            FieldID fid,
                                            IndexSpace color_space,
                                            Color color,
                                            MapperID id, MappingTagID tag,
                                            PartitionKind part_kind,
                                            const UntypedBuffer &marg,
                                            Provenance *prov) = 0;
      virtual IndexPartition create_partition_by_image(
                                            IndexSpace handle,
                                            LogicalPartition projection,
                                            LogicalRegion parent,
                                            FieldID fid,
                                            IndexSpace color_space,
                                            PartitionKind part_kind,
                                            Color color,
                                            MapperID id, MappingTagID tag,
                                            const UntypedBuffer &marg,
                                            Provenance *prov) = 0;
      virtual IndexPartition create_partition_by_image_range(
                                            IndexSpace handle,
                                            LogicalPartition projection,
                                            LogicalRegion parent,
                                            FieldID fid,
                                            IndexSpace color_space,
                                            PartitionKind part_kind,
                                            Color color,
                                            MapperID id, MappingTagID tag,
                                            const UntypedBuffer &marg,
                                            Provenance *prov) = 0;
      virtual IndexPartition create_partition_by_preimage(
                                            IndexPartition projection,
                                            LogicalRegion handle,
                                            LogicalRegion parent,
                                            FieldID fid,
                                            IndexSpace color_space,
                                            PartitionKind part_kind,
                                            Color color,
                                            MapperID id, MappingTagID tag,
                                            const UntypedBuffer &marg,
                                            Provenance *prov) = 0;
      virtual IndexPartition create_partition_by_preimage_range(
                                            IndexPartition projection,
                                            LogicalRegion handle,
                                            LogicalRegion parent,
                                            FieldID fid,
                                            IndexSpace color_space,
                                            PartitionKind part_kind,
                                            Color color,
                                            MapperID id, MappingTagID tag,
                                            const UntypedBuffer &marg,
                                            Provenance *prov) = 0;
      virtual IndexPartition create_pending_partition(
                                            IndexSpace parent,
                                            IndexSpace color_space,
                                            PartitionKind part_kind,
                                            Color color,
                                            Provenance *prov,
                                            bool trust = false) = 0;
      virtual IndexSpace create_index_space_union(
                                            IndexPartition parent,
                                            const void *realm_color,
                                            size_t color_size,
                                            TypeTag type_tag,
                                const std::vector<IndexSpace> &handles,
                                            Provenance *provenance) = 0;
      virtual IndexSpace create_index_space_union(
                                            IndexPartition parent,
                                            const void *realm_color,
                                            size_t color_size,
                                            TypeTag type_tag,
                                            IndexPartition handle,
                                            Provenance *provenance) = 0;
      virtual IndexSpace create_index_space_intersection(
                                            IndexPartition parent,
                                            const void *realm_color,
                                            size_t color_size,
                                            TypeTag type_tag,
                                const std::vector<IndexSpace> &handles,
                                            Provenance *provenance) = 0;
      virtual IndexSpace create_index_space_intersection(
                                            IndexPartition parent,
                                            const void *realm_color,
                                            size_t color_size,
                                            TypeTag type_tag,
                                            IndexPartition handle,
                                            Provenance *provenance) = 0;
      virtual IndexSpace create_index_space_difference(
                                            IndexPartition parent,
                                            const void *realm_color,
                                            size_t color_size,
                                            TypeTag type_tag,
                                            IndexSpace initial,
                                const std::vector<IndexSpace> &handles,
                                            Provenance *provenance) = 0;
      virtual FieldSpace create_field_space(Provenance *provenance);
      virtual FieldSpace create_field_space(const std::vector<size_t> &sizes,
                                        std::vector<FieldID> &resulting_fields,
                                        CustomSerdezID serdez_id,
                                        Provenance *provenance);
      virtual FieldSpace create_field_space(const std::vector<Future> &sizes,
                                        std::vector<FieldID> &resulting_fields,
                                        CustomSerdezID serdez_id,
                                        Provenance *provenance) = 0;
      virtual void create_shared_ownership(FieldSpace handle);
      virtual void destroy_field_space(FieldSpace handle,
                                       const bool unordered,
                                       Provenance *provenance) = 0;
      virtual FieldID allocate_field(FieldSpace space, size_t field_size,
                                     FieldID fid, bool local,
                                     CustomSerdezID serdez_id,
                                     Provenance *provenance);
      virtual FieldID allocate_field(FieldSpace space, const Future &field_size,
                                     FieldID fid, bool local,
                                     CustomSerdezID serdez_id,
                                     Provenance *provenance) = 0;
      virtual void allocate_local_field(
                                     FieldSpace space, size_t field_size,
                                     FieldID fid, CustomSerdezID serdez_id,
                                     std::set<RtEvent> &done_events,
                                     Provenance *provenance) = 0;
      virtual void free_field(FieldAllocatorImpl *allocator, FieldSpace space, 
                              FieldID fid, const bool unordered,
                              Provenance *provenance) = 0;
      virtual void allocate_fields(FieldSpace space,
                                   const std::vector<size_t> &sizes,
                                   std::vector<FieldID> &resuling_fields,
                                   bool local, CustomSerdezID serdez_id,
                                   Provenance *provenance);
      virtual void allocate_fields(FieldSpace space,
                                   const std::vector<Future> &sizes,
                                   std::vector<FieldID> &resuling_fields,
                                   bool local, CustomSerdezID serdez_id,
                                   Provenance *provenance) = 0;
      virtual void allocate_local_fields(FieldSpace space,
                                   const std::vector<size_t> &sizes,
                                   const std::vector<FieldID> &resuling_fields,
                                   CustomSerdezID serdez_id,
                                   std::set<RtEvent> &done_events,
                                   Provenance *provenance) = 0;
      virtual void free_fields(FieldAllocatorImpl *allocator, FieldSpace space, 
                               const std::set<FieldID> &to_free,
                               const bool unordered,
                               Provenance *provenance) = 0; 
      virtual LogicalRegion create_logical_region(
                                          IndexSpace index_space,
                                          FieldSpace field_space,
                                          const bool task_local,
                                          Provenance *provenance,
                                          const bool output_region = false) = 0;
      virtual void create_shared_ownership(LogicalRegion handle);
      virtual void destroy_logical_region(LogicalRegion handle,
                                          const bool unordered,
                                          Provenance *provenance) = 0;
      virtual void advise_analysis_subtree(LogicalRegion parent,
                                      const std::set<LogicalRegion> &regions,
                                      const std::set<LogicalPartition> &parts,
                                      const std::set<FieldID> &fields) = 0;
      virtual FieldAllocatorImpl* create_field_allocator(FieldSpace handle,
                                                         bool unordered);
      virtual void destroy_field_allocator(FieldSpaceNode *node, 
                                           bool from_application = true);
      virtual void get_local_field_set(const FieldSpace handle,
                                       const std::set<unsigned> &indexes,
                                       std::set<FieldID> &to_set) const = 0;
      virtual void get_local_field_set(const FieldSpace handle,
                                       const std::set<unsigned> &indexes,
                                       std::vector<FieldID> &to_set) const = 0;
    public:
      virtual void add_physical_region(const RegionRequirement &req, 
          bool mapped, MapperID mid, MappingTagID tag, ApUserEvent &unmap_event,
          bool virtual_mapped, const InstanceSet &physical_instances) = 0;
      virtual Future execute_task(const TaskLauncher &launcher,
                                  std::vector<OutputRequirement> *outputs) = 0;
      virtual FutureMap execute_index_space(const IndexTaskLauncher &launcher,
                                   std::vector<OutputRequirement> *outputs) = 0;
      virtual Future execute_index_space(const IndexTaskLauncher &launcher,
                                   ReductionOpID redop, bool deterministic,
                                   std::vector<OutputRequirement> *outputs) = 0;
      virtual Future reduce_future_map(const FutureMap &future_map,
                                   ReductionOpID redop, bool deterministic,
                                   MapperID map_id, MappingTagID tag,
                                   Provenance *provenance) = 0;
      virtual FutureMap construct_future_map(IndexSpace domain,
                               const std::map<DomainPoint,UntypedBuffer> &data,
                                             Provenance *provenance,
                                             bool collective = false,
                                             ShardingID sid = 0,
                                             bool implicit = false) = 0;
      virtual FutureMap construct_future_map(const Domain &domain,
                                const std::map<DomainPoint,UntypedBuffer> &data,
                                             bool collective = false,
                                             ShardingID sid = 0,
                                             bool implicit = false) = 0;
      virtual FutureMap construct_future_map(IndexSpace domain,
                               const std::map<DomainPoint,Future> &futures,
                                             Provenance *provenance,
                                             bool internal = false,
                                             bool collective = false,
                                             ShardingID sid = 0,
                                             bool implicit = false) = 0;
      virtual FutureMap construct_future_map(const Domain &domain,
                    const std::map<DomainPoint,Future> &futures,
                                             bool internal = false,
                                             bool collective = false,
                                             ShardingID sid = 0,
                                             bool implicit = false) = 0;
      virtual FutureMap transform_future_map(const FutureMap &fm,
                                             IndexSpace new_domain, 
                      TransformFutureMapImpl::PointTransformFnptr fnptr,
                                             Provenance *provenance) = 0;
      virtual FutureMap transform_future_map(const FutureMap &fm,
                                             IndexSpace new_domain,
                                             PointTransformFunctor *functor,
                                             bool own_functor,
                                             Provenance *provenance) = 0;
      virtual PhysicalRegion map_region(const InlineLauncher &launcher) = 0;
      virtual ApEvent remap_region(const PhysicalRegion &region,
                                   Provenance *provenance) = 0;
      virtual void unmap_region(PhysicalRegion region) = 0;
      virtual void unmap_all_regions(bool external) = 0;
      virtual void fill_fields(const FillLauncher &launcher) = 0;
      virtual void fill_fields(const IndexFillLauncher &launcher) = 0;
      virtual void issue_copy(const CopyLauncher &launcher) = 0;
      virtual void issue_copy(const IndexCopyLauncher &launcher) = 0;
      virtual void issue_acquire(const AcquireLauncher &launcher) = 0;
      virtual void issue_release(const ReleaseLauncher &launcher) = 0;
      virtual PhysicalRegion attach_resource(
                                  const AttachLauncher &launcher) = 0;
      virtual ExternalResources attach_resources(
                                  const IndexAttachLauncher &launcher) = 0;
      virtual Future detach_resource(PhysicalRegion region, 
                                     const bool flush,const bool unordered,
                                     Provenance *provenance = NULL) = 0;
      virtual Future detach_resources(ExternalResources resources,
                                    const bool flush, const bool unordered,
                                    Provenance *provenance) = 0;
      virtual void progress_unordered_operations(void) = 0;
      virtual FutureMap execute_must_epoch(
                                 const MustEpochLauncher &launcher) = 0;
      virtual Future issue_timing_measurement(
                                    const TimingLauncher &launcher) = 0;
      virtual Future select_tunable_value(const TunableLauncher &launcher) = 0;
      virtual Future issue_mapping_fence(Provenance *provenance) = 0;
      virtual Future issue_execution_fence(Provenance *provenance) = 0;
      virtual void complete_frame(Provenance *provenance) = 0;
      virtual Predicate create_predicate(const Future &f,
                                         Provenance *provenance) = 0;
      virtual Predicate predicate_not(const Predicate &p,
                                      Provenance *provenance) = 0;
      virtual Predicate create_predicate(const PredicateLauncher &launcher) = 0;
      virtual Future get_predicate_future(const Predicate &p,
                                          Provenance *provenance) = 0;
    public:
      // The following set of operations correspond directly
      // to the complete_mapping, complete_operation, and
      // commit_operations performed by an operation.  Every
      // one of those calls invokes the corresponding one of
      // these calls to notify the parent context.
      virtual size_t register_new_child_operation(Operation *op,
               const std::vector<StaticDependence> *dependences) = 0;
      virtual void register_new_internal_operation(InternalOp *op) = 0;
      virtual size_t register_new_close_operation(CloseOp *op) = 0;
      virtual size_t register_new_summary_operation(TraceSummaryOp *op) = 0;
      virtual bool add_to_dependence_queue(Operation *op, 
                                           bool unordered = false,
                                           bool outermost = true) = 0;
      virtual void register_executing_child(Operation *op) = 0;
      virtual void register_child_executed(Operation *op) = 0;
      virtual void register_child_complete(Operation *op) = 0;
      virtual void register_child_commit(Operation *op) = 0; 
      virtual ApEvent register_implicit_dependences(Operation *op) = 0;
    public:
      virtual RtEvent get_current_mapping_fence_event(void) = 0;
      virtual ApEvent get_current_execution_fence_event(void) = 0;
      // Break this into two pieces since we know that there are some
      // kinds of operations (like deletions) that want to act like 
      // one-sided fences (e.g. waiting on everything before) but not
      // preventing re-ordering for things afterwards
      virtual void perform_fence_analysis(Operation *op, 
          std::set<ApEvent> &preconditions, bool mapping, bool execution) = 0;
      virtual void update_current_fence(FenceOp *op, 
                                        bool mapping, bool execution) = 0;
      virtual void update_current_implicit(Operation *op) = 0;
    public:
      virtual void begin_trace(TraceID tid, bool logical_only,
        bool static_trace, const std::set<RegionTreeID> *managed, bool dep,
        Provenance *provenance) = 0;
      virtual void end_trace(TraceID tid, bool deprecated,
                             Provenance *provenance) = 0;
      virtual void record_previous_trace(LegionTrace *trace) = 0;
      virtual void invalidate_trace_cache(LegionTrace *trace,
                                          Operation *invalidator) = 0;
      virtual void record_blocking_call(void) = 0;
    public:
      virtual void issue_frame(FrameOp *frame, ApEvent frame_termination) = 0;
      virtual void perform_frame_issue(FrameOp *frame, 
                                       ApEvent frame_termination) = 0;
      virtual void finish_frame(ApEvent frame_termination) = 0;
    public:
      virtual void increment_outstanding(void) = 0;
      virtual void decrement_outstanding(void) = 0;
      virtual void increment_pending(void) = 0;
      virtual void decrement_pending(TaskOp *child) = 0;
      virtual void decrement_pending(bool need_deferral) = 0;
      virtual void increment_frame(void) = 0;
      virtual void decrement_frame(void) = 0;
    public:
#ifdef DEBUG_LEGION_COLLECTIVES
      virtual MergeCloseOp* get_merge_close_op(const LogicalUser &user,
                                               RegionTreeNode *node) = 0;
      virtual RefinementOp* get_refinement_op(const LogicalUser &user,
                                              RegionTreeNode *node) = 0;
#else
      virtual MergeCloseOp* get_merge_close_op(void) = 0;
      virtual RefinementOp* get_refinement_op(void) = 0;
#endif
    public:
      // Override by RemoteTask and TopLevelTask
      virtual InnerContext* find_top_context(InnerContext *previous = NULL) = 0;
    public:
      virtual void initialize_region_tree_contexts(
          const std::vector<RegionRequirement> &clone_requirements,
          const LegionVector<VersionInfo> &version_infos,
          const std::vector<ApUserEvent> &unmap_events,
          std::set<RtEvent> &applied_events,
          std::set<RtEvent> &execution_events) = 0;
      virtual void invalidate_region_tree_contexts(const bool is_top_level_task,
                                      std::set<RtEvent> &applied) = 0;
      virtual void receive_created_region_contexts(RegionTreeContext ctx,
                      const std::vector<RegionNode*> &created_state,
                      std::set<RtEvent> &applied_events, size_t num_shards) = 0;
      // This is called once all the effects from 
      // invalidate_region_tree_contexts have been applied 
      virtual void free_region_tree_context(void) = 0;
    public:
      virtual const std::vector<PhysicalRegion>& begin_task(
                                                   Legion::Runtime *&runtime);
      virtual PhysicalInstance create_task_local_instance(Memory memory,
                                        Realm::InstanceLayoutGeneric *layout);
      virtual void destroy_task_local_instance(PhysicalInstance instance);
      virtual void end_task(const void *res, size_t res_size, bool owned,
                      PhysicalInstance inst, FutureFunctor *callback_functor,
                      const Realm::ExternalInstanceResource *resource,
                      void (*freefunc)(const Realm::ExternalInstanceResource&),
                      const void *metadataptr, size_t metadatasize);
      virtual void post_end_task(FutureInstance *instance,
                                 void *metadata, size_t metasize,
                                 FutureFunctor *callback_functor,
                                 bool own_callback_functor) = 0;
      bool is_task_local_instance(PhysicalInstance instance);
      uintptr_t escape_task_local_instance(PhysicalInstance instance);
      FutureInstance* copy_to_future_inst(const void *value, size_t size,
                                          RtEvent &done);
      FutureInstance* copy_to_future_inst(Memory memory, FutureInstance *src);
      void begin_misspeculation(void);
      void end_misspeculation(FutureInstance *instance,
                              const void *metadata, size_t metasize);
    public:
      virtual Lock create_lock(void);
      virtual void destroy_lock(Lock l) = 0;
      virtual Grant acquire_grant(const std::vector<LockRequest> &requests) = 0;
      virtual void release_grant(Grant grant) = 0;
    public:
      virtual PhaseBarrier create_phase_barrier(unsigned arrivals);
      virtual void destroy_phase_barrier(PhaseBarrier pb) = 0;
      virtual PhaseBarrier advance_phase_barrier(PhaseBarrier pb) = 0;
    public:
      virtual DynamicCollective create_dynamic_collective(
                                                  unsigned arrivals,
                                                  ReductionOpID redop,
                                                  const void *init_value,
                                                  size_t init_size) = 0;
      virtual void destroy_dynamic_collective(DynamicCollective dc) = 0;
      virtual void arrive_dynamic_collective(DynamicCollective dc,
                        const void *buffer, size_t size, unsigned count) = 0;
      virtual void defer_dynamic_collective_arrival(DynamicCollective dc,
                                                    const Future &future,
                                                    unsigned count) = 0;
      virtual Future get_dynamic_collective_result(DynamicCollective dc,
                                                   Provenance *provenance) = 0;
      virtual DynamicCollective advance_dynamic_collective(
                                                   DynamicCollective dc) = 0;
    public:
      virtual TaskPriority get_current_priority(void) const = 0;
      virtual void set_current_priority(TaskPriority priority) = 0;
    public:
      PhysicalRegion get_physical_region(unsigned idx);
      void get_physical_references(unsigned idx, InstanceSet &refs);
    public:
      OutputRegion get_output_region(unsigned idx) const;
      const std::vector<OutputRegion> get_output_regions(void) const
        { return output_regions; }
    public:
      void add_created_region(LogicalRegion handle, const bool task_local,
                              const bool output_region = false);
      // for logging created region requirements
      void log_created_requirements(void);
    public:
      void register_region_creation(LogicalRegion handle, const bool task_local,
                                    const bool output_region);
    public:
      void register_field_creation(FieldSpace space, FieldID fid, bool local);
      void register_all_field_creations(FieldSpace space, bool local,
                                        const std::vector<FieldID> &fields);
    public:
      void register_field_space_creation(FieldSpace space);
    public:
      bool has_created_index_space(IndexSpace space) const;
      void register_index_space_creation(IndexSpace space);
    public:
      void register_index_partition_creation(IndexPartition handle);
    public:
      virtual void report_leaks_and_duplicates(std::set<RtEvent> &preconds);
    public:
      void analyze_destroy_fields(FieldSpace handle,
                                  const std::set<FieldID> &to_delete,
                                  std::vector<RegionRequirement> &delete_reqs,
                                  std::vector<unsigned> &parent_req_indexes,
                                  std::vector<FieldID> &global_to_free,
                                  std::vector<FieldID> &local_to_free,
                                  std::vector<FieldID> &local_field_indexes,
                                  std::vector<unsigned> &deletion_req_indexes);
      void analyze_destroy_logical_region(LogicalRegion handle,
                                  std::vector<RegionRequirement> &delete_reqs,
                                  std::vector<unsigned> &parent_req_indexes,
                                  std::vector<bool> &returnable_privileges);
      virtual void analyze_free_local_fields(FieldSpace handle,
                                  const std::vector<FieldID> &local_to_free,
                                  std::vector<unsigned> &local_field_indexes);
      void remove_deleted_requirements(const std::vector<unsigned> &indexes,
                                  std::vector<LogicalRegion> &to_delete);
      void remove_deleted_fields(const std::set<FieldID> &to_free,
                                 const std::vector<unsigned> &indexes);
      virtual void remove_deleted_local_fields(FieldSpace space,
                                 const std::vector<FieldID> &to_remove); 
    public:
      virtual void raise_poison_exception(void);
      virtual void raise_region_exception(PhysicalRegion region, bool nuclear);
    public:
      bool safe_cast(RegionTreeForest *forest, IndexSpace handle, 
                     const void *realm_point, TypeTag type_tag);
      bool is_region_mapped(unsigned idx);
      void clone_requirement(unsigned idx, RegionRequirement &target);
      int find_parent_region_req(const RegionRequirement &req, 
                                 bool check_privilege = true);
      LegionErrorType check_privilege(const IndexSpaceRequirement &req) const;
      LegionErrorType check_privilege(const RegionRequirement &req, 
                                      FieldID &bad_field, int &bad_index, 
                                      bool skip_privileges = false) const; 
      LogicalRegion find_logical_region(unsigned index);
    protected:
      LegionErrorType check_privilege_internal(const RegionRequirement &req,
                                      const RegionRequirement &parent_req,
                                      std::set<FieldID>& privilege_fields,
                                      FieldID &bad_field, int local, int &bad,
                                      bool skip_privileges) const;
      bool check_region_dependence(RegionTreeID tid, IndexSpace space,
                                  const RegionRequirement &our_req,
                                  const RegionUsage &our_usage,
                                  const RegionRequirement &req,
                                  bool check_privileges = true) const;
    public:
      void add_output_region(const OutputRequirement &req,
                             InstanceSet instances,
                             bool global_indexing, bool valid);
      void finalize_output_regions(void);
      void initialize_overhead_tracker(void);
      inline void begin_runtime_call(void);
      inline void end_runtime_call(void);
      inline void begin_task_wait(bool from_runtime);
      inline void end_task_wait(void); 
      void remap_unmapped_regions(LegionTrace *current_trace,
                           const std::vector<PhysicalRegion> &unmapped_regions,
                           Provenance *provenance);
    public:
      void* get_local_task_variable(LocalVariableID id);
      void set_local_task_variable(LocalVariableID id, const void *value,
                                   void (*destructor)(void*));
    public:
      void yield(void);
      void release_task_local_instances(void);
    protected:
      Future predicate_task_false(const TaskLauncher &launcher,
                                  Provenance *provenance);
      FutureMap predicate_index_task_false(size_t context_index,
                                           const IndexTaskLauncher &launcher,
                                           Provenance *provenance);
      Future predicate_index_task_reduce_false(const IndexTaskLauncher &launch,
                                               Provenance *provenance);
    public:
      // Find an index space name for a concrete launch domain
      IndexSpace find_index_launch_space(const Domain &domain,
                                         Provenance *provenance);
    public:
      Runtime *const runtime;
      SingleTask *const owner_task;
      const std::vector<RegionRequirement> &regions;
      const std::vector<OutputRequirement> &output_reqs;
    protected:
      // For profiling information
      friend class SingleTask;
    protected:
      mutable LocalLock                         privilege_lock;
      int                                       depth;
      unsigned                                  next_created_index;
      RtEvent                                   last_registration; 
      // Application tasks can manipulate these next two data
      // structure by creating regions and fields, make sure you are
      // holding the operation lock when you are accessing them
      // We use a region requirement with an empty privilege_fields
      // set to indicate regions on which we have privileges for 
      // all fields because this is a created region instead of
      // a created field.
      std::map<unsigned,RegionRequirement>      created_requirements;
      std::map<unsigned,bool>                   returnable_privileges;
      // Number of outstanding deletions using this created requirement
      // The last one to send the count to zero actually gets to delete
      // the requirement and the logical region
      std::map<unsigned,unsigned>               deletion_counts;
    protected:
      // This data structure doesn't need a lock becaue
      // it is only mutated by the application task 
      std::vector<PhysicalRegion>               physical_regions; 
    protected:
      std::vector<OutputRegion>                 output_regions;
    protected:
      Processor                             executing_processor;
      size_t                                total_tunable_count;
    protected:
      Mapping::ProfilingMeasurements::RuntimeOverhead *overhead_tracker;
      long long                                previous_profiling_time; 
    protected:
      std::map<LocalVariableID,
               std::pair<void*,void (*)(void*)> > task_local_variables;
    protected:
      // Cache for accelerating safe casts
      std::map<IndexSpace,IndexSpaceNode*> safe_cast_spaces;
    protected:
      // Field allocation data
      std::map<FieldSpace,FieldAllocatorImpl*> field_allocators;
    protected:
      // Our cached set of index spaces for immediate domains
      std::map<Domain,IndexSpace> index_launch_spaces;
    protected:
#ifdef LEGION_MALLOC_INSTANCES
      std::vector<std::pair<PhysicalInstance,uintptr_t> > task_local_instances;
#else
      std::set<PhysicalInstance> task_local_instances;
#endif
    protected:
      bool task_executed;
      bool has_inline_accessor;
      bool mutable_priority;
    protected: 
      bool children_complete_invoked;
      bool children_commit_invoked;
    public:
      const bool inline_task;
      const bool implicit_task; 
#ifdef LEGION_SPY
    protected:
      UniqueID current_fence_uid;
#endif
    }; 

    class InnerContext : public TaskContext, public Murmur3Hasher::HashVerifier,
         public InstanceDeletionSubscriber, public LegionHeapify<InnerContext> {
    public:
      // Prepipeline stages need to hold a reference since the
      // logical analysis could clean the context up before it runs
      struct PrepipelineArgs : public LgTaskArgs<PrepipelineArgs> {
      public:
        static const LgTaskID TASK_ID = LG_PRE_PIPELINE_ID;
      public:
        PrepipelineArgs(Operation *op, InnerContext *ctx)
          : LgTaskArgs<PrepipelineArgs>(op->get_unique_op_id()),
            context(ctx) { }
      public:
        InnerContext *const context;
      };
      struct DependenceArgs : public LgTaskArgs<DependenceArgs> {
      public:
        static const LgTaskID TASK_ID = LG_TRIGGER_DEPENDENCE_ID;
      public:
        DependenceArgs(Operation *op, InnerContext *ctx)
          : LgTaskArgs<DependenceArgs>(op->get_unique_op_id()), 
            context(ctx) { }
      public:
        InnerContext *const context;
      }; 
      struct TriggerReadyArgs : public LgTaskArgs<TriggerReadyArgs> {
      public:
        static const LgTaskID TASK_ID = LG_TRIGGER_READY_ID;
      public:
        TriggerReadyArgs(Operation *op, InnerContext *ctx)
          : LgTaskArgs<TriggerReadyArgs>(op->get_unique_op_id()),
            context(ctx) { }
      public:
        InnerContext *const context;
      };
      struct DeferredEnqueueTaskArgs : 
        public LgTaskArgs<DeferredEnqueueTaskArgs> {
      public:
        static const LgTaskID TASK_ID = LG_DEFERRED_ENQUEUE_TASK_ID;
      public:
        DeferredEnqueueTaskArgs(TaskOp *t, InnerContext *ctx)
          : LgTaskArgs<DeferredEnqueueTaskArgs>(t->get_unique_op_id()),
            context(ctx) { }
      public:
        InnerContext *const context;
      };
      struct DeferredDistributeTaskArgs : 
        public LgTaskArgs<DeferredDistributeTaskArgs> {
      public:
        static const LgTaskID TASK_ID = LG_DEFERRED_DISTRIBUTE_TASK_ID;
      public:
        DeferredDistributeTaskArgs(TaskOp *op, InnerContext *ctx)
          : LgTaskArgs<DeferredDistributeTaskArgs>(op->get_unique_op_id()),
            context(ctx) { }
      public:
        InnerContext *const context;
      };
      struct DeferredLaunchTaskArgs :
        public LgTaskArgs<DeferredLaunchTaskArgs> {
      public:
        static const LgTaskID TASK_ID = LG_DEFERRED_LAUNCH_TASK_ID;
      public:
        DeferredLaunchTaskArgs(TaskOp *op, InnerContext *ctx)
          : LgTaskArgs<DeferredLaunchTaskArgs>(op->get_unique_op_id()),
            context(ctx) { }
      public:
        InnerContext *const context;
      };
      struct TriggerResolutionArgs : public LgTaskArgs<TriggerResolutionArgs> {
      public:
        static const LgTaskID TASK_ID = LG_TRIGGER_RESOLUTION_ID;
      public:
        TriggerResolutionArgs(Operation *op, InnerContext *ctx)
          : LgTaskArgs<TriggerResolutionArgs>(op->get_unique_op_id()),
            context(ctx) { }
      public:
        InnerContext *const context;
      };
      struct TriggerExecutionArgs : public LgTaskArgs<TriggerExecutionArgs> {
      public:
        static const LgTaskID TASK_ID = LG_TRIGGER_EXECUTION_ID;
      public:
        TriggerExecutionArgs(Operation *op, InnerContext *ctx)
          : LgTaskArgs<TriggerExecutionArgs>(op->get_unique_op_id()),
            context(ctx) { }
      public:
        InnerContext *const context;
      };
      struct DeferredExecutionArgs : public LgTaskArgs<DeferredExecutionArgs> {
      public:
        static const LgTaskID TASK_ID = LG_DEFERRED_EXECUTION_ID;
      public:
        DeferredExecutionArgs(Operation *op, InnerContext *ctx)
          : LgTaskArgs<DeferredExecutionArgs>(op->get_unique_op_id()),
            context(ctx) { }
      public:
        InnerContext *const context;
      };
      struct TriggerCompletionArgs : public LgTaskArgs<TriggerCompletionArgs> {
      public:
        static const LgTaskID TASK_ID = LG_TRIGGER_COMPLETION_ID;
      public:
        TriggerCompletionArgs(Operation *op, InnerContext *ctx)
          : LgTaskArgs<TriggerCompletionArgs>(op->get_unique_op_id()),
            context(ctx) { }
      public:
        InnerContext *const context;
      };
      struct DeferredCompletionArgs : 
        public LgTaskArgs<DeferredCompletionArgs> {
      public:
        static const LgTaskID TASK_ID = LG_DEFERRED_COMPLETION_ID;
      public:
        DeferredCompletionArgs(Operation *op, InnerContext *ctx)
          : LgTaskArgs<DeferredCompletionArgs>(op->get_unique_op_id()),
            context(ctx) { }
      public:
        InnerContext *const context;
      };
      struct TriggerCommitArgs : public LgTaskArgs<TriggerCommitArgs> {
      public:
        static const LgTaskID TASK_ID = LG_TRIGGER_COMMIT_ID; 
      public:
        TriggerCommitArgs(Operation *op, InnerContext *ctx)
          : LgTaskArgs<TriggerCommitArgs>(op->get_unique_op_id()),
            context(ctx) { }
      public:
        InnerContext *const context;
      };
      struct DeferredCommitArgs : public LgTaskArgs<DeferredCommitArgs> {
      public:
        static const LgTaskID TASK_ID = LG_DEFERRED_COMMIT_ID;
      public:
        DeferredCommitArgs(const std::pair<Operation*,bool> &op,
                           InnerContext *ctx)
          : LgTaskArgs<DeferredCommitArgs>(op.first->get_unique_op_id()),
            context(ctx) { }
      public:
        InnerContext *const context;
      };
      struct PostEndArgs : public LgTaskArgs<PostEndArgs> {
      public:
        static const LgTaskID TASK_ID = LG_POST_END_ID;
      public:
        PostEndArgs(TaskOp *owner, InnerContext *ctx)
          : LgTaskArgs<PostEndArgs>(owner->get_unique_op_id()),
            proxy_this(ctx) { }
      public:
        InnerContext *const proxy_this;
      };
      struct PostTaskArgs {
      public:
        PostTaskArgs(TaskContext *ctx, size_t x, RtEvent w,
            FutureInstance *i, void *m, size_t s, FutureFunctor *f, bool o)
          : context(ctx), index(x), wait_on(w), instance(i), 
            metadata(m), metasize(s), functor(f), own_functor(o) { }
      public:
        inline bool operator<(const PostTaskArgs &rhs) const
          { return index < rhs.index; }
      public:
        TaskContext *context;
        size_t index;
        RtEvent wait_on;
        FutureInstance *instance;
        void *metadata;
        size_t metasize;
        FutureFunctor *functor;
        bool own_functor;
      };
      struct IssueFrameArgs : public LgTaskArgs<IssueFrameArgs> {
      public:
        static const LgTaskID TASK_ID = LG_ISSUE_FRAME_TASK_ID;
      public:
        IssueFrameArgs(TaskOp *owner, InnerContext *ctx,
                       FrameOp *f, ApEvent term)
          : LgTaskArgs<IssueFrameArgs>(owner->get_unique_op_id()),
            parent_ctx(ctx), frame(f), frame_termination(term) { }
      public:
        InnerContext *const parent_ctx;
        FrameOp *const frame;
        const ApEvent frame_termination;
      };
      struct VerifyPartitionArgs : public LgTaskArgs<VerifyPartitionArgs> {
      public:
        static const LgTaskID TASK_ID = LG_DEFER_VERIFY_PARTITION_TASK_ID;
      public:
        VerifyPartitionArgs(InnerContext *proxy, IndexPartition p, 
                            PartitionKind k, const char *f)
          : LgTaskArgs<VerifyPartitionArgs>(proxy->get_unique_id()), 
            proxy_this(proxy), pid(p), kind(k), func(f) { }
      public:
        InnerContext *const proxy_this;
        const IndexPartition pid;
        const PartitionKind kind;
        const char *const func;
      };
      struct DeferRemoveRemoteReferenceArgs : 
        public LgTaskArgs<DeferRemoveRemoteReferenceArgs> {
      public:
        static const LgTaskID TASK_ID = LG_DEFER_REMOVE_REMOTE_REFS_TASK_ID;
      public:
        DeferRemoveRemoteReferenceArgs(UniqueID uid, 
               std::vector<DistributedCollectable*> *r) 
          : LgTaskArgs<DeferRemoveRemoteReferenceArgs>(uid), to_remove(r) { }
      public:
        std::vector<DistributedCollectable*> *const to_remove;
      };
      template<typename T>
      struct QueueEntry {
      public:
        QueueEntry(void) { op = {}; }
        QueueEntry(T o, RtEvent r) : op(o), ready(r) { }
      public:
        T op;
        RtEvent ready;
      };
      struct LocalFieldInfo {
      public:
        LocalFieldInfo(void)
          : fid(0), size(0), serdez(0), index(0), ancestor(false) { }
        LocalFieldInfo(FieldID f, size_t s, CustomSerdezID z, 
                       unsigned idx, bool a)
          : fid(f), size(s), serdez(z), index(idx), ancestor(a) { }
      public:
        FieldID fid;
        size_t size;
        CustomSerdezID serdez;
        unsigned index;
        bool ancestor;
      };
      class AttachProjectionFunctor : public ProjectionFunctor {
      public:
        AttachProjectionFunctor(ProjectionID pid,
                                std::vector<IndexSpace> &&spaces);
        virtual ~AttachProjectionFunctor(void) { }
      public:
        using ProjectionFunctor::project;
        virtual LogicalRegion project(LogicalRegion upper_bound,
                                      const DomainPoint &point,
                                      const Domain &launch_domain);
        virtual LogicalRegion project(LogicalPartition upper_bound,
                                      const DomainPoint &point,
                                      const Domain &launch_domain);
      public:
        virtual bool is_functional(void) const { return true; }
        // Some depth >0 means the runtime can't analyze it
        virtual unsigned get_depth(void) const { return 1; }
      public:
        const std::vector<IndexSpace> handles;
        const ProjectionID pid;
      };
    protected:
      // The hairy collective instance rendezvous data structures
      struct RendezvousKey {
      public:
        RendezvousKey(void) : context_index(0), region_index(0) { }
        RendezvousKey(size_t ctx_index, unsigned index)
          : context_index(ctx_index), region_index(index) { }
      public:
        inline bool operator<(const RendezvousKey &rhs) const
        {
          if (context_index < rhs.context_index) return true;
          if (context_index > rhs.context_index) return false;
          return (region_index < rhs.region_index);
        }
        inline bool operator==(const RendezvousKey &rhs) const
        {
          if (context_index != rhs.context_index) return false;
          return (region_index == rhs.region_index);
        }
      public:
        size_t context_index;
        unsigned region_index;
      };
      struct PendingRendezvousKey : public RendezvousKey {
      public:
        PendingRendezvousKey(void) 
          : RendezvousKey(), region(LogicalRegion::NO_REGION) { }
        PendingRendezvousKey(size_t ctx_index, unsigned index, LogicalRegion r)
          : RendezvousKey(ctx_index, index), region(r) { }
      public:
        inline bool operator<(const PendingRendezvousKey &rhs) const
        {
          if (context_index < rhs.context_index) return true;
          if (context_index > rhs.context_index) return false;
          if (region_index < rhs.region_index) return true;
          if (region_index > rhs.region_index) return false;
          return (region < rhs.region);
        }
        inline bool operator==(const PendingRendezvousKey &rhs) const
        {
          if (context_index != rhs.context_index) return false;
          if (region_index != rhs.region_index) return false;
          return (region == rhs.region);
        }
      public:
        LogicalRegion region;
      }; 
      struct CollectiveResult : public Collectable {
      public:
        CollectiveResult(const std::vector<DistributedID> &dids,
                         DistributedID collective_did, RtEvent ready);
        CollectiveResult(std::vector<DistributedID> &&dids,
                         DistributedID collective_did, RtEvent ready);
      public:
        bool matches(const std::vector<DistributedID> &dids) const;
      public:
        const DistributedID collective_did;
        const std::vector<DistributedID> individual_dids;
        const RtEvent ready_event;
      };
      struct RendezvousResult : public Collectable {
      public:
        RendezvousResult(InnerContext *owner, const PendingRendezvousKey &key,
                         const InstanceSet &insts);
        ~RendezvousResult(void);
      public:
        bool matches(const InstanceSet &insts) const;
        static LegionVector<std::pair<DistributedID,FieldMask> >
                                  init_instances(const InstanceSet &insts);
        bool finalize_rendezvous(CollectiveMapping *mapping,
                                 const FieldMaskSet<CollectiveResult> &views,
                                 const std::map<DistributedID,size_t> &counts,
                                 Runtime *runtime, bool first);
      public:
        InnerContext *const owner;
        const PendingRendezvousKey key;
        // These are the instances represented for this particular result
        const LegionVector<std::pair<DistributedID,FieldMask> > instances;
        const RtUserEvent ready;
      public:
        // These are the places to put the results when ready
        std::vector<CollectiveMapping**> target_mappings;
        std::vector<bool*> target_first_locals;
        std::vector<LegionVector<FieldMaskSet<InstanceView> >*> target_views;
        std::vector<std::map<InstanceView*,size_t>*> target_arrivals;
      };
      struct CollectiveRendezvous {
      public:
        std::vector<std::pair<AddressSpaceID,RendezvousResult*> > results;
        LegionMap<DistributedID,FieldMask> groups;
        std::map<DistributedID,size_t> counts;
      };
      struct PendingCollective {
      public:
        PendingCollective(size_t arrivals) : remaining_arrivals(arrivals) { }
      public:
        // Note you can't count the rendezvous results because you can
        // get duplicate arrivals from multiple operations
        std::map<LogicalRegion,CollectiveRendezvous> rendezvous;
        size_t remaining_arrivals;
      };
    public:
      InnerContext(Runtime *runtime, SingleTask *owner, int depth, 
                   bool full_inner, const std::vector<RegionRequirement> &reqs,
                   const std::vector<OutputRequirement> &output_reqs,
                   const std::vector<unsigned> &parent_indexes,
                   const std::vector<bool> &virt_mapped, UniqueID context_uid, 
                   ApEvent execution_fence, bool remote = false, 
                   bool inline_task = false, bool implicit_task = false);
      InnerContext(const InnerContext &rhs);
      virtual ~InnerContext(void);
    public:
      InnerContext& operator=(const InnerContext &rhs);
    public:
      inline unsigned get_max_trace_templates(void) const
        { return context_configuration.max_templates_per_trace; }
      void record_physical_trace_replay(RtEvent ready, bool replay);
      bool is_replaying_physical_trace(void);
      virtual ReplicationID get_replication_id(void) const { return 0; }
    public: // Privilege tracker methods
      virtual void receive_resources(size_t return_index,
              std::map<LogicalRegion,unsigned> &created_regions,
              std::vector<DeletedRegion> &deleted_regions,
              std::set<std::pair<FieldSpace,FieldID> > &created_fields,
              std::vector<DeletedField> &deleted_fields,
              std::map<FieldSpace,unsigned> &created_field_spaces,
              std::map<FieldSpace,std::set<LogicalRegion> > &latent_spaces,
              std::vector<DeletedFieldSpace> &deleted_field_spaces,
              std::map<IndexSpace,unsigned> &created_index_spaces,
              std::vector<DeletedIndexSpace> &deleted_index_spaces,
              std::map<IndexPartition,unsigned> &created_partitions,
              std::vector<DeletedPartition> &deleted_partitions,
              std::set<RtEvent> &preconditions);
    public: // Murmur3Hasher::HashVerifier method
      virtual bool verify_hash(const uint64_t hash[2],
          const char *description, Provenance *provenance, bool every);
    protected:
      void register_region_creations(
                     std::map<LogicalRegion,unsigned> &regions);
      void register_region_deletions(ApEvent precondition,
                     const std::map<Operation*,GenerationID> &dependences,
                     std::vector<DeletedRegion> &regions,
                     std::set<RtEvent> &preconditions);
      void register_field_creations(
            std::set<std::pair<FieldSpace,FieldID> > &fields);
      void register_field_deletions(ApEvent precondition,
            const std::map<Operation*,GenerationID> &dependences,
            std::vector<DeletedField> &fields,
            std::set<RtEvent> &preconditions);
      void register_field_space_creations(
                          std::map<FieldSpace,unsigned> &spaces);
      void register_latent_field_spaces(
            std::map<FieldSpace,std::set<LogicalRegion> > &spaces);
      void register_field_space_deletions(ApEvent precondition,
                          const std::map<Operation*,GenerationID> &dependences,
                          std::vector<DeletedFieldSpace> &spaces,
                          std::set<RtEvent> &preconditions);
      void register_index_space_creations(
                          std::map<IndexSpace,unsigned> &spaces);
      void register_index_space_deletions(ApEvent precondition,
                          const std::map<Operation*,GenerationID> &dependences,
                          std::vector<DeletedIndexSpace> &spaces,
                          std::set<RtEvent> &preconditions);
      void register_index_partition_creations(
                          std::map<IndexPartition,unsigned> &parts);
      void register_index_partition_deletions(ApEvent precondition,
                          const std::map<Operation*,GenerationID> &dependences,
                          std::vector<DeletedPartition> &parts,
                          std::set<RtEvent> &preconditions);
      ApEvent compute_return_deletion_dependences(size_t return_index,
                          std::map<Operation*,GenerationID> &dependences);
    public:
      int has_conflicting_regions(MapOp *map, bool &parent_conflict,
                                  bool &inline_conflict);
      int has_conflicting_regions(AttachOp *attach, bool &parent_conflict,
                                  bool &inline_conflict);
      int has_conflicting_internal(const RegionRequirement &req, 
                                   bool &parent_conflict,
                                   bool &inline_conflict);
      void find_conflicting_regions(TaskOp *task,
                                    std::vector<PhysicalRegion> &conflicting);
      void find_conflicting_regions(CopyOp *copy,
                                    std::vector<PhysicalRegion> &conflicting);
      void find_conflicting_regions(AcquireOp *acquire,
                                    std::vector<PhysicalRegion> &conflicting);
      void find_conflicting_regions(ReleaseOp *release,
                                    std::vector<PhysicalRegion> &conflicting);
      void find_conflicting_regions(DependentPartitionOp *partition,
                                    std::vector<PhysicalRegion> &conflicting);
      void find_conflicting_internal(const RegionRequirement &req,
                                    std::vector<PhysicalRegion> &conflicting);
      void find_conflicting_regions(FillOp *fill,
                                    std::vector<PhysicalRegion> &conflicting); 
      void register_inline_mapped_region(const PhysicalRegion &region);
      void unregister_inline_mapped_region(const PhysicalRegion &region);
    public:
      void print_children(void);
      void perform_window_wait(void);
    public:
      // Interface for task contexts
      virtual RegionTreeContext get_context(void) const;
      virtual ContextID get_context_id(void) const;
      virtual UniqueID get_context_uid(void) const;
      virtual bool is_inner_context(void) const;
      virtual void pack_remote_context(Serializer &rez, 
          AddressSpaceID target, bool replicate = false);
      virtual void unpack_remote_context(Deserializer &derez,
                                         std::set<RtEvent> &preconditions);
      virtual void compute_task_tree_coordinates(
                            TaskTreeCoordinates &coordinates) const;
      virtual RtEvent compute_equivalence_sets(EqSetTracker *target,
                      AddressSpaceID target_space, RegionNode *region, 
                      const FieldMask &mask, const UniqueID opid, 
                      const AddressSpaceID original_source);
      void record_pending_disjoint_complete_set(PendingEquivalenceSet *set,
                                                const FieldMask &mask);
      virtual bool finalize_disjoint_complete_sets(RegionNode *region,
          VersionManager *target, FieldMask mask, const UniqueID opid,
          const AddressSpaceID source, RtUserEvent ready_event);
      void invalidate_disjoint_complete_sets(RegionNode *region,
                                             const FieldMask &mask);
      virtual bool attempt_children_complete(void);
      virtual bool attempt_children_commit(void);
      bool inline_child_task(TaskOp *child);
      virtual void analyze_free_local_fields(FieldSpace handle,
                                  const std::vector<FieldID> &local_to_free,
                                  std::vector<unsigned> &local_field_indexes);
      virtual void remove_deleted_local_fields(FieldSpace space,
                                 const std::vector<FieldID> &to_remove);
    public:
      using TaskContext::create_index_space;
      using TaskContext::create_field_space;
      using TaskContext::allocate_field;
      using TaskContext::allocate_fields;
      // Interface to operations performed by a context
      virtual IndexSpace create_index_space(const Future &future, TypeTag tag,
                                            Provenance *provenance);
      virtual void destroy_index_space(IndexSpace handle, const bool unordered,
                                       const bool recurse,
                                       Provenance *provenance);
      virtual void destroy_index_partition(IndexPartition handle,
                                           const bool unordered,
                                           const bool recurse,
                                           Provenance *provenance);
      virtual IndexPartition create_equal_partition(
                                            IndexSpace parent,
                                            IndexSpace color_space,
                                            size_t granularity,
                                            Color color,
                                            Provenance *provenance);
      virtual IndexPartition create_partition_by_weights(IndexSpace parent,
                                            const FutureMap &weights,
                                            IndexSpace color_space,
                                            size_t granularity, 
                                            Color color,
                                            Provenance *provenance);
      virtual IndexPartition create_partition_by_union(
                                            IndexSpace parent,
                                            IndexPartition handle1,
                                            IndexPartition handle2,
                                            IndexSpace color_space,
                                            PartitionKind kind,
                                            Color color,
                                            Provenance *provenance);
      virtual IndexPartition create_partition_by_intersection(
                                            IndexSpace parent,
                                            IndexPartition handle1,
                                            IndexPartition handle2,
                                            IndexSpace color_space,
                                            PartitionKind kind,
                                            Color color,
                                            Provenance *provenance);
      virtual IndexPartition create_partition_by_intersection(
                                            IndexSpace parent,
                                            IndexPartition partition,
                                            PartitionKind kind,
                                            Color color,
                                            bool dominates,
                                            Provenance *provenance);
      virtual IndexPartition create_partition_by_difference(
                                            IndexSpace parent,
                                            IndexPartition handle1,
                                            IndexPartition handle2,
                                            IndexSpace color_space,
                                            PartitionKind kind,
                                            Color color,
                                            Provenance *provenance);
      virtual Color create_cross_product_partitions(
                                            IndexPartition handle1,
                                            IndexPartition handle2,
                              std::map<IndexSpace,IndexPartition> &handles,
                                            PartitionKind kind,
                                            Color color,
                                            Provenance *provenance);
      virtual void create_association(      LogicalRegion domain,
                                            LogicalRegion domain_parent,
                                            FieldID domain_fid,
                                            IndexSpace range,
                                            MapperID id, MappingTagID tag,
                                            const UntypedBuffer &marg,
                                            Provenance *prov);
      virtual IndexPartition create_restricted_partition(
                                            IndexSpace parent,
                                            IndexSpace color_space,
                                            const void *transform,
                                            size_t transform_size,
                                            const void *extent,
                                            size_t extent_size,
                                            PartitionKind part_kind,
                                            Color color,
                                            Provenance *provenance);
      virtual IndexPartition create_partition_by_domain(
                                            IndexSpace parent,
                                  const std::map<DomainPoint,Domain> &domains,
                                            IndexSpace color_space,
                                            bool perform_intersections,
                                            PartitionKind part_kind,
                                            Color color,
                                            Provenance *provenance);
      virtual IndexPartition create_partition_by_domain(
                                            IndexSpace parent,
                                            const FutureMap &domains,
                                            IndexSpace color_space,
                                            bool perform_intersections,
                                            PartitionKind part_kind,
                                            Color color,
                                            Provenance *provenance,
                                            bool skip_check = false);
      virtual IndexPartition create_partition_by_field(
                                            LogicalRegion handle,
                                            LogicalRegion parent_priv,
                                            FieldID fid,
                                            IndexSpace color_space,
                                            Color color,
                                            MapperID id, MappingTagID tag,
                                            PartitionKind part_kind,
                                            const UntypedBuffer &marg,
                                            Provenance *prov);
      virtual IndexPartition create_partition_by_image(
                                            IndexSpace handle,
                                            LogicalPartition projection,
                                            LogicalRegion parent,
                                            FieldID fid,
                                            IndexSpace color_space,
                                            PartitionKind part_kind,
                                            Color color,
                                            MapperID id, MappingTagID tag,
                                            const UntypedBuffer &marg,
                                            Provenance *prov);
      virtual IndexPartition create_partition_by_image_range(
                                            IndexSpace handle,
                                            LogicalPartition projection,
                                            LogicalRegion parent,
                                            FieldID fid,
                                            IndexSpace color_space,
                                            PartitionKind part_kind,
                                            Color color,
                                            MapperID id, MappingTagID tag,
                                            const UntypedBuffer &marg,
                                            Provenance *prov);
      virtual IndexPartition create_partition_by_preimage(
                                            IndexPartition projection,
                                            LogicalRegion handle,
                                            LogicalRegion parent,
                                            FieldID fid,
                                            IndexSpace color_space,
                                            PartitionKind part_kind,
                                            Color color,
                                            MapperID id, MappingTagID tag,
                                            const UntypedBuffer &marg,
                                            Provenance *prov);
      virtual IndexPartition create_partition_by_preimage_range(
                                            IndexPartition projection,
                                            LogicalRegion handle,
                                            LogicalRegion parent,
                                            FieldID fid,
                                            IndexSpace color_space,
                                            PartitionKind part_kind,
                                            Color color,
                                            MapperID id, MappingTagID tag,
                                            const UntypedBuffer &marg,
                                            Provenance *prov);
      virtual IndexPartition create_pending_partition(
                                            IndexSpace parent,
                                            IndexSpace color_space,
                                            PartitionKind part_kind,
                                            Color color,
                                            Provenance *provenance,
                                            bool trust = false);
      virtual IndexSpace create_index_space_union(
                                            IndexPartition parent,
                                            const void *realm_color,
                                            size_t color_size,
                                            TypeTag type_tag,
                                const std::vector<IndexSpace> &handles,
                                            Provenance *provenance);
      virtual IndexSpace create_index_space_union(
                                            IndexPartition parent,
                                            const void *realm_color,
                                            size_t color_size,
                                            TypeTag type_tag,
                                            IndexPartition handle,
                                            Provenance *provenance);
      virtual IndexSpace create_index_space_intersection(
                                            IndexPartition parent,
                                            const void *realm_color,
                                            size_t color_size,
                                            TypeTag type_tag,
                                const std::vector<IndexSpace> &handles,
                                            Provenance *provenance);
      virtual IndexSpace create_index_space_intersection(
                                            IndexPartition parent,
                                            const void *realm_color,
                                            size_t color_size,
                                            TypeTag type_tag,
                                            IndexPartition handle,
                                            Provenance *provenance);
      virtual IndexSpace create_index_space_difference(
                                            IndexPartition parent,
                                            const void *realm_color,
                                            size_t color_size,
                                            TypeTag type_tag,
                                            IndexSpace initial,
                                const std::vector<IndexSpace> &handles,
                                            Provenance *provenance);
      virtual void verify_partition(IndexPartition pid, PartitionKind kind,
                                    const char *function_name);
      static void handle_partition_verification(const void *args);
      virtual FieldSpace create_field_space(Provenance *provenance);
      virtual FieldSpace create_field_space(const std::vector<size_t> &sizes,
                                        std::vector<FieldID> &resulting_fields,
                                        CustomSerdezID serdez_id,
                                        Provenance *provenance);
      virtual FieldSpace create_field_space(const std::vector<Future> &sizes,
                                        std::vector<FieldID> &resulting_fields,
                                        CustomSerdezID serdez_id,
                                        Provenance *provenance);
      virtual void destroy_field_space(FieldSpace handle, const bool unordered,
                                       Provenance *provenance);
      virtual FieldID allocate_field(FieldSpace space, const Future &field_size,
                                     FieldID fid, bool local,
                                     CustomSerdezID serdez_id,
                                     Provenance *provenance);
      virtual void allocate_local_field(FieldSpace space, size_t field_size,
                                     FieldID fid, CustomSerdezID serdez_id,
                                     std::set<RtEvent> &done_events,
                                     Provenance *provenance);
      virtual void allocate_fields(FieldSpace space,
                                   const std::vector<Future> &sizes,
                                   std::vector<FieldID> &resuling_fields,
                                   bool local, CustomSerdezID serdez_id,
                                   Provenance *provenance);
      virtual void allocate_local_fields(FieldSpace space,
                                   const std::vector<size_t> &sizes,
                                   const std::vector<FieldID> &resuling_fields,
                                   CustomSerdezID serdez_id,
                                   std::set<RtEvent> &done_events,
                                   Provenance *provenance);
      virtual void free_field(FieldAllocatorImpl *allocator, FieldSpace space, 
                              FieldID fid, const bool unordered,
                              Provenance *provenance);
      virtual void free_fields(FieldAllocatorImpl *allocator, FieldSpace space,
                               const std::set<FieldID> &to_free,
                               const bool unordered,
                               Provenance *provenance);
      virtual LogicalRegion create_logical_region(
                                            IndexSpace index_space,
                                            FieldSpace field_space,
                                            const bool task_local,
                                            Provenance *provenance,
                                            const bool output_region = false);
      virtual void destroy_logical_region(LogicalRegion handle,
                                          const bool unordered,
                                          Provenance *provenance);
      virtual void advise_analysis_subtree(LogicalRegion parent,
                                      const std::set<LogicalRegion> &regions,
                                      const std::set<LogicalPartition> &parts,
                                      const std::set<FieldID> &fields);
      virtual void get_local_field_set(const FieldSpace handle,
                                       const std::set<unsigned> &indexes,
                                       std::set<FieldID> &to_set) const;
      virtual void get_local_field_set(const FieldSpace handle,
                                       const std::set<unsigned> &indexes,
                                       std::vector<FieldID> &to_set) const;
    public:
      virtual void add_physical_region(const RegionRequirement &req, 
          bool mapped, MapperID mid, MappingTagID tag, ApUserEvent &unmap_event,
          bool virtual_mapped, const InstanceSet &physical_instances);
      virtual Future execute_task(const TaskLauncher &launcher,
                                  std::vector<OutputRequirement> *outputs);
      virtual FutureMap execute_index_space(const IndexTaskLauncher &launcher,
                                       std::vector<OutputRequirement> *outputs);
      virtual Future execute_index_space(const IndexTaskLauncher &launcher,
                                       ReductionOpID redop, bool deterministic,
                                       std::vector<OutputRequirement> *outputs);
      virtual Future reduce_future_map(const FutureMap &future_map,
                                       ReductionOpID redop, bool deterministic,
                                       MapperID map_id, MappingTagID tag,
                                       Provenance *provenance);
      virtual FutureMap construct_future_map(IndexSpace domain,
                               const std::map<DomainPoint,UntypedBuffer> &data,
                                             Provenance *provenance,
                                             bool collective = false,
                                             ShardingID sid = 0,
                                             bool implicit = false);
      virtual FutureMap construct_future_map(const Domain &domain,
                                const std::map<DomainPoint,UntypedBuffer> &data,
                                             bool collective = false,
                                             ShardingID sid = 0,
                                             bool implicit = false);
      virtual FutureMap construct_future_map(IndexSpace domain,
                                   const std::map<DomainPoint,Future> &futures,
                                             Provenance *provenance,
                                             bool internal = false,
                                             bool collective = false,
                                             ShardingID sid = 0,
                                             bool implicit = false);
      virtual FutureMap construct_future_map(const Domain &domain,
                    const std::map<DomainPoint,Future> &futures,
                                             bool internal = false,
                                             bool collective = false,
                                             ShardingID sid = 0,
                                             bool implicit = false);
      virtual FutureMap transform_future_map(const FutureMap &fm,
                                             IndexSpace new_domain, 
                      TransformFutureMapImpl::PointTransformFnptr fnptr,
                                             Provenance *provenance);
      virtual FutureMap transform_future_map(const FutureMap &fm,
                                             IndexSpace new_domain,
                                             PointTransformFunctor *functor,
                                             bool own_functor,
                                             Provenance *provenance);
      virtual PhysicalRegion map_region(const InlineLauncher &launcher);
      virtual ApEvent remap_region(const PhysicalRegion &region,
                                   Provenance *provenance);
      virtual void unmap_region(PhysicalRegion region);
      virtual void unmap_all_regions(bool external);
      virtual void fill_fields(const FillLauncher &launcher);
      virtual void fill_fields(const IndexFillLauncher &launcher);
      virtual void issue_copy(const CopyLauncher &launcher);
      virtual void issue_copy(const IndexCopyLauncher &launcher);
      virtual void issue_acquire(const AcquireLauncher &launcher);
      virtual void issue_release(const ReleaseLauncher &launcher);
      virtual PhysicalRegion attach_resource(const AttachLauncher &launcher);
      virtual ExternalResources attach_resources(
                                        const IndexAttachLauncher &launcher);
      virtual RegionTreeNode* compute_index_attach_upper_bound(
                                        const IndexAttachLauncher &launcher,
                                        const std::vector<unsigned> &indexes);
      ProjectionID compute_index_attach_projection(
                                        IndexTreeNode *node, IndexAttachOp *op,
                                        unsigned local_start, size_t local_size,
                                        std::vector<IndexSpace> &spaces);
      virtual Future detach_resource(PhysicalRegion region, const bool flush,
                                     const bool unordered,
                                     Provenance *provenance = NULL);
      virtual Future detach_resources(ExternalResources resources,
                                      const bool flush, const bool unordered,
                                      Provenance *provenance);
      virtual void progress_unordered_operations(void);
      virtual FutureMap execute_must_epoch(const MustEpochLauncher &launcher);
      virtual Future issue_timing_measurement(const TimingLauncher &launcher);
      virtual Future select_tunable_value(const TunableLauncher &launcher);
      virtual Future issue_mapping_fence(Provenance *provenance);
      virtual Future issue_execution_fence(Provenance *provenance);
      virtual void complete_frame(Provenance *provenance);
      virtual Predicate create_predicate(const Future &f,
                                         Provenance *provenance);
      virtual Predicate predicate_not(const Predicate &p,
                                      Provenance *provenance);
      virtual Predicate create_predicate(const PredicateLauncher &launcher);
      virtual Future get_predicate_future(const Predicate &p,
                                          Provenance *provenance);
    public:
      // The following set of operations correspond directly
      // to the complete_mapping, complete_operation, and
      // commit_operations performed by an operation.  Every
      // one of those calls invokes the corresponding one of
      // these calls to notify the parent context.
      virtual size_t register_new_child_operation(Operation *op,
                const std::vector<StaticDependence> *dependences);
      virtual void register_new_internal_operation(InternalOp *op);
      // Must be called while holding the dependence lock
      virtual void insert_unordered_ops(AutoLock &d_lock, const bool end_task,
                                        const bool progress);
      virtual size_t register_new_close_operation(CloseOp *op);
      virtual size_t register_new_summary_operation(TraceSummaryOp *op);
    public:
      void add_to_prepipeline_queue(Operation *op);
      bool process_prepipeline_stage(void);
    public:
      virtual bool add_to_dependence_queue(Operation *op, 
                                           bool unordered = false,
                                           bool outermost = true);
      void process_dependence_stage(void);
      void add_to_post_task_queue(TaskContext *ctx, RtEvent wait_on,
                                  FutureInstance *instance,
                                  FutureFunctor *callback_functor,
                                  bool own_callback_functor,
                                  const void *metadataptr,
                                  size_t metadatasize);
    public:
      template<typename T, typename ARGS, bool HAS_BOUNDS>
      void add_to_queue(QueueEntry<T> entry, LocalLock &lock,
                        std::list<QueueEntry<T> > &queue,
                        CompletionQueue &comp_queue);
      template<typename T>
      T process_queue(LocalLock &lock, RtEvent &next_ready,
                      std::list<QueueEntry<T> > &queue,
                      CompletionQueue &comp_queue,
                      std::vector<T> &to_perform) const;
    public:
      void add_to_ready_queue(Operation *op, RtEvent ready);
      bool process_ready_queue(void);
    public:
      void add_to_task_queue(TaskOp *op, RtEvent ready);
      bool process_enqueue_task_queue(void);
    public:
      void add_to_distribute_task_queue(TaskOp *op, RtEvent ready);
      bool process_distribute_task_queue(void);
    public:
      void add_to_launch_task_queue(TaskOp *op, RtEvent ready);
      bool process_launch_task_queue(void);
    public:
      void add_to_resolution_queue(Operation *op, RtEvent ready);
      bool process_resolution_queue(void);
    public:
      void add_to_trigger_execution_queue(Operation *op, RtEvent ready);
      bool process_trigger_execution_queue(void);
    public:
      void add_to_deferred_execution_queue(Operation *op, RtEvent ready);
      bool process_deferred_execution_queue(void);
    public:
      void add_to_trigger_completion_queue(Operation *op, RtEvent ready);
      bool process_trigger_completion_queue(void);
    public:
      void add_to_deferred_completion_queue(Operation *op, RtEvent ready);
      bool process_deferred_completion_queue(void);
    public:
      void add_to_trigger_commit_queue(Operation *op, RtEvent ready); 
      bool process_trigger_commit_queue(void);
    public:
      void add_to_deferred_commit_queue(Operation *op, RtEvent ready,
                                        bool deactivate);
      bool process_deferred_commit_queue(void);
      bool process_post_end_tasks(void);
    public:
      virtual void register_executing_child(Operation *op);
      virtual void register_child_executed(Operation *op);
      virtual void register_child_complete(Operation *op);
      virtual void register_child_commit(Operation *op); 
      virtual ApEvent register_implicit_dependences(Operation *op);
    public:
      virtual RtEvent get_current_mapping_fence_event(void);
      virtual ApEvent get_current_execution_fence_event(void);
      virtual void perform_fence_analysis(Operation *op, 
          std::set<ApEvent> &preconditions, bool mapping, bool execution);
      virtual void update_current_fence(FenceOp *op,
                                        bool mapping, bool execution);
      virtual void update_current_implicit(Operation *op);
    public:
      virtual void begin_trace(TraceID tid, bool logical_only,
          bool static_trace, const std::set<RegionTreeID> *managed, bool dep,
          Provenance *provenance);
      virtual void end_trace(TraceID tid, bool deprecated,
                             Provenance *provenance);
      virtual void record_previous_trace(LegionTrace *trace);
      virtual void invalidate_trace_cache(LegionTrace *trace,
                                          Operation *invalidator);
      virtual void record_blocking_call(void);
    public:
      virtual void issue_frame(FrameOp *frame, ApEvent frame_termination);
      virtual void perform_frame_issue(FrameOp *frame, 
                                       ApEvent frame_termination);
      virtual void finish_frame(ApEvent frame_termination);
    public:
      virtual void increment_outstanding(void);
      virtual void decrement_outstanding(void);
      virtual void increment_pending(void);
      virtual void decrement_pending(TaskOp *child);
      virtual void decrement_pending(bool need_deferral);
      virtual void increment_frame(void);
      virtual void decrement_frame(void);
    public:
#ifdef DEBUG_LEGION_COLLECTIVES
      virtual MergeCloseOp* get_merge_close_op(const LogicalUser &user,
                                               RegionTreeNode *node);
      virtual RefinementOp* get_refinement_op(const LogicalUser &user,
                                               RegionTreeNode *node);
#else
      virtual MergeCloseOp* get_merge_close_op(void);
      virtual RefinementOp* get_refinement_op(void);
#endif
    public:
      bool nonexclusive_virtual_mapping(unsigned index);
      virtual InnerContext* find_parent_physical_context(unsigned index);
    public:
      // Override by RemoteTask and TopLevelTask
      virtual InnerContext* find_top_context(InnerContext *previous = NULL);
    public:
      void configure_context(MapperManager *mapper, TaskPriority priority);
      virtual void initialize_region_tree_contexts(
          const std::vector<RegionRequirement> &clone_requirements,
          const LegionVector<VersionInfo> &version_infos,
          const std::vector<ApUserEvent> &unmap_events,
          std::set<RtEvent> &applied_events,
          std::set<RtEvent> &execution_events);
      virtual EquivalenceSet* create_initial_equivalence_set(unsigned idx1,
                                                  const RegionRequirement &req);
      virtual void invalidate_region_tree_contexts(const bool is_top_level_task,
                                                   std::set<RtEvent> &applied);
      void invalidate_created_requirement_contexts(const bool is_top_level_task,
                            std::set<RtEvent> &applied, size_t num_shards = 0);
      virtual void receive_created_region_contexts(RegionTreeContext ctx,
                          const std::vector<RegionNode*> &created_state,
                          std::set<RtEvent> &applied_events, size_t num_shards);
      void invalidate_region_tree_context(LogicalRegion handle,
                                      std::set<RtEvent> &applied_events,
                                      std::vector<EquivalenceSet*> &to_release);
      virtual void report_leaks_and_duplicates(std::set<RtEvent> &preconds);
      virtual void free_region_tree_context(void);
    public:
      virtual FillView* find_or_create_fill_view(FillOp *op, 
                             std::set<RtEvent> &map_applied_events,
                             const void *value, const size_t value_size,
                             bool &took_ownership);
      virtual void notify_instance_deletion(PhysicalManager *deleted); 
      virtual void add_subscriber_reference(PhysicalManager *manager) 
        { add_reference(); }
      virtual bool remove_subscriber_reference(PhysicalManager *manager)
        { return remove_reference(); }
    public:
      virtual const std::vector<PhysicalRegion>& begin_task(
                                                    Legion::Runtime *&runtime);
      virtual void end_task(const void *res, size_t res_size, bool owned,
                      PhysicalInstance inst, FutureFunctor *callback_functor,
                      const Realm::ExternalInstanceResource *resource,
                      void (*freefunc)(const Realm::ExternalInstanceResource&),
                      const void *metadataptr, size_t metadatasize);
      virtual void post_end_task(FutureInstance *instance,
                                 void *metadata, size_t metasize,
                                 FutureFunctor *callback_functor,
                                 bool own_callback_functor);
    public:
      virtual void destroy_lock(Lock l);
      virtual Grant acquire_grant(const std::vector<LockRequest> &requests);
      virtual void release_grant(Grant grant);
    public:
      virtual void destroy_phase_barrier(PhaseBarrier pb);
      virtual PhaseBarrier advance_phase_barrier(PhaseBarrier pb);
    public:
      void perform_barrier_dependence_analysis(Operation *op,
            const std::vector<PhaseBarrier> &wait_barriers,
            const std::vector<PhaseBarrier> &arrive_barriers,
            MustEpochOp *must_epoch = NULL);
    protected:
      void analyze_barrier_dependences(Operation *op,
            const std::vector<PhaseBarrier> &barriers,
            MustEpochOp *must_epoch, bool previous_gen);
    public:
      virtual DynamicCollective create_dynamic_collective(
                                                  unsigned arrivals,
                                                  ReductionOpID redop,
                                                  const void *init_value,
                                                  size_t init_size);
      virtual void destroy_dynamic_collective(DynamicCollective dc);
      virtual void arrive_dynamic_collective(DynamicCollective dc,
                        const void *buffer, size_t size, unsigned count);
      virtual void defer_dynamic_collective_arrival(DynamicCollective dc,
                                                    const Future &future,
                                                    unsigned count);
      virtual Future get_dynamic_collective_result(DynamicCollective dc,
                                                   Provenance *provenance);
      virtual DynamicCollective advance_dynamic_collective(
                                                   DynamicCollective dc);
    public:
      virtual TaskPriority get_current_priority(void) const;
      virtual void set_current_priority(TaskPriority priority); 
    public:
      static void handle_compute_equivalence_sets_request(Deserializer &derez,
                                     Runtime *runtime, AddressSpaceID source);
      static void remove_remote_references(
                       const std::vector<DistributedCollectable*> &to_remove);
      static void handle_remove_remote_references(const void *args);
    public:
      static void handle_prepipeline_stage(const void *args);
      static void handle_dependence_stage(const void *args);
      static void handle_ready_queue(const void *args);
      static void handle_enqueue_task_queue(const void *args);
      static void handle_distribute_task_queue(const void *args);
      static void handle_launch_task_queue(const void *args);
      static void handle_resolution_queue(const void *args);
      static void handle_trigger_execution_queue(const void *args);
      static void handle_deferred_execution_queue(const void *args);
      static void handle_trigger_completion_queue(const void *args);
      static void handle_deferred_completion_queue(const void *args);
      static void handle_trigger_commit_queue(const void *args);
      static void handle_deferred_commit_queue(const void *args);
      static void handle_post_end_task(const void *args);
    public:
      void clear_instance_top_views(void); 
    public:
      void free_remote_contexts(void);
      void send_remote_context(AddressSpaceID remote_instance, 
                               RemoteContext *target);
    public:
      // These three methods guard all access to the creation of views onto
      // physical instances within a parent task context. This is important
      // because we need to guarantee the invariant that for every given 
      // physical instance in a context it has at most one logical view
      // that represents its state in the physical analysis.
      void convert_individual_views(const std::vector<PhysicalManager*> &srcs,
                                    std::vector<IndividualView*> &views,
                                    CollectiveMapping *mapping = NULL);
      void convert_individual_views(const InstanceSet &sources,
                                    std::vector<IndividualView*> &views,
                                    CollectiveMapping *mapping = NULL);
      void convert_analysis_views(const InstanceSet &targets,
                       LegionVector<FieldMaskSet<InstanceView> > &target_views);
      // Same as convert target views, but will also perform a check for 
      // any collective behavior across multiple points of the same index
      // space launch of the operation. Note that if the operation is not
      // an index space operation or a singular operation in a control
      // replicated context then there the behavior will be the same as 
      // convert_analysis_views.
      // This method does not guarantee that there will be any collective views
      // The analysis mapping gives collective mapping of all the address
      // spaces that called into this method collectively
      // Target views gives one view for each physical instance 
      // The view collective arrivals say how many different arrivals can be
      // expected on the logical owner space node for the view of each instance
      // Return true if we are the first local participant in analysis mapping
      RtEvent convert_collective_views(Operation *op, unsigned index,
                       LogicalRegion region, const InstanceSet &targets,
                       CollectiveMapping *&analysis_mapping, bool &first_local,
                       LegionVector<FieldMaskSet<InstanceView> > &target_views,
                       std::map<InstanceView*,size_t> &collective_arrivals);
      IndividualView* create_instance_top_view(PhysicalManager *manager,
                                AddressSpaceID source,
                                CollectiveMapping *mapping = NULL);
      virtual DistributedID find_or_create_collective_view(RegionTreeID tid,
                   const std::vector<DistributedID> &instances, RtEvent &ready);
      void notify_collective_deletion(RegionTreeID tid, DistributedID did);
    protected:
      // Perform the actual rendezvous to group instances together
      virtual void rendezvous_collective_mapping(Operation *op,
                                  unsigned requirement_index,
                                  RendezvousResult *result,
                                  AddressSpaceID source,
                                  LogicalRegion region,
                                  const LegionVector<
                                   std::pair<DistributedID,FieldMask> > &insts);
      // Now we can construct the collective mapping
      virtual void construct_collective_mapping(
                      std::map<LogicalRegion,CollectiveRendezvous> &rendezvous);
      bool remove_pending_rendezvous(RendezvousResult *rendezvous);
      // This function will distribute out the results of a collective 
      // rendezvous to all the rendezvous result objects
      static void finalize_collective_mapping(Runtime *runtime,
          // Can assume that the results are sorted
          std::vector<std::pair<AddressSpaceID,RendezvousResult*> > &results,
          // Instance DID to counts of users
          const std::map<DistributedID,size_t> &counts,
          // The collective views that describes the results for this region
          const FieldMaskSet<CollectiveResult> &views);
    protected:
      RtEvent dispatch_collective_invalidation(
          const CollectiveResult *collective, const FieldMask &invalid_mask,
          const FieldMaskSet<CollectiveResult> &replacements);
      CollectiveResult* find_or_create_collective_view(RegionTreeID tid,
          const std::vector<DistributedID> &instances, bool need_lock = true);
      RtEvent create_collective_view(UniqueID ctx_uid,
          DistributedID collective_did, CollectiveMapping *mapping,
          const std::vector<DistributedID> &individual_dids);
      static void release_collective_view(Runtime *runtime, DistributedID did);
    public:
      static void handle_finalize_collective_mapping(Deserializer &derez,
                                                     Runtime *runtime);
      static void handle_create_collective_view(Deserializer &derez,
                                                Runtime *runtime);
      static void handle_delete_collective_view(Deserializer &derez,
                                                Runtime *runtime);
      static void handle_release_collective_view(Deserializer &derez,
                                                 Runtime *runtime);
    protected:
      void execute_task_launch(TaskOp *task, bool index, 
                               LegionTrace *current_trace, 
                               Provenance *provenance, 
                               bool silence_warnings, bool inlining_enabled);
    public:
      void clone_local_fields(
          std::map<FieldSpace,std::vector<LocalFieldInfo> > &child_local) const;
#ifdef DEBUG_LEGION
      // This is a helpful debug method that can be useful when called from
      // a debugger to find the earliest operation that hasn't mapped yet
      // which is especially useful when debugging scheduler hangs
      Operation* get_earliest(void) const;
#endif
#ifdef LEGION_SPY
      void register_implicit_replay_dependence(Operation *op);
#endif
    public:
      const RegionTreeContext tree_context; 
      const UniqueID context_uid;
      const bool remote_context;
      const bool full_inner_context;
    protected:
      bool finished_execution;
    protected:
      Mapper::ContextConfigOutput           context_configuration;
      TaskTreeCoordinates                   context_coordinates;
    protected:
      const std::vector<unsigned>           &parent_req_indexes;
      const std::vector<bool>               &virtual_mapped;
      // Keep track of inline mapping regions for this task
      // so we can see when there are conflicts, note that accessing
      // this data structure requires the inline lock because
      // unordered detach operations can touch it without synchronizing
      // with the executing task
      mutable LocalLock inline_lock;
      LegionList<PhysicalRegion,TASK_INLINE_REGION_ALLOC> inline_regions;
    protected:
      mutable LocalLock                     child_op_lock;
      // Track whether this task has finished executing
      size_t total_children_count; // total number of sub-operations
      size_t total_close_count; 
      size_t total_summary_count;
      std::atomic<size_t> outstanding_children_count;
      LegionMap<Operation*,GenerationID,
                EXECUTING_CHILD_ALLOC> executing_children;
      LegionMap<Operation*,GenerationID,
                EXECUTED_CHILD_ALLOC> executed_children;
      LegionMap<Operation*,GenerationID,
                COMPLETE_CHILD_ALLOC> complete_children; 
      // For tracking any operations that come from outside the
      // task like a garbage collector that need to be inserted
      // into the stream of operations from the task
      std::list<Operation*> unordered_ops;
#ifdef DEBUG_LEGION
      // In debug mode also keep track of them in context order so
      // we can see what the longest outstanding operation is which
      // is often useful when things hang
      std::map<unsigned,Operation*> outstanding_children;
#endif
#ifdef LEGION_SPY
      // Some help for Legion Spy for validating fences
      std::deque<UniqueID> ops_since_last_fence;
      std::set<ApEvent> previous_completion_events;
#endif
    protected: // Queues for fusing together small meta-tasks
      mutable LocalLock                               prepipeline_lock;
      std::deque<std::pair<Operation*,GenerationID> > prepipeline_queue;
      unsigned                                        outstanding_prepipeline;
    protected:
      mutable LocalLock                               dependence_lock;
      std::deque<Operation*>                          dependence_queue;
      RtEvent                                         dependence_precondition;
      // Only one of these ever to keep things in order
      bool                                            outstanding_dependence;
    protected: 
      mutable LocalLock                               ready_lock;
      std::list<QueueEntry<Operation*> >              ready_queue;
      CompletionQueue                                 ready_comp_queue;
    protected:
      mutable LocalLock                               enqueue_task_lock;
      std::list<QueueEntry<TaskOp*> >                 enqueue_task_queue;
      CompletionQueue                                 enqueue_task_comp_queue;
    protected:
      mutable LocalLock                               distribute_task_lock;
      std::list<QueueEntry<TaskOp*> >                 distribute_task_queue;
      CompletionQueue                                distribute_task_comp_queue;
    protected:
      mutable LocalLock                               launch_task_lock;
      std::list<QueueEntry<TaskOp*> >                 launch_task_queue;
      CompletionQueue                                 launch_task_comp_queue;
    protected:
      mutable LocalLock                               resolution_lock;
      std::list<QueueEntry<Operation*> >              resolution_queue;
      CompletionQueue                                 resolution_comp_queue;
    protected:
      mutable LocalLock                               trigger_execution_lock;
      std::list<QueueEntry<Operation*> >              trigger_execution_queue;
      CompletionQueue                             trigger_execution_comp_queue;
    protected:
      mutable LocalLock                               deferred_execution_lock;
      std::list<QueueEntry<Operation*> >              deferred_execution_queue;
      CompletionQueue                             deferred_execution_comp_queue;
    protected:
      mutable LocalLock                               trigger_completion_lock;
      std::list<QueueEntry<Operation*> >              trigger_completion_queue;
      CompletionQueue                             trigger_completion_comp_queue;
    protected:
      mutable LocalLock                               deferred_completion_lock;
      std::list<QueueEntry<Operation*> >              deferred_completion_queue;
      CompletionQueue                            deferred_completion_comp_queue;
    protected:
      mutable LocalLock                               trigger_commit_lock;
      std::list<QueueEntry<Operation*> >              trigger_commit_queue;
      CompletionQueue                                 trigger_commit_comp_queue;
    protected:
      mutable LocalLock                               deferred_commit_lock;
      std::list<QueueEntry<std::pair<Operation*,bool> > > deferred_commit_queue;
      CompletionQueue                                deferred_commit_comp_queue;
    protected:
      mutable LocalLock                               post_task_lock;
      std::list<PostTaskArgs>                         post_task_queue;
      CompletionQueue                                 post_task_comp_queue;
    protected:
      // Traces for this task's execution
      LegionMap<TraceID,LegionTrace*,TASK_TRACES_ALLOC> traces;
      LegionTrace *current_trace;
      LegionTrace *previous_trace;
      // ID is either 0 for not replaying, 1 for replaying, or
      // the event id for signaling that the status isn't ready 
      std::atomic<realm_id_t> physical_trace_replay_status;
      bool valid_wait_event;
      RtUserEvent window_wait;
      std::deque<ApEvent> frame_events;
    protected:
      // Number of sub-tasks ready to map
      unsigned outstanding_subtasks;
      // Number of mapped sub-tasks that are yet to run
      unsigned pending_subtasks;
      // Number of pending_frames
      unsigned pending_frames;
      // Track whether this context is current active for scheduling
      // indicating that it is no longer far enough ahead
      bool currently_active_context;
    protected:
      FenceOp *current_mapping_fence;
      GenerationID mapping_fence_gen;
      unsigned current_mapping_fence_index;
      ApEvent current_execution_fence_event;
      unsigned current_execution_fence_index;
      // We currently do not track dependences for dependent partitioning
      // operations on index partitions and their subspaces directly, so 
      // we instead use this to ensure mapping dependence ordering with 
      // any operations which might need downstream information about 
      // partitions or subspaces. Note that this means that all dependent
      // partitioning operations are guaranteed to map in order currently
      // We've not extended this to include creation operations as well
      // for similar reasons, so now this is a general operation class
      Operation *last_implicit;
      GenerationID last_implicit_gen;
    protected:
      // For managing changing task priorities
      ApEvent realm_done_event;
      TaskPriority current_priority;
    protected: // Instance top view data structures
      mutable LocalLock                          instance_view_lock;
      std::map<PhysicalManager*,IndividualView*> instance_top_views;
      std::map<PhysicalManager*,RtUserEvent>     pending_top_views;
    protected:
      mutable LocalLock                         pending_set_lock;
      LegionMap<RegionNode*,
        FieldMaskSet<PendingEquivalenceSet> >   pending_equivalence_sets;
    protected:
      mutable LocalLock                       remote_lock;
      std::map<AddressSpaceID,RemoteContext*> remote_instances;
    protected:
      // Dependence tracking information for phase barriers
      mutable LocalLock                                   phase_barrier_lock;
      struct BarrierContribution {
      public:
        BarrierContribution(void) : op(NULL), gen(0), uid(0), muid(0) { }
        BarrierContribution(Operation *o, GenerationID g, 
                            UniqueID u, UniqueID m, size_t bg)
          : op(o), gen(g), uid(u), muid(m), bargen(bg) { }
      public:
        Operation *op;
        GenerationID gen;
        UniqueID uid;
        UniqueID muid; // must epoch uid
        size_t bargen; // the barrier generation
      };
      std::map<size_t,std::list<BarrierContribution> > barrier_contributions;
    protected:
      // Track information for locally allocated fields
      mutable LocalLock                                 local_field_lock;
      std::map<FieldSpace,std::vector<LocalFieldInfo> > local_field_infos;
    protected:
      // Cache for fill views
      mutable LocalLock     fill_view_lock;            
      std::list<FillView*>  fill_view_cache;
      static const size_t MAX_FILL_VIEW_CACHE_SIZE = 64;
    protected:
      // Equivalence sets that were invalidated by 
      // invalidate_region_tree_contexts and need to be released
      std::vector<EquivalenceSet*> invalidated_refinements;
    protected:
      // This data structure should only be accessed during the logical
      // analysis stage of the pipeline and therefore no lock is needed
      std::map<IndexTreeNode*,
        std::vector<AttachProjectionFunctor*> > attach_functions;
    protected:
      // Resources that can build up over a task's lifetime
      LegionDeque<Reservation,TASK_RESERVATION_ALLOC> context_locks;
      LegionDeque<ApBarrier,TASK_BARRIER_ALLOC> context_barriers;
    protected:
      // Collective instance rendezvous data structures
      mutable LocalLock                                 collective_lock;
      std::map<PendingRendezvousKey,
               std::vector<RendezvousResult*> >         pending_rendezvous;
      std::map<RendezvousKey,PendingCollective>         pending_collectives;
      // Only valid on the onwer context node
      LegionMap<RegionTreeID,
                std::vector<CollectiveResult*> >        collective_results;
    };

    /**
     * \class TopLevelContext
     * This is the top-level task context that
     * exists at the root of a task tree. In
     * general there will only be one of these
     * per application unless mappers decide to
     * create their own tasks for performing
     * computation.
     */
    class TopLevelContext : public InnerContext {
    public:
      TopLevelContext(Runtime *runtime, UniqueID ctx_uid);
      TopLevelContext(const TopLevelContext &rhs);
      virtual ~TopLevelContext(void);
    public:
      TopLevelContext& operator=(const TopLevelContext &rhs);
    public:
      virtual void pack_remote_context(Serializer &rez, 
          AddressSpaceID target, bool replicate = false);
      virtual InnerContext* find_parent_context(void);
    public:
      virtual InnerContext* find_outermost_local_context(
                          InnerContext *previous = NULL);
      virtual InnerContext* find_top_context(InnerContext *previous = NULL);
    public:
      virtual void receive_created_region_contexts(RegionTreeContext ctx,
                          const std::vector<RegionNode*> &created_state,
                          std::set<RtEvent> &applied_events, size_t num_shards);
      virtual RtEvent compute_equivalence_sets(EqSetTracker *target,
                      AddressSpaceID target_space, RegionNode *region, 
                      const FieldMask &mask, const UniqueID opid, 
                      const AddressSpaceID original_source);
    protected:
      std::vector<RegionRequirement>       dummy_requirements;
      std::vector<OutputRequirement>       dummy_output_requirements;
      std::vector<unsigned>                dummy_indexes;
      std::vector<bool>                    dummy_mapped;
    };

    /**
     * \class ReplicateContext
     * A replicate context is a special kind of inner context for
     * executing control-replicated tasks.
     */
    class ReplicateContext : public InnerContext {
    public: 
      struct ISBroadcast {
      public:
        ISBroadcast(void) : expr_id(0), did(0), double_buffer(false) { }
        ISBroadcast(IndexSpaceID i, IndexTreeID t, IndexSpaceExprID e, 
                    DistributedID d, bool db)
          : space_id(i), tid(t), expr_id(e), did(d), double_buffer(db) { }
      public:
        IndexSpaceID space_id;
        IndexTreeID tid;
        IndexSpaceExprID expr_id;
        DistributedID did;
        bool double_buffer;
      };
      struct IPBroadcast {
      public:
        IPBroadcast(void) : did(0), double_buffer(false) { }
        IPBroadcast(IndexPartitionID p, DistributedID d, bool db) 
          : pid(p), did(d), double_buffer(db) { }
      public:
        IndexPartitionID pid;
        DistributedID did;
        bool double_buffer;
      };
      struct FSBroadcast { 
      public:
        FSBroadcast(void) : did(0), double_buffer(false) { }
        FSBroadcast(FieldSpaceID i, DistributedID d, bool db) 
          : space_id(i), did(d), double_buffer(db) { }
      public:
        FieldSpaceID space_id;
        DistributedID did;
        bool double_buffer;
      };
      struct FIDBroadcast {
      public:
        FIDBroadcast(void) : field_id(0), double_buffer(false) { }
        FIDBroadcast(FieldID fid, bool db)
          : field_id(fid), double_buffer(db) { }
      public:
        FieldID field_id;
        bool double_buffer;
      };
      struct LRBroadcast {
      public:
        LRBroadcast(void) : tid(0), double_buffer(0) { }
        LRBroadcast(RegionTreeID t, DistributedID d, bool db) :
          tid(t), did(d), double_buffer(db) { }
      public:
        RegionTreeID tid;
        DistributedID did;
        bool double_buffer;
      };
      struct IntraSpaceDeps {
      public:
        std::map<ShardID,RtEvent> ready_deps;
        std::map<ShardID,RtUserEvent> pending_deps;
      };
    public:
      struct DeferDisjointCompleteResponseArgs :
        public LgTaskArgs<DeferDisjointCompleteResponseArgs> {
      public:
        static const LgTaskID TASK_ID = LG_DEFER_DISJOINT_COMPLETE_TASK_ID;
      public:
        DeferDisjointCompleteResponseArgs(UniqueID opid, VersionManager *target,
                               AddressSpaceID space, VersionInfo *version_info,
                               RtUserEvent done, const FieldMask *mask = NULL);
      public:
        VersionManager *const target;
        VersionInfo *const version_info;
        FieldMask *const request_mask;
        const RtUserEvent done_event;
        const AddressSpaceID target_space;
      };
    public:
      enum ReplicateAPICall {
        REPLICATE_PERFORM_REGISTRATION_CALLBACK,
        REPLICATE_CONSENSUS_MATCH,
        REPLICATE_REGISTER_TASK_VARIANT,
        REPLICATE_GENERATE_DYNAMIC_TRACE_ID,
        REPLICATE_GENERATE_DYNAMIC_MAPPER_ID,
        REPLICATE_GENERATE_DYNAMIC_PROJECTION_ID,
        REPLICATE_GENERATE_DYNAMIC_SHARDING_ID,
        REPLICATE_GENERATE_DYNAMIC_TASK_ID,
        REPLICATE_GENERATE_DYNAMIC_REDUCTION_ID,
        REPLICATE_GENERATE_DYNAMIC_SERDEZ_ID,
        REPLICATE_CREATE_INDEX_SPACE,
        REPLICATE_CREATE_UNBOUND_INDEX_SPACE,
        REPLICATE_UNION_INDEX_SPACES,
        REPLICATE_INTERSECT_INDEX_SPACES,
        REPLICATE_SUBTRACT_INDEX_SPACES,
        REPLICATE_CREATE_SHARED_OWNERSHIP,
        REPLICATE_DESTROY_INDEX_SPACE,
        REPLICATE_DESTROY_INDEX_PARTITION,
        REPLICATE_CREATE_EQUAL_PARTITION,
        REPLICATE_CREATE_PARTITION_BY_WEIGHTS,
        REPLICATE_CREATE_PARTITION_BY_UNION,
        REPLICATE_CREATE_PARTITION_BY_INTERSECTION,
        REPLICATE_CREATE_PARTITION_BY_DIFFERENCE,
        REPLICATE_CREATE_CROSS_PRODUCT_PARTITIONS,
        REPLICATE_CREATE_ASSOCIATION,
        REPLICATE_CREATE_RESTRICTED_PARTITION,
        REPLICATE_CREATE_PARTITION_BY_DOMAIN,
        REPLICATE_CREATE_PARTITION_BY_FIELD,
        REPLICATE_CREATE_PARTITION_BY_IMAGE,
        REPLICATE_CREATE_PARTITION_BY_IMAGE_RANGE,
        REPLICATE_CREATE_PARTITION_BY_PREIMAGE,
        REPLICATE_CREATE_PARTITION_BY_PREIMAGE_RANGE,
        REPLICATE_CREATE_PENDING_PARTITION,
        REPLICATE_CREATE_INDEX_SPACE_UNION,
        REPLICATE_CREATE_INDEX_SPACE_INTERSECTION,
        REPLICATE_CREATE_INDEX_SPACE_DIFFERENCE,
        REPLICATE_CREATE_FIELD_SPACE,
        REPLICATE_DESTROY_FIELD_SPACE,
        REPLICATE_ALLOCATE_FIELD,
        REPLICATE_FREE_FIELD,
        REPLICATE_ALLOCATE_FIELDS,
        REPLICATE_FREE_FIELDS,
        REPLICATE_CREATE_LOGICAL_REGION,
        REPLICATE_DESTROY_LOGICAL_REGION,
        REPLICATE_ADVISE_ANALYSIS_SUBTREE,
        REPLICATE_CREATE_FIELD_ALLOCATOR,
        REPLICATE_DESTROY_FIELD_ALLOCATOR,
        REPLICATE_EXECUTE_TASK,
        REPLICATE_EXECUTE_INDEX_SPACE,
        REPLICATE_REDUCE_FUTURE_MAP,
        REPLICATE_CONSTRUCT_FUTURE_MAP,
        REPLICATE_FUTURE_MAP_GET_ALL_FUTURES,
        REPLICATE_FUTURE_MAP_WAIT_ALL_FUTURES,
        REPLICATE_MAP_REGION,
        REPLICATE_REMAP_REGION,
        REPLICATE_FILL_FIELDS,
        REPLICATE_ISSUE_COPY,
        REPLICATE_ATTACH_RESOURCE,
        REPLICATE_DETACH_RESOURCE,
        REPLICATE_INDEX_ATTACH_RESOURCE,
        REPLICATE_INDEX_DETACH_RESOURCE,
        REPLICATE_ACQUIRE,
        REPLICATE_RELEASE,
        REPLICATE_MUST_EPOCH,
        REPLICATE_TIMING_MEASUREMENT,
        REPLICATE_TUNABLE_SELECTION,
        REPLICATE_MAPPING_FENCE,
        REPLICATE_EXECUTION_FENCE,
        REPLICATE_BEGIN_TRACE,
        REPLICATE_END_TRACE,
        REPLICATE_CREATE_PHASE_BARRIER,
        REPLICATE_DESTROY_PHASE_BARRIER,
        REPLICATE_ADVANCE_PHASE_BARRIER,
        REPLICATE_ADVANCE_DYNAMIC_COLLECTIVE,
        REPLICATE_END_TASK,
        REPLICATE_FUTURE_FROM_VALUE,
        REPLICATE_ATTACH_TASK_INFO,
        REPLICATE_ATTACH_INDEX_SPACE_INFO,
        REPLICATE_ATTACH_INDEX_PARTITION_INFO,
        REPLICATE_ATTACH_FIELD_SPACE_INFO,
        REPLICATE_ATTACH_FIELD_INFO,
        REPLICATE_ATTACH_LOGICAL_REGION_INFO,
        REPLICATE_ATTACH_LOGICAL_PARTITION_INFO,
      };
    public:
      class AttachDetachShardingFunctor : public ShardingFunctor {
      public:
        AttachDetachShardingFunctor(void) { }
        virtual ~AttachDetachShardingFunctor(void) { }
      public:
        virtual ShardID shard(const DomainPoint &point,
                              const Domain &full_space,
                              const size_t total_shards);
      };
    public:
      ReplicateContext(Runtime *runtime, ShardTask *owner,int d,bool full_inner,
                       const std::vector<RegionRequirement> &reqs,
                       const std::vector<OutputRequirement> &output_reqs,
                       const std::vector<unsigned> &parent_indexes,
                       const std::vector<bool> &virt_mapped,
                       UniqueID context_uid, ApEvent execution_fence_event,
                       ShardManager *manager, bool inline_task, 
                       bool implicit_task = false);
      ReplicateContext(const ReplicateContext &rhs);
      virtual ~ReplicateContext(void);
    public:
      ReplicateContext& operator=(const ReplicateContext &rhs);
    public:
      inline int get_shard_collective_radix(void) const
        { return shard_collective_radix; }
      inline int get_shard_collective_log_radix(void) const
        { return shard_collective_log_radix; }
      inline int get_shard_collective_stages(void) const
        { return shard_collective_stages; }
      inline int get_shard_collective_participating_shards(void) const
        { return shard_collective_participating_shards; }
      inline int get_shard_collective_last_radix(void) const
        { return shard_collective_last_radix; } 
      virtual ReplicationID get_replication_id(void) const;
    public: // Privilege tracker methods
      virtual void receive_resources(size_t return_index,
              std::map<LogicalRegion,unsigned> &created_regions,
              std::vector<DeletedRegion> &deleted_regions,
              std::set<std::pair<FieldSpace,FieldID> > &created_fields,
              std::vector<DeletedField> &deleted_fields,
              std::map<FieldSpace,unsigned> &created_field_spaces,
              std::map<FieldSpace,std::set<LogicalRegion> > &latent_spaces,
              std::vector<DeletedFieldSpace> &deleted_field_spaces,
              std::map<IndexSpace,unsigned> &created_index_spaces,
              std::vector<DeletedIndexSpace> &deleted_index_spaces,
              std::map<IndexPartition,unsigned> &created_partitions,
              std::vector<DeletedPartition> &deleted_partitions,
              std::set<RtEvent> &preconditions);
    public: // Murmur3Hasher::HashVerifier method
      virtual bool verify_hash(const uint64_t hash[2],
          const char *description, Provenance *provenance, bool every);
    protected:
      void receive_replicate_resources(size_t return_index,
              std::map<LogicalRegion,unsigned> &created_regions,
              std::vector<DeletedRegion> &deleted_regions,
              std::set<std::pair<FieldSpace,FieldID> > &created_fields,
              std::vector<DeletedField> &deleted_fields,
              std::map<FieldSpace,unsigned> &created_field_spaces,
              std::map<FieldSpace,std::set<LogicalRegion> > &latent_spaces,
              std::vector<DeletedFieldSpace> &deleted_field_spaces,
              std::map<IndexSpace,unsigned> &created_index_spaces,
              std::vector<DeletedIndexSpace> &deleted_index_spaces,
              std::map<IndexPartition,unsigned> &created_partitions,
              std::vector<DeletedPartition> &deleted_partitions,
              std::set<RtEvent> &preconditions, RtBarrier &ready_barrier, 
              RtBarrier &mapped_barrier, RtBarrier &execution_barrier);
      void register_region_deletions(ApEvent precondition,
                     const std::map<Operation*,GenerationID> &dependences,
                     std::vector<DeletedRegion> &regions,
                     std::set<RtEvent> &preconditions, RtBarrier &ready_barrier,
                     RtBarrier &mapped_barrier, RtBarrier &execution_barrier);
      void register_field_deletions(ApEvent precondition,
            const std::map<Operation*,GenerationID> &dependences,
            std::vector<DeletedField> &fields,
            std::set<RtEvent> &preconditions, RtBarrier &ready_barrier,
            RtBarrier &mapped_barrier, RtBarrier &execution_barrier);
      void register_field_space_deletions(ApEvent precondition,
                    const std::map<Operation*,GenerationID> &dependences,
                    std::vector<DeletedFieldSpace> &spaces,
                    std::set<RtEvent> &preconditions, RtBarrier &ready_barrier,
                    RtBarrier &mapped_barrier, RtBarrier &execution_barrier);
      void register_index_space_deletions(ApEvent precondition,
                    const std::map<Operation*,GenerationID> &dependences,
                    std::vector<DeletedIndexSpace> &spaces,
                    std::set<RtEvent> &preconditions, RtBarrier &ready_barrier,
                    RtBarrier &mapped_barrier, RtBarrier &execution_barrier);
      void register_index_partition_deletions(ApEvent precondition,
                    const std::map<Operation*,GenerationID> &dependences,
                    std::vector<DeletedPartition> &parts,
                    std::set<RtEvent> &preconditions, RtBarrier &ready_barrier,
                    RtBarrier &mapped_barrier, RtBarrier &execution_barrier);
    public:
      void perform_replicated_region_deletions(
                     std::vector<LogicalRegion> &regions,
                     std::set<RtEvent> &preconditions);
      void perform_replicated_field_deletions(
            std::vector<std::pair<FieldSpace,FieldID> > &fields,
            std::set<RtEvent> &preconditions);
      void perform_replicated_field_space_deletions(
                          std::vector<FieldSpace> &spaces,
                          std::set<RtEvent> &preconditions);
      void perform_replicated_index_space_deletions(
                          std::vector<IndexSpace> &spaces,
                          std::set<RtEvent> &preconditions);
      void perform_replicated_index_partition_deletions(
                          std::vector<IndexPartition> &parts,
                          std::set<RtEvent> &preconditions);
    public:
#ifdef LEGION_USE_LIBDL
      virtual void perform_global_registration_callbacks(
                     Realm::DSOReferenceImplementation *dso, const void *buffer,
                     size_t buffer_size, bool withargs, size_t dedup_tag,
                     RtEvent local_done, RtEvent global_done, 
                     std::set<RtEvent> &preconditions);
#endif
      virtual void print_once(FILE *f, const char *message) const;
      virtual void log_once(Realm::LoggerMessage &message) const;
      virtual Future from_value(const void *value, size_t value_size,
                                bool owned, Provenance *provenance);
      virtual Future from_value(const void *buffer, size_t size, bool owned,
          const Realm::ExternalInstanceResource &resource,
          void (*freefunc)(const Realm::ExternalInstanceResource&),
          Provenance *provenance);
      virtual Future consensus_match(const void *input, void *output,
          size_t num_elements, size_t element_size, Provenance *provenance); 
    public:
      virtual VariantID register_variant(const TaskVariantRegistrar &registrar,
                          const void *user_data, size_t user_data_size,
                          const CodeDescriptor &desc, size_t ret_size,
                          bool has_ret_size, VariantID vid, bool check_task_id);
      virtual VariantImpl* select_inline_variant(TaskOp *child,
                const std::vector<PhysicalRegion> &parent_regions,
                std::deque<InstanceSet> &physical_instances);
      virtual TraceID generate_dynamic_trace_id(void);
      virtual MapperID generate_dynamic_mapper_id(void);
      virtual ProjectionID generate_dynamic_projection_id(void);
      virtual ShardingID generate_dynamic_sharding_id(void);
      virtual TaskID generate_dynamic_task_id(void);
      virtual ReductionOpID generate_dynamic_reduction_id(void);
      virtual CustomSerdezID generate_dynamic_serdez_id(void);
      virtual bool perform_semantic_attach(const char *func, unsigned kind,
          const void *arg, size_t arglen, SemanticTag tag, const void *buffer,
          size_t size, bool is_mutable, bool &global, 
          const void *arg2 = NULL, size_t arg2len = 0);
      virtual void post_semantic_attach(void);
    public:
      virtual EquivalenceSet* create_initial_equivalence_set(unsigned idx1,
                                                  const RegionRequirement &req);
      virtual void invalidate_region_tree_contexts(const bool is_top_level_task,
                                                   std::set<RtEvent> &applied);
      virtual void receive_created_region_contexts(RegionTreeContext ctx,
                          const std::vector<RegionNode*> &created_state,
                          std::set<RtEvent> &applied_events, size_t num_shards);
      virtual void free_region_tree_context(void);
      void receive_replicate_created_region_contexts(RegionTreeContext ctx,
                          const std::vector<RegionNode*> &created_state, 
                          std::set<RtEvent> &applied_events, size_t num_shards);
      void handle_created_region_contexts(Deserializer &derez,
                                          std::set<RtEvent> &applied_events);
    public:
      virtual FillView* find_or_create_fill_view(FillOp *op, 
                             std::set<RtEvent> &map_applied_events,
                             const void *value, const size_t value_size,
                             bool &took_ownership);
    public: 
      // Interface to operations performed by a context
      virtual IndexSpace create_index_space(const Domain &domain, 
                                            TypeTag type_tag,
                                            Provenance *provenance);
      virtual IndexSpace create_index_space(const Future &future, 
                                            TypeTag type_tag,
                                            Provenance *provenance);
      virtual IndexSpace create_index_space(
                           const std::vector<DomainPoint> &points,
                           Provenance *provenance);
      virtual IndexSpace create_index_space(
                           const std::vector<Domain> &rects,
                           Provenance *provenance);
      virtual IndexSpace create_unbound_index_space(TypeTag type_tag,
                                                    Provenance *provenance);
    protected:
      IndexSpace create_index_space_replicated(const Domain *bounds,
                                               TypeTag type_tag,
                                               Provenance *provenance);
    public:
      virtual IndexSpace union_index_spaces(
                           const std::vector<IndexSpace> &spaces,
                           Provenance *provenance);
      virtual IndexSpace intersect_index_spaces(
                           const std::vector<IndexSpace> &spaces,
                           Provenance *provenance);
      virtual IndexSpace subtract_index_spaces(
                           IndexSpace left, IndexSpace right,
                           Provenance *provenance);
      virtual void create_shared_ownership(IndexSpace handle);
      virtual void destroy_index_space(IndexSpace handle, 
                                       const bool unordered,
                                       const bool recurse,
                                       Provenance *provenance);
      virtual void create_shared_ownership(IndexPartition handle);
      virtual void destroy_index_partition(IndexPartition handle, 
                                           const bool unordered,
                                           const bool recurse,
                                           Provenance *provenance);
      virtual IndexPartition create_equal_partition(
                                            IndexSpace parent,
                                            IndexSpace color_space,
                                            size_t granularity,
                                            Color color,
                                            Provenance *provenance);
      virtual IndexPartition create_partition_by_weights(IndexSpace parent,
                                            const FutureMap &weights,
                                            IndexSpace color_space,
                                            size_t granularity, 
                                            Color color,
                                            Provenance *provenance);
      virtual IndexPartition create_partition_by_union(
                                            IndexSpace parent,
                                            IndexPartition handle1,
                                            IndexPartition handle2,
                                            IndexSpace color_space,
                                            PartitionKind kind,
                                            Color color,
                                            Provenance *provenance);
      virtual IndexPartition create_partition_by_intersection(
                                            IndexSpace parent,
                                            IndexPartition handle1,
                                            IndexPartition handle2,
                                            IndexSpace color_space,
                                            PartitionKind kind,
                                            Color color,
                                            Provenance *provenance);
      virtual IndexPartition create_partition_by_intersection(
                                            IndexSpace parent,
                                            IndexPartition partition,
                                            PartitionKind kind,
                                            Color color,
                                            bool dominates,
                                            Provenance *provenance);
      virtual IndexPartition create_partition_by_difference(
                                            IndexSpace parent,
                                            IndexPartition handle1,
                                            IndexPartition handle2,
                                            IndexSpace color_space,
                                            PartitionKind kind,
                                            Color color,
                                            Provenance *provenance);
      virtual Color create_cross_product_partitions(
                                            IndexPartition handle1,
                                            IndexPartition handle2,
                              std::map<IndexSpace,IndexPartition> &handles,
                                            PartitionKind kind,
                                            Color color,
                                            Provenance *provenance);
      virtual void create_association(      LogicalRegion domain,
                                            LogicalRegion domain_parent,
                                            FieldID domain_fid,
                                            IndexSpace range,
                                            MapperID id, MappingTagID tag,
                                            const UntypedBuffer &marg,
                                            Provenance *provenance);
      virtual IndexPartition create_restricted_partition(
                                            IndexSpace parent,
                                            IndexSpace color_space,
                                            const void *transform,
                                            size_t transform_size,
                                            const void *extent,
                                            size_t extent_size,
                                            PartitionKind part_kind,
                                            Color color,
                                            Provenance *provenance);
      virtual IndexPartition create_partition_by_domain(
                                            IndexSpace parent,
                                  const std::map<DomainPoint,Domain> &domains,
                                            IndexSpace color_space,
                                            bool perform_intersections,
                                            PartitionKind part_kind,
                                            Color color,
                                            Provenance *provenance);
      virtual IndexPartition create_partition_by_domain(
                                            IndexSpace parent,
                                            const FutureMap &domains,
                                            IndexSpace color_space,
                                            bool perform_intersections,
                                            PartitionKind part_kind,
                                            Color color,
                                            Provenance *provenance,
                                            bool skip_check = false);
      virtual IndexPartition create_partition_by_field(
                                            LogicalRegion handle,
                                            LogicalRegion parent_priv,
                                            FieldID fid,
                                            IndexSpace color_space,
                                            Color color,
                                            MapperID id, MappingTagID tag,
                                            PartitionKind part_kind,
                                            const UntypedBuffer &marg,
                                            Provenance *provenance);
      virtual IndexPartition create_partition_by_image(
                                            IndexSpace handle,
                                            LogicalPartition projection,
                                            LogicalRegion parent,
                                            FieldID fid,
                                            IndexSpace color_space,
                                            PartitionKind part_kind,
                                            Color color,
                                            MapperID id, MappingTagID tag,
                                            const UntypedBuffer &marg,
                                            Provenance *provenance);
      virtual IndexPartition create_partition_by_image_range(
                                            IndexSpace handle,
                                            LogicalPartition projection,
                                            LogicalRegion parent,
                                            FieldID fid,
                                            IndexSpace color_space,
                                            PartitionKind part_kind,
                                            Color color,
                                            MapperID id, MappingTagID tag,
                                            const UntypedBuffer &marg,
                                            Provenance *provenance);
      virtual IndexPartition create_partition_by_preimage(
                                            IndexPartition projection,
                                            LogicalRegion handle,
                                            LogicalRegion parent,
                                            FieldID fid,
                                            IndexSpace color_space,
                                            PartitionKind part_kind,
                                            Color color,
                                            MapperID id, MappingTagID tag,
                                            const UntypedBuffer &marg,
                                            Provenance *provenance);
      virtual IndexPartition create_partition_by_preimage_range(
                                            IndexPartition projection,
                                            LogicalRegion handle,
                                            LogicalRegion parent,
                                            FieldID fid,
                                            IndexSpace color_space,
                                            PartitionKind part_kind,
                                            Color color,
                                            MapperID id, MappingTagID tag,
                                            const UntypedBuffer &marg,
                                            Provenance *provenance);
      virtual IndexPartition create_pending_partition(
                                            IndexSpace parent,
                                            IndexSpace color_space,
                                            PartitionKind part_kind,
                                            Color color,
                                            Provenance *provenance,
                                            bool trust = false);
      virtual IndexSpace create_index_space_union(
                                            IndexPartition parent,
                                            const void *realm_color,
                                            size_t color_size,
                                            TypeTag type_tag,
                                const std::vector<IndexSpace> &handles,
                                            Provenance *provenance);
      virtual IndexSpace create_index_space_union(
                                            IndexPartition parent,
                                            const void *realm_color,
                                            size_t color_size,
                                            TypeTag type_tag,
                                            IndexPartition handle,
                                            Provenance *provenance);
      virtual IndexSpace create_index_space_intersection(
                                            IndexPartition parent,
                                            const void *realm_color,
                                            size_t color_size,
                                            TypeTag type_tag,
                                const std::vector<IndexSpace> &handles,
                                            Provenance *provenance);
      virtual IndexSpace create_index_space_intersection(
                                            IndexPartition parent,
                                            const void *realm_color,
                                            size_t color_size,
                                            TypeTag type_tag,
                                            IndexPartition handle,
                                            Provenance *provenance);
      virtual IndexSpace create_index_space_difference(
                                            IndexPartition parent,
                                            const void *realm_color,
                                            size_t color_size,
                                            TypeTag type_tag,
                                            IndexSpace initial,
                                const std::vector<IndexSpace> &handles,
                                            Provenance *provenance);
      virtual void verify_partition(IndexPartition pid, PartitionKind kind,
                                    const char *function_name);
      virtual FieldSpace create_field_space(Provenance *provenance);
      virtual FieldSpace create_field_space(const std::vector<size_t> &sizes,
                                        std::vector<FieldID> &resulting_fields,
                                        CustomSerdezID serdez_id,
                                        Provenance *provenance);
      virtual FieldSpace create_field_space(const std::vector<Future> &sizes,
                                        std::vector<FieldID> &resulting_fields,
                                        CustomSerdezID serdez_id,
                                        Provenance *provenance);
      FieldSpace create_replicated_field_space(Provenance *provenance,
                                        ShardID *creator_shard = NULL);
      virtual void create_shared_ownership(FieldSpace handle);
      virtual void destroy_field_space(FieldSpace handle,
                                       const bool unordered,
                                       Provenance *provenance);
      virtual FieldID allocate_field(FieldSpace space, size_t field_size,
                                     FieldID fid, bool local,
                                     CustomSerdezID serdez_id,
                                     Provenance *provenance);
      virtual FieldID allocate_field(FieldSpace space, const Future &field_size,
                                     FieldID fid, bool local,
                                     CustomSerdezID serdez_id,
                                     Provenance *provenance);
      virtual void free_field(FieldAllocatorImpl *allocator, FieldSpace space, 
                              FieldID fid, const bool unordered,
                              Provenance *provenance);
      virtual void allocate_fields(FieldSpace space,
                                   const std::vector<size_t> &sizes,
                                   std::vector<FieldID> &resuling_fields,
                                   bool local, CustomSerdezID serdez_id,
                                   Provenance *provenance);
      virtual void allocate_fields(FieldSpace space,
                                   const std::vector<Future> &sizes,
                                   std::vector<FieldID> &resuling_fields,
                                   bool local, CustomSerdezID serdez_id,
                                   Provenance *provenance);
      virtual void free_fields(FieldAllocatorImpl *allocator, FieldSpace space, 
                               const std::set<FieldID> &to_free,
                               const bool unordered,
                               Provenance *provenance);
      virtual LogicalRegion create_logical_region(
                                            IndexSpace index_space,
                                            FieldSpace field_space,
                                            const bool task_local,
                                            Provenance *provenance,
                                            const bool output_region = false);
      virtual void create_shared_ownership(LogicalRegion handle);
      virtual void destroy_logical_region(LogicalRegion handle,
                                          const bool unordered,
                                          Provenance *provenance);
      virtual void advise_analysis_subtree(LogicalRegion parent,
                                      const std::set<LogicalRegion> &regions,
                                      const std::set<LogicalPartition> &parts,
                                      const std::set<FieldID> &fields);
    public:
      virtual FieldAllocatorImpl* create_field_allocator(FieldSpace handle,
                                                         bool unordered);
      virtual void destroy_field_allocator(FieldSpaceNode *node,
                                           bool from_application = true);
    public:
      virtual void insert_unordered_ops(AutoLock &d_lock, const bool end_task,
                                        const bool progress);
      virtual Future execute_task(const TaskLauncher &launcher,
                                  std::vector<OutputRequirement> *outputs);
      virtual FutureMap execute_index_space(const IndexTaskLauncher &launcher,
                                       std::vector<OutputRequirement> *outputs);
      virtual Future execute_index_space(const IndexTaskLauncher &launcher,
                                       ReductionOpID redop, bool deterministic,
                                       std::vector<OutputRequirement> *outputs);
      virtual Future reduce_future_map(const FutureMap &future_map,
                                       ReductionOpID redop, bool deterministic,
                                       MapperID map_id, MappingTagID tag,
                                       Provenance *provenance);
      using InnerContext::construct_future_map;
      virtual FutureMap construct_future_map(IndexSpace space,
                                const std::map<DomainPoint,UntypedBuffer> &data,
                                             Provenance *provenance,
                                             bool collective = false,
                                             ShardingID sid = 0,
                                             bool implicit = false);
      virtual FutureMap construct_future_map(IndexSpace space,
                    const std::map<DomainPoint,Future> &futures,
                                             Provenance *provenance,
                                             bool internal = false,
                                             bool collective = false,
                                             ShardingID sid = 0,
                                             bool implicit = false);
      virtual PhysicalRegion map_region(const InlineLauncher &launcher);
      virtual ApEvent remap_region(const PhysicalRegion &region,
                                   Provenance *provenance);
      // Unmapping region is the same as for an inner context
      virtual void fill_fields(const FillLauncher &launcher);
      virtual void fill_fields(const IndexFillLauncher &launcher);
      virtual void issue_copy(const CopyLauncher &launcher);
      virtual void issue_copy(const IndexCopyLauncher &launcher);
      virtual void issue_acquire(const AcquireLauncher &launcher);
      virtual void issue_release(const ReleaseLauncher &launcher);
      virtual PhysicalRegion attach_resource(const AttachLauncher &launcher);
      virtual ExternalResources attach_resources(
                                          const IndexAttachLauncher &launcher);
      virtual RegionTreeNode* compute_index_attach_upper_bound(
                                        const IndexAttachLauncher &launcher,
                                        const std::vector<unsigned> &indexes);
      virtual Future detach_resource(PhysicalRegion region, const bool flush,
                                     const bool unordered,
                                     Provenance *provenance = NULL);
      virtual Future detach_resources(ExternalResources resources,
                                      const bool flush, const bool unordered,
                                      Provenance *provenance);
      virtual FutureMap execute_must_epoch(const MustEpochLauncher &launcher);
      virtual Future issue_timing_measurement(const TimingLauncher &launcher);
      virtual Future select_tunable_value(const TunableLauncher &launcher);
      virtual Future issue_mapping_fence(Provenance *provenance);
      virtual Future issue_execution_fence(Provenance *provenance);
      virtual void begin_trace(TraceID tid, bool logical_only,
          bool static_trace, const std::set<RegionTreeID> *managed, bool dep,
          Provenance *provenance);
      virtual void end_trace(TraceID tid, bool deprecated,
                             Provenance *provenance);
      virtual void end_task(const void *res, size_t res_size, bool owned,
                      PhysicalInstance inst, FutureFunctor *callback_future,
                      const Realm::ExternalInstanceResource *resource,
                      void (*freefunc)(const Realm::ExternalInstanceResource&),
                      const void *metadataptr, size_t metadatasize);
      virtual void post_end_task(FutureInstance *instance,
                                 void *metadata, size_t metasize,
                                 FutureFunctor *callback_functor,
                                 bool own_callback_functor);
      virtual bool add_to_dependence_queue(Operation *op, 
                                           bool unordered = false,
                                           bool outermost = true);
    public:
      virtual Lock create_lock(void);
      virtual void destroy_lock(Lock l);
      virtual Grant acquire_grant(const std::vector<LockRequest> &requests);
      virtual void release_grant(Grant grant);
    public:
      virtual PhaseBarrier create_phase_barrier(unsigned arrivals);
      virtual void destroy_phase_barrier(PhaseBarrier pb);
      virtual PhaseBarrier advance_phase_barrier(PhaseBarrier pb);
    public:
      virtual DynamicCollective create_dynamic_collective(
                                                  unsigned arrivals,
                                                  ReductionOpID redop,
                                                  const void *init_value,
                                                  size_t init_size);
      virtual void destroy_dynamic_collective(DynamicCollective dc);
      virtual void arrive_dynamic_collective(DynamicCollective dc,
                        const void *buffer, size_t size, unsigned count);
      virtual void defer_dynamic_collective_arrival(DynamicCollective dc,
                                                    const Future &future,
                                                    unsigned count);
      virtual Future get_dynamic_collective_result(DynamicCollective dc,
                                                   Provenance *provenance);
      virtual DynamicCollective advance_dynamic_collective(
                                                   DynamicCollective dc);
    public:
#ifdef DEBUG_LEGION_COLLECTIVES
      virtual MergeCloseOp* get_merge_close_op(const LogicalUser &user,
                                               RegionTreeNode *node);
      virtual RefinementOp* get_refinement_op(const LogicalUser &user,
                                              RegionTreeNode *node);
#else
      virtual MergeCloseOp* get_merge_close_op(void);
      virtual RefinementOp* get_refinement_op(void);
#endif
    public:
      virtual void pack_remote_context(Serializer &rez, 
                                       AddressSpaceID target,
                                       bool replicate = false);
    public:
      void exchange_common_resources(void);
      void handle_collective_message(Deserializer &derez);
      void handle_future_map_request(Deserializer &derez);
      void handle_disjoint_complete_request(Deserializer &derez);
      static void handle_disjoint_complete_response(Deserializer &derez, 
                                                    Runtime *runtime);
      static void handle_defer_disjoint_complete_response(Runtime *runtime,
                                                          const void *args);
      static void handle_defer_collective_message(const void *args);
      static void finalize_disjoint_complete_response(Runtime *runtime,
            UniqueID opid, VersionManager *target, AddressSpaceID target_space,
            VersionInfo *version_info, RtUserEvent done_event);
      void handle_resource_update(Deserializer &derez,
                                  std::set<RtEvent> &applied);
      void handle_trace_update(Deserializer &derez, AddressSpaceID source);
      ApBarrier handle_find_trace_shard_event(size_t temp_index, ApEvent event,
                                              ShardID remote_shard);
      ApBarrier handle_find_trace_shard_frontier(size_t temp_index, ApEvent event,
                                              ShardID remote_shard);
      void record_intra_space_dependence(size_t context_index, 
          const DomainPoint &point, RtEvent point_mapped, ShardID next_shard);
      void handle_intra_space_dependence(Deserializer &derez);
    public:
      void increase_pending_index_spaces(unsigned count, bool double_buffer);
      void increase_pending_partitions(unsigned count, bool double_buffer);
      void increase_pending_field_spaces(unsigned count, bool double_buffer);
      void increase_pending_fields(unsigned count, bool double_buffer);
      void increase_pending_region_trees(unsigned count, bool double_buffer);
      bool create_shard_partition(IndexPartition &pid,
          IndexSpace parent, IndexSpace color_space, Provenance *provenance,
          PartitionKind part_kind, LegionColor partition_color,
          bool color_generated, ValueBroadcast<bool> *disjoint_result = NULL,
          ApBarrier partition_ready = ApBarrier::NO_AP_BARRIER);
    public:
      // Collective methods
      CollectiveID get_next_collective_index(CollectiveIndexLocation loc,
                                             bool logical = false);
      void register_collective(ShardCollective *collective);
      ShardCollective* find_or_buffer_collective(Deserializer &derez);
      void unregister_collective(ShardCollective *collective);
    public:
      // Future map methods
      unsigned peek_next_future_map_barrier_index(void) const;
      RtBarrier get_next_future_map_barrier(void);
      void register_future_map(ReplFutureMapImpl *map);
      ReplFutureMapImpl* find_or_buffer_future_map_request(Deserializer &derez);
      void unregister_future_map(ReplFutureMapImpl *map);
    public:
      // Physical template methods
      size_t register_trace_template(ShardedPhysicalTemplate *phy_template);
      ShardedPhysicalTemplate* find_or_buffer_trace_update(Deserializer &derez,
                                                         AddressSpaceID source);
      void unregister_trace_template(size_t template_index);
    public:
      // Support for making equivalence sets (logical analysis stage only)
      ShardID get_next_equivalence_set_origin(void);
      bool replicate_partition_equivalence_sets(PartitionNode *node) const;
      virtual bool finalize_disjoint_complete_sets(RegionNode *region,
          VersionManager *target, FieldMask mask, const UniqueID opid,
          const AddressSpaceID source, RtUserEvent ready_event);
    public:
      // Fence barrier methods
      RtBarrier get_next_mapping_fence_barrier(void);
      ApBarrier get_next_execution_fence_barrier(void);
      RtBarrier get_next_resource_return_barrier(void);
      RtBarrier get_next_refinement_barrier(void);
      RtBarrier get_next_collective_map_barriers(void);
      RtBarrier get_next_trace_recording_barrier(void);
      RtBarrier get_next_summary_fence_barrier(void);
      RtBarrier get_next_deletion_ready_barrier(void);
      RtBarrier get_next_deletion_mapping_barrier(void);
      RtBarrier get_next_deletion_execution_barrier(void);
      ApBarrier get_next_future_map_wait_barrier(void);
      inline void advance_replicate_barrier(RtBarrier &bar, size_t arrivals)
        {
          Runtime::advance_barrier(bar);
          if (!bar.exists())
            create_new_replicate_barrier(bar, arrivals);
        }
      inline void advance_replicate_barrier(ApBarrier &bar, size_t arrivals)
        {
          Runtime::advance_barrier(bar);
          if (!bar.exists())
            create_new_replicate_barrier(bar, arrivals);
        }
      inline void advance_logical_barrier(RtBarrier &bar, size_t arrivals)
        {
          Runtime::advance_barrier(bar);
          if (!bar.exists())
            create_new_logical_barrier(bar, arrivals);
        }
      inline void advance_logical_barrier(ApBarrier &bar, size_t arrivals)
        {
          Runtime::advance_barrier(bar);
          if (!bar.exists())
            create_new_logical_barrier(bar, arrivals);
        }
    protected:
      // These can only be called inside the task for this context
      // since they assume that all the shards are aligned and doing
      // the same calls for the same operations in the same order
      void create_new_replicate_barrier(RtBarrier &bar, size_t arrivals);
      void create_new_replicate_barrier(ApBarrier &bar, size_t arrivals);
      // This one can only be called inside the logical dependence analysis
      void create_new_logical_barrier(RtBarrier &bar, size_t arrivals);
      void create_new_logical_barrier(ApBarrier &bar, size_t arrivals);
    public:
      IndexSpace find_sharding_launch_space(Provenance *provenance);
      const DomainPoint& get_shard_point(void) const; 
    public:
      static void register_attach_detach_sharding_functor(Runtime *runtime);
      ShardingFunction* get_attach_detach_sharding_function(void);
      IndexSpaceNode* compute_index_attach_launch_spaces(
<<<<<<< HEAD
                                            std::vector<size_t> &shard_sizes);
#ifdef NO_EXPLICIT_COLLECTIVES
=======
          std::vector<size_t> &shard_sizes, Provenance *provenance);
>>>>>>> e26cdfa1
    public:
      void register_collective_instance_handler(size_t context_index,
                                      ReplCollectiveInstanceHandler *handler);
      void unregister_collective_instance_handler(size_t context_index);
      void handle_collective_instance_message(Deserializer &derez);
      ReplCollectiveInstanceHandler* find_collective_instance_handler(
                                                  size_t context_index);
#endif
    public:
      void hash_future(Murmur3Hasher &hasher, const unsigned safe_level, 
                       const Future &future, const char *description) const;
      static void hash_future_map(Murmur3Hasher &hasher, const FutureMap &map,
                                  const char *description);
      static void hash_index_space_requirements(Murmur3Hasher &hasher,
          const std::vector<IndexSpaceRequirement> &index_requirements);
      static void hash_region_requirements(Murmur3Hasher &hasher,
          const std::vector<RegionRequirement> &region_requirements);
      static void hash_output_requirements(Murmur3Hasher &hasher,
          const std::vector<OutputRequirement> &output_requirements);
      static void hash_grants(Murmur3Hasher &hasher, 
          const std::vector<Grant> &grants);
      static void hash_phase_barriers(Murmur3Hasher &hasher,
          const std::vector<PhaseBarrier> &phase_barriers);
      static void hash_argument(Murmur3Hasher &hasher,const unsigned safe_level,
                             const UntypedBuffer &arg, const char *description);
      static void hash_predicate(Murmur3Hasher &hasher, const Predicate &pred,
                                 const char *description);
      static void hash_static_dependences(Murmur3Hasher &hasher,
          const std::vector<StaticDependence> *dependences);
      void hash_task_launcher(Murmur3Hasher &hasher, 
          const unsigned safe_level, const TaskLauncher &launcher) const;
      void hash_index_launcher(Murmur3Hasher &hasher,
          const unsigned safe_level, const IndexTaskLauncher &launcher);
    public:
      // A little help for ConsensusMatchExchange since it is templated
      static void help_complete_future(Future &f, const void *ptr,
                                       size_t size, bool own);
    public:
      ShardTask *const owner_shard;
      ShardManager *const shard_manager;
      const size_t total_shards;
    protected:
      // These barriers are used to identify when close operations are mapped
      std::vector<RtBarrier>  close_mapped_barriers;
      unsigned                next_close_mapped_bar_index;
      // These barriers are used to identify when refinement ops are ready
      std::vector<RtBarrier>  refinement_ready_barriers;
      unsigned                next_refinement_ready_bar_index;
      // These barriers are used to identify when refinement ops are mapped
      std::vector<RtBarrier>  refinement_mapped_barriers;
      unsigned                next_refinement_mapped_bar_index; 
      // These barriers are for signaling when indirect copies are done
      std::vector<ApBarrier>  indirection_barriers;
      unsigned                next_indirection_bar_index;
      // These barriers are used for signaling when future maps can be reclaimed
      std::vector<RtBarrier>  future_map_barriers;
      unsigned                next_future_map_bar_index;
      // These barriers are used to identify pre and post conditions for
      // exclusive collective mapping operations 
      std::vector<RtBarrier>  collective_map_barriers;
      unsigned                next_collective_map_bar_index;
    protected:
      std::map<std::pair<size_t,DomainPoint>,IntraSpaceDeps> intra_space_deps;
    protected:
      // Store the global owner shard and local owner shard for allocation
      std::map<FieldSpace,
               std::pair<ShardID,bool> > field_allocator_owner_shards;
    protected:
      ShardID index_space_allocator_shard;
      ShardID index_partition_allocator_shard;
      ShardID field_space_allocator_shard;
      ShardID field_allocator_shard;
      ShardID logical_region_allocator_shard;
      ShardID dynamic_id_allocator_shard;
      ShardID equivalence_set_allocator_shard;
      ShardID fill_view_allocator_shard;
    protected:
      ApBarrier pending_partition_barrier;
      RtBarrier creation_barrier;
      RtBarrier deletion_ready_barrier;
      RtBarrier deletion_mapping_barrier;
      RtBarrier deletion_execution_barrier;
      RtBarrier attach_resource_barrier;
      RtBarrier mapping_fence_barrier;
      RtBarrier resource_return_barrier;
      RtBarrier trace_recording_barrier;
      RtBarrier summary_fence_barrier;
      ApBarrier execution_fence_barrier;
      RtBarrier dependent_partition_barrier;
      RtBarrier semantic_attach_barrier;
      ApBarrier future_map_wait_barrier;
      ApBarrier inorder_barrier;
#ifdef DEBUG_LEGION_COLLECTIVES
    protected:
      RtBarrier collective_check_barrier;
      RtBarrier logical_check_barrier;
      RtBarrier close_check_barrier;
      RtBarrier refinement_check_barrier;
      bool collective_guard_reentrant;
      bool logical_guard_reentrant;
#endif
    protected:
      // local barriers to this context for handling returned
      // resources from sub-tasks
      RtBarrier returned_resource_ready_barrier;
      RtBarrier returned_resource_mapped_barrier;
      RtBarrier returned_resource_execution_barrier;
    protected:
      int shard_collective_radix;
      int shard_collective_log_radix;
      int shard_collective_stages;
      int shard_collective_participating_shards;
      int shard_collective_last_radix;
    protected:
      mutable LocalLock replication_lock;
      CollectiveID next_available_collective_index;
      // We also need to create collectives in the logical dependence
      // analysis stage of the pipeline. We'll have those count on the
      // odd numbers of the collective IDs whereas the ones from the 
      // application task will be the even numbers.
      CollectiveID next_logical_collective_index;
      std::map<CollectiveID,ShardCollective*> collectives;
      std::map<CollectiveID,std::vector<
                std::pair<void*,size_t> > > pending_collective_updates;
    protected:
      // Pending allocations of various resources
      std::deque<std::pair<ValueBroadcast<ISBroadcast>*,bool> > 
                                            pending_index_spaces;
      std::deque<std::pair<ValueBroadcast<IPBroadcast>*,ShardID> >
                                            pending_index_partitions;
      std::deque<std::pair<ValueBroadcast<FSBroadcast>*,bool> >
                                            pending_field_spaces;
      std::deque<std::pair<ValueBroadcast<FIDBroadcast>*,bool> >
                                            pending_fields;
      std::deque<std::pair<ValueBroadcast<LRBroadcast>*,bool> >
                                            pending_region_trees;
    protected:
      std::map<RtEvent,ReplFutureMapImpl*> future_maps;
      std::map<RtEvent,std::vector<
                std::pair<void*,size_t> > > pending_future_map_requests;
    protected:
      std::map<size_t,ShardedPhysicalTemplate*> physical_templates;
      struct PendingTemplateUpdate {
      public:
        PendingTemplateUpdate(void)
          : ptr(NULL), size(0), source(0) { }
        PendingTemplateUpdate(void *p, size_t s, AddressSpaceID src)
          : ptr(p), size(s), source(src) { }
      public:
        void *ptr;
        size_t size;
        AddressSpaceID source;
      };
      std::map<size_t/*template index*/,
        std::vector<PendingTemplateUpdate> > pending_template_updates;
      size_t next_physical_template_index;
#ifdef NO_EXPLICIT_COLLECTIVES
    protected:
      struct PendingCollectiveInstanceMessage :
        public LgTaskArgs<PendingCollectiveInstanceMessage> {
      public:
        static const LgTaskID TASK_ID = LG_DEFER_COLLECTIVE_MESSAGE_TASK_ID;
      public:
        PendingCollectiveInstanceMessage(void)
          : LgTaskArgs<PendingCollectiveInstanceMessage>(0),
            context(NULL), context_index(0), ptr(NULL), size(0) { }
        PendingCollectiveInstanceMessage(ReplicateContext *c, size_t index,
                                         void *p, size_t s)
          : LgTaskArgs<PendingCollectiveInstanceMessage>(implicit_provenance),
            context(c), context_index(index), ptr(p), size(s) { }
      public:
        ReplicateContext *const context;
        const size_t context_index;
        void *const ptr;
        const size_t size;
      };
      std::map<size_t,std::vector<PendingCollectiveInstanceMessage> > 
                                          pending_collective_instance_messages;
      std::map<size_t,ReplCollectiveInstanceHandler*> collective_inst_handlers;
#endif
    protected:
      // Different from pending_top_views as this applies to our requests
      std::map<PhysicalManager*,RtUserEvent> pending_request_views;
      std::map<RegionTreeID,RtUserEvent> pending_tree_requests;
    protected:
      std::map<std::pair<unsigned,unsigned>,RtBarrier> ready_clone_barriers;
      std::map<std::pair<unsigned,unsigned>,RtUserEvent> pending_clone_barriers;
    protected:
      struct AttachLaunchSpace {
      public:
        AttachLaunchSpace(IndexSpaceNode *node) : launch_space(node) { }
      public:
        IndexSpaceNode *const launch_space;
        std::vector<size_t> shard_sizes;
      };
      std::vector<AttachLaunchSpace*> index_attach_launch_spaces;
      IndexSpace sharding_launch_space;
      IndexSpace collective_map_launch_space;
    protected:
      unsigned next_replicate_bar_index;
      unsigned next_logical_bar_index;
    protected:
      static const unsigned MIN_UNORDERED_OPS_EPOCH = 32;
      static const unsigned MAX_UNORDERED_OPS_EPOCH = 32768;
      unsigned unordered_ops_counter;
      unsigned unordered_ops_epoch;
    };

    /**
     * \class RemoteTask
     * A small helper class for giving application
     * visibility to this remote context
     */
    class RemoteTask : public ExternalTask {
    public:
      RemoteTask(RemoteContext *owner);
      RemoteTask(const RemoteTask &rhs);
      virtual ~RemoteTask(void);
    public:
      RemoteTask& operator=(const RemoteTask &rhs);
    public:
      virtual int get_depth(void) const;
      virtual UniqueID get_unique_id(void) const;
      virtual Domain get_slice_domain(void) const;
      virtual size_t get_context_index(void) const; 
      virtual void set_context_index(size_t index);
      virtual bool has_parent_task(void) const;
      virtual const Task* get_parent_task(void) const;
      virtual const char* get_task_name(void) const;
      virtual ShardID get_shard_id(void) const;
      virtual size_t get_total_shards(void) const;
      virtual DomainPoint get_shard_point(void) const;
      virtual Domain get_shard_domain(void) const;
      virtual bool has_trace(void) const;
    public:
      RemoteContext *const owner;
      unsigned context_index;
    };

    /**
     * \class RemoteContext
     * A remote copy of a TaskContext for the 
     * execution of sub-tasks on remote notes.
     */
    class RemoteContext : public InnerContext {
    public:
      struct RemotePhysicalRequestArgs :
        public LgTaskArgs<RemotePhysicalRequestArgs> {
      public:
        static const LgTaskID TASK_ID = LG_REMOTE_PHYSICAL_REQUEST_TASK_ID;
      public:
        RemotePhysicalRequestArgs(UniqueID uid, RemoteContext *ctx,
                                  InnerContext *loc, unsigned idx, 
                                  AddressSpaceID src, RtUserEvent trig)
          : LgTaskArgs<RemotePhysicalRequestArgs>(implicit_provenance), 
            context_uid(uid), target(ctx), local(loc), index(idx), 
            source(src), to_trigger(trig) { }
      public:
        const UniqueID context_uid;
        RemoteContext *const target;
        InnerContext *const local;
        const unsigned index;
        const AddressSpaceID source;
        const RtUserEvent to_trigger;
      };
      struct RemotePhysicalResponseArgs : 
        public LgTaskArgs<RemotePhysicalResponseArgs> {
      public:
        static const LgTaskID TASK_ID = LG_REMOTE_PHYSICAL_RESPONSE_TASK_ID;
      public:
        RemotePhysicalResponseArgs(RemoteContext *ctx, InnerContext *res, 
                                   unsigned idx)
          : LgTaskArgs<RemotePhysicalResponseArgs>(implicit_provenance), 
            target(ctx), result(res), index(idx) { }
      public:
        RemoteContext *const target;
        InnerContext *const result;
        const unsigned index;
      };
    public:
      RemoteContext(Runtime *runtime, UniqueID context_uid);
      RemoteContext(const RemoteContext &rhs);
      virtual ~RemoteContext(void);
    public:
      RemoteContext& operator=(const RemoteContext &rhs);
    public:
      virtual Task* get_task(void);
      virtual ReplicationID get_replication_id(void) const { return repl_id; }
      virtual void unpack_remote_context(Deserializer &derez,
                                         std::set<RtEvent> &preconditions);
      virtual InnerContext* find_parent_context(void);
    public:
      virtual InnerContext* find_top_context(InnerContext *previous = NULL);
    public:
      virtual RtEvent compute_equivalence_sets(EqSetTracker *target,
                      AddressSpaceID target_space, RegionNode *region, 
                      const FieldMask &mask, const UniqueID opid, 
                      const AddressSpaceID original_source);
      virtual InnerContext* find_parent_physical_context(unsigned index);
      virtual void invalidate_region_tree_contexts(const bool is_top_level_task,
                                                   std::set<RtEvent> &applied);
      virtual void receive_created_region_contexts(RegionTreeContext ctx,
                          const std::vector<RegionNode*> &created_state,
                          std::set<RtEvent> &applied_events, size_t num_shards);
      static void handle_created_region_contexts(Runtime *runtime, 
                                   Deserializer &derez, AddressSpaceID source);
      virtual void free_region_tree_context(void);
    public:
      const Task* get_parent_task(void);
    public:
      void unpack_local_field_update(Deserializer &derez);
      static void handle_local_field_update(Deserializer &derez);
    public:
      static void handle_physical_request(Deserializer &derez,
                      Runtime *runtime, AddressSpaceID source);
      static void defer_physical_request(const void *args, Runtime *runtime);
      void set_physical_context_result(unsigned index, 
                                       InnerContext *result);
      static void handle_physical_response(Deserializer &derez, 
                                           Runtime *runtime);
      static void defer_physical_response(const void *args);
    protected:
      UniqueID parent_context_uid;
      InnerContext *parent_ctx;
      ShardManager *shard_manager; // if we're lucky and one is already here
    protected:
      bool top_level_context;
      RemoteTask remote_task;
    protected:
      std::vector<unsigned> local_parent_req_indexes;
      std::vector<bool> local_virtual_mapped;
    protected:
      // Cached physical contexts recorded from the owner
      std::map<unsigned/*index*/,InnerContext*> physical_contexts;
      std::map<unsigned,RtEvent> pending_physical_contexts;
    protected:
      // For remote replicate contexts
      friend class RemoteTask;
      ShardID shard_id;
      size_t total_shards;
      DomainPoint shard_point;
      Domain shard_domain;
      ReplicationID repl_id;
      std::map<ShardingID,ShardingFunction*> sharding_functions;
    };

    /**
     * \class LeafContext
     * A context for the execution of a leaf task
     */
    class LeafContext : public TaskContext,
                        public LegionHeapify<LeafContext> {
    public:
      LeafContext(Runtime *runtime, SingleTask *owner,bool inline_task = false);
      LeafContext(const LeafContext &rhs);
      virtual ~LeafContext(void);
    public:
      LeafContext& operator=(const LeafContext &rhs);
    public: // Privilege tracker methods
      virtual void receive_resources(size_t return_index,
              std::map<LogicalRegion,unsigned> &created_regions,
              std::vector<DeletedRegion> &deleted_regions,
              std::set<std::pair<FieldSpace,FieldID> > &created_fields,
              std::vector<DeletedField> &deleted_fields,
              std::map<FieldSpace,unsigned> &created_field_spaces,
              std::map<FieldSpace,std::set<LogicalRegion> > &latent_spaces,
              std::vector<DeletedFieldSpace> &deleted_field_spaces,
              std::map<IndexSpace,unsigned> &created_index_spaces,
              std::vector<DeletedIndexSpace> &deleted_index_spaces,
              std::map<IndexPartition,unsigned> &created_partitions,
              std::vector<DeletedPartition> &deleted_partitions,
              std::set<RtEvent> &preconditions);
    public:
      // Interface for task contexts
      virtual RegionTreeContext get_context(void) const;
      virtual ContextID get_context_id(void) const;
      virtual void pack_remote_context(Serializer &rez, 
          AddressSpaceID target, bool replicate = false);
      virtual void compute_task_tree_coordinates(
                TaskTreeCoordinates &coordinatess) const;
      virtual bool attempt_children_complete(void);
      virtual bool attempt_children_commit(void);
      void inline_child_task(TaskOp *child);
      virtual VariantImpl* select_inline_variant(TaskOp *child,
                const std::vector<PhysicalRegion> &parent_regions,
                std::deque<InstanceSet> &physical_instances);
      virtual bool is_leaf_context(void) const;
    public:
      using TaskContext::create_index_space;
      using TaskContext::create_field_space;
      using TaskContext::allocate_field;
      using TaskContext::allocate_fields;
      // Interface to operations performed by a context
      virtual IndexSpace create_index_space(const Future &future, TypeTag tag,
                                            Provenance *provenance);
      virtual void destroy_index_space(IndexSpace handle, 
                                       const bool unordered,
                                       const bool recurse,
                                       Provenance *provenance);
      virtual void destroy_index_partition(IndexPartition handle,
                                           const bool unordered, 
                                           const bool recurse,
                                           Provenance *provenance);
      virtual IndexPartition create_equal_partition(
                                            IndexSpace parent,
                                            IndexSpace color_space,
                                            size_t granularity,
                                            Color color,
                                            Provenance *provenance);
      virtual IndexPartition create_partition_by_weights(IndexSpace parent,
                                            const FutureMap &weights,
                                            IndexSpace color_space,
                                            size_t granularity, 
                                            Color color,
                                            Provenance *provenance);
      virtual IndexPartition create_partition_by_union(
                                            IndexSpace parent,
                                            IndexPartition handle1,
                                            IndexPartition handle2,
                                            IndexSpace color_space,
                                            PartitionKind kind,
                                            Color color,
                                            Provenance *provenance);
      virtual IndexPartition create_partition_by_intersection(
                                            IndexSpace parent,
                                            IndexPartition handle1,
                                            IndexPartition handle2,
                                            IndexSpace color_space,
                                            PartitionKind kind,
                                            Color color,
                                            Provenance *provenance);
      virtual IndexPartition create_partition_by_intersection(
                                            IndexSpace parent,
                                            IndexPartition partition,
                                            PartitionKind kind,
                                            Color color,
                                            bool dominates,
                                            Provenance *provenance);
      virtual IndexPartition create_partition_by_difference(
                                            IndexSpace parent,
                                            IndexPartition handle1,
                                            IndexPartition handle2,
                                            IndexSpace color_space,
                                            PartitionKind kind,
                                            Color color,
                                            Provenance *provenance);
      virtual Color create_cross_product_partitions(
                                            IndexPartition handle1,
                                            IndexPartition handle2,
                              std::map<IndexSpace,IndexPartition> &handles,
                                            PartitionKind kind,
                                            Color color,
                                            Provenance *provenance);
      virtual void create_association(      LogicalRegion domain,
                                            LogicalRegion domain_parent,
                                            FieldID domain_fid,
                                            IndexSpace range,
                                            MapperID id, MappingTagID tag,
                                            const UntypedBuffer &marg,
                                            Provenance *prov);
      virtual IndexPartition create_restricted_partition(
                                            IndexSpace parent,
                                            IndexSpace color_space,
                                            const void *transform,
                                            size_t transform_size,
                                            const void *extent,
                                            size_t extent_size,
                                            PartitionKind part_kind,
                                            Color color,
                                            Provenance *provenance);
      virtual IndexPartition create_partition_by_domain(
                                            IndexSpace parent,
                                  const std::map<DomainPoint,Domain> &domains,
                                            IndexSpace color_space,
                                            bool perform_intersections,
                                            PartitionKind part_kind,
                                            Color color,
                                            Provenance *provenance);
      virtual IndexPartition create_partition_by_domain(
                                            IndexSpace parent,
                                            const FutureMap &domains,
                                            IndexSpace color_space,
                                            bool perform_intersections,
                                            PartitionKind part_kind,
                                            Color color,
                                            Provenance *provenance,
                                            bool skip_check = false);
      virtual IndexPartition create_partition_by_field(
                                            LogicalRegion handle,
                                            LogicalRegion parent_priv,
                                            FieldID fid,
                                            IndexSpace color_space,
                                            Color color,
                                            MapperID id, MappingTagID tag,
                                            PartitionKind part_kind,
                                            const UntypedBuffer &marg,
                                            Provenance *prov);
      virtual IndexPartition create_partition_by_image(
                                            IndexSpace handle,
                                            LogicalPartition projection,
                                            LogicalRegion parent,
                                            FieldID fid,
                                            IndexSpace color_space,
                                            PartitionKind part_kind,
                                            Color color,
                                            MapperID id, MappingTagID tag,
                                            const UntypedBuffer &marg,
                                            Provenance *prov);
      virtual IndexPartition create_partition_by_image_range(
                                            IndexSpace handle,
                                            LogicalPartition projection,
                                            LogicalRegion parent,
                                            FieldID fid,
                                            IndexSpace color_space,
                                            PartitionKind part_kind,
                                            Color color,
                                            MapperID id, MappingTagID tag,
                                            const UntypedBuffer &marg,
                                            Provenance *prov);
      virtual IndexPartition create_partition_by_preimage(
                                            IndexPartition projection,
                                            LogicalRegion handle,
                                            LogicalRegion parent,
                                            FieldID fid,
                                            IndexSpace color_space,
                                            PartitionKind part_kind,
                                            Color color,
                                            MapperID id, MappingTagID tag,
                                            const UntypedBuffer &marg,
                                            Provenance *prov);
      virtual IndexPartition create_partition_by_preimage_range(
                                            IndexPartition projection,
                                            LogicalRegion handle,
                                            LogicalRegion parent,
                                            FieldID fid,
                                            IndexSpace color_space,
                                            PartitionKind part_kind,
                                            Color color,
                                            MapperID id, MappingTagID tag,
                                            const UntypedBuffer &marg,
                                            Provenance *prov);
      virtual IndexPartition create_pending_partition(
                                            IndexSpace parent,
                                            IndexSpace color_space,
                                            PartitionKind part_kind,
                                            Color color,
                                            Provenance *provenance,
                                            bool trust = false);
      virtual IndexSpace create_index_space_union(
                                            IndexPartition parent,
                                            const void *realm_color,
                                            size_t color_size,
                                            TypeTag type_tag,
                                const std::vector<IndexSpace> &handles,
                                            Provenance *provenance);
      virtual IndexSpace create_index_space_union(
                                            IndexPartition parent,
                                            const void *realm_color,
                                            size_t color_size,
                                            TypeTag type_tag,
                                            IndexPartition handle,
                                            Provenance *provenance);
      virtual IndexSpace create_index_space_intersection(
                                            IndexPartition parent,
                                            const void *realm_color,
                                            size_t color_size,
                                            TypeTag type_tag,
                                const std::vector<IndexSpace> &handles,
                                            Provenance *provenance);
      virtual IndexSpace create_index_space_intersection(
                                            IndexPartition parent,
                                            const void *realm_color,
                                            size_t color_size,
                                            TypeTag type_tag,
                                            IndexPartition handle,
                                            Provenance *provenance);
      virtual IndexSpace create_index_space_difference(
                                            IndexPartition parent,
                                            const void *realm_color,
                                            size_t color_size,
                                            TypeTag type_tag,
                                            IndexSpace initial,
                                const std::vector<IndexSpace> &handles,
                                            Provenance *provenance);
      virtual FieldSpace create_field_space(const std::vector<Future> &sizes,
                                        std::vector<FieldID> &resulting_fields,
                                        CustomSerdezID serdez_id,
                                        Provenance *provenance);
      virtual void destroy_field_space(FieldSpace handle, const bool unordered,
                                       Provenance *provenance);
      virtual FieldID allocate_field(FieldSpace space, const Future &field_size,
                                     FieldID fid, bool local,
                                     CustomSerdezID serdez_id,
                                     Provenance *provenance);
      virtual void allocate_local_field(FieldSpace space, size_t field_size,
                                     FieldID fid, CustomSerdezID serdez_id,
                                     std::set<RtEvent> &done_events,
                                     Provenance *provenance);
      virtual void allocate_fields(FieldSpace space,
                                   const std::vector<Future> &sizes,
                                   std::vector<FieldID> &resuling_fields,
                                   bool local, CustomSerdezID serdez_id,
                                   Provenance *provenance);
      virtual void allocate_local_fields(FieldSpace space,
                                   const std::vector<size_t> &sizes,
                                   const std::vector<FieldID> &resuling_fields,
                                   CustomSerdezID serdez_id,
                                   std::set<RtEvent> &done_events,
                                   Provenance *provenance);
      virtual void free_field(FieldAllocatorImpl *allocator, FieldSpace space, 
                              FieldID fid, const bool unordered,
                              Provenance *provenance);
      virtual void free_fields(FieldAllocatorImpl *allocator, FieldSpace space,
                               const std::set<FieldID> &to_free,
                               const bool unordered,
                               Provenance *provenance);
      virtual LogicalRegion create_logical_region(
                                            IndexSpace index_space,
                                            FieldSpace field_space,
                                            const bool task_local,
                                            Provenance *provenance,
                                            const bool output_region = false);
      virtual void destroy_logical_region(LogicalRegion handle,
                                          const bool unordered,
                                          Provenance *provenance);
      virtual void advise_analysis_subtree(LogicalRegion parent,
                                      const std::set<LogicalRegion> &regions,
                                      const std::set<LogicalPartition> &parts,
                                      const std::set<FieldID> &fields);
      virtual void get_local_field_set(const FieldSpace handle,
                                       const std::set<unsigned> &indexes,
                                       std::set<FieldID> &to_set) const;
      virtual void get_local_field_set(const FieldSpace handle,
                                       const std::set<unsigned> &indexes,
                                       std::vector<FieldID> &to_set) const;
    public:
      virtual void add_physical_region(const RegionRequirement &req, 
          bool mapped, MapperID mid, MappingTagID tag, ApUserEvent &unmap_event,
          bool virtual_mapped, const InstanceSet &physical_instances);
      virtual Future execute_task(const TaskLauncher &launcher,
                                  std::vector<OutputRequirement> *outputs);
      virtual FutureMap execute_index_space(const IndexTaskLauncher &launcher,
                                       std::vector<OutputRequirement> *outputs);
      virtual Future execute_index_space(const IndexTaskLauncher &launcher,
                                       ReductionOpID redop, bool deterministic,
                                       std::vector<OutputRequirement> *outputs);
      virtual Future reduce_future_map(const FutureMap &future_map,
                                       ReductionOpID redop, bool deterministic,
                                       MapperID map_id, MappingTagID tag,
                                       Provenance *provenance);
      virtual FutureMap construct_future_map(IndexSpace domain,
                               const std::map<DomainPoint,UntypedBuffer> &data,
                                             Provenance *provenance,
                                             bool collective = false,
                                             ShardingID sid = 0,
                                             bool implicit = false);
      virtual FutureMap construct_future_map(const Domain &domain,
                                const std::map<DomainPoint,UntypedBuffer> &data,
                                             bool collective = false,
                                             ShardingID sid = 0,
                                             bool implicit = false);
      virtual FutureMap construct_future_map(IndexSpace domain,
                                   const std::map<DomainPoint,Future> &futures,
                                             Provenance *provenance,
                                             bool internal = false,
                                             bool collective = false,
                                             ShardingID sid = 0,
                                             bool implicit = false);
      virtual FutureMap construct_future_map(const Domain &domain,
                    const std::map<DomainPoint,Future> &futures,
                                             bool internal = false,
                                             bool collective = false,
                                             ShardingID sid = 0,
                                             bool implicit = false);
      virtual FutureMap transform_future_map(const FutureMap &fm,
                                             IndexSpace new_domain, 
                      TransformFutureMapImpl::PointTransformFnptr fnptr,
                                             Provenance *provenance);
      virtual FutureMap transform_future_map(const FutureMap &fm,
                                             IndexSpace new_domain,
                                             PointTransformFunctor *functor,
                                             bool own_functor,
                                             Provenance *provenance);
      virtual PhysicalRegion map_region(const InlineLauncher &launcher);
      virtual ApEvent remap_region(const PhysicalRegion &region,
                                   Provenance *provenance);
      virtual void unmap_region(PhysicalRegion region);
      virtual void unmap_all_regions(bool external);
      virtual void fill_fields(const FillLauncher &launcher);
      virtual void fill_fields(const IndexFillLauncher &launcher);
      virtual void issue_copy(const CopyLauncher &launcher);
      virtual void issue_copy(const IndexCopyLauncher &launcher);
      virtual void issue_acquire(const AcquireLauncher &launcher);
      virtual void issue_release(const ReleaseLauncher &launcher);
      virtual PhysicalRegion attach_resource(const AttachLauncher &launcher);
      virtual ExternalResources attach_resources(
                                          const IndexAttachLauncher &launcher);
      virtual Future detach_resource(PhysicalRegion region, const bool flush,
                                     const bool unordered,
                                     Provenance *provenance = NULL);
      virtual Future detach_resources(ExternalResources resources,
                                      const bool flush, const bool unordered,
                                      Provenance *provenance);
      virtual void progress_unordered_operations(void);
      virtual FutureMap execute_must_epoch(const MustEpochLauncher &launcher);
      virtual Future issue_timing_measurement(const TimingLauncher &launcher);
      virtual Future select_tunable_value(const TunableLauncher &launcher);
      virtual Future issue_mapping_fence(Provenance *provenance);
      virtual Future issue_execution_fence(Provenance *provenance);
      virtual void complete_frame(Provenance *provenance);
      virtual Predicate create_predicate(const Future &f,
                                         Provenance *provenance);
      virtual Predicate predicate_not(const Predicate &p,
                                      Provenance *provenance);
      virtual Predicate create_predicate(const PredicateLauncher &launcher);
      virtual Future get_predicate_future(const Predicate &p,
                                          Provenance *provenance);
    public:
      // The following set of operations correspond directly
      // to the complete_mapping, complete_operation, and
      // commit_operations performed by an operation.  Every
      // one of those calls invokes the corresponding one of
      // these calls to notify the parent context.
      virtual size_t register_new_child_operation(Operation *op,
                const std::vector<StaticDependence> *dependences);
      virtual void register_new_internal_operation(InternalOp *op);
      virtual size_t register_new_close_operation(CloseOp *op);
      virtual size_t register_new_summary_operation(TraceSummaryOp *op);
      virtual bool add_to_dependence_queue(Operation *op, 
                                           bool unordered = false,
                                           bool outermost = true);
      virtual void register_executing_child(Operation *op);
      virtual void register_child_executed(Operation *op);
      virtual void register_child_complete(Operation *op);
      virtual void register_child_commit(Operation *op); 
      virtual ApEvent register_implicit_dependences(Operation *op);
    public:
      virtual RtEvent get_current_mapping_fence_event(void);
      virtual ApEvent get_current_execution_fence_event(void);
      virtual void perform_fence_analysis(Operation *op,
          std::set<ApEvent> &preconditions, bool mapping, bool execution);
      virtual void update_current_fence(FenceOp *op,
                                        bool mapping, bool execution);
      virtual void update_current_implicit(Operation *op);
    public:
      virtual void begin_trace(TraceID tid, bool logical_only,
          bool static_trace, const std::set<RegionTreeID> *managed, bool dep,
          Provenance *provenance);
      virtual void end_trace(TraceID tid, bool deprecated,
                             Provenance *provenance);
      virtual void record_previous_trace(LegionTrace *trace);
      virtual void invalidate_trace_cache(LegionTrace *trace,
                                          Operation *invalidator);
      virtual void record_blocking_call(void);
    public:
      virtual void issue_frame(FrameOp *frame, ApEvent frame_termination);
      virtual void perform_frame_issue(FrameOp *frame, 
                                       ApEvent frame_termination);
      virtual void finish_frame(ApEvent frame_termination);
    public:
      virtual void increment_outstanding(void);
      virtual void decrement_outstanding(void);
      virtual void increment_pending(void);
      virtual void decrement_pending(TaskOp *child);
      virtual void decrement_pending(bool need_deferral);
      virtual void increment_frame(void);
      virtual void decrement_frame(void);
    public:
#ifdef DEBUG_LEGION_COLLECTIVES
      virtual MergeCloseOp* get_merge_close_op(const LogicalUser &user,
                                               RegionTreeNode *node);
      virtual RefinementOp* get_refinement_op(const LogicalUser &user,
                                              RegionTreeNode *node);
#else
      virtual MergeCloseOp* get_merge_close_op(void);
      virtual RefinementOp* get_refinement_op(void);
#endif
    public:
      virtual InnerContext* find_top_context(InnerContext *previous = NULL);
    public:
      virtual void initialize_region_tree_contexts(
          const std::vector<RegionRequirement> &clone_requirements,
          const LegionVector<VersionInfo> &version_infos,
          const std::vector<ApUserEvent> &unmap_events,
          std::set<RtEvent> &applied_events, 
          std::set<RtEvent> &execution_events);
      virtual void invalidate_region_tree_contexts(const bool is_top_level_task,
                                                   std::set<RtEvent> &applied);
      virtual void receive_created_region_contexts(RegionTreeContext ctx,
                          const std::vector<RegionNode*> &created_state,
                          std::set<RtEvent> &applied_events, size_t num_shards);
      virtual void free_region_tree_context(void);
    public:
      virtual void end_task(const void *res, size_t res_size, bool owned,
                      PhysicalInstance inst, FutureFunctor *callback_functor,
                      const Realm::ExternalInstanceResource *resource,
                      void (*freefunc)(const Realm::ExternalInstanceResource&),
                      const void *metadataptr, size_t metadatasize);
      virtual void post_end_task(FutureInstance *instance,
                                 void *metadata, size_t metasize,
                                 FutureFunctor *callback_functor,
                                 bool own_callback_functor);
    public:
      virtual void destroy_lock(Lock l);
      virtual Grant acquire_grant(const std::vector<LockRequest> &requests);
      virtual void release_grant(Grant grant);
    public:
      virtual void destroy_phase_barrier(PhaseBarrier pb);
      virtual PhaseBarrier advance_phase_barrier(PhaseBarrier pb);
    public:
      virtual DynamicCollective create_dynamic_collective(
                                                  unsigned arrivals,
                                                  ReductionOpID redop,
                                                  const void *init_value,
                                                  size_t init_size);
      virtual void destroy_dynamic_collective(DynamicCollective dc);
      virtual void arrive_dynamic_collective(DynamicCollective dc,
                        const void *buffer, size_t size, unsigned count);
      virtual void defer_dynamic_collective_arrival(DynamicCollective dc,
                                                    const Future &future,
                                                    unsigned count);
      virtual Future get_dynamic_collective_result(DynamicCollective dc,
                                                   Provenance *provenance);
      virtual DynamicCollective advance_dynamic_collective(
                                                   DynamicCollective dc);
    protected:
      mutable LocalLock                            leaf_lock;
      std::set<RtEvent>                            execution_events;
      size_t                                       inlined_tasks;
    public:
      virtual TaskPriority get_current_priority(void) const;
      virtual void set_current_priority(TaskPriority priority);
    };

    //--------------------------------------------------------------------------
    inline void TaskContext::begin_runtime_call(void)
    //--------------------------------------------------------------------------
    {
#ifdef DEBUG_LEGION
      assert(implicit_reference_tracker == NULL);
#endif
      if (overhead_tracker == NULL)
        return;
      const long long current = Realm::Clock::current_time_in_nanoseconds();
      const long long diff = current - previous_profiling_time;
      overhead_tracker->application_time += diff;
      previous_profiling_time = current;
    }

    //--------------------------------------------------------------------------
    inline void TaskContext::end_runtime_call(void)
    //--------------------------------------------------------------------------
    {
      if (implicit_reference_tracker != NULL)
      {
        delete implicit_reference_tracker;
        implicit_reference_tracker = NULL;
      }
      if (overhead_tracker == NULL)
        return;
      const long long current = Realm::Clock::current_time_in_nanoseconds();
      const long long diff = current - previous_profiling_time;
      overhead_tracker->runtime_time += diff;
      previous_profiling_time = current;
    }

    //--------------------------------------------------------------------------
    inline void TaskContext::begin_task_wait(bool from_runtime)
    //--------------------------------------------------------------------------
    {
      if (overhead_tracker == NULL)
        return;
      const long long current = Realm::Clock::current_time_in_nanoseconds();
      const long long diff = current - previous_profiling_time;
      if (from_runtime)
        overhead_tracker->runtime_time += diff;
      else
        overhead_tracker->application_time += diff;
      previous_profiling_time = current;
    }

    //--------------------------------------------------------------------------
    inline void TaskContext::end_task_wait(void)
    //--------------------------------------------------------------------------
    {
      if (overhead_tracker == NULL)
        return;
      const long long current = Realm::Clock::current_time_in_nanoseconds();
      const long long diff = current - previous_profiling_time;
      overhead_tracker->wait_time += diff;
      previous_profiling_time = current;
    }

  };
};


#endif // __LEGION_CONTEXT_H__
<|MERGE_RESOLUTION|>--- conflicted
+++ resolved
@@ -3057,12 +3057,8 @@
       static void register_attach_detach_sharding_functor(Runtime *runtime);
       ShardingFunction* get_attach_detach_sharding_function(void);
       IndexSpaceNode* compute_index_attach_launch_spaces(
-<<<<<<< HEAD
-                                            std::vector<size_t> &shard_sizes);
+          std::vector<size_t> &shard_sizes, Provenance *provenance);
 #ifdef NO_EXPLICIT_COLLECTIVES
-=======
-          std::vector<size_t> &shard_sizes, Provenance *provenance);
->>>>>>> e26cdfa1
     public:
       void register_collective_instance_handler(size_t context_index,
                                       ReplCollectiveInstanceHandler *handler);
