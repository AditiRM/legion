--- conflicted
+++ resolved
@@ -503,39 +503,6 @@
       virtual Future get_predicate_future(const Predicate &p,
                                           Provenance *provenance) = 0;
     public:
-<<<<<<< HEAD
-      // The following set of operations correspond directly
-      // to the complete_mapping, complete_operation, and
-      // commit_operations performed by an operation.  Every
-      // one of those calls invokes the corresponding one of
-      // these calls to notify the parent context.
-      virtual size_t register_new_child_operation(Operation *op,
-                                                  RtUserEvent &resolved, 
-                      const std::vector<StaticDependence> *dependences) = 0;
-      virtual size_t register_new_summary_operation(TraceSummaryOp *op) = 0;
-      virtual bool add_to_dependence_queue(Operation *op, 
-                                           bool unordered = false,
-                                           bool outermost = true) = 0;
-      virtual void register_executing_child(Operation *op) = 0;
-      virtual void register_child_executed(Operation *op) = 0;
-      virtual void register_child_complete(Operation *op) = 0;
-      virtual void register_child_commit(Operation *op) = 0; 
-      virtual ApEvent register_implicit_dependences(Operation *op) = 0;
-    public:
-      virtual RtEvent get_current_mapping_fence_event(void) = 0;
-      virtual ApEvent get_current_execution_fence_event(void) = 0;
-      // Break this into two pieces since we know that there are some
-      // kinds of operations (like deletions) that want to act like 
-      // one-sided fences (e.g. waiting on everything before) but not
-      // preventing re-ordering for things afterwards
-      virtual void perform_fence_analysis(Operation *op, 
-          std::set<ApEvent> &preconditions, bool mapping, bool execution) = 0;
-      virtual void update_current_fence(FenceOp *op, 
-                                        bool mapping, bool execution) = 0;
-      virtual void update_current_implicit(Operation *op) = 0;
-    public:
-=======
->>>>>>> 1e91fe2f
       virtual void begin_trace(TraceID tid, bool logical_only,
         bool static_trace, const std::set<RegionTreeID> *managed, bool dep,
         Provenance *provenance) = 0;
@@ -1578,19 +1545,10 @@
       size_t register_new_child_operation(Operation *op,
                                                   RtUserEvent &resolved,
                 const std::vector<StaticDependence> *dependences);
-<<<<<<< HEAD
       // Must be called while holding the dependence lock
       virtual void insert_unordered_ops(AutoLock &d_lock, const bool end_task,
                                         const bool progress);
-      virtual size_t register_new_summary_operation(TraceSummaryOp *op);
-=======
-      void register_new_internal_operation(InternalOp *op);
-      // Must be called while holding the dependence lock
-      virtual void insert_unordered_ops(AutoLock &d_lock, const bool end_task,
-                                        const bool progress);
-      size_t register_new_close_operation(CloseOp *op);
       size_t register_new_summary_operation(TraceSummaryOp *op);
->>>>>>> 1e91fe2f
     public:
       void add_to_prepipeline_queue(Operation *op);
       bool process_prepipeline_stage(void);
@@ -1912,12 +1870,8 @@
       mutable LocalLock                     child_op_lock;
       // Track whether this task has finished executing
       size_t total_children_count; // total number of sub-operations
-<<<<<<< HEAD
-=======
       size_t executing_children_count;
       size_t executed_children_count;
-      size_t total_close_count; 
->>>>>>> 1e91fe2f
       size_t total_summary_count;
       std::atomic<size_t> outstanding_children_count; 
       std::deque<ReorderBufferEntry> reorder_buffer;
@@ -3894,35 +3848,6 @@
       virtual Future get_predicate_future(const Predicate &p,
                                           Provenance *provenance);
     public:
-<<<<<<< HEAD
-      // The following set of operations correspond directly
-      // to the complete_mapping, complete_operation, and
-      // commit_operations performed by an operation.  Every
-      // one of those calls invokes the corresponding one of
-      // these calls to notify the parent context.
-      virtual size_t register_new_child_operation(Operation *op,
-                                                  RtUserEvent &resolved,
-                const std::vector<StaticDependence> *dependences);
-      virtual size_t register_new_summary_operation(TraceSummaryOp *op);
-      virtual bool add_to_dependence_queue(Operation *op, 
-                                           bool unordered = false,
-                                           bool outermost = true);
-      virtual void register_executing_child(Operation *op);
-      virtual void register_child_executed(Operation *op);
-      virtual void register_child_complete(Operation *op);
-      virtual void register_child_commit(Operation *op); 
-      virtual ApEvent register_implicit_dependences(Operation *op);
-    public:
-      virtual RtEvent get_current_mapping_fence_event(void);
-      virtual ApEvent get_current_execution_fence_event(void);
-      virtual void perform_fence_analysis(Operation *op,
-          std::set<ApEvent> &preconditions, bool mapping, bool execution);
-      virtual void update_current_fence(FenceOp *op,
-                                        bool mapping, bool execution);
-      virtual void update_current_implicit(Operation *op);
-    public:
-=======
->>>>>>> 1e91fe2f
       virtual void begin_trace(TraceID tid, bool logical_only,
           bool static_trace, const std::set<RegionTreeID> *managed, bool dep,
           Provenance *provenance);
