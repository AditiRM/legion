/* Copyright 2020 Stanford University, NVIDIA Corporation
 *
 * Licensed under the Apache License, Version 2.0 (the "License");
 * you may not use this file except in compliance with the License.
 * You may obtain a copy of the License at
 *
 *     http://www.apache.org/licenses/LICENSE-2.0
 *
 * Unless required by applicable law or agreed to in writing, software
 * distributed under the License is distributed on an "AS IS" BASIS,
 * WITHOUT WARRANTIES OR CONDITIONS OF ANY KIND, either express or implied.
 * See the License for the specific language governing permissions and
 * limitations under the License.
 */

#ifndef __LEGION_CONTEXT_H__
#define __LEGION_CONTEXT_H__

#include "legion.h"
#include "legion/legion_tasks.h"
#include "legion/legion_mapping.h"
#include "legion/legion_instances.h"
#include "legion/legion_allocation.h"

namespace Legion {
  namespace Internal {
   
    /**
     * \class TaskContext
     * The base class for all task contexts which 
     * provide all the methods for handling the 
     * execution of a task at runtime.
     */
    class TaskContext : public ResourceTracker, public Collectable {
    public:
      class AutoRuntimeCall {
      public:
        AutoRuntimeCall(TaskContext *c) : ctx(c) { ctx->begin_runtime_call(); }
        ~AutoRuntimeCall(void) { ctx->end_runtime_call(); }
      public:
        TaskContext *const ctx;
      };
      // This is a no-op task for yield operations
      struct YieldArgs : public LgTaskArgs<YieldArgs> {
      public:
        static const LgTaskID TASK_ID = LG_YIELD_TASK_ID;
      public:
        YieldArgs(UniqueID uid) : LgTaskArgs<YieldArgs>(uid) { }
      };
    public:
      TaskContext(Runtime *runtime, TaskOp *owner, int depth,
                  const std::vector<RegionRequirement> &reqs,
                  const std::vector<OutputRequirement> &output_reqs);
      TaskContext(const TaskContext &rhs);
      virtual ~TaskContext(void);
    public:
      TaskContext& operator=(const TaskContext &rhs);
    public:
      // This is used enough that we want it inlined
      inline Processor get_executing_processor(void) const
        { return executing_processor; }
      inline void set_executing_processor(Processor p)
        { executing_processor = p; }
      inline unsigned get_tunable_index(void)
        { return total_tunable_count++; }
      inline UniqueID get_unique_id(void) const 
        { return get_context_uid(); }
      inline const char* get_task_name(void)
        { return get_task()->get_task_name(); }
      inline const std::vector<PhysicalRegion>& get_physical_regions(void) const
        { return physical_regions; }
      inline bool has_created_requirements(void) const
        { return !created_requirements.empty(); }
      inline TaskOp* get_owner_task(void) const { return owner_task; }
      inline bool is_priority_mutable(void) const { return mutable_priority; }
      inline int get_depth(void) const { return depth; }
    public:
      // Interface for task contexts
      virtual RegionTreeContext get_context(void) const = 0;
      virtual ContextID get_context_id(void) const = 0;
      virtual UniqueID get_context_uid(void) const;
      virtual Task* get_task(void); 
      virtual TaskContext* find_parent_context(void);
      virtual void pack_remote_context(Serializer &rez, 
                                       AddressSpaceID target,
                                       bool replicate = false) = 0;
      virtual void compute_task_tree_coordinates(
          std::vector<std::pair<size_t,DomainPoint> > &coordinates) = 0;
      virtual bool attempt_children_complete(void) = 0;
      virtual bool attempt_children_commit(void) = 0;
      virtual void inline_child_task(TaskOp *child) = 0;
      virtual VariantImpl* select_inline_variant(TaskOp *child) = 0;
      virtual bool is_leaf_context(void) const;
      virtual bool is_inner_context(void) const;
#ifdef LEGION_USE_LIBDL
      virtual void perform_global_registration_callbacks(
                     Realm::DSOReferenceImplementation *dso, RtEvent local_done,
                     RtEvent global_done, std::set<RtEvent> &preconditions);
#endif
      virtual void handle_registration_callback_effects(RtEvent effects) = 0;
      virtual void print_once(FILE *f, const char *message) const;
      virtual void log_once(Realm::LoggerMessage &message) const;
      virtual ShardID get_shard_id(void) const;
      virtual size_t get_num_shards(void) const;
      virtual Future consensus_match(const void *input, void *output,
                                     size_t num_elements, size_t element_size);
    public:
      virtual VariantID register_variant(const TaskVariantRegistrar &registrar,
                                  const void *user_data, size_t user_data_size,
                                  const CodeDescriptor &desc, bool ret, 
                                  VariantID vid, bool check_task_id);
      virtual TraceID generate_dynamic_trace_id(void);
      virtual MapperID generate_dynamic_mapper_id(void);
      virtual ProjectionID generate_dynamic_projection_id(void);
      virtual ShardingID generate_dynamic_sharding_id(void);
      virtual TaskID generate_dynamic_task_id(void);
      virtual ReductionOpID generate_dynamic_reduction_id(void);
      virtual CustomSerdezID generate_dynamic_serdez_id(void);
      virtual bool perform_semantic_attach(bool &global);
      virtual void post_semantic_attach(void);
    public:
      // Interface to operations performed by a context
      virtual IndexSpace create_index_space(const Domain &bounds,
                                            TypeTag type_tag);
      virtual IndexSpace create_index_space(const Future &future,
                                            TypeTag type_tag) = 0;
<<<<<<< HEAD
      // This variant creates an uninitialized index space
      // that later is set by a task
      virtual IndexSpace create_index_space(ApEvent ready,
                                            TypeTag type_tag);
=======
      virtual IndexSpace create_index_space(
                           const std::vector<DomainPoint> &points);
      virtual IndexSpace create_index_space(
                           const std::vector<Domain> &rects);
    protected:
      IndexSpace create_index_space_internal(const Domain &bounds,
                                             TypeTag type_tag);
    public:
>>>>>>> 0b678370
      virtual IndexSpace union_index_spaces(
                           const std::vector<IndexSpace> &spaces);
      virtual IndexSpace intersect_index_spaces(
                           const std::vector<IndexSpace> &spaces);
      virtual IndexSpace subtract_index_spaces(
                           IndexSpace left, IndexSpace right);
      virtual void create_shared_ownership(IndexSpace handle);
      virtual void destroy_index_space(IndexSpace handle,
                                       const bool unordered,
                                       const bool recurse) = 0;
      virtual void create_shared_ownership(IndexPartition handle);
      virtual void destroy_index_partition(IndexPartition handle,
                                           const bool unordered,
                                           const bool recurse) = 0;
      virtual IndexPartition create_equal_partition(
                                            IndexSpace parent,
                                            IndexSpace color_space,
                                            size_t granularity,
                                            Color color) = 0;
      virtual IndexPartition create_partition_by_weights(IndexSpace parent,
                                            const FutureMap &weights,
                                            IndexSpace color_space,
                                            size_t granularity, 
                                            Color color) = 0;
      virtual IndexPartition create_partition_by_union(
                                            IndexSpace parent,
                                            IndexPartition handle1,
                                            IndexPartition handle2,
                                            IndexSpace color_space,
                                            PartitionKind kind,
                                            Color color) = 0;
      virtual IndexPartition create_partition_by_intersection(
                                            IndexSpace parent,
                                            IndexPartition handle1,
                                            IndexPartition handle2,
                                            IndexSpace color_space,
                                            PartitionKind kind,
                                            Color color) = 0;
      virtual IndexPartition create_partition_by_intersection(
                                            IndexSpace parent,
                                            IndexPartition partition,
                                            PartitionKind kind,
                                            Color color, 
                                            bool dominates) = 0;
      virtual IndexPartition create_partition_by_difference(
                                            IndexSpace parent,
                                            IndexPartition handle1,
                                            IndexPartition handle2,
                                            IndexSpace color_space,
                                            PartitionKind kind,
                                            Color color) = 0;
      virtual Color create_cross_product_partitions(
                                            IndexPartition handle1,
                                            IndexPartition handle2,
                              std::map<IndexSpace,IndexPartition> &handles,
                                            PartitionKind kind,
                                            Color color) = 0;
      virtual void create_association(      LogicalRegion domain,
                                            LogicalRegion domain_parent,
                                            FieldID domain_fid,
                                            IndexSpace range,
                                            MapperID id, MappingTagID tag) = 0;
      virtual IndexPartition create_restricted_partition(
                                            IndexSpace parent,
                                            IndexSpace color_space,
                                            const void *transform,
                                            size_t transform_size,
                                            const void *extent,
                                            size_t extent_size,
                                            PartitionKind part_kind,
                                            Color color) = 0;
      virtual IndexPartition create_partition_by_domain(
                                            IndexSpace parent,
                                  const std::map<DomainPoint,Domain> &domains,
                                            IndexSpace color_space,
                                            bool perform_intersections,
                                            PartitionKind part_kind,
                                            Color color) = 0;
      virtual IndexPartition create_partition_by_domain(
                                            IndexSpace parent,
                                            const FutureMap &domains,
                                            IndexSpace color_space,
                                            bool perform_intersections,
                                            PartitionKind part_kind,
                                            Color color) = 0;
      virtual IndexPartition create_partition_by_field(
                                            LogicalRegion handle,
                                            LogicalRegion parent_priv,
                                            FieldID fid,
                                            IndexSpace color_space,
                                            Color color,
                                            MapperID id, MappingTagID tag,
                                            PartitionKind part_kind) = 0;
      virtual IndexPartition create_partition_by_image(
                                            IndexSpace handle,
                                            LogicalPartition projection,
                                            LogicalRegion parent,
                                            FieldID fid,
                                            IndexSpace color_space,
                                            PartitionKind part_kind,
                                            Color color,
                                            MapperID id, MappingTagID tag) = 0;
      virtual IndexPartition create_partition_by_image_range(
                                            IndexSpace handle,
                                            LogicalPartition projection,
                                            LogicalRegion parent,
                                            FieldID fid,
                                            IndexSpace color_space,
                                            PartitionKind part_kind,
                                            Color color,
                                            MapperID id, MappingTagID tag) = 0;
      virtual IndexPartition create_partition_by_preimage(
                                            IndexPartition projection,
                                            LogicalRegion handle,
                                            LogicalRegion parent,
                                            FieldID fid,
                                            IndexSpace color_space,
                                            PartitionKind part_kind,
                                            Color color,
                                            MapperID id, MappingTagID tag) = 0;
      virtual IndexPartition create_partition_by_preimage_range(
                                            IndexPartition projection,
                                            LogicalRegion handle,
                                            LogicalRegion parent,
                                            FieldID fid,
                                            IndexSpace color_space,
                                            PartitionKind part_kind,
                                            Color color,
                                            MapperID id, MappingTagID tag) = 0;
      virtual IndexPartition create_pending_partition(
                                            IndexSpace parent,
                                            IndexSpace color_space,
                                            PartitionKind part_kind,
                                            Color color) = 0;
      virtual IndexSpace create_index_space_union(
                                            IndexPartition parent,
                                            const void *realm_color,
                                            size_t color_size,
                                            TypeTag type_tag,
                                const std::vector<IndexSpace> &handles) = 0;
      virtual IndexSpace create_index_space_union(
                                            IndexPartition parent,
                                            const void *realm_color,
                                            size_t color_size,
                                            TypeTag type_tag,
                                            IndexPartition handle) = 0;
      virtual IndexSpace create_index_space_intersection(
                                            IndexPartition parent,
                                            const void *realm_color,
                                            size_t color_size,
                                            TypeTag type_tag,
                                const std::vector<IndexSpace> &handles) = 0;
      virtual IndexSpace create_index_space_intersection(
                                            IndexPartition parent,
                                            const void *realm_color,
                                            size_t color_size,
                                            TypeTag type_tag,
                                            IndexPartition handle) = 0;
      virtual IndexSpace create_index_space_difference(
                                            IndexPartition parent,
                                            const void *realm_color,
                                            size_t color_size,
                                            TypeTag type_tag,
                                            IndexSpace initial,
                                const std::vector<IndexSpace> &handles) = 0;
      virtual FieldSpace create_field_space(void);
      virtual FieldSpace create_field_space(const std::vector<size_t> &sizes,
                                        std::vector<FieldID> &resulting_fields,
                                        CustomSerdezID serdez_id);
      virtual FieldSpace create_field_space(const std::vector<Future> &sizes,
                                        std::vector<FieldID> &resulting_fields,
                                        CustomSerdezID serdez_id) = 0;
      virtual void create_shared_ownership(FieldSpace handle);
      virtual void destroy_field_space(FieldSpace handle,
                                       const bool unordered) = 0;
      virtual FieldID allocate_field(FieldSpace space, size_t field_size,
                                     FieldID fid, bool local,
                                     CustomSerdezID serdez_id);
      virtual FieldID allocate_field(FieldSpace space, const Future &field_size,
                                     FieldID fid, bool local,
                                     CustomSerdezID serdez_id) = 0;
      virtual void allocate_local_field(
                                     FieldSpace space, size_t field_size,
                                     FieldID fid, CustomSerdezID serdez_id,
                                     std::set<RtEvent> &done_events) = 0;
      virtual void free_field(FieldAllocatorImpl *allocator, FieldSpace space, 
                              FieldID fid, const bool unordered) = 0;
      virtual void allocate_fields(FieldSpace space,
                                   const std::vector<size_t> &sizes,
                                   std::vector<FieldID> &resuling_fields,
                                   bool local, CustomSerdezID serdez_id);
      virtual void allocate_fields(FieldSpace space,
                                   const std::vector<Future> &sizes,
                                   std::vector<FieldID> &resuling_fields,
                                   bool local, CustomSerdezID serdez_id) = 0;
      virtual void allocate_local_fields(FieldSpace space,
                                   const std::vector<size_t> &sizes,
                                   const std::vector<FieldID> &resuling_fields,
                                   CustomSerdezID serdez_id,
                                   std::set<RtEvent> &done_events) = 0;
      virtual void free_fields(FieldAllocatorImpl *allocator, FieldSpace space, 
                               const std::set<FieldID> &to_free,
                               const bool unordered) = 0; 
      virtual LogicalRegion create_logical_region(RegionTreeForest *forest,
                                            IndexSpace index_space,
                                            FieldSpace field_space,
                                            bool task_local);
      virtual void create_shared_ownership(LogicalRegion handle);
      virtual void destroy_logical_region(LogicalRegion handle,
                                          const bool unordered) = 0;
      virtual FieldAllocatorImpl* create_field_allocator(FieldSpace handle,
                                                         bool unordered);
      virtual void destroy_field_allocator(FieldSpaceNode *node);
      virtual void get_local_field_set(const FieldSpace handle,
                                       const std::set<unsigned> &indexes,
                                       std::set<FieldID> &to_set) const = 0;
      virtual void get_local_field_set(const FieldSpace handle,
                                       const std::set<unsigned> &indexes,
                                       std::vector<FieldID> &to_set) const = 0;
    public:
      virtual Future execute_task(const TaskLauncher &launcher,
                                  std::vector<OutputRequirement> *outputs) = 0;
      virtual FutureMap execute_index_space(const IndexTaskLauncher &launcher,
                                   std::vector<OutputRequirement> *outputs) = 0;
      virtual Future execute_index_space(const IndexTaskLauncher &launcher,
                                   ReductionOpID redop, bool deterministic,
                                   std::vector<OutputRequirement> *outputs) = 0;
      virtual Future reduce_future_map(const FutureMap &future_map,
                                   ReductionOpID redop, bool deterministic) = 0;
      virtual FutureMap construct_future_map(const Domain &domain,
                    const std::map<DomainPoint,Future> &futures,
                    RtUserEvent domain_deletion = RtUserEvent::NO_RT_USER_EVENT,
                                             bool internal = false) = 0;
      virtual PhysicalRegion map_region(const InlineLauncher &launcher) = 0;
      virtual ApEvent remap_region(PhysicalRegion region) = 0;
      virtual void unmap_region(PhysicalRegion region) = 0;
      virtual void fill_fields(const FillLauncher &launcher) = 0;
      virtual void fill_fields(const IndexFillLauncher &launcher) = 0;
      virtual void issue_copy(const CopyLauncher &launcher) = 0;
      virtual void issue_copy(const IndexCopyLauncher &launcher) = 0;
      virtual void issue_acquire(const AcquireLauncher &launcher) = 0;
      virtual void issue_release(const ReleaseLauncher &launcher) = 0;
      virtual PhysicalRegion attach_resource(
                                  const AttachLauncher &launcher) = 0;
      virtual Future detach_resource(PhysicalRegion region, 
                                     const bool flush,const bool unordered) = 0;
      virtual void progress_unordered_operations(void) = 0;
      virtual FutureMap execute_must_epoch(
                                 const MustEpochLauncher &launcher) = 0;
      virtual Future issue_timing_measurement(
                                    const TimingLauncher &launcher) = 0;
      virtual Future issue_mapping_fence(void) = 0;
      virtual Future issue_execution_fence(void) = 0;
      virtual void complete_frame(void) = 0;
      virtual Predicate create_predicate(const Future &f) = 0;
      virtual Predicate predicate_not(const Predicate &p) = 0;
      virtual Predicate create_predicate(const PredicateLauncher &launcher) = 0;
      virtual Future get_predicate_future(const Predicate &p) = 0;
    public:
      // Calls for barriers and dynamic collectives
      virtual ApBarrier create_phase_barrier(unsigned arrivals,
                                                ReductionOpID redop = 0,
                                                const void *init_value = NULL,
                                                size_t init_size = 0) = 0;
      virtual void destroy_phase_barrier(ApBarrier bar) = 0;
      virtual PhaseBarrier advance_phase_barrier(PhaseBarrier bar) = 0;
      virtual void arrive_dynamic_collective(DynamicCollective dc,
                                             const void *buffer, 
                                             size_t size,
                                             unsigned count) = 0;
      virtual void defer_dynamic_collective_arrival(DynamicCollective dc,
                                                    const Future &f,
                                                    unsigned count) = 0;
      virtual Future get_dynamic_collective_result(DynamicCollective dc) = 0;
      virtual DynamicCollective advance_dynamic_collective(
                                                   DynamicCollective dc) = 0;
    public:
      // The following set of operations correspond directly
      // to the complete_mapping, complete_operation, and
      // commit_operations performed by an operation.  Every
      // one of those calls invokes the corresponding one of
      // these calls to notify the parent context.
      virtual size_t register_new_child_operation(Operation *op,
               const std::vector<StaticDependence> *dependences) = 0;
      virtual void register_new_internal_operation(InternalOp *op) = 0;
      virtual size_t register_new_close_operation(CloseOp *op) = 0;
      virtual size_t register_new_summary_operation(TraceSummaryOp *op) = 0;
      virtual ApEvent add_to_dependence_queue(Operation *op, 
                                              bool unordered = false,
                                              bool outermost = true) = 0;
      virtual void add_to_post_task_queue(TaskContext *ctx, RtEvent wait_on,
                                          const void *result, size_t size, 
                                          PhysicalInstance instance = 
                                            PhysicalInstance::NO_INST,
                                          FutureFunctor *callback_functor=NULL,
                                          bool own_functor = false) = 0;
      virtual void register_executing_child(Operation *op) = 0;
      virtual void register_child_executed(Operation *op) = 0;
      virtual void register_child_complete(Operation *op) = 0;
      virtual void register_child_commit(Operation *op) = 0; 
      virtual void unregister_child_operation(Operation *op) = 0;
      virtual ApEvent register_implicit_dependences(Operation *op) = 0;
    public:
      virtual RtEvent get_current_mapping_fence_event(void) = 0;
      virtual ApEvent get_current_execution_fence_event(void) = 0;
      // Break this into two pieces since we know that there are some
      // kinds of operations (like deletions) that want to act like 
      // one-sided fences (e.g. waiting on everything before) but not
      // preventing re-ordering for things afterwards
      virtual ApEvent perform_fence_analysis(Operation *op, 
                                        bool mapping, bool execution) = 0;
      virtual void update_current_fence(FenceOp *op, 
                                        bool mapping, bool execution) = 0;
      virtual void update_current_implicit(Operation *op) = 0;
    public:
      virtual void begin_trace(TraceID tid, bool logical_only,
        bool static_trace, const std::set<RegionTreeID> *managed, bool dep) = 0;
      virtual void end_trace(TraceID tid, bool deprecated) = 0;
      virtual void record_previous_trace(LegionTrace *trace) = 0;
      virtual void invalidate_trace_cache(LegionTrace *trace,
                                          Operation *invalidator) = 0;
      virtual void record_blocking_call(void) = 0;
    public:
      virtual void issue_frame(FrameOp *frame, ApEvent frame_termination) = 0;
      virtual void perform_frame_issue(FrameOp *frame, 
                                       ApEvent frame_termination) = 0;
      virtual void finish_frame(ApEvent frame_termination) = 0;
    public:
      virtual void increment_outstanding(void) = 0;
      virtual void decrement_outstanding(void) = 0;
      virtual void increment_pending(void) = 0;
      virtual RtEvent decrement_pending(TaskOp *child) = 0;
      virtual RtEvent decrement_pending(bool need_deferral) = 0;
      virtual void increment_frame(void) = 0;
      virtual void decrement_frame(void) = 0;
    public:
#ifdef DEBUG_LEGION_COLLECTIVES
      virtual MergeCloseOp* get_merge_close_op(const LogicalUser &user,
                                               RegionTreeNode *node) = 0;
#else
      virtual MergeCloseOp* get_merge_close_op(void) = 0;
#endif
    public:
      virtual InnerContext* find_parent_logical_context(unsigned index) = 0;
      virtual InnerContext* find_parent_physical_context(unsigned index,
                                                  LogicalRegion parent) = 0;
      // Override by RemoteTask and TopLevelTask
      virtual InnerContext* find_outermost_local_context(
                          InnerContext *previous = NULL) = 0;
      virtual InnerContext* find_top_context(InnerContext *previous = NULL) = 0;
    public:
      virtual void initialize_region_tree_contexts(
          const std::vector<RegionRequirement> &clone_requirements,
          const std::vector<ApUserEvent> &unmap_events,
          std::set<RtEvent> &applied_events) = 0;
      virtual void invalidate_region_tree_contexts(void) = 0;
      virtual void send_back_created_state(AddressSpaceID target) = 0;
    public:
      virtual InstanceView* create_instance_top_view(PhysicalManager *manager,
                                                     AddressSpaceID source) = 0;
    public:
      virtual const std::vector<PhysicalRegion>& begin_task(
                                                   Legion::Runtime *&runtime);
      virtual PhysicalInstance create_task_local_instance(Memory memory,
                                        Realm::InstanceLayoutGeneric *layout);
      virtual void destroy_task_local_instance(PhysicalInstance instance);
      virtual uintptr_t escape_task_local_instance(PhysicalInstance instance);
      virtual void end_task(const void *res, size_t res_size, bool owned,
                    PhysicalInstance inst, FutureFunctor *callback_functor) = 0;
      virtual void post_end_task(const void *res, size_t res_size, 
                               bool owned, FutureFunctor *callback_functor) = 0;
      void begin_misspeculation(void);
      void end_misspeculation(const void *res, size_t res_size);
    public:
      virtual void record_dynamic_collective_contribution(DynamicCollective dc,
                                                          const Future &f) = 0;
      virtual void find_collective_contributions(DynamicCollective dc,
                                             std::vector<Future> &futures) = 0;
    public:
      virtual TaskPriority get_current_priority(void) const = 0;
      virtual void set_current_priority(TaskPriority priority) = 0;
    public:
      PhysicalRegion get_physical_region(unsigned idx);
      void get_physical_references(unsigned idx, InstanceSet &refs);
    public:
      OutputRegion get_output_region(unsigned idx) const;
      const std::vector<OutputRegion> get_output_regions(void) const
        { return output_regions; }
    public:
      void add_created_region(LogicalRegion handle, bool task_local);
      // for logging created region requirements
      void log_created_requirements(void);
    public:
      void register_region_creation(LogicalRegion handle, bool task_local);
    public:
      void register_field_creation(FieldSpace space, FieldID fid, bool local);
      void register_all_field_creations(FieldSpace space, bool local,
                                        const std::vector<FieldID> &fields);
    public:
      void register_field_space_creation(FieldSpace space);
    public:
      bool has_created_index_space(IndexSpace space) const;
      void register_index_space_creation(IndexSpace space);
    public:
      void register_index_partition_creation(IndexPartition handle);
    public:
      void destroy_user_lock(Reservation r);
      void destroy_user_barrier(ApBarrier b);
    public:
      void report_leaks_and_duplicates(std::set<RtEvent> &preconditions);
    public:
      void analyze_destroy_fields(FieldSpace handle,
                                  const std::set<FieldID> &to_delete,
                                  std::vector<RegionRequirement> &delete_reqs,
                                  std::vector<unsigned> &parent_req_indexes,
                                  std::vector<FieldID> &global_to_free,
                                  std::vector<FieldID> &local_to_free,
                                  std::vector<FieldID> &local_field_indexes,
                                  std::vector<unsigned> &deletion_req_indexes);
      void analyze_destroy_logical_region(LogicalRegion handle,
                                  std::vector<RegionRequirement> &delete_reqs,
                                  std::vector<unsigned> &parent_req_indexes,
                                  std::vector<bool> &returnable_privileges);
      virtual void analyze_free_local_fields(FieldSpace handle,
                                  const std::vector<FieldID> &local_to_free,
                                  std::vector<unsigned> &local_field_indexes);
      void remove_deleted_requirements(const std::vector<unsigned> &indexes,
                                  std::vector<LogicalRegion> &to_delete);
      void remove_deleted_fields(const std::set<FieldID> &to_free,
                                 const std::vector<unsigned> &indexes);
      virtual void remove_deleted_local_fields(FieldSpace space,
                                 const std::vector<FieldID> &to_remove);
    public:
      int has_conflicting_regions(MapOp *map, bool &parent_conflict,
                                  bool &inline_conflict);
      int has_conflicting_regions(AttachOp *attach, bool &parent_conflict,
                                  bool &inline_conflict);
      int has_conflicting_internal(const RegionRequirement &req, 
                                   bool &parent_conflict,
                                   bool &inline_conflict);
      void find_conflicting_regions(TaskOp *task,
                                    std::vector<PhysicalRegion> &conflicting);
      void find_conflicting_regions(CopyOp *copy,
                                    std::vector<PhysicalRegion> &conflicting);
      void find_conflicting_regions(AcquireOp *acquire,
                                    std::vector<PhysicalRegion> &conflicting);
      void find_conflicting_regions(ReleaseOp *release,
                                    std::vector<PhysicalRegion> &conflicting);
      void find_conflicting_regions(DependentPartitionOp *partition,
                                    std::vector<PhysicalRegion> &conflicting);
      void find_conflicting_internal(const RegionRequirement &req,
                                    std::vector<PhysicalRegion> &conflicting);
      void find_conflicting_regions(FillOp *fill,
                                    std::vector<PhysicalRegion> &conflicting);
      bool check_region_dependence(RegionTreeID tid, IndexSpace space,
                                  const RegionRequirement &our_req,
                                  const RegionUsage &our_usage,
                                  const RegionRequirement &req,
                                  bool check_privileges = true) const;
      void register_inline_mapped_region(PhysicalRegion &region);
      void unregister_inline_mapped_region(PhysicalRegion &region);
    public:
      bool safe_cast(RegionTreeForest *forest, IndexSpace handle, 
                     const void *realm_point, TypeTag type_tag);
      bool is_region_mapped(unsigned idx);
      void clone_requirement(unsigned idx, RegionRequirement &target);
      int find_parent_region_req(const RegionRequirement &req, 
                                 bool check_privilege = true);
      LegionErrorType check_privilege(const IndexSpaceRequirement &req) const;
      LegionErrorType check_privilege(const RegionRequirement &req, 
                                      FieldID &bad_field, int &bad_index, 
                                      bool skip_privileges = false) const; 
      LogicalRegion find_logical_region(unsigned index);
    protected:
      LegionErrorType check_privilege_internal(const RegionRequirement &req,
                                      const RegionRequirement &parent_req,
                                      std::set<FieldID>& privilege_fields,
                                      FieldID &bad_field, int local, int &bad,
                                      bool skip_privileges) const;
    public:
      void add_physical_region(const RegionRequirement &req, bool mapped,
          MapperID mid, MappingTagID tag, ApUserEvent unmap_event,
          bool virtual_mapped, const InstanceSet &physical_instances);
      void add_output_region(const OutputRequirement &req, InstanceSet instances);
      void finalize_output_regions(void);
      void force_finalize_output_regions(void);
      void initialize_overhead_tracker(void);
      void unmap_all_regions(void); 
      inline void begin_runtime_call(void);
      inline void end_runtime_call(void);
      inline void begin_task_wait(bool from_runtime);
      inline void end_task_wait(void); 
      void remap_unmapped_regions(LegionTrace *current_trace,
                           const std::vector<PhysicalRegion> &unmapped_regions);
    public:
      void* get_local_task_variable(LocalVariableID id);
      void set_local_task_variable(LocalVariableID id, const void *value,
                                   void (*destructor)(void*));
    public:
      void yield(void);
      void release_task_local_instances(PhysicalInstance return_inst);
      void release_future_local_instance(PhysicalInstance return_inst);
    protected:
      Future predicate_task_false(const TaskLauncher &launcher);
      FutureMap predicate_index_task_false(size_t context_index,
                                           const IndexTaskLauncher &launcher);
      Future predicate_index_task_reduce_false(const IndexTaskLauncher &launch);
    public:
      // Find an index space name for a concrete launch domain
      IndexSpace find_index_launch_space(const Domain &domain);
    public:
      Runtime *const runtime;
      TaskOp *const owner_task;
      const std::vector<RegionRequirement> &regions;
      const std::vector<OutputRequirement> &output_reqs;
    protected:
      // For profiling information
      friend class SingleTask;
    protected:
      mutable LocalLock                         privilege_lock;
      int                                       depth;
      unsigned                                  next_created_index;
      // Application tasks can manipulate these next two data
      // structure by creating regions and fields, make sure you are
      // holding the operation lock when you are accessing them
      // We use a region requirement with an empty privilege_fields
      // set to indicate regions on which we have privileges for 
      // all fields because this is a created region instead of
      // a created field.
      std::map<unsigned,RegionRequirement>      created_requirements;
      std::map<unsigned,bool>                   returnable_privileges;
      // Number of outstanding deletions using this created requirement
      // The last one to send the count to zero actually gets to delete
      // the requirement and the logical region
      std::map<unsigned,unsigned>               deletion_counts;
    protected:
      // These next two data structure don't need a lock becaue
      // they are only mutated by the application task 
      std::vector<PhysicalRegion>               physical_regions;
      // Keep track of inline mapping regions for this task
      // so we can see when there are conflicts
      LegionList<PhysicalRegion,TASK_INLINE_REGION_ALLOC>::tracked
                                                inline_regions; 
    protected:
      std::vector<OutputRegion>                 output_regions;
    protected:
      Processor                             executing_processor;
      unsigned                              total_tunable_count;
    protected:
      Mapping::ProfilingMeasurements::RuntimeOverhead *overhead_tracker;
      long long                                previous_profiling_time;
    protected:
      // Resources that can build up over a task's lifetime
      LegionDeque<Reservation,TASK_RESERVATION_ALLOC>::tracked context_locks;
      LegionDeque<ApBarrier,TASK_BARRIER_ALLOC>::tracked context_barriers;
    protected:
      std::map<LocalVariableID,
               std::pair<void*,void (*)(void*)> > task_local_variables;
    protected:
      // Cache for accelerating safe casts
      std::map<IndexSpace,IndexSpaceNode*> safe_cast_spaces;
    protected:
      // Field allocation data
      std::map<FieldSpace,FieldAllocatorImpl*> field_allocators;
    protected:
      // Our cached set of index spaces for immediate domains
      std::map<Domain,IndexSpace> index_launch_spaces;
    protected:
#ifdef LEGION_MALLOC_INSTANCES
      std::vector<std::pair<PhysicalInstance,uintptr_t> > task_local_instances;
#else
      std::set<PhysicalInstance> task_local_instances;
#endif
    protected:
      RtEvent pending_done;
      bool task_executed;
      bool has_inline_accessor;
      bool mutable_priority;
    protected: 
      bool children_complete_invoked;
      bool children_commit_invoked;
#ifdef LEGION_SPY
    protected:
      UniqueID current_fence_uid;
#endif
    };

    class InnerContext : public TaskContext {
    public:
      // Prepipeline stages need to hold a reference since the
      // logical analysis could clean the context up before it runs
      struct PrepipelineArgs : public LgTaskArgs<PrepipelineArgs> {
      public:
        static const LgTaskID TASK_ID = LG_PRE_PIPELINE_ID;
      public:
        PrepipelineArgs(Operation *op, InnerContext *ctx)
          : LgTaskArgs<PrepipelineArgs>(op->get_unique_op_id()),
            context(ctx) { }
      public:
        InnerContext *const context;
      };
      struct DependenceArgs : public LgTaskArgs<DependenceArgs> {
      public:
        static const LgTaskID TASK_ID = LG_TRIGGER_DEPENDENCE_ID;
      public:
        DependenceArgs(Operation *op, InnerContext *ctx)
          : LgTaskArgs<DependenceArgs>(op->get_unique_op_id()), 
            context(ctx) { }
      public:
        InnerContext *const context;
      };
      struct PostEndArgs : public LgTaskArgs<PostEndArgs> {
      public:
        static const LgTaskID TASK_ID = LG_POST_END_ID;
      public:
        PostEndArgs(TaskOp *owner, InnerContext *ctx)
          : LgTaskArgs<PostEndArgs>(owner->get_unique_op_id()),
            proxy_this(ctx) { }
      public:
        InnerContext *const proxy_this;
      };
      struct PostTaskArgs {
      public:
        PostTaskArgs(TaskContext *ctx, size_t idx, const void *r, size_t s,
                     PhysicalInstance i, RtEvent w, FutureFunctor *f, bool o)
          : context(ctx), index(idx), result(r), size(s), 
            instance(i), wait_on(w), functor(f), owned(o) { }
      public:
        inline bool operator<(const PostTaskArgs &rhs) const
          { return index < rhs.index; }
      public:
        TaskContext *context;
        size_t index;
        const void *result;
        size_t size;
        PhysicalInstance instance;
        RtEvent wait_on;
        FutureFunctor *functor;
        bool owned;
      };
      struct PostDecrementArgs : public LgTaskArgs<PostDecrementArgs> {
      public:
        static const LgTaskID TASK_ID = LG_POST_DECREMENT_TASK_ID;
      public:
        PostDecrementArgs(InnerContext *ctx)
          : LgTaskArgs<PostDecrementArgs>(ctx->get_context_uid()),
            parent_ctx(ctx) { }
      public:
        InnerContext *const parent_ctx;
      };
      struct IssueFrameArgs : public LgTaskArgs<IssueFrameArgs> {
      public:
        static const LgTaskID TASK_ID = LG_ISSUE_FRAME_TASK_ID;
      public:
        IssueFrameArgs(TaskOp *owner, InnerContext *ctx,
                       FrameOp *f, ApEvent term)
          : LgTaskArgs<IssueFrameArgs>(owner->get_unique_op_id()),
            parent_ctx(ctx), frame(f), frame_termination(term) { }
      public:
        InnerContext *const parent_ctx;
        FrameOp *const frame;
        const ApEvent frame_termination;
      };
      struct RemoteCreateViewArgs : public LgTaskArgs<RemoteCreateViewArgs> {
      public:
        static const LgTaskID TASK_ID = LG_REMOTE_VIEW_CREATION_TASK_ID;
      public:
        RemoteCreateViewArgs(InnerContext *proxy, PhysicalManager *man,
               InstanceView **tar, RtUserEvent trig, AddressSpaceID src)
          : LgTaskArgs<RemoteCreateViewArgs>(implicit_provenance),
            proxy_this(proxy), manager(man), target(tar), 
            to_trigger(trig), source(src) { }
      public:
        InnerContext *const proxy_this;
        PhysicalManager *const manager;
        InstanceView **target;
        const RtUserEvent to_trigger;
        const AddressSpaceID source;
      };
      struct VerifyPartitionArgs : public LgTaskArgs<VerifyPartitionArgs> {
      public:
        static const LgTaskID TASK_ID = LG_DEFER_VERIFY_PARTITION_TASK_ID;
      public:
        VerifyPartitionArgs(InnerContext *proxy, IndexPartition p, 
                            PartitionKind k, const char *f)
          : LgTaskArgs<VerifyPartitionArgs>(proxy->get_unique_id()), 
            proxy_this(proxy), pid(p), kind(k), func(f) { }
      public:
        InnerContext *const proxy_this;
        const IndexPartition pid;
        const PartitionKind kind;
        const char *const func;
      };
      struct LocalFieldInfo {
      public:
        LocalFieldInfo(void)
          : fid(0), size(0), serdez(0), index(0), ancestor(false) { }
        LocalFieldInfo(FieldID f, size_t s, CustomSerdezID z, 
                       unsigned idx, bool a)
          : fid(f), size(s), serdez(z), index(idx), ancestor(a) { }
      public:
        FieldID fid;
        size_t size;
        CustomSerdezID serdez;
        unsigned index;
        bool ancestor;
      };
    public:
      InnerContext(Runtime *runtime, TaskOp *owner, int depth, bool full_inner,
                   const std::vector<RegionRequirement> &reqs,
                   const std::vector<OutputRequirement> &output_reqs,
                   const std::vector<unsigned> &parent_indexes,
                   const std::vector<bool> &virt_mapped, UniqueID context_uid, 
                   ApEvent execution_fence, bool remote = false);
      InnerContext(const InnerContext &rhs);
      virtual ~InnerContext(void);
    public:
      InnerContext& operator=(const InnerContext &rhs);
    public: // Privilege tracker methods
      virtual void receive_resources(size_t return_index,
              std::map<LogicalRegion,unsigned> &created_regions,
              std::vector<LogicalRegion> &deleted_regions,
              std::set<std::pair<FieldSpace,FieldID> > &created_fields,
              std::vector<std::pair<FieldSpace,FieldID> > &deleted_fields,
              std::map<FieldSpace,unsigned> &created_field_spaces,
              std::map<FieldSpace,std::set<LogicalRegion> > &latent_spaces,
              std::vector<FieldSpace> &deleted_field_spaces,
              std::map<IndexSpace,unsigned> &created_index_spaces,
              std::vector<std::pair<IndexSpace,bool> > &deleted_index_spaces,
              std::map<IndexPartition,unsigned> &created_partitions,
              std::vector<std::pair<IndexPartition,bool> > &deleted_partitions,
              std::set<RtEvent> &preconditions);
    protected:
      void register_region_creations(
                     std::map<LogicalRegion,unsigned> &regions);
      void register_region_deletions(ApEvent precondition,
                     const std::map<Operation*,GenerationID> &dependences,
                     std::vector<LogicalRegion> &regions,
                     std::set<RtEvent> &preconditions);
      void register_field_creations(
            std::set<std::pair<FieldSpace,FieldID> > &fields);
      void register_field_deletions(ApEvent precondition,
            const std::map<Operation*,GenerationID> &dependences,
            std::vector<std::pair<FieldSpace,FieldID> > &fields,
            std::set<RtEvent> &preconditions);
      void register_field_space_creations(
                          std::map<FieldSpace,unsigned> &spaces);
      void register_latent_field_spaces(
            std::map<FieldSpace,std::set<LogicalRegion> > &spaces);
      void register_field_space_deletions(ApEvent precondition,
                          const std::map<Operation*,GenerationID> &dependences,
                          std::vector<FieldSpace> &spaces,
                          std::set<RtEvent> &preconditions);
      void register_index_space_creations(
                          std::map<IndexSpace,unsigned> &spaces);
      void register_index_space_deletions(ApEvent precondition,
                          const std::map<Operation*,GenerationID> &dependences,
                          std::vector<std::pair<IndexSpace,bool> > &spaces,
                          std::set<RtEvent> &preconditions);
      void register_index_partition_creations(
                          std::map<IndexPartition,unsigned> &parts);
      void register_index_partition_deletions(ApEvent precondition,
                          const std::map<Operation*,GenerationID> &dependences,
                          std::vector<std::pair<IndexPartition,bool> > &parts,
                          std::set<RtEvent> &preconditions);
      ApEvent compute_return_deletion_dependences(size_t return_index,
                          std::map<Operation*,GenerationID> &dependences);
    public:
      void print_children(void);
      void perform_window_wait(void);
    public:
      // Interface for task contexts
      virtual RegionTreeContext get_context(void) const;
      virtual ContextID get_context_id(void) const;
      virtual UniqueID get_context_uid(void) const;
      virtual bool is_inner_context(void) const;
      virtual void pack_remote_context(Serializer &rez, 
          AddressSpaceID target, bool replicate = false);
      virtual void unpack_remote_context(Deserializer &derez,
                                         std::set<RtEvent> &preconditions);
      virtual void compute_task_tree_coordinates(
          std::vector<std::pair<size_t,DomainPoint> > &coordinates);
      virtual RtEvent compute_equivalence_sets(VersionManager *manager,
                        RegionTreeID tree_id, IndexSpace handle,
                        IndexSpaceExpression *expr, const FieldMask &mask,
                        AddressSpaceID source, bool symbolic);
      virtual bool attempt_children_complete(void);
      virtual bool attempt_children_commit(void);
      virtual void inline_child_task(TaskOp *child);
      virtual VariantImpl* select_inline_variant(TaskOp *child);
      virtual void handle_registration_callback_effects(RtEvent effects);
      virtual void analyze_free_local_fields(FieldSpace handle,
                                  const std::vector<FieldID> &local_to_free,
                                  std::vector<unsigned> &local_field_indexes);
      virtual void remove_deleted_local_fields(FieldSpace space,
                                 const std::vector<FieldID> &to_remove);
    public:
      using TaskContext::create_index_space;
      using TaskContext::create_field_space;
      using TaskContext::allocate_field;
      using TaskContext::allocate_fields;
      // Interface to operations performed by a context
      virtual IndexSpace create_index_space(const Future &future, TypeTag tag);
      virtual void destroy_index_space(IndexSpace handle, const bool unordered,
                                       const bool recurse);
      virtual void destroy_index_partition(IndexPartition handle,
                                           const bool unordered,
                                           const bool recurse);
      virtual IndexPartition create_equal_partition(
                                            IndexSpace parent,
                                            IndexSpace color_space,
                                            size_t granularity,
                                            Color color);
      virtual IndexPartition create_partition_by_weights(IndexSpace parent,
                                            const FutureMap &weights,
                                            IndexSpace color_space,
                                            size_t granularity, 
                                            Color color);
      virtual IndexPartition create_partition_by_union(
                                            IndexSpace parent,
                                            IndexPartition handle1,
                                            IndexPartition handle2,
                                            IndexSpace color_space,
                                            PartitionKind kind,
                                            Color color);
      virtual IndexPartition create_partition_by_intersection(
                                            IndexSpace parent,
                                            IndexPartition handle1,
                                            IndexPartition handle2,
                                            IndexSpace color_space,
                                            PartitionKind kind,
                                            Color color);
      virtual IndexPartition create_partition_by_intersection(
                                            IndexSpace parent,
                                            IndexPartition partition,
                                            PartitionKind kind,
                                            Color color,
                                            bool dominates);
      virtual IndexPartition create_partition_by_difference(
                                            IndexSpace parent,
                                            IndexPartition handle1,
                                            IndexPartition handle2,
                                            IndexSpace color_space,
                                            PartitionKind kind,
                                            Color color);
      virtual Color create_cross_product_partitions(
                                            IndexPartition handle1,
                                            IndexPartition handle2,
                              std::map<IndexSpace,IndexPartition> &handles,
                                            PartitionKind kind,
                                            Color color);
      virtual void create_association(      LogicalRegion domain,
                                            LogicalRegion domain_parent,
                                            FieldID domain_fid,
                                            IndexSpace range,
                                            MapperID id, MappingTagID tag);
      virtual IndexPartition create_restricted_partition(
                                            IndexSpace parent,
                                            IndexSpace color_space,
                                            const void *transform,
                                            size_t transform_size,
                                            const void *extent,
                                            size_t extent_size,
                                            PartitionKind part_kind,
                                            Color color);
      virtual IndexPartition create_partition_by_domain(
                                            IndexSpace parent,
                                  const std::map<DomainPoint,Domain> &domains,
                                            IndexSpace color_space,
                                            bool perform_intersections,
                                            PartitionKind part_kind,
                                            Color color);
      virtual IndexPartition create_partition_by_domain(
                                            IndexSpace parent,
                                            const FutureMap &domains,
                                            IndexSpace color_space,
                                            bool perform_intersections,
                                            PartitionKind part_kind,
                                            Color color);
      virtual IndexPartition create_partition_by_field(
                                            LogicalRegion handle,
                                            LogicalRegion parent_priv,
                                            FieldID fid,
                                            IndexSpace color_space,
                                            Color color,
                                            MapperID id, MappingTagID tag,
                                            PartitionKind part_kind);
      virtual IndexPartition create_partition_by_image(
                                            IndexSpace handle,
                                            LogicalPartition projection,
                                            LogicalRegion parent,
                                            FieldID fid,
                                            IndexSpace color_space,
                                            PartitionKind part_kind,
                                            Color color,
                                            MapperID id, MappingTagID tag);
      virtual IndexPartition create_partition_by_image_range(
                                            IndexSpace handle,
                                            LogicalPartition projection,
                                            LogicalRegion parent,
                                            FieldID fid,
                                            IndexSpace color_space,
                                            PartitionKind part_kind,
                                            Color color,
                                            MapperID id, MappingTagID tag);
      virtual IndexPartition create_partition_by_preimage(
                                            IndexPartition projection,
                                            LogicalRegion handle,
                                            LogicalRegion parent,
                                            FieldID fid,
                                            IndexSpace color_space,
                                            PartitionKind part_kind,
                                            Color color,
                                            MapperID id, MappingTagID tag);
      virtual IndexPartition create_partition_by_preimage_range(
                                            IndexPartition projection,
                                            LogicalRegion handle,
                                            LogicalRegion parent,
                                            FieldID fid,
                                            IndexSpace color_space,
                                            PartitionKind part_kind,
                                            Color color,
                                            MapperID id, MappingTagID tag);
      virtual IndexPartition create_pending_partition(
                                            IndexSpace parent,
                                            IndexSpace color_space,
                                            PartitionKind part_kind,
                                            Color color);
      virtual IndexSpace create_index_space_union(
                                            IndexPartition parent,
                                            const void *realm_color,
                                            size_t color_size,
                                            TypeTag type_tag,
                                const std::vector<IndexSpace> &handles);
      virtual IndexSpace create_index_space_union(
                                            IndexPartition parent,
                                            const void *realm_color,
                                            size_t color_size,
                                            TypeTag type_tag,
                                            IndexPartition handle);
      virtual IndexSpace create_index_space_intersection(
                                            IndexPartition parent,
                                            const void *realm_color,
                                            size_t color_size,
                                            TypeTag type_tag,
                                const std::vector<IndexSpace> &handles);
      virtual IndexSpace create_index_space_intersection(
                                            IndexPartition parent,
                                            const void *realm_color,
                                            size_t color_size,
                                            TypeTag type_tag,
                                            IndexPartition handle);
      virtual IndexSpace create_index_space_difference(
                                            IndexPartition parent,
                                            const void *realm_color,
                                            size_t color_size,
                                            TypeTag type_tag,
                                            IndexSpace initial,
                                const std::vector<IndexSpace> &handles);
      virtual void verify_partition(IndexPartition pid, PartitionKind kind,
                                    const char *function_name);
      static void handle_partition_verification(const void *args);
      virtual FieldSpace create_field_space(void);
      virtual FieldSpace create_field_space(const std::vector<size_t> &sizes,
                                        std::vector<FieldID> &resulting_fields,
                                        CustomSerdezID serdez_id);
      virtual FieldSpace create_field_space(const std::vector<Future> &sizes,
                                        std::vector<FieldID> &resulting_fields,
                                        CustomSerdezID serdez_id);
      virtual void destroy_field_space(FieldSpace handle, const bool unordered);
      virtual FieldID allocate_field(FieldSpace space, const Future &field_size,
                                     FieldID fid, bool local,
                                     CustomSerdezID serdez_id);
      virtual void allocate_local_field(FieldSpace space, size_t field_size,
                                     FieldID fid, CustomSerdezID serdez_id,
                                     std::set<RtEvent> &done_events);
      virtual void allocate_fields(FieldSpace space,
                                   const std::vector<Future> &sizes,
                                   std::vector<FieldID> &resuling_fields,
                                   bool local, CustomSerdezID serdez_id);
      virtual void allocate_local_fields(FieldSpace space,
                                   const std::vector<size_t> &sizes,
                                   const std::vector<FieldID> &resuling_fields,
                                   CustomSerdezID serdez_id,
                                   std::set<RtEvent> &done_events);
      virtual void free_field(FieldAllocatorImpl *allocator, FieldSpace space, 
                              FieldID fid, const bool unordered);
      virtual void free_fields(FieldAllocatorImpl *allocator, FieldSpace space,
                               const std::set<FieldID> &to_free,
                               const bool unordered);
      virtual void destroy_logical_region(LogicalRegion handle,
                                          const bool unordered);
      virtual void get_local_field_set(const FieldSpace handle,
                                       const std::set<unsigned> &indexes,
                                       std::set<FieldID> &to_set) const;
      virtual void get_local_field_set(const FieldSpace handle,
                                       const std::set<unsigned> &indexes,
                                       std::vector<FieldID> &to_set) const;
    public:
      // Find an index space name for a concrete launch domain
      virtual Future execute_task(const TaskLauncher &launcher,
                                  std::vector<OutputRequirement> *outputs);
      virtual FutureMap execute_index_space(const IndexTaskLauncher &launcher,
                                       std::vector<OutputRequirement> *outputs);
      virtual Future execute_index_space(const IndexTaskLauncher &launcher,
                                       ReductionOpID redop, bool deterministic,
                                       std::vector<OutputRequirement> *outputs);
      virtual Future reduce_future_map(const FutureMap &future_map,
                                       ReductionOpID redop, bool deterministic);
      virtual FutureMap construct_future_map(const Domain &domain,
                    const std::map<DomainPoint,Future> &futures,
                    RtUserEvent domain_deletion = RtUserEvent::NO_RT_USER_EVENT,
                                             bool internal = false);
      virtual PhysicalRegion map_region(const InlineLauncher &launcher);
      virtual ApEvent remap_region(PhysicalRegion region);
      virtual void unmap_region(PhysicalRegion region);
      virtual void fill_fields(const FillLauncher &launcher);
      virtual void fill_fields(const IndexFillLauncher &launcher);
      virtual void issue_copy(const CopyLauncher &launcher);
      virtual void issue_copy(const IndexCopyLauncher &launcher);
      virtual void issue_acquire(const AcquireLauncher &launcher);
      virtual void issue_release(const ReleaseLauncher &launcher);
      virtual PhysicalRegion attach_resource(const AttachLauncher &launcher);
      virtual Future detach_resource(PhysicalRegion region, const bool flush,
                                     const bool unordered);
      virtual void progress_unordered_operations(void);
      virtual FutureMap execute_must_epoch(const MustEpochLauncher &launcher);
      virtual Future issue_timing_measurement(const TimingLauncher &launcher);
      virtual Future issue_mapping_fence(void);
      virtual Future issue_execution_fence(void);
      virtual void complete_frame(void);
      virtual Predicate create_predicate(const Future &f);
      virtual Predicate predicate_not(const Predicate &p);
      virtual Predicate create_predicate(const PredicateLauncher &launcher);
      virtual Future get_predicate_future(const Predicate &p);
    public:
      // Calls for barriers and dynamic collectives
      virtual ApBarrier create_phase_barrier(unsigned arrivals,
                                                ReductionOpID redop = 0,
                                                const void *init_value = NULL,
                                                size_t init_size = 0);
      virtual void destroy_phase_barrier(ApBarrier bar);
      virtual PhaseBarrier advance_phase_barrier(PhaseBarrier bar);
      virtual void arrive_dynamic_collective(DynamicCollective dc,
                                             const void *buffer, 
                                             size_t size,
                                             unsigned count);
      virtual void defer_dynamic_collective_arrival(DynamicCollective dc,
                                                    const Future &f,
                                                    unsigned count);
      virtual Future get_dynamic_collective_result(DynamicCollective dc);
      virtual DynamicCollective advance_dynamic_collective(
                                                   DynamicCollective dc);
    public:
      // The following set of operations correspond directly
      // to the complete_mapping, complete_operation, and
      // commit_operations performed by an operation.  Every
      // one of those calls invokes the corresponding one of
      // these calls to notify the parent context.
      virtual size_t register_new_child_operation(Operation *op,
                const std::vector<StaticDependence> *dependences);
      virtual void register_new_internal_operation(InternalOp *op);
      // Must be called while holding the dependence lock
      virtual void insert_unordered_ops(AutoLock &d_lock, const bool end_task,
                                        const bool progress);
      virtual size_t register_new_close_operation(CloseOp *op);
      virtual size_t register_new_summary_operation(TraceSummaryOp *op);
      void add_to_prepipeline_queue(Operation *op);
      bool process_prepipeline_stage(void);
      virtual ApEvent add_to_dependence_queue(Operation *op, 
                                              bool unordered = false,
                                              bool outermost = true);
      void process_dependence_stage(void);
      virtual void add_to_post_task_queue(TaskContext *ctx, RtEvent wait_on,
                                          const void *result, size_t size, 
                                          PhysicalInstance instance =
                                            PhysicalInstance::NO_INST,
                                          FutureFunctor *callback_functor=NULL,
                                          bool own_functor = false);
      bool process_post_end_tasks(void);
      virtual void register_executing_child(Operation *op);
      virtual void register_child_executed(Operation *op);
      virtual void register_child_complete(Operation *op);
      virtual void register_child_commit(Operation *op); 
      virtual void unregister_child_operation(Operation *op);
      virtual ApEvent register_implicit_dependences(Operation *op);
    public:
      virtual RtEvent get_current_mapping_fence_event(void);
      virtual ApEvent get_current_execution_fence_event(void);
      virtual ApEvent perform_fence_analysis(Operation *op,
                                             bool mapping, bool execution);
      virtual void update_current_fence(FenceOp *op,
                                        bool mapping, bool execution);
      virtual void update_current_implicit(Operation *op);
    public:
      virtual void begin_trace(TraceID tid, bool logical_only,
          bool static_trace, const std::set<RegionTreeID> *managed, bool dep);
      virtual void end_trace(TraceID tid, bool deprecated);
      virtual void record_previous_trace(LegionTrace *trace);
      virtual void invalidate_trace_cache(LegionTrace *trace,
                                          Operation *invalidator);
      virtual void record_blocking_call(void);
    public:
      virtual void issue_frame(FrameOp *frame, ApEvent frame_termination);
      virtual void perform_frame_issue(FrameOp *frame, 
                                       ApEvent frame_termination);
      virtual void finish_frame(ApEvent frame_termination);
    public:
      virtual void increment_outstanding(void);
      virtual void decrement_outstanding(void);
      virtual void increment_pending(void);
      virtual RtEvent decrement_pending(TaskOp *child);
      virtual RtEvent decrement_pending(bool need_deferral);
      virtual void increment_frame(void);
      virtual void decrement_frame(void);
    public:
#ifdef DEBUG_LEGION_COLLECTIVES
      virtual MergeCloseOp* get_merge_close_op(const LogicalUser &user,
                                               RegionTreeNode *node);
#else
      virtual MergeCloseOp* get_merge_close_op(void);
#endif
    public:
      virtual InnerContext* find_parent_logical_context(unsigned index);
      virtual InnerContext* find_parent_physical_context(unsigned index,
                                                  LogicalRegion parent);
    public:
      // Override by RemoteTask and TopLevelTask
      virtual InnerContext* find_outermost_local_context(
                          InnerContext *previous = NULL);
      virtual InnerContext* find_top_context(InnerContext *previous = NULL);
    public:
      void configure_context(MapperManager *mapper, TaskPriority priority);
      virtual void initialize_region_tree_contexts(
          const std::vector<RegionRequirement> &clone_requirements,
          const std::vector<ApUserEvent> &unmap_events,
          std::set<RtEvent> &applied_events);
      virtual void invalidate_region_tree_contexts(void);
      void invalidate_created_requirement_contexts(void);
      virtual void invalidate_remote_tree_contexts(Deserializer &derez);
      virtual void send_back_created_state(AddressSpaceID target);
    public:
      virtual InstanceView* create_instance_top_view(PhysicalManager *manager,
                                                     AddressSpaceID source);
      virtual FillView* find_or_create_fill_view(FillOp *op, 
                             std::set<RtEvent> &map_applied_events,
                             const void *value, const size_t value_size);
      static void handle_remote_view_creation(const void *args);
      void notify_instance_deletion(PhysicalManager *deleted); 
      static void handle_create_top_view_request(Deserializer &derez, 
                            Runtime *runtime, AddressSpaceID source);
      static void handle_create_top_view_response(Deserializer &derez,
                                                   Runtime *runtime);
    public:
      virtual const std::vector<PhysicalRegion>& begin_task(
                                                    Legion::Runtime *&runtime);
      virtual void end_task(const void *res, size_t res_size, bool owned,
                        PhysicalInstance inst, FutureFunctor *callback_functor);
      virtual void post_end_task(const void *res, size_t res_size, 
                                 bool owned, FutureFunctor *callback_functor);
    public:
      virtual void record_dynamic_collective_contribution(DynamicCollective dc,
                                                          const Future &f);
      virtual void find_collective_contributions(DynamicCollective dc,
                                       std::vector<Future> &contributions);
    public:
      virtual ShardingFunction* find_sharding_function(ShardingID sid);
    public:
      virtual TaskPriority get_current_priority(void) const;
      virtual void set_current_priority(TaskPriority priority);
    public:
      static void handle_compute_equivalence_sets_request(Deserializer &derez,
                                     Runtime *runtime, AddressSpaceID source);
    public:
      void invalidate_remote_contexts(void);
      void clear_instance_top_views(void); 
    public:
      void free_remote_contexts(void);
      void send_remote_context(AddressSpaceID remote_instance, 
                               RemoteContext *target);
    public:
      void convert_target_views(const InstanceSet &targets, 
                                std::vector<InstanceView*> &target_views);
      // I hate the container problem, same as previous except MaterializedView
      void convert_target_views(const InstanceSet &targets, 
                                std::vector<MaterializedView*> &target_views); 
    protected:
      void execute_task_launch(TaskOp *task, bool index, 
                               LegionTrace *current_trace, 
                               bool silence_warnings, bool inlining_enabled);
      EquivalenceSet* find_or_create_top_equivalence_set(RegionTreeID tree_id); 
    public:
      void clone_local_fields(
          std::map<FieldSpace,std::vector<LocalFieldInfo> > &child_local) const;
#ifdef DEBUG_LEGION
      // This is a helpful debug method that can be useful when called from
      // a debugger to find the earliest operation that hasn't mapped yet
      // which is especially useful when debugging scheduler hangs
      Operation* get_earliest(void) const;
#endif
    public:
      static void handle_prepipeline_stage(const void *args);
      static void handle_dependence_stage(const void *args);
      static void handle_post_end_task(const void *args);
    public:
      const RegionTreeContext tree_context; 
      const UniqueID context_uid;
      const bool remote_context;
      const bool full_inner_context;
    protected:
      Mapper::ContextConfigOutput           context_configuration;
      std::vector<std::pair<size_t,DomainPoint> > context_coordinates;
    protected:
      const std::vector<unsigned>           &parent_req_indexes;
      const std::vector<bool>               &virtual_mapped;
    protected:
      mutable LocalLock                     child_op_lock;
      // Track whether this task has finished executing
      size_t total_children_count; // total number of sub-operations
      size_t total_close_count; 
      size_t total_summary_count;
      size_t outstanding_children_count;
      LegionMap<Operation*,GenerationID,
                EXECUTING_CHILD_ALLOC>::tracked executing_children;
      LegionMap<Operation*,GenerationID,
                EXECUTED_CHILD_ALLOC>::tracked executed_children;
      LegionMap<Operation*,GenerationID,
                COMPLETE_CHILD_ALLOC>::tracked complete_children; 
      // For tracking any operations that come from outside the
      // task like a garbage collector that need to be inserted
      // into the stream of operations from the task
      std::list<Operation*> unordered_ops;
#ifdef DEBUG_LEGION
      // In debug mode also keep track of them in context order so
      // we can see what the longest outstanding operation is which
      // is often useful when things hang
      std::map<unsigned,Operation*> outstanding_children;
#endif
#ifdef LEGION_SPY
      // Some help for Legion Spy for validating fences
      std::deque<UniqueID> ops_since_last_fence;
      std::set<ApEvent> previous_completion_events;
#endif
    protected: // Queues for fusing together small meta-tasks
      mutable LocalLock                               prepipeline_lock;
      std::deque<std::pair<Operation*,GenerationID> > prepipeline_queue;
      unsigned                                        outstanding_prepipeline;
    protected:
      mutable LocalLock                               dependence_lock;
      std::deque<Operation*>                          dependence_queue;
      RtEvent                                         dependence_precondition;
      // Only one of these ever to keep things in order
      bool                                            outstanding_dependence;
    protected:
      mutable LocalLock                               post_task_lock;
      std::list<PostTaskArgs>                         post_task_queue;
      CompletionQueue                                 post_task_comp_queue;
    protected:
      // Traces for this task's execution
      LegionMap<TraceID,LegionTrace*,TASK_TRACES_ALLOC>::tracked traces;
      LegionTrace *current_trace;
      LegionTrace *previous_trace;
      bool valid_wait_event;
      RtUserEvent window_wait;
      std::deque<ApEvent> frame_events;
      RtEvent last_registration; 
    protected:
      // Number of sub-tasks ready to map
      unsigned outstanding_subtasks;
      // Number of mapped sub-tasks that are yet to run
      unsigned pending_subtasks;
      // Number of pending_frames
      unsigned pending_frames;
      // Event used to order operations to the runtime
      RtEvent context_order_event;
      // Track whether this context is current active for scheduling
      // indicating that it is no longer far enough ahead
      bool currently_active_context;
    protected:
      FenceOp *current_mapping_fence;
      GenerationID mapping_fence_gen;
      unsigned current_mapping_fence_index;
      ApEvent current_execution_fence_event;
      unsigned current_execution_fence_index;
      // We currently do not track dependences for dependent partitioning
      // operations on index partitions and their subspaces directly, so 
      // we instead use this to ensure mapping dependence ordering with 
      // any operations which might need downstream information about 
      // partitions or subspaces. Note that this means that all dependent
      // partitioning operations are guaranteed to map in order currently
      // We've not extended this to include creation operations as well
      // for similar reasons, so now this is a general operation class
      Operation *last_implicit;
      GenerationID last_implicit_gen;
    protected:
      // For managing changing task priorities
      ApEvent realm_done_event;
      TaskPriority current_priority;
    protected: // Instance top view data structures
      mutable LocalLock                         instance_view_lock;
      std::map<PhysicalManager*,InstanceView*>  instance_top_views;
      std::map<PhysicalManager*,RtUserEvent>    pending_top_views;
    protected:
      mutable LocalLock                         tree_set_lock;
      std::map<RegionTreeID,EquivalenceSet*>    tree_equivalence_sets;
      std::map<std::pair<RegionTreeID,
        IndexSpaceExprID>,EquivalenceSet*>      empty_equivalence_sets;
    protected:
      mutable LocalLock                       remote_lock;
      std::map<AddressSpaceID,RemoteContext*> remote_instances;
    protected:
      // Tracking information for dynamic collectives
      mutable LocalLock                       collective_lock;
      std::map<ApEvent,std::vector<Future> >  collective_contributions;
    protected:
      // Track information for locally allocated fields
      mutable LocalLock                                 local_field_lock;
      std::map<FieldSpace,std::vector<LocalFieldInfo> > local_field_infos;
    protected:
      // Cache for fill views
      mutable LocalLock     fill_view_lock;            
      std::list<FillView*>  fill_view_cache;
      static const size_t MAX_FILL_VIEW_CACHE_SIZE = 64;
    };

    /**
     * \class TopLevelContext
     * This is the top-level task context that
     * exists at the root of a task tree. In
     * general there will only be one of these
     * per application unless mappers decide to
     * create their own tasks for performing
     * computation.
     */
    class TopLevelContext : public InnerContext {
    public:
      TopLevelContext(Runtime *runtime, UniqueID ctx_uid);
      TopLevelContext(const TopLevelContext &rhs);
      virtual ~TopLevelContext(void);
    public:
      TopLevelContext& operator=(const TopLevelContext &rhs);
    public:
      virtual void pack_remote_context(Serializer &rez, 
          AddressSpaceID target, bool replicate = false);
      virtual TaskContext* find_parent_context(void);
    public:
      virtual InnerContext* find_outermost_local_context(
                          InnerContext *previous = NULL);
      virtual InnerContext* find_top_context(InnerContext *previous = NULL);
    public:
      virtual RtEvent compute_equivalence_sets(VersionManager *manager,
                        RegionTreeID tree_id, IndexSpace handle, 
                        IndexSpaceExpression *expr, const FieldMask &mask,
                        AddressSpaceID source, bool symbolic);
    protected:
      std::vector<RegionRequirement>       dummy_requirements;
      std::vector<OutputRequirement>       dummy_output_requirements;
      std::vector<unsigned>                dummy_indexes;
      std::vector<bool>                    dummy_mapped;
    };

    /**
     * \class ReplicateContext
     * A replicate context is a special kind of inner context for
     * executing control-replicated tasks.
     */
    class ReplicateContext : public InnerContext {
    public: 
      struct ISBroadcast {
      public:
        ISBroadcast(void) : expr_id(0), did(0), double_buffer(false) { }
        ISBroadcast(IndexSpaceID i, IndexTreeID t, IndexSpaceExprID e, 
                    DistributedID d, bool db)
          : space_id(i), tid(t), expr_id(e), did(d), double_buffer(db) { }
      public:
        IndexSpaceID space_id;
        IndexTreeID tid;
        IndexSpaceExprID expr_id;
        DistributedID did;
        bool double_buffer;
      };
      struct IPBroadcast {
      public:
        IPBroadcast(void) : did(0), double_buffer(false) { }
        IPBroadcast(IndexPartitionID p, DistributedID d, bool db) 
          : pid(p), did(d), double_buffer(db) { }
      public:
        IndexPartitionID pid;
        DistributedID did;
        bool double_buffer;
      };
      struct FSBroadcast { 
      public:
        FSBroadcast(void) : did(0), double_buffer(false) { }
        FSBroadcast(FieldSpaceID i, DistributedID d, bool db) 
          : space_id(i), did(d), double_buffer(db) { }
      public:
        FieldSpaceID space_id;
        DistributedID did;
        bool double_buffer;
      };
      struct FIDBroadcast {
      public:
        FIDBroadcast(void) : field_id(0), double_buffer(false) { }
        FIDBroadcast(FieldID fid, bool db)
          : field_id(fid), double_buffer(db) { }
      public:
        FieldID field_id;
        bool double_buffer;
      };
      struct LRBroadcast {
      public:
        LRBroadcast(void) : tid(0), double_buffer(0) { }
        LRBroadcast(RegionTreeID t, DistributedID d, bool db) :
          tid(t), did(d), double_buffer(db) { }
      public:
        RegionTreeID tid;
        DistributedID did;
        bool double_buffer;
      };
      struct IntraSpaceDeps {
      public:
        std::map<ShardID,RtEvent> ready_deps;
        std::map<ShardID,RtUserEvent> pending_deps;
      };
      enum ReplicateAPICall {
        REPLICATE_PERFORM_REGISTRATION_CALLBACK,
        REPLICATE_CONSENSUS_MATCH,
        REPLICATE_REGISTER_TASK_VARIANT,
        REPLICATE_GENERATE_DYNAMIC_TRACE_ID,
        REPLICATE_GENERATE_DYNAMIC_MAPPER_ID,
        REPLICATE_GENERATE_DYNAMIC_PROJECTION_ID,
        REPLICATE_GENERATE_DYNAMIC_SHARDING_ID,
        REPLICATE_GENERATE_DYNAMIC_TASK_ID,
        REPLICATE_GENERATE_DYNAMIC_REDUCTION_ID,
        REPLICATE_GENERATE_DYNAMIC_SERDEZ_ID,
        REPLICATE_CREATE_INDEX_SPACE,
        REPLICATE_UNION_INDEX_SPACES,
        REPLICATE_INTERSECT_INDEX_SPACES,
        REPLICATE_SUBTRACT_INDEX_SPACES,
        REPLICATE_CREATE_SHARED_OWNERSHIP,
        REPLICATE_DESTROY_INDEX_SPACE,
        REPLICATE_DESTROY_INDEX_PARTITION,
        REPLICATE_CREATE_EQUAL_PARTITION,
        REPLICATE_CREATE_PARTITION_BY_WEIGHTS,
        REPLICATE_CREATE_PARTITION_BY_UNION,
        REPLICATE_CREATE_PARTITION_BY_INTERSECTION,
        REPLICATE_CREATE_PARTITION_BY_DIFFERENCE,
        REPLICATE_CREATE_CROSS_PRODUCT_PARTITIONS,
        REPLICATE_CREATE_ASSOCIATION,
        REPLICATE_CREATE_RESTRICTED_PARTITION,
        REPLICATE_CREATE_PARTITION_BY_DOMAIN,
        REPLICATE_CREATE_PARTITION_BY_FIELD,
        REPLICATE_CREATE_PARTITION_BY_IMAGE,
        REPLICATE_CREATE_PARTITION_BY_IMAGE_RANGE,
        REPLICATE_CREATE_PARTITION_BY_PREIMAGE,
        REPLICATE_CREATE_PARTITION_BY_PREIMAGE_RANGE,
        REPLICATE_CREATE_PENDING_PARTITION,
        REPLICATE_CREATE_INDEX_SPACE_UNION,
        REPLICATE_CREATE_INDEX_SPACE_INTERSECTION,
        REPLICATE_CREATE_INDEX_SPACE_DIFFERENCE,
        REPLICATE_CREATE_FIELD_SPACE,
        REPLICATE_DESTROY_FIELD_SPACE,
        REPLICATE_ALLOCATE_FIELD,
        REPLICATE_FREE_FIELD,
        REPLICATE_ALLOCATE_FIELDS,
        REPLICATE_FREE_FIELDS,
        REPLICATE_CREATE_LOGICAL_REGION,
        REPLICATE_DESTROY_LOGICAL_REGION,
        REPLICATE_CREATE_FIELD_ALLOCATOR,
        REPLICATE_DESTROY_FIELD_ALLOCATOR,
        REPLICATE_EXECUTE_TASK,
        REPLICATE_EXECUTE_INDEX_SPACE,
        REPLICATE_REDUCE_FUTURE_MAP,
        REPLICATE_MAP_REGION,
        REPLICATE_REMAP_REGION,
        REPLICATE_FILL_FIELDS,
        REPLICATE_ISSUE_COPY,
        REPLICATE_ATTACH_RESOURCE,
        REPLICATE_DETACH_RESOURCE,
        REPLICATE_MUST_EPOCH,
        REPLICATE_TIMING_MEASUREMENT,
        REPLICATE_MAPPING_FENCE,
        REPLICATE_EXECUTION_FENCE,
        REPLICATE_BEGIN_TRACE,
        REPLICATE_END_TRACE,
        REPLICATE_CREATE_PHASE_BARRIER,
        REPLICATE_DESTROY_PHASE_BARRIER,
        REPLICATE_ADVANCE_PHASE_BARRIER,
        REPLICATE_ADVANCE_DYNAMIC_COLLECTIVE,
        REPLICATE_END_TASK,
      };
    public:
      ReplicateContext(Runtime *runtime, ShardTask *owner,int d,bool full_inner,
                       const std::vector<RegionRequirement> &reqs,
                       const std::vector<OutputRequirement> &output_reqs,
                       const std::vector<unsigned> &parent_indexes,
                       const std::vector<bool> &virt_mapped,
                       UniqueID context_uid, ApEvent execution_fence_event,
                       ShardManager *manager);
      ReplicateContext(const ReplicateContext &rhs);
      virtual ~ReplicateContext(void);
    public:
      ReplicateContext& operator=(const ReplicateContext &rhs);
    public:
      inline int get_shard_collective_radix(void) const
        { return shard_collective_radix; }
      inline int get_shard_collective_log_radix(void) const
        { return shard_collective_log_radix; }
      inline int get_shard_collective_stages(void) const
        { return shard_collective_stages; }
      inline int get_shard_collective_participating_shards(void) const
        { return shard_collective_participating_shards; }
      inline int get_shard_collective_last_radix(void) const
        { return shard_collective_last_radix; }
    public: // Privilege tracker methods
      virtual void receive_resources(size_t return_index,
              std::map<LogicalRegion,unsigned> &created_regions,
              std::vector<LogicalRegion> &deleted_regions,
              std::set<std::pair<FieldSpace,FieldID> > &created_fields,
              std::vector<std::pair<FieldSpace,FieldID> > &deleted_fields,
              std::map<FieldSpace,unsigned> &created_field_spaces,
              std::map<FieldSpace,std::set<LogicalRegion> > &latent_spaces,
              std::vector<FieldSpace> &deleted_field_spaces,
              std::map<IndexSpace,unsigned> &created_index_spaces,
              std::vector<std::pair<IndexSpace,bool> > &deleted_index_spaces,
              std::map<IndexPartition,unsigned> &created_partitions,
              std::vector<std::pair<IndexPartition,bool> > &deleted_partitions,
              std::set<RtEvent> &preconditions);
    protected:
      void receive_replicate_resources(size_t return_index,
              std::map<LogicalRegion,unsigned> &created_regions,
              std::vector<LogicalRegion> &deleted_regions,
              std::set<std::pair<FieldSpace,FieldID> > &created_fields,
              std::vector<std::pair<FieldSpace,FieldID> > &deleted_fields,
              std::map<FieldSpace,unsigned> &created_field_spaces,
              std::map<FieldSpace,std::set<LogicalRegion> > &latent_spaces,
              std::vector<FieldSpace> &deleted_field_spaces,
              std::map<IndexSpace,unsigned> &created_index_spaces,
              std::vector<std::pair<IndexSpace,bool> > &deleted_index_spaces,
              std::map<IndexPartition,unsigned> &created_partitions,
              std::vector<std::pair<IndexPartition,bool> > &deleted_partitions,
              std::set<RtEvent> &preconditions, RtBarrier &ready_barrier, 
              RtBarrier &mapped_barrier, RtBarrier &execution_barrier);
      void register_region_deletions(ApEvent precondition,
                     const std::map<Operation*,GenerationID> &dependences,
                     std::vector<LogicalRegion> &regions,
                     std::set<RtEvent> &preconditions, RtBarrier &ready_barrier,
                     RtBarrier &mapped_barrier, RtBarrier &execution_barrier);
      void register_field_deletions(ApEvent precondition,
            const std::map<Operation*,GenerationID> &dependences,
            std::vector<std::pair<FieldSpace,FieldID> > &fields,
            std::set<RtEvent> &preconditions, RtBarrier &ready_barrier,
            RtBarrier &mapped_barrier, RtBarrier &execution_barrier);
      void register_field_space_deletions(ApEvent precondition,
                    const std::map<Operation*,GenerationID> &dependences,
                    std::vector<FieldSpace> &spaces,
                    std::set<RtEvent> &preconditions, RtBarrier &ready_barrier,
                    RtBarrier &mapped_barrier, RtBarrier &execution_barrier);
      void register_index_space_deletions(ApEvent precondition,
                    const std::map<Operation*,GenerationID> &dependences,
                    std::vector<std::pair<IndexSpace,bool> > &spaces,
                    std::set<RtEvent> &preconditions, RtBarrier &ready_barrier,
                    RtBarrier &mapped_barrier, RtBarrier &execution_barrier);
      void register_index_partition_deletions(ApEvent precondition,
                    const std::map<Operation*,GenerationID> &dependences,
                    std::vector<std::pair<IndexPartition,bool> > &parts,
                    std::set<RtEvent> &preconditions, RtBarrier &ready_barrier,
                    RtBarrier &mapped_barrier, RtBarrier &execution_barrier);
    public:
      void perform_replicated_region_deletions(
                     std::vector<LogicalRegion> &regions,
                     std::set<RtEvent> &preconditions);
      void perform_replicated_field_deletions(
            std::vector<std::pair<FieldSpace,FieldID> > &fields,
            std::set<RtEvent> &preconditions);
      void perform_replicated_field_space_deletions(
                          std::vector<FieldSpace> &spaces,
                          std::set<RtEvent> &preconditions);
      void perform_replicated_index_space_deletions(
                          std::vector<IndexSpace> &spaces,
                          std::set<RtEvent> &preconditions);
      void perform_replicated_index_partition_deletions(
                          std::vector<IndexPartition> &parts,
                          std::set<RtEvent> &preconditions);
    public:
#ifdef LEGION_USE_LIBDL
      virtual void perform_global_registration_callbacks(
                     Realm::DSOReferenceImplementation *dso, RtEvent local_done,
                     RtEvent global_done, std::set<RtEvent> &preconditions);
#endif
      virtual void handle_registration_callback_effects(RtEvent effects);
      virtual void print_once(FILE *f, const char *message) const;
      virtual void log_once(Realm::LoggerMessage &message) const;
      virtual ShardID get_shard_id(void) const;
      virtual size_t get_num_shards(void) const;
      virtual Future consensus_match(const void *input, void *output,
                                     size_t num_elements, size_t element_size);
    public:
      virtual VariantID register_variant(const TaskVariantRegistrar &registrar,
                                  const void *user_data, size_t user_data_size,
                                  const CodeDescriptor &desc, bool ret, 
                                  VariantID vid, bool check_task_id);
      virtual TraceID generate_dynamic_trace_id(void);
      virtual MapperID generate_dynamic_mapper_id(void);
      virtual ProjectionID generate_dynamic_projection_id(void);
      virtual ShardingID generate_dynamic_sharding_id(void);
      virtual TaskID generate_dynamic_task_id(void);
      virtual ReductionOpID generate_dynamic_reduction_id(void);
      virtual CustomSerdezID generate_dynamic_serdez_id(void);
      virtual bool perform_semantic_attach(bool &global);
      virtual void post_semantic_attach(void);
    public:
      virtual InnerContext* find_parent_physical_context(unsigned index,
                                                  LogicalRegion handle);
      virtual void invalidate_region_tree_contexts(void);
    public:
      virtual RtEvent compute_equivalence_sets(VersionManager *manager,
                        RegionTreeID tree_id, IndexSpace handle,
                        IndexSpaceExpression *expr, const FieldMask &mask,
                        AddressSpaceID source, bool symbolic);
      // Interface to operations performed by a context
      virtual IndexSpace create_index_space(const Domain &domain, 
                                            TypeTag type_tag);
      virtual IndexSpace create_index_space(const Future &future, 
                                            TypeTag type_tag);
<<<<<<< HEAD
      virtual IndexSpace create_index_space(ApEvent ready,
                                            TypeTag type_tag);
=======
      virtual IndexSpace create_index_space(
                           const std::vector<DomainPoint> &points);
      virtual IndexSpace create_index_space(
                           const std::vector<Domain> &rects);
    protected:
      IndexSpace create_index_space_replicated(const Domain &bounds,
                                               TypeTag type_tag);
    public:
>>>>>>> 0b678370
      virtual IndexSpace union_index_spaces(
                           const std::vector<IndexSpace> &spaces);
      virtual IndexSpace intersect_index_spaces(
                           const std::vector<IndexSpace> &spaces);
      virtual IndexSpace subtract_index_spaces(
                           IndexSpace left, IndexSpace right);
      virtual void create_shared_ownership(IndexSpace handle);
      virtual void destroy_index_space(IndexSpace handle, 
                                       const bool unordered,
                                       const bool recurse);
      virtual void create_shared_ownership(IndexPartition handle);
      virtual void destroy_index_partition(IndexPartition handle, 
                                           const bool unordered,
                                           const bool recurse);
      virtual IndexPartition create_equal_partition(
                                            IndexSpace parent,
                                            IndexSpace color_space,
                                            size_t granularity,
                                            Color color);
      virtual IndexPartition create_partition_by_weights(IndexSpace parent,
                                            const FutureMap &weights,
                                            IndexSpace color_space,
                                            size_t granularity, 
                                            Color color);
      virtual IndexPartition create_partition_by_union(
                                            IndexSpace parent,
                                            IndexPartition handle1,
                                            IndexPartition handle2,
                                            IndexSpace color_space,
                                            PartitionKind kind,
                                            Color color);
      virtual IndexPartition create_partition_by_intersection(
                                            IndexSpace parent,
                                            IndexPartition handle1,
                                            IndexPartition handle2,
                                            IndexSpace color_space,
                                            PartitionKind kind,
                                            Color color);
      virtual IndexPartition create_partition_by_intersection(
                                            IndexSpace parent,
                                            IndexPartition partition,
                                            PartitionKind kind,
                                            Color color,
                                            bool dominates);
      virtual IndexPartition create_partition_by_difference(
                                            IndexSpace parent,
                                            IndexPartition handle1,
                                            IndexPartition handle2,
                                            IndexSpace color_space,
                                            PartitionKind kind,
                                            Color color);
      virtual Color create_cross_product_partitions(
                                            IndexPartition handle1,
                                            IndexPartition handle2,
                              std::map<IndexSpace,IndexPartition> &handles,
                                            PartitionKind kind,
                                            Color color);
      virtual void create_association(      LogicalRegion domain,
                                            LogicalRegion domain_parent,
                                            FieldID domain_fid,
                                            IndexSpace range,
                                            MapperID id, MappingTagID tag);
      virtual IndexPartition create_restricted_partition(
                                            IndexSpace parent,
                                            IndexSpace color_space,
                                            const void *transform,
                                            size_t transform_size,
                                            const void *extent,
                                            size_t extent_size,
                                            PartitionKind part_kind,
                                            Color color);
      virtual IndexPartition create_partition_by_domain(
                                            IndexSpace parent,
                                  const std::map<DomainPoint,Domain> &domains,
                                            IndexSpace color_space,
                                            bool perform_intersections,
                                            PartitionKind part_kind,
                                            Color color);
      virtual IndexPartition create_partition_by_domain(
                                            IndexSpace parent,
                                            const FutureMap &domains,
                                            IndexSpace color_space,
                                            bool perform_intersections,
                                            PartitionKind part_kind,
                                            Color color);
      virtual IndexPartition create_partition_by_field(
                                            LogicalRegion handle,
                                            LogicalRegion parent_priv,
                                            FieldID fid,
                                            IndexSpace color_space,
                                            Color color,
                                            MapperID id, MappingTagID tag,
                                            PartitionKind part_kind);
      virtual IndexPartition create_partition_by_image(
                                            IndexSpace handle,
                                            LogicalPartition projection,
                                            LogicalRegion parent,
                                            FieldID fid,
                                            IndexSpace color_space,
                                            PartitionKind part_kind,
                                            Color color,
                                            MapperID id, MappingTagID tag);
      virtual IndexPartition create_partition_by_image_range(
                                            IndexSpace handle,
                                            LogicalPartition projection,
                                            LogicalRegion parent,
                                            FieldID fid,
                                            IndexSpace color_space,
                                            PartitionKind part_kind,
                                            Color color,
                                            MapperID id, MappingTagID tag);
      virtual IndexPartition create_partition_by_preimage(
                                            IndexPartition projection,
                                            LogicalRegion handle,
                                            LogicalRegion parent,
                                            FieldID fid,
                                            IndexSpace color_space,
                                            PartitionKind part_kind,
                                            Color color,
                                            MapperID id, MappingTagID tag);
      virtual IndexPartition create_partition_by_preimage_range(
                                            IndexPartition projection,
                                            LogicalRegion handle,
                                            LogicalRegion parent,
                                            FieldID fid,
                                            IndexSpace color_space,
                                            PartitionKind part_kind,
                                            Color color,
                                            MapperID id, MappingTagID tag);
      virtual IndexPartition create_pending_partition(
                                            IndexSpace parent,
                                            IndexSpace color_space,
                                            PartitionKind part_kind,
                                            Color color);
      virtual IndexSpace create_index_space_union(
                                            IndexPartition parent,
                                            const void *realm_color,
                                            size_t color_size,
                                            TypeTag type_tag,
                                const std::vector<IndexSpace> &handles);
      virtual IndexSpace create_index_space_union(
                                            IndexPartition parent,
                                            const void *realm_color,
                                            size_t color_size,
                                            TypeTag type_tag,
                                            IndexPartition handle);
      virtual IndexSpace create_index_space_intersection(
                                            IndexPartition parent,
                                            const void *realm_color,
                                            size_t color_size,
                                            TypeTag type_tag,
                                const std::vector<IndexSpace> &handles);
      virtual IndexSpace create_index_space_intersection(
                                            IndexPartition parent,
                                            const void *realm_color,
                                            size_t color_size,
                                            TypeTag type_tag,
                                            IndexPartition handle);
      virtual IndexSpace create_index_space_difference(
                                            IndexPartition parent,
                                            const void *realm_color,
                                            size_t color_size,
                                            TypeTag type_tag,
                                            IndexSpace initial,
                                const std::vector<IndexSpace> &handles);
      virtual void verify_partition(IndexPartition pid, PartitionKind kind,
                                    const char *function_name);
      virtual FieldSpace create_field_space(void);
      virtual FieldSpace create_field_space(const std::vector<size_t> &sizes,
                                        std::vector<FieldID> &resulting_fields,
                                        CustomSerdezID serdez_id);
      virtual FieldSpace create_field_space(const std::vector<Future> &sizes,
                                        std::vector<FieldID> &resulting_fields,
                                        CustomSerdezID serdez_id);
      FieldSpace create_replicated_field_space(ShardID *creator_shard = NULL);
      virtual void create_shared_ownership(FieldSpace handle);
      virtual void destroy_field_space(FieldSpace handle, const bool unordered);
      virtual FieldID allocate_field(FieldSpace space, size_t field_size,
                                     FieldID fid, bool local,
                                     CustomSerdezID serdez_id);
      virtual FieldID allocate_field(FieldSpace space, const Future &field_size,
                                     FieldID fid, bool local,
                                     CustomSerdezID serdez_id);
      virtual void free_field(FieldAllocatorImpl *allocator, FieldSpace space, 
                              FieldID fid, const bool unordered);
      virtual void allocate_fields(FieldSpace space,
                                   const std::vector<size_t> &sizes,
                                   std::vector<FieldID> &resuling_fields,
                                   bool local, CustomSerdezID serdez_id);
      virtual void allocate_fields(FieldSpace space,
                                   const std::vector<Future> &sizes,
                                   std::vector<FieldID> &resuling_fields,
                                   bool local, CustomSerdezID serdez_id);
      virtual void free_fields(FieldAllocatorImpl *allocator, FieldSpace space, 
                               const std::set<FieldID> &to_free,
                               const bool unordered);
      virtual LogicalRegion create_logical_region(RegionTreeForest *forest,
                                            IndexSpace index_space,
                                            FieldSpace field_space,
                                            bool task_local);
      virtual void create_shared_ownership(LogicalRegion handle);
      virtual void destroy_logical_region(LogicalRegion handle,
                                          const bool unordered);
    public:
      virtual FieldAllocatorImpl* create_field_allocator(FieldSpace handle,
                                                         bool unordered);
      virtual void destroy_field_allocator(FieldSpaceNode *node);
    public:
      virtual void insert_unordered_ops(AutoLock &d_lock, const bool end_task,
                                        const bool progress);
      virtual Future execute_task(const TaskLauncher &launcher,
                                  std::vector<OutputRequirement> *outputs);
      virtual FutureMap execute_index_space(const IndexTaskLauncher &launcher,
                                       std::vector<OutputRequirement> *outputs);
      virtual Future execute_index_space(const IndexTaskLauncher &launcher,
                                       ReductionOpID redop, bool deterministic,
                                       std::vector<OutputRequirement> *outputs);
      virtual Future reduce_future_map(const FutureMap &future_map,
                                       ReductionOpID redop, bool deterministic);
      virtual PhysicalRegion map_region(const InlineLauncher &launcher);
      virtual ApEvent remap_region(PhysicalRegion region);
      // Unmapping region is the same as for an inner context
      virtual void fill_fields(const FillLauncher &launcher);
      virtual void fill_fields(const IndexFillLauncher &launcher);
      virtual void issue_copy(const CopyLauncher &launcher);
      virtual void issue_copy(const IndexCopyLauncher &launcher);
      virtual void issue_acquire(const AcquireLauncher &launcher);
      virtual void issue_release(const ReleaseLauncher &launcher);
      virtual PhysicalRegion attach_resource(const AttachLauncher &launcher);
      virtual Future detach_resource(PhysicalRegion region, const bool flush,
                                     const bool unordered);
      virtual FutureMap execute_must_epoch(const MustEpochLauncher &launcher);
      virtual Future issue_timing_measurement(const TimingLauncher &launcher);
      virtual Future issue_mapping_fence(void);
      virtual Future issue_execution_fence(void);
      virtual void begin_trace(TraceID tid, bool logical_only,
          bool static_trace, const std::set<RegionTreeID> *managed, bool dep);
      virtual void end_trace(TraceID tid, bool deprecated);
      virtual void end_task(const void *res, size_t res_size, bool owned,
                      PhysicalInstance inst, FutureFunctor *callback_future);
      virtual ApEvent add_to_dependence_queue(Operation *op, 
                                              bool unordered = false,
                                              bool outermost = true);
    public:
      virtual void record_dynamic_collective_contribution(DynamicCollective dc,
                                                          const Future &f);
      virtual void find_collective_contributions(DynamicCollective dc,
                                       std::vector<Future> &contributions);
    public:
      // Calls for barriers and dynamic collectives
      virtual ApBarrier create_phase_barrier(unsigned arrivals,
                                             ReductionOpID redop = 0,
                                             const void *init_value = NULL,
                                             size_t init_size = 0);
      virtual void destroy_phase_barrier(ApBarrier bar);
      virtual PhaseBarrier advance_phase_barrier(PhaseBarrier bar);
      virtual void arrive_dynamic_collective(DynamicCollective dc,
                                             const void *buffer, 
                                             size_t size,
                                             unsigned count);
      virtual void defer_dynamic_collective_arrival(DynamicCollective dc,
                                                    const Future &f,
                                                    unsigned count);
      virtual Future get_dynamic_collective_result(DynamicCollective dc);
      virtual DynamicCollective advance_dynamic_collective(
                                                   DynamicCollective dc);
    public:
#ifdef DEBUG_LEGION_COLLECTIVES
      virtual MergeCloseOp* get_merge_close_op(const LogicalUser &user,
                                               RegionTreeNode *node);
#else
      virtual MergeCloseOp* get_merge_close_op(void);
#endif
    public:
      virtual void pack_remote_context(Serializer &rez, 
                                       AddressSpaceID target,
                                       bool replicate = false);
    public:
      virtual ShardingFunction* find_sharding_function(ShardingID sid);
    public:
      virtual InstanceView* create_instance_top_view(PhysicalManager *manager,
                                                     AddressSpaceID source);
      InstanceView* create_replicate_instance_top_view(PhysicalManager *manager,
                                                       AddressSpaceID source);
      void record_replicate_instance_top_view(PhysicalManager *manager, 
                                              InstanceView *result);
    public:
      void exchange_common_resources(void);
      void handle_collective_message(Deserializer &derez);
      void handle_future_map_request(Deserializer &derez);
      void handle_equivalence_set_request(Deserializer &derez);
      void handle_equivalence_set_response(RegionTreeID tree_id, 
                                           EquivalenceSet *result);
      static void handle_eq_response(Deserializer &derez, Runtime *rt);
      void handle_resource_update(Deserializer &derez,
                                  std::set<RtEvent> &applied);
      void handle_trace_update(Deserializer &derez, AddressSpaceID source);
      ApBarrier handle_find_trace_shard_event(size_t temp_index, ApEvent event,
                                              ShardID remote_shard);
      void record_intra_space_dependence(size_t context_index, 
          const DomainPoint &point, RtEvent point_mapped, ShardID next_shard);
      void handle_intra_space_dependence(Deserializer &derez);
    public:
      void increase_pending_index_spaces(unsigned count, bool double_buffer);
      void increase_pending_partitions(unsigned count, bool double_buffer);
      void increase_pending_field_spaces(unsigned count, bool double_buffer);
      void increase_pending_fields(unsigned count, bool double_buffer);
      void increase_pending_region_trees(unsigned count, bool double_buffer);
      bool create_shard_partition(IndexPartition &pid,
          IndexSpace parent, IndexSpace color_space, PartitionKind part_kind,
          LegionColor partition_color, bool color_generated,
          ValueBroadcast<bool> *disjoint_result = NULL,
          ApBarrier partition_ready = ApBarrier::NO_AP_BARRIER);
    public:
      // Collective methods
      CollectiveID get_next_collective_index(CollectiveIndexLocation loc);
      void register_collective(ShardCollective *collective);
      ShardCollective* find_or_buffer_collective(Deserializer &derez);
      void unregister_collective(ShardCollective *collective);
    public:
      // Future map methods
      unsigned peek_next_future_map_barrier_index(void) const;
      RtBarrier get_next_future_map_barrier(void);
      void register_future_map(ReplFutureMapImpl *map);
      ReplFutureMapImpl* find_or_buffer_future_map_request(Deserializer &derez);
      void unregister_future_map(ReplFutureMapImpl *map);
    public:
      // Physical template methods
      size_t register_trace_template(ShardedPhysicalTemplate *phy_template);
      ShardedPhysicalTemplate* find_or_buffer_trace_update(Deserializer &derez,
                                                         AddressSpaceID source);
      void unregister_trace_template(size_t template_index);
    public:
      // Fence barrier methods
      RtBarrier get_next_mapping_fence_barrier(void);
      ApBarrier get_next_execution_fence_barrier(void);
      RtBarrier get_next_trace_recording_barrier(void);
      RtBarrier get_next_summary_fence_barrier(void);
      inline void advance_replicate_barrier(RtBarrier &bar, size_t arrivals)
        {
          Runtime::advance_barrier(bar);
          if (!bar.exists())
            create_new_replicate_barrier(bar, arrivals);
        }
      inline void advance_replicate_barrier(ApBarrier &bar, size_t arrivals)
        {
          Runtime::advance_barrier(bar);
          if (!bar.exists())
            create_new_replicate_barrier(bar, arrivals);
        }
    protected:
      // These can only be called inside the task for this context
      // since they assume that all the shards are aligned and doing
      // the same calls for the same operations in the same order
      void create_new_replicate_barrier(RtBarrier &bar, size_t arrivals);
      void create_new_replicate_barrier(ApBarrier &bar, size_t arrivals);
    public:
      static void hash_future(Murmur3Hasher &hasher, const Future &future);
      static void hash_future_map(Murmur3Hasher &hasher, const FutureMap &map);
      static void hash_index_space_requirements(Murmur3Hasher &hasher,
          const std::vector<IndexSpaceRequirement> &index_requirements);
      static void hash_region_requirements(Murmur3Hasher &hasher,
          const std::vector<RegionRequirement> &region_requirements);
      static void hash_grants(Murmur3Hasher &hasher, 
          const std::vector<Grant> &grants);
      static void hash_phase_barriers(Murmur3Hasher &hasher,
          const std::vector<PhaseBarrier> &phase_barriers);
      static void hash_argument(Murmur3Hasher &hasher, const TaskArgument &arg);
      static void hash_predicate(Murmur3Hasher &hasher, const Predicate &pred);
      static void hash_static_dependences(Murmur3Hasher &hasher,
          const std::vector<StaticDependence> *dependences);
      static void hash_task_launcher(Murmur3Hasher &hasher, 
          const TaskLauncher &launcher);
      void hash_index_launcher(Murmur3Hasher &hasher,
          const IndexTaskLauncher &launcher);
      void verify_replicable(Murmur3Hasher &hasher, const char *func_name);
    public:
      // A little help for ConsensusMatchExchange since it is templated
      static void help_complete_future(Future &f, const void *ptr,
                                       size_t size, bool own);
    public:
      ShardTask *const owner_shard;
      ShardManager *const shard_manager;
      const size_t total_shards;
    protected:
      // These barriers are used to identify when close operations are mapped
      std::vector<RtBarrier>  close_mapped_barriers;
      unsigned                next_close_mapped_bar_index;
      // These barriers are for signaling when indirect copies are done
      std::vector<ApBarrier>  indirection_barriers;
      unsigned                next_indirection_bar_index;
      // These barriers are used for signaling when future maps can be reclaimed
      std::vector<RtBarrier>  future_map_barriers;
      unsigned                next_future_map_bar_index;
    protected:
      std::map<std::pair<size_t,DomainPoint>,IntraSpaceDeps> intra_space_deps;
    protected:
      // Store the global owner shard and local owner shard for allocation
      std::map<FieldSpace,
               std::pair<ShardID,bool> > field_allocator_owner_shards;
    protected:
      ShardID index_space_allocator_shard;
      ShardID index_partition_allocator_shard;
      ShardID field_space_allocator_shard;
      ShardID field_allocator_shard;
      ShardID logical_region_allocator_shard;
      ShardID dynamic_id_allocator_shard;
    protected:
      ApBarrier pending_partition_barrier;
      RtBarrier creation_barrier;
      RtBarrier deletion_ready_barrier;
      RtBarrier deletion_mapping_barrier;
      RtBarrier deletion_execution_barrier;
      RtBarrier inline_mapping_barrier;
      RtBarrier external_resource_barrier;
      RtBarrier mapping_fence_barrier;
      RtBarrier trace_recording_barrier;
      RtBarrier summary_fence_barrier;
      ApBarrier execution_fence_barrier;
      ApBarrier attach_broadcast_barrier;
      ApBarrier attach_reduce_barrier;
      RtBarrier dependent_partition_barrier;
      RtBarrier semantic_attach_barrier;
      ApBarrier inorder_barrier;
#ifdef DEBUG_LEGION_COLLECTIVES
    protected:
      RtBarrier collective_check_barrier;
      RtBarrier close_check_barrier;
#endif
    protected:
      // local barriers to this context for handling returned
      // resources from sub-tasks
      RtBarrier returned_resource_ready_barrier;
      RtBarrier returned_resource_mapped_barrier;
      RtBarrier returned_resource_execution_barrier;
    protected:
      int shard_collective_radix;
      int shard_collective_log_radix;
      int shard_collective_stages;
      int shard_collective_participating_shards;
      int shard_collective_last_radix;
    protected:
      mutable LocalLock replication_lock;
      CollectiveID next_available_collective_index;
      std::map<CollectiveID,ShardCollective*> collectives;
      std::map<CollectiveID,std::vector<
                std::pair<void*,size_t> > > pending_collective_updates;
      // Use this for creating new summary barriers in the dependence
      // analsyis stage of the pipeline. Our use of this variable is only
      // safe as long as we know we have more generations of phase barriers
      // than we can have outstanding replays, which is usually very true
      volatile CollectiveID trace_recording_collective_id;
      volatile CollectiveID summary_collective_id;
    protected:
      // Pending allocations of various resources
      std::deque<std::pair<ValueBroadcast<ISBroadcast>*,bool> > 
                                            pending_index_spaces;
      std::deque<std::pair<ValueBroadcast<IPBroadcast>*,ShardID> >
                                            pending_index_partitions;
      std::deque<std::pair<ValueBroadcast<FSBroadcast>*,bool> >
                                            pending_field_spaces;
      std::deque<std::pair<ValueBroadcast<FIDBroadcast>*,bool> >
                                            pending_fields;
      std::deque<std::pair<ValueBroadcast<LRBroadcast>*,bool> >
                                            pending_region_trees;
    protected:
      std::map<RtEvent,ReplFutureMapImpl*> future_maps;
      std::map<RtEvent,std::vector<
                std::pair<void*,size_t> > > pending_future_map_requests;
    protected:
      std::map<size_t,ShardedPhysicalTemplate*> physical_templates;
      struct PendingTemplateUpdate {
      public:
        PendingTemplateUpdate(void)
          : ptr(NULL), size(0), source(0) { }
        PendingTemplateUpdate(void *p, size_t s, AddressSpaceID src)
          : ptr(p), size(s), source(src) { }
      public:
        void *ptr;
        size_t size;
        AddressSpaceID source;
      };
      std::map<size_t/*template index*/,
        std::vector<PendingTemplateUpdate> > pending_template_updates;
      size_t next_physical_template_index;
    protected:
      // Different from pending_top_views as this applies to our requests
      std::map<PhysicalManager*,RtUserEvent> pending_request_views;
      std::map<RegionTreeID,RtUserEvent> pending_tree_requests;
    protected:
      std::map<std::pair<unsigned,unsigned>,RtBarrier> ready_clone_barriers;
      std::map<std::pair<unsigned,unsigned>,RtUserEvent> pending_clone_barriers;
    protected:
      unsigned next_replicate_bar_index;
      unsigned next_trace_bar_index;
      unsigned next_summary_bar_index;
    protected:
      static const unsigned MIN_UNORDERED_OPS_EPOCH = 32;
      static const unsigned MAX_UNORDERED_OPS_EPOCH = 32768;
      unsigned unordered_ops_counter;
      unsigned unordered_ops_epoch;
    };

    /**
     * \class RemoteTask
     * A small helper class for giving application
     * visibility to this remote context
     */
    class RemoteTask : public ExternalTask {
    public:
      RemoteTask(RemoteContext *owner);
      RemoteTask(const RemoteTask &rhs);
      virtual ~RemoteTask(void);
    public:
      RemoteTask& operator=(const RemoteTask &rhs);
    public:
      virtual int get_depth(void) const;
      virtual UniqueID get_unique_id(void) const;
      virtual size_t get_context_index(void) const; 
      virtual void set_context_index(size_t index);
      virtual const char* get_task_name(void) const;
      virtual bool has_trace(void) const;
    public:
      RemoteContext *const owner;
      unsigned context_index;
    };

    /**
     * \class RemoteContext
     * A remote copy of a TaskContext for the 
     * execution of sub-tasks on remote notes.
     */
    class RemoteContext : public InnerContext {
    public:
      struct RemotePhysicalRequestArgs :
        public LgTaskArgs<RemotePhysicalRequestArgs> {
      public:
        static const LgTaskID TASK_ID = LG_REMOTE_PHYSICAL_REQUEST_TASK_ID;
      public:
        RemotePhysicalRequestArgs(UniqueID uid, RemoteContext *ctx,
                                  InnerContext *loc, unsigned idx, 
                                  AddressSpaceID src, RtUserEvent trig,
                                  LogicalRegion par)
          : LgTaskArgs<RemotePhysicalRequestArgs>(implicit_provenance), 
            context_uid(uid), target(ctx), local(loc), index(idx), 
            source(src), to_trigger(trig), parent(par) { }
      public:
        const UniqueID context_uid;
        RemoteContext *const target;
        InnerContext *const local;
        const unsigned index;
        const AddressSpaceID source;
        const RtUserEvent to_trigger;
        const LogicalRegion parent;
      };
      struct RemotePhysicalResponseArgs : 
        public LgTaskArgs<RemotePhysicalResponseArgs> {
      public:
        static const LgTaskID TASK_ID = LG_REMOTE_PHYSICAL_RESPONSE_TASK_ID;
      public:
        RemotePhysicalResponseArgs(RemoteContext *ctx, InnerContext *res, 
                                   unsigned idx)
          : LgTaskArgs<RemotePhysicalResponseArgs>(implicit_provenance), 
            target(ctx), result(res), index(idx) { }
      public:
        RemoteContext *const target;
        InnerContext *const result;
        const unsigned index;
      };
    public:
      RemoteContext(Runtime *runtime, UniqueID context_uid);
      RemoteContext(const RemoteContext &rhs);
      virtual ~RemoteContext(void);
    public:
      RemoteContext& operator=(const RemoteContext &rhs);
    public:
      virtual Task* get_task(void);
      virtual void unpack_remote_context(Deserializer &derez,
                                         std::set<RtEvent> &preconditions);
      virtual TaskContext* find_parent_context(void);
    public:
      virtual InnerContext* find_outermost_local_context(
                          InnerContext *previous = NULL);
      virtual InnerContext* find_top_context(InnerContext *previous = NULL);
    public:
      virtual RtEvent compute_equivalence_sets(VersionManager *manager,
                        RegionTreeID tree_id, IndexSpace handle,
                        IndexSpaceExpression *expr, const FieldMask &mask,
                        AddressSpaceID source, bool symbolic);
      virtual InnerContext* find_parent_physical_context(unsigned index,
                                                  LogicalRegion parent);
      virtual void record_using_physical_context(LogicalRegion handle);
      virtual InstanceView* create_instance_top_view(PhysicalManager *manager,
                                                     AddressSpaceID source);
      virtual void invalidate_region_tree_contexts(void);
      virtual void invalidate_remote_tree_contexts(Deserializer &derez);
    public:
      virtual ShardingFunction* find_sharding_function(ShardingID sid);
    public:
      void unpack_local_field_update(Deserializer &derez);
      static void handle_local_field_update(Deserializer &derez);
    public:
      static void handle_physical_request(Deserializer &derez,
                      Runtime *runtime, AddressSpaceID source);
      static void defer_physical_request(const void *args, Runtime *runtime);
      void set_physical_context_result(unsigned index, 
                                       InnerContext *result);
      static void handle_physical_response(Deserializer &derez, 
                                           Runtime *runtime);
      static void defer_physical_response(const void *args);
    protected:
      UniqueID parent_context_uid;
      TaskContext *parent_ctx;
      ShardManager *shard_manager; // if we're lucky and one is already here
    protected:
      ApEvent remote_completion_event;
      bool top_level_context;
      RemoteTask remote_task;
    protected:
      std::vector<unsigned> local_parent_req_indexes;
      std::vector<bool> local_virtual_mapped;
    protected:
      // Cached physical contexts recorded from the owner
      std::map<unsigned/*index*/,InnerContext*> physical_contexts;
      std::map<unsigned,RtEvent> pending_physical_contexts;
      std::set<LogicalRegion> local_physical_contexts;
    protected:
      // For remote replicate contexts
      size_t total_shards;
      ReplicationID repl_id;
      std::map<ShardingID,ShardingFunction*> sharding_functions;
    };

    /**
     * \class LeafContext
     * A context for the execution of a leaf task
     */
    class LeafContext : public TaskContext {
    public:
      LeafContext(Runtime *runtime, TaskOp *owner);
      LeafContext(const LeafContext &rhs);
      virtual ~LeafContext(void);
    public:
      LeafContext& operator=(const LeafContext &rhs);
    public: // Privilege tracker methods
      virtual void receive_resources(size_t return_index,
              std::map<LogicalRegion,unsigned> &created_regions,
              std::vector<LogicalRegion> &deleted_regions,
              std::set<std::pair<FieldSpace,FieldID> > &created_fields,
              std::vector<std::pair<FieldSpace,FieldID> > &deleted_fields,
              std::map<FieldSpace,unsigned> &created_field_spaces,
              std::map<FieldSpace,std::set<LogicalRegion> > &latent_spaces,
              std::vector<FieldSpace> &deleted_field_spaces,
              std::map<IndexSpace,unsigned> &created_index_spaces,
              std::vector<std::pair<IndexSpace,bool> > &deleted_index_spaces,
              std::map<IndexPartition,unsigned> &created_partitions,
              std::vector<std::pair<IndexPartition,bool> > &deleted_partitions,
              std::set<RtEvent> &preconditions);
    public:
      // Interface for task contexts
      virtual RegionTreeContext get_context(void) const;
      virtual ContextID get_context_id(void) const;
      virtual void pack_remote_context(Serializer &rez, 
          AddressSpaceID target, bool replicate = false);
      virtual void compute_task_tree_coordinates(
          std::vector<std::pair<size_t,DomainPoint> > &coordinates);
      virtual bool attempt_children_complete(void);
      virtual bool attempt_children_commit(void);
      virtual void inline_child_task(TaskOp *child);
      virtual VariantImpl* select_inline_variant(TaskOp *child);
      virtual void handle_registration_callback_effects(RtEvent effects);
      virtual bool is_leaf_context(void) const;
    public:
      using TaskContext::create_index_space;
      using TaskContext::create_field_space;
      using TaskContext::allocate_field;
      using TaskContext::allocate_fields;
      // Interface to operations performed by a context
      virtual IndexSpace create_index_space(const Future &future, TypeTag tag);
      virtual void destroy_index_space(IndexSpace handle, 
                                       const bool unordered,
                                       const bool recurse);
      virtual void destroy_index_partition(IndexPartition handle,
                                           const bool unordered, 
                                           const bool recurse);
      virtual IndexPartition create_equal_partition(
                                            IndexSpace parent,
                                            IndexSpace color_space,
                                            size_t granularity,
                                            Color color);
      virtual IndexPartition create_partition_by_weights(IndexSpace parent,
                                            const FutureMap &weights,
                                            IndexSpace color_space,
                                            size_t granularity, 
                                            Color color);
      virtual IndexPartition create_partition_by_union(
                                            IndexSpace parent,
                                            IndexPartition handle1,
                                            IndexPartition handle2,
                                            IndexSpace color_space,
                                            PartitionKind kind,
                                            Color color);
      virtual IndexPartition create_partition_by_intersection(
                                            IndexSpace parent,
                                            IndexPartition handle1,
                                            IndexPartition handle2,
                                            IndexSpace color_space,
                                            PartitionKind kind,
                                            Color color);
      virtual IndexPartition create_partition_by_intersection(
                                            IndexSpace parent,
                                            IndexPartition partition,
                                            PartitionKind kind,
                                            Color color,
                                            bool dominates);
      virtual IndexPartition create_partition_by_difference(
                                            IndexSpace parent,
                                            IndexPartition handle1,
                                            IndexPartition handle2,
                                            IndexSpace color_space,
                                            PartitionKind kind,
                                            Color color);
      virtual Color create_cross_product_partitions(
                                            IndexPartition handle1,
                                            IndexPartition handle2,
                              std::map<IndexSpace,IndexPartition> &handles,
                                            PartitionKind kind,
                                            Color color);
      virtual void create_association(      LogicalRegion domain,
                                            LogicalRegion domain_parent,
                                            FieldID domain_fid,
                                            IndexSpace range,
                                            MapperID id, MappingTagID tag);
      virtual IndexPartition create_restricted_partition(
                                            IndexSpace parent,
                                            IndexSpace color_space,
                                            const void *transform,
                                            size_t transform_size,
                                            const void *extent,
                                            size_t extent_size,
                                            PartitionKind part_kind,
                                            Color color);
      virtual IndexPartition create_partition_by_domain(
                                            IndexSpace parent,
                                  const std::map<DomainPoint,Domain> &domains,
                                            IndexSpace color_space,
                                            bool perform_intersections,
                                            PartitionKind part_kind,
                                            Color color);
      virtual IndexPartition create_partition_by_domain(
                                            IndexSpace parent,
                                            const FutureMap &domains,
                                            IndexSpace color_space,
                                            bool perform_intersections,
                                            PartitionKind part_kind,
                                            Color color);
      virtual IndexPartition create_partition_by_field(
                                            LogicalRegion handle,
                                            LogicalRegion parent_priv,
                                            FieldID fid,
                                            IndexSpace color_space,
                                            Color color,
                                            MapperID id, MappingTagID tag,
                                            PartitionKind part_kind);
      virtual IndexPartition create_partition_by_image(
                                            IndexSpace handle,
                                            LogicalPartition projection,
                                            LogicalRegion parent,
                                            FieldID fid,
                                            IndexSpace color_space,
                                            PartitionKind part_kind,
                                            Color color,
                                            MapperID id, MappingTagID tag);
      virtual IndexPartition create_partition_by_image_range(
                                            IndexSpace handle,
                                            LogicalPartition projection,
                                            LogicalRegion parent,
                                            FieldID fid,
                                            IndexSpace color_space,
                                            PartitionKind part_kind,
                                            Color color,
                                            MapperID id, MappingTagID tag);
      virtual IndexPartition create_partition_by_preimage(
                                            IndexPartition projection,
                                            LogicalRegion handle,
                                            LogicalRegion parent,
                                            FieldID fid,
                                            IndexSpace color_space,
                                            PartitionKind part_kind,
                                            Color color,
                                            MapperID id, MappingTagID tag);
      virtual IndexPartition create_partition_by_preimage_range(
                                            IndexPartition projection,
                                            LogicalRegion handle,
                                            LogicalRegion parent,
                                            FieldID fid,
                                            IndexSpace color_space,
                                            PartitionKind part_kind,
                                            Color color,
                                            MapperID id, MappingTagID tag);
      virtual IndexPartition create_pending_partition(
                                            IndexSpace parent,
                                            IndexSpace color_space,
                                            PartitionKind part_kind,
                                            Color color);
      virtual IndexSpace create_index_space_union(
                                            IndexPartition parent,
                                            const void *realm_color,
                                            size_t color_size,
                                            TypeTag type_tag,
                                const std::vector<IndexSpace> &handles);
      virtual IndexSpace create_index_space_union(
                                            IndexPartition parent,
                                            const void *realm_color,
                                            size_t color_size,
                                            TypeTag type_tag,
                                            IndexPartition handle);
      virtual IndexSpace create_index_space_intersection(
                                            IndexPartition parent,
                                            const void *realm_color,
                                            size_t color_size,
                                            TypeTag type_tag,
                                const std::vector<IndexSpace> &handles);
      virtual IndexSpace create_index_space_intersection(
                                            IndexPartition parent,
                                            const void *realm_color,
                                            size_t color_size,
                                            TypeTag type_tag,
                                            IndexPartition handle);
      virtual IndexSpace create_index_space_difference(
                                            IndexPartition parent,
                                            const void *realm_color,
                                            size_t color_size,
                                            TypeTag type_tag,
                                            IndexSpace initial,
                                const std::vector<IndexSpace> &handles);
      virtual FieldSpace create_field_space(const std::vector<Future> &sizes,
                                        std::vector<FieldID> &resulting_fields,
                                        CustomSerdezID serdez_id);
      virtual void destroy_field_space(FieldSpace handle, const bool unordered);
      virtual FieldID allocate_field(FieldSpace space, const Future &field_size,
                                     FieldID fid, bool local,
                                     CustomSerdezID serdez_id);
      virtual void allocate_local_field(FieldSpace space, size_t field_size,
                                     FieldID fid, CustomSerdezID serdez_id,
                                     std::set<RtEvent> &done_events);
      virtual void allocate_fields(FieldSpace space,
                                   const std::vector<Future> &sizes,
                                   std::vector<FieldID> &resuling_fields,
                                   bool local, CustomSerdezID serdez_id);
      virtual void allocate_local_fields(FieldSpace space,
                                   const std::vector<size_t> &sizes,
                                   const std::vector<FieldID> &resuling_fields,
                                   CustomSerdezID serdez_id,
                                   std::set<RtEvent> &done_events);
      virtual void free_field(FieldAllocatorImpl *allocator, FieldSpace space, 
                              FieldID fid, const bool unordered);
      virtual void free_fields(FieldAllocatorImpl *allocator, FieldSpace space,
                               const std::set<FieldID> &to_free,
                               const bool unordered);
      virtual void destroy_logical_region(LogicalRegion handle,
                                          const bool unordered);
      virtual void get_local_field_set(const FieldSpace handle,
                                       const std::set<unsigned> &indexes,
                                       std::set<FieldID> &to_set) const;
      virtual void get_local_field_set(const FieldSpace handle,
                                       const std::set<unsigned> &indexes,
                                       std::vector<FieldID> &to_set) const;
    public:
      virtual Future execute_task(const TaskLauncher &launcher,
                                  std::vector<OutputRequirement> *outputs);
      virtual FutureMap execute_index_space(const IndexTaskLauncher &launcher,
                                       std::vector<OutputRequirement> *outputs);
      virtual Future execute_index_space(const IndexTaskLauncher &launcher,
                                       ReductionOpID redop, bool deterministic,
                                       std::vector<OutputRequirement> *outputs);
      virtual Future reduce_future_map(const FutureMap &future_map,
                                       ReductionOpID redop, bool deterministic);
      virtual FutureMap construct_future_map(const Domain &domain,
                    const std::map<DomainPoint,Future> &futures,
                    RtUserEvent domain_deletion = RtUserEvent::NO_RT_USER_EVENT,
                                             bool internal = false);
      virtual PhysicalRegion map_region(const InlineLauncher &launcher);
      virtual ApEvent remap_region(PhysicalRegion region);
      virtual void unmap_region(PhysicalRegion region);
      virtual void fill_fields(const FillLauncher &launcher);
      virtual void fill_fields(const IndexFillLauncher &launcher);
      virtual void issue_copy(const CopyLauncher &launcher);
      virtual void issue_copy(const IndexCopyLauncher &launcher);
      virtual void issue_acquire(const AcquireLauncher &launcher);
      virtual void issue_release(const ReleaseLauncher &launcher);
      virtual PhysicalRegion attach_resource(const AttachLauncher &launcher);
      virtual Future detach_resource(PhysicalRegion region, const bool flush,
                                     const bool unordered);
      virtual void progress_unordered_operations(void);
      virtual FutureMap execute_must_epoch(const MustEpochLauncher &launcher);
      virtual Future issue_timing_measurement(const TimingLauncher &launcher);
      virtual Future issue_mapping_fence(void);
      virtual Future issue_execution_fence(void);
      virtual void complete_frame(void);
      virtual Predicate create_predicate(const Future &f);
      virtual Predicate predicate_not(const Predicate &p);
      virtual Predicate create_predicate(const PredicateLauncher &launcher);
      virtual Future get_predicate_future(const Predicate &p);
    public:
      // Calls for barriers and dynamic collectives
      virtual ApBarrier create_phase_barrier(unsigned arrivals,
                                                ReductionOpID redop = 0,
                                                const void *init_value = NULL,
                                                size_t init_size = 0);
      virtual void destroy_phase_barrier(ApBarrier bar);
      virtual PhaseBarrier advance_phase_barrier(PhaseBarrier bar);
      virtual void arrive_dynamic_collective(DynamicCollective dc,
                                             const void *buffer, 
                                             size_t size,
                                             unsigned count);
      virtual void defer_dynamic_collective_arrival(DynamicCollective dc,
                                                    const Future &f,
                                                    unsigned count);
      virtual Future get_dynamic_collective_result(DynamicCollective dc);
      virtual DynamicCollective advance_dynamic_collective(
                                                   DynamicCollective dc);
    public:
      // The following set of operations correspond directly
      // to the complete_mapping, complete_operation, and
      // commit_operations performed by an operation.  Every
      // one of those calls invokes the corresponding one of
      // these calls to notify the parent context.
      virtual size_t register_new_child_operation(Operation *op,
                const std::vector<StaticDependence> *dependences);
      virtual void register_new_internal_operation(InternalOp *op);
      virtual size_t register_new_close_operation(CloseOp *op);
      virtual size_t register_new_summary_operation(TraceSummaryOp *op);
      virtual ApEvent add_to_dependence_queue(Operation *op, 
                                              bool unordered = false,
                                              bool outermost = true);
      virtual void add_to_post_task_queue(TaskContext *ctx, RtEvent wait_on,
                                          const void *result, size_t size, 
                                          PhysicalInstance instance =
                                            PhysicalInstance::NO_INST,
                                          FutureFunctor *callback_functor=NULL,
                                          bool own_functor = false);
      virtual void register_executing_child(Operation *op);
      virtual void register_child_executed(Operation *op);
      virtual void register_child_complete(Operation *op);
      virtual void register_child_commit(Operation *op); 
      virtual void unregister_child_operation(Operation *op);
      virtual ApEvent register_implicit_dependences(Operation *op);
    public:
      virtual RtEvent get_current_mapping_fence_event(void);
      virtual ApEvent get_current_execution_fence_event(void);
      virtual ApEvent perform_fence_analysis(Operation *op,
                                             bool mapping, bool execution);
      virtual void update_current_fence(FenceOp *op,
                                        bool mapping, bool execution);
      virtual void update_current_implicit(Operation *op);
    public:
      virtual void begin_trace(TraceID tid, bool logical_only,
          bool static_trace, const std::set<RegionTreeID> *managed, bool dep);
      virtual void end_trace(TraceID tid, bool deprecated);
      virtual void record_previous_trace(LegionTrace *trace);
      virtual void invalidate_trace_cache(LegionTrace *trace,
                                          Operation *invalidator);
      virtual void record_blocking_call(void);
    public:
      virtual void issue_frame(FrameOp *frame, ApEvent frame_termination);
      virtual void perform_frame_issue(FrameOp *frame, 
                                       ApEvent frame_termination);
      virtual void finish_frame(ApEvent frame_termination);
    public:
      virtual void increment_outstanding(void);
      virtual void decrement_outstanding(void);
      virtual void increment_pending(void);
      virtual RtEvent decrement_pending(TaskOp *child);
      virtual RtEvent decrement_pending(bool need_deferral);
      virtual void increment_frame(void);
      virtual void decrement_frame(void);
    public:
#ifdef DEBUG_LEGION_COLLECTIVES
      virtual MergeCloseOp* get_merge_close_op(const LogicalUser &user,
                                               RegionTreeNode *node);
#else
      virtual MergeCloseOp* get_merge_close_op(void);
#endif
    public:
      virtual InnerContext* find_parent_logical_context(unsigned index);
      virtual InnerContext* find_parent_physical_context(unsigned index,
                                                  LogicalRegion parent);
      virtual InnerContext* find_outermost_local_context(
                          InnerContext *previous = NULL);
      virtual InnerContext* find_top_context(InnerContext *previous = NULL);
    public:
      virtual void initialize_region_tree_contexts(
          const std::vector<RegionRequirement> &clone_requirements,
          const std::vector<ApUserEvent> &unmap_events,
          std::set<RtEvent> &applied_events);
      virtual void invalidate_region_tree_contexts(void);
      virtual void send_back_created_state(AddressSpaceID target);
    public:
      virtual InstanceView* create_instance_top_view(PhysicalManager *manager,
                                                     AddressSpaceID source);
    public:
      virtual void end_task(const void *res, size_t res_size, bool owned,
                        PhysicalInstance inst, FutureFunctor *callback_functor);
      virtual void post_end_task(const void *res, size_t res_size, 
                                 bool owned, FutureFunctor *callback_functor);
    public:
      virtual void record_dynamic_collective_contribution(DynamicCollective dc,
                                                          const Future &f);
      virtual void find_collective_contributions(DynamicCollective dc,
                                             std::vector<Future> &futures);
    protected:
      mutable LocalLock                            leaf_lock;
      std::set<RtEvent>                            execution_events;
      size_t                                       inlined_tasks;
    public:
      virtual TaskPriority get_current_priority(void) const;
      virtual void set_current_priority(TaskPriority priority);
    };

    /**
     * \class InlineContext
     * A context for performing the inline execution
     * of a task inside of a parent task.
     */
    class InlineContext : public TaskContext {
    public:
      InlineContext(Runtime *runtime, TaskContext *enclosing, TaskOp *child);
      InlineContext(const InlineContext &rhs);
      virtual ~InlineContext(void);
    public:
      InlineContext& operator=(const InlineContext &rhs);
    public: // Privilege tracker methods
      virtual void receive_resources(size_t return_index,
              std::map<LogicalRegion,unsigned> &created_regions,
              std::vector<LogicalRegion> &deleted_regions,
              std::set<std::pair<FieldSpace,FieldID> > &created_fields,
              std::vector<std::pair<FieldSpace,FieldID> > &deleted_fields,
              std::map<FieldSpace,unsigned> &created_field_spaces,
              std::map<FieldSpace,std::set<LogicalRegion> > &latent_spaces,
              std::vector<FieldSpace> &deleted_field_spaces,
              std::map<IndexSpace,unsigned> &created_index_spaces,
              std::vector<std::pair<IndexSpace,bool> > &deleted_index_spaces,
              std::map<IndexPartition,unsigned> &created_partitions,
              std::vector<std::pair<IndexPartition,bool> > &deleted_partitions,
              std::set<RtEvent> &preconditions);
    public:
      // Interface for task contexts
      virtual RegionTreeContext get_context(void) const;
      virtual ContextID get_context_id(void) const;
      virtual UniqueID get_context_uid(void) const;
      virtual void pack_remote_context(Serializer &rez, 
          AddressSpaceID target, bool replicate);
      virtual void compute_task_tree_coordinates(
          std::vector<std::pair<size_t,DomainPoint> > &coordinates);
      virtual bool attempt_children_complete(void);
      virtual bool attempt_children_commit(void);
      virtual void inline_child_task(TaskOp *child);
      virtual VariantImpl* select_inline_variant(TaskOp *child);
      virtual void handle_registration_callback_effects(RtEvent effects);
    public:
      // Interface to operations performed by a context
      virtual IndexSpace create_index_space(const Domain &domain, TypeTag tag);
      virtual IndexSpace create_index_space(const Future &future, TypeTag tag);
      virtual IndexSpace create_index_space(
                           const std::vector<DomainPoint> &points);
      virtual IndexSpace create_index_space(
                           const std::vector<Domain> &rects);
      virtual IndexSpace union_index_spaces(
                           const std::vector<IndexSpace> &spaces);
      virtual IndexSpace intersect_index_spaces(
                           const std::vector<IndexSpace> &spaces);
      virtual IndexSpace subtract_index_spaces(
                           IndexSpace left, IndexSpace right);
      virtual void create_shared_ownership(IndexSpace handle);
      virtual void destroy_index_space(IndexSpace handle, 
                                       const bool unordered,
                                       const bool recurse);
      virtual void create_shared_ownership(IndexPartition handle);
      virtual void destroy_index_partition(IndexPartition handle,
                                           const bool unordered,
                                           const bool recurse);
      virtual IndexPartition create_equal_partition(
                                            IndexSpace parent,
                                            IndexSpace color_space,
                                            size_t granularity,
                                            Color color);
      virtual IndexPartition create_partition_by_weights(IndexSpace parent,
                                            const FutureMap &weights,
                                            IndexSpace color_space,
                                            size_t granularity, 
                                            Color color);
      virtual IndexPartition create_partition_by_union(
                                            IndexSpace parent,
                                            IndexPartition handle1,
                                            IndexPartition handle2,
                                            IndexSpace color_space,
                                            PartitionKind kind,
                                            Color color);
      virtual IndexPartition create_partition_by_intersection(
                                            IndexSpace parent,
                                            IndexPartition handle1,
                                            IndexPartition handle2,
                                            IndexSpace color_space,
                                            PartitionKind kind,
                                            Color color);
      virtual IndexPartition create_partition_by_intersection(
                                            IndexSpace parent,
                                            IndexPartition partition,
                                            PartitionKind kind,
                                            Color color,
                                            bool dominates);
      virtual IndexPartition create_partition_by_difference(
                                            IndexSpace parent,
                                            IndexPartition handle1,
                                            IndexPartition handle2,
                                            IndexSpace color_space,
                                            PartitionKind kind,
                                            Color color);
      virtual Color create_cross_product_partitions(
                                            IndexPartition handle1,
                                            IndexPartition handle2,
                              std::map<IndexSpace,IndexPartition> &handles,
                                            PartitionKind kind,
                                            Color color);
      virtual void create_association(      LogicalRegion domain,
                                            LogicalRegion domain_parent,
                                            FieldID domain_fid,
                                            IndexSpace range,
                                            MapperID id, MappingTagID tag);
      virtual IndexPartition create_restricted_partition(
                                            IndexSpace parent,
                                            IndexSpace color_space,
                                            const void *transform,
                                            size_t transform_size,
                                            const void *extent,
                                            size_t extent_size,
                                            PartitionKind part_kind,
                                            Color color);
      virtual IndexPartition create_partition_by_domain(
                                            IndexSpace parent,
                                  const std::map<DomainPoint,Domain> &domains,
                                            IndexSpace color_space,
                                            bool perform_intersections,
                                            PartitionKind part_kind,
                                            Color color);
      virtual IndexPartition create_partition_by_domain(
                                            IndexSpace parent,
                                            const FutureMap &domains,
                                            IndexSpace color_space,
                                            bool perform_intersections,
                                            PartitionKind part_kind,
                                            Color color);
      virtual IndexPartition create_partition_by_field(
                                            LogicalRegion handle,
                                            LogicalRegion parent_priv,
                                            FieldID fid,
                                            IndexSpace color_space,
                                            Color color,
                                            MapperID id, MappingTagID tag,
                                            PartitionKind part_kind);
      virtual IndexPartition create_partition_by_image(
                                            IndexSpace handle,
                                            LogicalPartition projection,
                                            LogicalRegion parent,
                                            FieldID fid,
                                            IndexSpace color_space,
                                            PartitionKind part_kind,
                                            Color color,
                                            MapperID id, MappingTagID tag);
      virtual IndexPartition create_partition_by_image_range(
                                            IndexSpace handle,
                                            LogicalPartition projection,
                                            LogicalRegion parent,
                                            FieldID fid,
                                            IndexSpace color_space,
                                            PartitionKind part_kind,
                                            Color color,
                                            MapperID id, MappingTagID tag);
      virtual IndexPartition create_partition_by_preimage(
                                            IndexPartition projection,
                                            LogicalRegion handle,
                                            LogicalRegion parent,
                                            FieldID fid,
                                            IndexSpace color_space,
                                            PartitionKind part_kind,
                                            Color color,
                                            MapperID id, MappingTagID tag);
      virtual IndexPartition create_partition_by_preimage_range(
                                            IndexPartition projection,
                                            LogicalRegion handle,
                                            LogicalRegion parent,
                                            FieldID fid,
                                            IndexSpace color_space,
                                            PartitionKind part_kind,
                                            Color color,
                                            MapperID id, MappingTagID tag);
      virtual IndexPartition create_pending_partition(
                                            IndexSpace parent,
                                            IndexSpace color_space,
                                            PartitionKind part_kind,
                                            Color color);
      virtual IndexSpace create_index_space_union(
                                            IndexPartition parent,
                                            const void *realm_color,
                                            size_t color_size,
                                            TypeTag type_tag,
                                const std::vector<IndexSpace> &handles);
      virtual IndexSpace create_index_space_union(
                                            IndexPartition parent,
                                            const void *realm_color,
                                            size_t color_size,
                                            TypeTag type_tag,
                                            IndexPartition handle);
      virtual IndexSpace create_index_space_intersection(
                                            IndexPartition parent,
                                            const void *realm_color,
                                            size_t color_size,
                                            TypeTag type_tag,
                                const std::vector<IndexSpace> &handles);
      virtual IndexSpace create_index_space_intersection(
                                            IndexPartition parent,
                                            const void *realm_color,
                                            size_t color_size,
                                            TypeTag type_tag,
                                            IndexPartition handle);
      virtual IndexSpace create_index_space_difference(
                                            IndexPartition parent,
                                            const void *realm_color,
                                            size_t color_size,
                                            TypeTag type_tag,
                                            IndexSpace initial,
                                const std::vector<IndexSpace> &handles);
      virtual FieldSpace create_field_space(void);
      virtual FieldSpace create_field_space(const std::vector<size_t> &sizes,
                                        std::vector<FieldID> &resulting_fields,
                                        CustomSerdezID serdez_id);
      virtual void create_shared_ownership(FieldSpace handle);
      virtual FieldSpace create_field_space(const std::vector<Future> &sizes,
                                        std::vector<FieldID> &resulting_fields,
                                        CustomSerdezID serdez_id);
      virtual void destroy_field_space(FieldSpace handle, const bool unordered);
      virtual FieldID allocate_field(FieldSpace space, size_t field_size,
                                     FieldID fid, bool local,
                                     CustomSerdezID serdez_id);
      virtual FieldID allocate_field(FieldSpace space, const Future &field_size,
                                     FieldID fid, bool local,
                                     CustomSerdezID serdez_id);
      virtual void free_field(FieldAllocatorImpl *allocator, FieldSpace space, 
                              FieldID fid, const bool unordered);
      virtual void allocate_fields(FieldSpace space,
                                   const std::vector<size_t> &sizes,
                                   std::vector<FieldID> &resuling_fields,
                                   bool local, CustomSerdezID serdez_id);
      virtual void free_fields(FieldAllocatorImpl *allocator, FieldSpace space,
                               const std::set<FieldID> &to_free,
                               const bool unordered);
      virtual void allocate_local_field(FieldSpace space, size_t field_size,
                                     FieldID fid, CustomSerdezID serdez_id,
                                     std::set<RtEvent> &done_events);
      virtual void allocate_fields(FieldSpace space,
                                   const std::vector<Future> &sizes,
                                   std::vector<FieldID> &resuling_fields,
                                   bool local, CustomSerdezID serdez_id);
      virtual void allocate_local_fields(FieldSpace space,
                                   const std::vector<size_t> &sizes,
                                   const std::vector<FieldID> &resuling_fields,
                                   CustomSerdezID serdez_id,
                                   std::set<RtEvent> &done_events);
      virtual LogicalRegion create_logical_region(RegionTreeForest *forest,
                                            IndexSpace index_space,
                                            FieldSpace field_space,
                                            bool task_local);
      virtual void create_shared_ownership(LogicalRegion handle);
      virtual void destroy_logical_region(LogicalRegion handle,
                                          const bool unordered);
      virtual FieldAllocatorImpl* create_field_allocator(FieldSpace handle,
                                                         bool unordered);
      virtual void destroy_field_allocator(FieldSpaceNode *node);
      virtual void get_local_field_set(const FieldSpace handle,
                                       const std::set<unsigned> &indexes,
                                       std::set<FieldID> &to_set) const;
      virtual void get_local_field_set(const FieldSpace handle,
                                       const std::set<unsigned> &indexes,
                                       std::vector<FieldID> &to_set) const;
    public:
      virtual Future execute_task(const TaskLauncher &launcher,
                                  std::vector<OutputRequirement> *outputs);
      virtual FutureMap execute_index_space(const IndexTaskLauncher &launcher,
                                       std::vector<OutputRequirement> *outputs);
      virtual Future execute_index_space(const IndexTaskLauncher &launcher,
                                       ReductionOpID redop, bool deterministic,
                                       std::vector<OutputRequirement> *outputs);
      virtual Future reduce_future_map(const FutureMap &future_map,
                                       ReductionOpID redop, bool deterministic);
      virtual FutureMap construct_future_map(const Domain &domain,
                    const std::map<DomainPoint,Future> &futures,
                    RtUserEvent domain_deletion = RtUserEvent::NO_RT_USER_EVENT,
                                             bool internal = false);
      virtual PhysicalRegion map_region(const InlineLauncher &launcher);
      virtual ApEvent remap_region(PhysicalRegion region);
      virtual void unmap_region(PhysicalRegion region);
      virtual void fill_fields(const FillLauncher &launcher);
      virtual void fill_fields(const IndexFillLauncher &launcher);
      virtual void issue_copy(const CopyLauncher &launcher);
      virtual void issue_copy(const IndexCopyLauncher &launcher);
      virtual void issue_acquire(const AcquireLauncher &launcher);
      virtual void issue_release(const ReleaseLauncher &launcher);
      virtual PhysicalRegion attach_resource(const AttachLauncher &launcher);
      virtual Future detach_resource(PhysicalRegion region, const bool flush,
                                     const bool unordered);
      virtual void progress_unordered_operations(void);
      virtual FutureMap execute_must_epoch(const MustEpochLauncher &launcher);
      virtual Future issue_timing_measurement(const TimingLauncher &launcher);
      virtual Future issue_mapping_fence(void);
      virtual Future issue_execution_fence(void);
      virtual void complete_frame(void);
      virtual Predicate create_predicate(const Future &f);
      virtual Predicate predicate_not(const Predicate &p);
      virtual Predicate create_predicate(const PredicateLauncher &launcher);
      virtual Future get_predicate_future(const Predicate &p);
    public:
      // Calls for barriers and dynamic collectives
      virtual ApBarrier create_phase_barrier(unsigned arrivals,
                                                ReductionOpID redop = 0,
                                                const void *init_value = NULL,
                                                size_t init_size = 0);
      virtual void destroy_phase_barrier(ApBarrier bar);
      virtual PhaseBarrier advance_phase_barrier(PhaseBarrier bar);
      virtual void arrive_dynamic_collective(DynamicCollective dc,
                                             const void *buffer, 
                                             size_t size,
                                             unsigned count);
      virtual void defer_dynamic_collective_arrival(DynamicCollective dc,
                                                    const Future &f,
                                                    unsigned count);
      virtual Future get_dynamic_collective_result(DynamicCollective dc);
      virtual DynamicCollective advance_dynamic_collective(
                                                   DynamicCollective dc);
    public:
      // The following set of operations correspond directly
      // to the complete_mapping, complete_operation, and
      // commit_operations performed by an operation.  Every
      // one of those calls invokes the corresponding one of
      // these calls to notify the parent context.
      virtual size_t register_new_child_operation(Operation *op,
                const std::vector<StaticDependence> *dependences);
      virtual void register_new_internal_operation(InternalOp *op);
      virtual size_t register_new_close_operation(CloseOp *op);
      virtual size_t register_new_summary_operation(TraceSummaryOp *op);
      virtual ApEvent add_to_dependence_queue(Operation *op, 
                                              bool unordered = false,
                                              bool outermost = true);
      virtual void add_to_post_task_queue(TaskContext *ctx, RtEvent wait_on,
                                          const void *result, size_t size, 
                                          PhysicalInstance instance =
                                            PhysicalInstance::NO_INST,
                                          FutureFunctor *callback_functor=NULL,
                                          bool own_functor = false);
      virtual void register_executing_child(Operation *op);
      virtual void register_child_executed(Operation *op);
      virtual void register_child_complete(Operation *op);
      virtual void register_child_commit(Operation *op); 
      virtual void unregister_child_operation(Operation *op);
      virtual ApEvent register_implicit_dependences(Operation *op);
    public:
      virtual RtEvent get_current_mapping_fence_event(void);
      virtual ApEvent get_current_execution_fence_event(void);
      virtual ApEvent perform_fence_analysis(Operation *op,
                                             bool mapping, bool execution);
      virtual void update_current_fence(FenceOp *op,
                                        bool mapping, bool execution);
      virtual void update_current_implicit(Operation *op);
    public:
      virtual void begin_trace(TraceID tid, bool logical_only,
          bool static_trace, const std::set<RegionTreeID> *managed, bool dep);
      virtual void end_trace(TraceID tid, bool deprecated);
      virtual void record_previous_trace(LegionTrace *trace);
      virtual void invalidate_trace_cache(LegionTrace *trace,
                                          Operation *invalidator);
      virtual void record_blocking_call(void);
    public:
      virtual void issue_frame(FrameOp *frame, ApEvent frame_termination);
      virtual void perform_frame_issue(FrameOp *frame, 
                                       ApEvent frame_termination);
      virtual void finish_frame(ApEvent frame_termination);
    public:
      virtual void increment_outstanding(void);
      virtual void decrement_outstanding(void);
      virtual void increment_pending(void);
      virtual RtEvent decrement_pending(TaskOp *child);
      virtual RtEvent decrement_pending(bool need_deferral);
      virtual void increment_frame(void);
      virtual void decrement_frame(void);
    public:
#ifdef DEBUG_LEGION_COLLECTIVES
      virtual MergeCloseOp* get_merge_close_op(const LogicalUser &user,
                                               RegionTreeNode *node);
#else
      virtual MergeCloseOp* get_merge_close_op(void);
#endif
    public:
      virtual InnerContext* find_parent_logical_context(unsigned index);
      virtual InnerContext* find_parent_physical_context(unsigned index,
                                                  LogicalRegion parent);
      // Override by RemoteTask and TopLevelTask
      virtual InnerContext* find_outermost_local_context(
                          InnerContext *previous = NULL);
      virtual InnerContext* find_top_context(InnerContext *previous = NULL);
    public:
      virtual void initialize_region_tree_contexts(
          const std::vector<RegionRequirement> &clone_requirements,
          const std::vector<ApUserEvent> &unmap_events,
          std::set<RtEvent> &applied_events);
      virtual void invalidate_region_tree_contexts(void);
      virtual void send_back_created_state(AddressSpaceID target);
    public:
      virtual InstanceView* create_instance_top_view(PhysicalManager *manager,
                                                     AddressSpaceID source);
    public:
      virtual const std::vector<PhysicalRegion>& begin_task(
                                                    Legion::Runtime *&runtime);
      virtual PhysicalInstance create_task_local_instance(Memory memory,
                                        Realm::InstanceLayoutGeneric *layout);
      virtual void end_task(const void *res, size_t res_size, bool owned,
                        PhysicalInstance inst, FutureFunctor *callback_functor);
      virtual void post_end_task(const void *res, size_t res_size, 
                                 bool owned, FutureFunctor *callback_functor);
    public:
      virtual void record_dynamic_collective_contribution(DynamicCollective dc,
                                                          const Future &f);
      virtual void find_collective_contributions(DynamicCollective dc,
                                             std::vector<Future> &futures);
    public:
      virtual TaskPriority get_current_priority(void) const;
      virtual void set_current_priority(TaskPriority priority);
    protected:
      TaskContext *const enclosing;
      TaskOp *const inline_task;
    protected:
      std::vector<unsigned> parent_req_indexes;
    };

    //--------------------------------------------------------------------------
    inline void TaskContext::begin_runtime_call(void)
    //--------------------------------------------------------------------------
    {
      if (overhead_tracker == NULL)
        return;
      const long long current = Realm::Clock::current_time_in_nanoseconds();
      const long long diff = current - previous_profiling_time;
      overhead_tracker->application_time += diff;
      previous_profiling_time = current;
    }

    //--------------------------------------------------------------------------
    inline void TaskContext::end_runtime_call(void)
    //--------------------------------------------------------------------------
    {
      if (overhead_tracker == NULL)
        return;
      const long long current = Realm::Clock::current_time_in_nanoseconds();
      const long long diff = current - previous_profiling_time;
      overhead_tracker->runtime_time += diff;
      previous_profiling_time = current;
    }

    //--------------------------------------------------------------------------
    inline void TaskContext::begin_task_wait(bool from_runtime)
    //--------------------------------------------------------------------------
    {
      if (overhead_tracker == NULL)
        return;
      const long long current = Realm::Clock::current_time_in_nanoseconds();
      const long long diff = current - previous_profiling_time;
      if (from_runtime)
        overhead_tracker->runtime_time += diff;
      else
        overhead_tracker->application_time += diff;
      previous_profiling_time = current;
    }

    //--------------------------------------------------------------------------
    inline void TaskContext::end_task_wait(void)
    //--------------------------------------------------------------------------
    {
      if (overhead_tracker == NULL)
        return;
      const long long current = Realm::Clock::current_time_in_nanoseconds();
      const long long diff = current - previous_profiling_time;
      overhead_tracker->wait_time += diff;
      previous_profiling_time = current;
    }

  };
};


#endif // __LEGION_CONTEXT_H__
<|MERGE_RESOLUTION|>--- conflicted
+++ resolved
@@ -124,12 +124,10 @@
                                             TypeTag type_tag);
       virtual IndexSpace create_index_space(const Future &future,
                                             TypeTag type_tag) = 0;
-<<<<<<< HEAD
       // This variant creates an uninitialized index space
       // that later is set by a task
       virtual IndexSpace create_index_space(ApEvent ready,
                                             TypeTag type_tag);
-=======
       virtual IndexSpace create_index_space(
                            const std::vector<DomainPoint> &points);
       virtual IndexSpace create_index_space(
@@ -138,7 +136,6 @@
       IndexSpace create_index_space_internal(const Domain &bounds,
                                              TypeTag type_tag);
     public:
->>>>>>> 0b678370
       virtual IndexSpace union_index_spaces(
                            const std::vector<IndexSpace> &spaces);
       virtual IndexSpace intersect_index_spaces(
@@ -1765,10 +1762,8 @@
                                             TypeTag type_tag);
       virtual IndexSpace create_index_space(const Future &future, 
                                             TypeTag type_tag);
-<<<<<<< HEAD
       virtual IndexSpace create_index_space(ApEvent ready,
                                             TypeTag type_tag);
-=======
       virtual IndexSpace create_index_space(
                            const std::vector<DomainPoint> &points);
       virtual IndexSpace create_index_space(
@@ -1777,7 +1772,6 @@
       IndexSpace create_index_space_replicated(const Domain &bounds,
                                                TypeTag type_tag);
     public:
->>>>>>> 0b678370
       virtual IndexSpace union_index_spaces(
                            const std::vector<IndexSpace> &spaces);
       virtual IndexSpace intersect_index_spaces(
