--- conflicted
+++ resolved
@@ -205,11 +205,7 @@
                            ApEvent &lhs, IndexSpaceExpression *expr,
                            const std::vector<CopySrcDstField>& src_fields,
                            const std::vector<CopySrcDstField>& dst_fields,
-<<<<<<< HEAD
-                           const std::vector<Reservation>& reservations,
-=======
                            const std::map<Reservation,bool>& reservations,
->>>>>>> 8a0eddb1
 #ifdef LEGION_SPY
                            RegionTreeID src_tree_id, RegionTreeID dst_tree_id,
 #endif
@@ -265,21 +261,13 @@
                          const std::vector<size_t> &future_size_bounds,
                          const std::vector<TaskTreeCoordinates> &coordinates,
                          std::set<RtEvent> &applied_events) = 0;
-<<<<<<< HEAD
       virtual void record_set_effects(const TraceLocalID &tlid, 
                                       ApEvent &rhs) = 0;
       virtual void record_complete_replay(const TraceLocalID &tlid,
                                           ApEvent rhs) = 0;
-      virtual void record_reservations(const TraceLocalID &tlid, ApEvent &lhs,
-                              const std::map<Reservation,bool> &locks, 
-                              ApEvent precondition, ApEvent postcondition) = 0;
-=======
-      virtual void record_set_effects(Memoizable *memo, ApEvent &rhs) = 0;
-      virtual void record_complete_replay(Memoizable *memo, ApEvent rhs) = 0;
       virtual void record_reservations(const TraceLocalID &tlid,
                                 const std::map<Reservation,bool> &locks,
                                 std::set<RtEvent> &applied_events) = 0;
->>>>>>> 8a0eddb1
     };
 
     /**
@@ -352,11 +340,7 @@
                            IndexSpaceExpression *expr,
                            const std::vector<CopySrcDstField>& src_fields,
                            const std::vector<CopySrcDstField>& dst_fields,
-<<<<<<< HEAD
-                           const std::vector<Reservation>& reservations,
-=======
                            const std::map<Reservation,bool> &reservations,
->>>>>>> 8a0eddb1
 #ifdef LEGION_SPY
                            RegionTreeID src_tree_id, RegionTreeID dst_tree_id,
 #endif
@@ -412,19 +396,11 @@
                           const std::vector<size_t> &future_size_bounds,
                           const std::vector<TaskTreeCoordinates> &coordinates,
                           std::set<RtEvent> &applied_events);
-<<<<<<< HEAD
       virtual void record_set_effects(const TraceLocalID &tlid, ApEvent &rhs);
       virtual void record_complete_replay(const TraceLocalID &tlid,ApEvent rhs);
-      virtual void record_reservations(const TraceLocalID &tlid, ApEvent &lhs,
-                              const std::map<Reservation,bool> &locks,
-                              ApEvent precondition, ApEvent postcondition);
-=======
-      virtual void record_set_effects(Memoizable *memo, ApEvent &rhs);
-      virtual void record_complete_replay(Memoizable *memo, ApEvent rhs);
       virtual void record_reservations(const TraceLocalID &tlid,
                                 const std::map<Reservation,bool> &locks,
                                 std::set<RtEvent> &applied_events);
->>>>>>> 8a0eddb1
     public:
       static RemoteTraceRecorder* unpack_remote_recorder(Deserializer &derez,
                                     Runtime *runtime, const TraceLocalID &tlid);
@@ -513,13 +489,9 @@
       inline void record_mapper_output(const TraceLocalID &tlid, 
                           const Mapper::MapTaskOutput &output,
                           const std::deque<InstanceSet> &physical_instances,
-<<<<<<< HEAD
                           const std::vector<size_t> &future_size_bounds,
                           const std::vector<TaskTreeCoordinates> &coordinates,
                           std::set<RtEvent> &applied)
-=======
-                          std::set<RtEvent> &applied) const
->>>>>>> 8a0eddb1
         {
           base_sanity_check();
           rec->record_mapper_output(tlid, output, physical_instances,
@@ -535,21 +507,12 @@
           base_sanity_check();
           rec->record_complete_replay(tlid, ready_event);
         }
-<<<<<<< HEAD
-      inline void record_reservations(ApEvent &lhs,
-=======
       inline void record_reservations(const TraceLocalID &tlid,
->>>>>>> 8a0eddb1
                       const std::map<Reservation,bool> &reservations,
                       std::set<RtEvent> &applied) const
         {
           base_sanity_check();
-<<<<<<< HEAD
-          rec->record_reservations(tlid, lhs, reservations, 
-                                   precondition, postcondition);
-=======
           rec->record_reservations(tlid, reservations, applied);
->>>>>>> 8a0eddb1
         }
     public:
       inline RtEvent get_collect_event(void) const 
@@ -601,24 +564,15 @@
                           IndexSpaceExpression *expr,
                           const std::vector<CopySrcDstField>& src_fields,
                           const std::vector<CopySrcDstField>& dst_fields,
-<<<<<<< HEAD
-                          const std::vector<Reservation> &reservations,
-=======
                           const std::map<Reservation,bool> &reservations,
->>>>>>> 8a0eddb1
 #ifdef LEGION_SPY
                           RegionTreeID src_tree_id, RegionTreeID dst_tree_id,
 #endif
                           ApEvent precondition, PredEvent pred_guard) const
         {
           sanity_check();
-<<<<<<< HEAD
-          rec->record_issue_copy(tlid, result, expr, src_fields, dst_fields,
-                                 reservations,
-=======
-          rec->record_issue_copy(memo, result, expr, src_fields, 
+          rec->record_issue_copy(tlid, result, expr, src_fields,
                                  dst_fields, reservations,
->>>>>>> 8a0eddb1
 #ifdef LEGION_SPY
                                  src_tree_id, dst_tree_id,
 #endif
@@ -666,13 +620,8 @@
                              ApEvent tracing_precondition) const
         {
           sanity_check();
-<<<<<<< HEAD
           rec->record_issue_indirect(tlid, result, expr, src_fields,
-                                     dst_fields, indirections,
-=======
-          rec->record_issue_indirect(memo, result, expr, src_fields,
                                      dst_fields, indirections, reservations,
->>>>>>> 8a0eddb1
 #ifdef LEGION_SPY
                                      unique_indirections_identifier,
 #endif
