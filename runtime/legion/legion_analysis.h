/* Copyright 2022 Stanford University, NVIDIA Corporation
 *
 * Licensed under the Apache License, Version 2.0 (the "License");
 * you may not use this file except in compliance with the License.
 * You may obtain a copy of the License at
 *
 *     http://www.apache.org/licenses/LICENSE-2.0
 *
 * Unless required by applicable law or agreed to in writing, software
 * distributed under the License is distributed on an "AS IS" BASIS,
 * WITHOUT WARRANTIES OR CONDITIONS OF ANY KIND, either express or implied.
 * See the License for the specific language governing permissions and
 * limitations under the License.
 */

#ifndef __LEGION_ANALYSIS_H__
#define __LEGION_ANALYSIS_H__

#include "legion/legion_types.h"
#include "legion/legion_utilities.h"
#include "legion/legion_allocation.h"
#include "legion/garbage_collection.h"

namespace Legion {
  namespace Internal {

    /**
     * \struct ContextCoordinate
     * A struct that can uniquely identify an operation inside
     * the context of a parent task by the context_index which
     * is the number of the operation in the context, and the 
     * index_point specifying which point in the case of an
     * index space operation
     */
    struct ContextCoordinate {
      inline ContextCoordinate(void) : context_index(SIZE_MAX) { }
      // Prevent trivally copying for serialize/deserialize
      inline ContextCoordinate(const ContextCoordinate &rhs)
        : context_index(rhs.context_index), index_point(rhs.index_point) { }
      inline ContextCoordinate(ContextCoordinate &&rhs)
        : context_index(rhs.context_index), index_point(rhs.index_point) { }
      inline ContextCoordinate(size_t index, const DomainPoint &p)
        : context_index(index), index_point(p) { }
      inline ContextCoordinate& operator=(const ContextCoordinate &rhs)
        { context_index = rhs.context_index; 
          index_point = rhs.index_point; return *this; }
      inline ContextCoordinate& operator=(ContextCoordinate &&rhs)
        { context_index = rhs.context_index; 
          index_point = rhs.index_point; return *this; }
      inline bool operator==(const ContextCoordinate &rhs) const
        { return ((context_index == rhs.context_index) && 
                  (index_point == rhs.index_point)); }
      inline bool operator<(const ContextCoordinate &rhs) const
        { if (context_index < rhs.context_index) return true;
          if (context_index > rhs.context_index) return false;
          return index_point < rhs.index_point; }
      inline void serialize(Serializer &rez) const
        { rez.serialize(context_index); rez.serialize(index_point); }
      inline void deserialize(Deserializer &derez)
        { derez.deserialize(context_index); derez.deserialize(index_point); }
      size_t context_index;
      DomainPoint index_point;
    };

    /**
     * \struct GenericUser
     * A base struct for tracking the user of a logical region
     */
    struct GenericUser {
    public:
      GenericUser(void) { }
      GenericUser(const RegionUsage &u, const FieldMask &m)
        : usage(u), field_mask(m) { }
    public:
      RegionUsage usage;
      FieldMask field_mask;
    };

    /**
     * \struct LogicalUser
     * A class for representing logical users of a logical 
     * region including the necessary information to
     * register mapping dependences on the user.
     */
    struct LogicalUser : public GenericUser {
    public:
      LogicalUser(void);
      LogicalUser(Operation *o, unsigned id, 
                  const RegionUsage &u, const FieldMask &m);
      LogicalUser(Operation *o, GenerationID gen, unsigned id,
                  const RegionUsage &u, const FieldMask &m);
    public:
      Operation *op;
      unsigned idx;
      GenerationID gen;
      // This field addresses a problem regarding when
      // to prune tasks out of logical region tree data
      // structures.  If no later task ever performs a
      // dependence test against this user, we might
      // never prune it from the list.  This timeout
      // prevents that from happening by forcing a
      // test to be performed whenever the timeout
      // reaches zero.
      int timeout;
#ifdef LEGION_SPY
      UniqueID uid;
#endif
    public:
      static const int TIMEOUT = LEGION_DEFAULT_LOGICAL_USER_TIMEOUT;
    };

    /**
     * \class VersionInfo
     * A class for tracking version information about region usage
     */
    class VersionInfo : public LegionHeapify<VersionInfo> {
    public:
      VersionInfo(void);
      VersionInfo(const VersionInfo &rhs);
      virtual ~VersionInfo(void);
    public:
      VersionInfo& operator=(const VersionInfo &rhs);
    public:
      inline bool has_version_info(void) const 
        { return !equivalence_sets.empty(); }
      inline const FieldMaskSet<EquivalenceSet>& get_equivalence_sets(void)
        const { return equivalence_sets; }
      inline void swap(FieldMaskSet<EquivalenceSet> &others)
        { equivalence_sets.swap(others); }
      inline const FieldMask& get_valid_mask(void) const
        { return equivalence_sets.get_valid_mask(); }
      inline void relax_valid_mask(const FieldMask &mask)
        { equivalence_sets.relax_valid_mask(mask); }
    public:
      void pack_equivalence_sets(Serializer &rez) const;
      void unpack_equivalence_sets(Deserializer &derez, Runtime *runtime,
                                   std::set<RtEvent> &ready_events);
    public:
      void record_equivalence_set(EquivalenceSet *set, const FieldMask &mask);
      void clear(void);
    protected:
      FieldMaskSet<EquivalenceSet> equivalence_sets;
    };

    /**
     * \struct LogicalTraceInfo
     * Information about tracing needed for logical
     * dependence analysis.
     */
    struct LogicalTraceInfo {
    public:
      LogicalTraceInfo(Operation *op, unsigned idx,
                       const RegionRequirement &r);
    public:
      LegionTrace *const trace;
      const unsigned req_idx;
      const RegionRequirement &req;
      const bool already_traced;
      const bool recording_trace;
      const bool replaying_trace;
    };

    /**
     * \struct UniqueInst
     * A small helper class for uniquely naming a physical
     * instance for the purposes of physical trace recording
     */
    struct UniqueInst {
    public:
      UniqueInst(void) : view_did(0) { }
      UniqueInst(InstanceView *v, DomainPoint point = DomainPoint());
    public:
      inline bool operator<(const UniqueInst &rhs) const
      {
        if (view_did < rhs.view_did) return true;
        if (view_did > rhs.view_did) return false;
        return (collective_point < rhs.collective_point);
      }
      inline bool operator==(const UniqueInst &rhs) const
      {
        if (view_did != rhs.view_did) return false;
        return (collective_point == rhs.collective_point);
      }
      inline bool operator!=(const UniqueInst &rhs) const
        { return !this->operator==(rhs); }
    public:
      void serialize(Serializer &rez) const;
      void deserialize(Deserializer &derez);
      AddressSpaceID get_analysis_space(Runtime *runtime) const;
    public:
      // Distributed ID for the view to the instance
      DistributedID view_did;
      // Point for the case of collective instances
      DomainPoint collective_point;
    };

    /**
     * \interface PhysicalTraceRecorder
     * This interface describes all the methods that need to be 
     * implemented for an object to act as the recorder of a 
     * physical trace. They will be invoked by the PhysicalTraceInfo
     * object as part of trace capture.
     */
    class PhysicalTraceRecorder {
    public:
      virtual ~PhysicalTraceRecorder(void) { }
    public:
      virtual bool is_recording(void) const = 0;
      virtual void add_recorder_reference(void) = 0;
      virtual bool remove_recorder_reference(void) = 0;
      virtual void pack_recorder(Serializer &rez, 
                                 std::set<RtEvent> &applied) = 0; 
      virtual RtEvent get_collect_event(void) const = 0;
    public:
      virtual void record_get_term_event(ApEvent lhs,
                             unsigned op_kind, const TraceLocalID &tlid) = 0;
      virtual void request_term_event(ApUserEvent &term_event) = 0;
      virtual void record_create_ap_user_event(ApUserEvent &lhs, 
                                               const TraceLocalID &tlid) = 0;
      virtual void record_trigger_event(ApUserEvent lhs, ApEvent rhs,
                                        const TraceLocalID &tlid) = 0;
    public:
      virtual void record_merge_events(ApEvent &lhs, ApEvent rhs,
                                       const TraceLocalID &tlid) = 0;
      virtual void record_merge_events(ApEvent &lhs, ApEvent e1, ApEvent e2,
                                       const TraceLocalID &tlid) = 0;
      virtual void record_merge_events(ApEvent &lhs, ApEvent e1, ApEvent e2,
                                       ApEvent e3,const TraceLocalID &tlid) = 0;
      virtual void record_merge_events(ApEvent &lhs,
                                       const std::set<ApEvent>& rhs,
                                       const TraceLocalID &tlid) = 0;
      virtual void record_merge_events(ApEvent &lhs,
                                       const std::vector<ApEvent>& rhs,
                                       const TraceLocalID &tlid) = 0;
      virtual void record_collective_barrier(ApBarrier bar, ApEvent pre,
                 const std::pair<size_t,size_t> &key, size_t arrival_count) = 0;
    public:
      virtual void record_issue_copy(const TraceLocalID &tlid, 
                           ApEvent &lhs, IndexSpaceExpression *expr,
                           const std::vector<CopySrcDstField>& src_fields,
                           const std::vector<CopySrcDstField>& dst_fields,
                           const std::vector<Reservation>& reservations,
#ifdef LEGION_SPY
                           RegionTreeID src_tree_id, RegionTreeID dst_tree_id,
#endif
<<<<<<< HEAD
                           ApEvent precondition, PredEvent pred_guard) = 0;
      virtual void record_issue_across(const TraceLocalID &tlid, ApEvent &lhs,
=======
                           ApEvent precondition, PredEvent pred_guard,
                           LgEvent src_unique, LgEvent dst_unique) = 0;
      virtual void record_issue_across(Memoizable *memo, ApEvent &lhs,
>>>>>>> 7c51cc60
                           ApEvent collective_precondition, 
                           ApEvent copy_precondition,
                           ApEvent src_indirect_precondition,
                           ApEvent dst_indirect_precondition,
                           CopyAcrossExecutor *executor) = 0;
      virtual void record_copy_insts(ApEvent lhs, const TraceLocalID &tlid,
                           unsigned src_idx, unsigned dst_idx,
                           IndexSpaceExpression *expr,
                           const UniqueInst &src_inst, 
                           const UniqueInst &dst_inst,
                           const FieldMask &src_mask, const FieldMask &dst_mask,
                           PrivilegeMode src_mode, PrivilegeMode dst_mode,
                           ReductionOpID redop, std::set<RtEvent> &applied) = 0;
      typedef LegionMap<UniqueInst,FieldMask> AcrossInsts;
      virtual void record_across_insts(ApEvent lhs, const TraceLocalID &tlid,
                           unsigned src_idx, unsigned dst_idx,
                           IndexSpaceExpression *expr,
                           const AcrossInsts &src_insts,
                           const AcrossInsts &dst_insts,
                           PrivilegeMode src_mode, PrivilegeMode dst_mode,
                           bool src_indirect, bool dst_indirect,
                           std::set<RtEvent> &applied) = 0;
      virtual void record_indirect_insts(ApEvent indirect_done,
                           ApEvent all_done, IndexSpaceExpression *expr,
                           const AcrossInsts &insts, 
                           std::set<RtEvent> &applied, PrivilegeMode priv) = 0;
      virtual void record_issue_fill(const TraceLocalID &tlid, ApEvent &lhs,
                           IndexSpaceExpression *expr,
                           const std::vector<CopySrcDstField> &fields,
                           const void *fill_value, size_t fill_size,
#ifdef LEGION_SPY
                           UniqueID fill_uid,
                           FieldSpace handle,
                           RegionTreeID tree_id,
#endif
<<<<<<< HEAD
                           ApEvent precondition, PredEvent pred_guard) = 0;
      virtual void record_fill_inst(ApEvent lhs, IndexSpaceExpression *expr,
                           const UniqueInst &dst_inst,
                           const FieldMask &fill_mask,
=======
                           ApEvent precondition, PredEvent pred_guard,
                           LgEvent unique_event) = 0;
      virtual void record_post_fill_view(FillView *view, 
                                         const FieldMask &mask) = 0;
      virtual void record_fill_views(ApEvent lhs, Memoizable *memo,
                           unsigned idx, IndexSpaceExpression *expr, 
                           const FieldMaskSet<FillView> &tracing_srcs,
                           const FieldMaskSet<InstanceView> &tracing_dsts,
>>>>>>> 7c51cc60
                           std::set<RtEvent> &applied_events,
                           const bool reduction_initialization) = 0;
    public:
      virtual void record_op_inst(const TraceLocalID &tlid,
                          unsigned idx,
                          const UniqueInst &inst,
                          RegionNode *node,
                          const RegionUsage &usage,
                          const FieldMask &user_mask,
                          bool update_validity,
                          std::set<RtEvent> &applied) = 0;
      virtual void record_set_op_sync_event(ApEvent &lhs,
                          const TraceLocalID &tlid) = 0;
      virtual void record_mapper_output(const TraceLocalID &tlid,
                         const Mapper::MapTaskOutput &output,
                         const std::deque<InstanceSet> &physical_instances,
                         const std::vector<size_t> &future_size_bounds,
                         const std::vector<TaskTreeCoordinates> &coordinates,
                         std::set<RtEvent> &applied_events) = 0;
      virtual void record_set_effects(const TraceLocalID &tlid, 
                                      ApEvent &rhs) = 0;
      virtual void record_complete_replay(const TraceLocalID &tlid,
                                          ApEvent rhs) = 0;
      virtual void record_reservations(const TraceLocalID &tlid,
                                const std::map<Reservation,bool> &locks,
                                std::set<RtEvent> &applied_events) = 0;
    };

    /**
     * \class RemoteTraceRecorder
     * This class is used for handling tracing calls that are 
     * performed on remote nodes from where the trace is being captured.
     */
    class RemoteTraceRecorder : public PhysicalTraceRecorder, 
                                public Collectable {
    public:
      enum RemoteTraceKind {
        REMOTE_TRACE_RECORD_GET_TERM,
        REMOTE_TRACE_REQUEST_TERM_EVENT,
        REMOTE_TRACE_CREATE_USER_EVENT,
        REMOTE_TRACE_TRIGGER_EVENT,
        REMOTE_TRACE_MERGE_EVENTS,
        REMOTE_TRACE_ISSUE_COPY,
        REMOTE_TRACE_COPY_INSTS,
        REMOTE_TRACE_ISSUE_FILL,
        REMOTE_TRACE_FILL_INST,
        REMOTE_TRACE_RECORD_OP_INST,
        REMOTE_TRACE_SET_OP_SYNC,
        REMOTE_TRACE_SET_EFFECTS,
        REMOTE_TRACE_RECORD_MAPPER_OUTPUT,
        REMOTE_TRACE_COMPLETE_REPLAY,
        REMOTE_TRACE_ACQUIRE_RELEASE,
      };
    public:
      RemoteTraceRecorder(Runtime *rt, AddressSpaceID origin,AddressSpace local,
                          const TraceLocalID &tlid, PhysicalTemplate *tpl, 
                          RtUserEvent applied_event, RtEvent collect_event);
      RemoteTraceRecorder(const RemoteTraceRecorder &rhs) = delete;
      virtual ~RemoteTraceRecorder(void);
    public:
      RemoteTraceRecorder& operator=(const RemoteTraceRecorder &rhs) = delete;
    public:
      virtual bool is_recording(void) const { return true; }
      virtual void add_recorder_reference(void);
      virtual bool remove_recorder_reference(void);
      virtual void pack_recorder(Serializer &rez, 
                                 std::set<RtEvent> &applied);
      virtual RtEvent get_collect_event(void) const { return collect_event; }
    public:
      virtual void record_get_term_event(ApEvent lhs, unsigned op_kind,
                                         const TraceLocalID &tlid);
      virtual void request_term_event(ApUserEvent &term_event);
      virtual void record_create_ap_user_event(ApUserEvent &hs, 
                                               const TraceLocalID &tlid);
      virtual void record_trigger_event(ApUserEvent lhs, ApEvent rhs,
                                        const TraceLocalID &tlid);
    public:
      virtual void record_merge_events(ApEvent &lhs, ApEvent rhs,
                                       const TraceLocalID &tlid);
      virtual void record_merge_events(ApEvent &lhs, ApEvent e1, ApEvent e2,
                                       const TraceLocalID &tlid);
      virtual void record_merge_events(ApEvent &lhs, ApEvent e1, ApEvent e2,
                                       ApEvent e3, const TraceLocalID &tlid);
      virtual void record_merge_events(ApEvent &lhs, 
                                       const std::set<ApEvent>& rhs,
                                       const TraceLocalID &tlid);
      virtual void record_merge_events(ApEvent &lhs, 
                                       const std::vector<ApEvent>& rhs,
                                       const TraceLocalID &tlid);
      virtual void record_collective_barrier(ApBarrier bar, ApEvent pre,
                    const std::pair<size_t,size_t> &key, size_t arrival_count);
    public:
      virtual void record_issue_copy(const TraceLocalID &tlid, ApEvent &lhs,
                           IndexSpaceExpression *expr,
                           const std::vector<CopySrcDstField>& src_fields,
                           const std::vector<CopySrcDstField>& dst_fields,
                           const std::vector<Reservation> &reservations,
#ifdef LEGION_SPY
                           RegionTreeID src_tree_id, RegionTreeID dst_tree_id,
#endif
<<<<<<< HEAD
                           ApEvent precondition, PredEvent pred_guard);
      virtual void record_issue_across(const TraceLocalID &tlid, ApEvent &lhs,
=======
                           ApEvent precondition, PredEvent pred_guard,
                           LgEvent src_unique, LgEvent dst_unique);
      virtual void record_issue_across(Memoizable *memo, ApEvent &lhs, 
>>>>>>> 7c51cc60
                           ApEvent collective_precondition, 
                           ApEvent copy_precondition,
                           ApEvent src_indirect_precondition,
                           ApEvent dst_indirect_precondition,
                           CopyAcrossExecutor *executor);
      virtual void record_copy_insts(ApEvent lhs, const TraceLocalID &tlid,
                           unsigned src_idx, unsigned dst_idx,
                           IndexSpaceExpression *expr,
                           const UniqueInst &src_inst,
                           const UniqueInst &dst_inst,
                           const FieldMask &src_mask, const FieldMask &dst_mask,
                           PrivilegeMode src_mode, PrivilegeMode dst_mode,
                           ReductionOpID redop, std::set<RtEvent> &applied);
      virtual void record_across_insts(ApEvent lhs, const TraceLocalID &tlid,
                           unsigned src_idx, unsigned dst_idx,
                           IndexSpaceExpression *expr,
                           const AcrossInsts &src_insts,
                           const AcrossInsts &dst_insts,
                           PrivilegeMode src_mode, PrivilegeMode dst_mode,
                           bool src_indirect, bool dst_indirect,
                           std::set<RtEvent> &applied);
      virtual void record_indirect_insts(ApEvent indirect_done,ApEvent all_done,
                           IndexSpaceExpression *expr,
                           const AcrossInsts &insts,
                           std::set<RtEvent> &applied, PrivilegeMode priv);
      virtual void record_issue_fill(const TraceLocalID &tlid, ApEvent &lhs,
                           IndexSpaceExpression *expr,
                           const std::vector<CopySrcDstField> &fields,
                           const void *fill_value, size_t fill_size,
#ifdef LEGION_SPY
                           UniqueID fill_uid,
                           FieldSpace handle,
                           RegionTreeID tree_id,
#endif
<<<<<<< HEAD
                           ApEvent precondition, PredEvent pred_guard);
      virtual void record_fill_inst(ApEvent lhs, IndexSpaceExpression *expr,
                           const UniqueInst &dst_inst,
                           const FieldMask &fill_mask,
=======
                           ApEvent precondition, PredEvent pred_guard,
                           LgEvent unique_event);
      virtual void record_post_fill_view(FillView *view, const FieldMask &mask);
      virtual void record_fill_views(ApEvent lhs, Memoizable *memo,
                           unsigned idx, IndexSpaceExpression *expr, 
                           const FieldMaskSet<FillView> &tracing_srcs,
                           const FieldMaskSet<InstanceView> &tracing_dsts,
>>>>>>> 7c51cc60
                           std::set<RtEvent> &applied_events,
                           const bool reduction_initialization);
    public:
      virtual void record_op_inst(const TraceLocalID &tlid,
                          unsigned idx,
                          const UniqueInst &inst,
                          RegionNode *node,
                          const RegionUsage &usage,
                          const FieldMask &user_mask,
                          bool update_validity,
                          std::set<RtEvent> &applied);
      virtual void record_set_op_sync_event(ApEvent &lhs,
                          const TraceLocalID &tlid);
      virtual void record_mapper_output(const TraceLocalID &tlid,
                          const Mapper::MapTaskOutput &output,
                          const std::deque<InstanceSet> &physical_instances,
                          const std::vector<size_t> &future_size_bounds,
                          const std::vector<TaskTreeCoordinates> &coordinates,
                          std::set<RtEvent> &applied_events);
      virtual void record_set_effects(const TraceLocalID &tlid, ApEvent &rhs);
      virtual void record_complete_replay(const TraceLocalID &tlid,ApEvent rhs);
      virtual void record_reservations(const TraceLocalID &tlid,
                                const std::map<Reservation,bool> &locks,
                                std::set<RtEvent> &applied_events);
    public:
      static RemoteTraceRecorder* unpack_remote_recorder(Deserializer &derez,
                                    Runtime *runtime, const TraceLocalID &tlid);
      static void handle_remote_update(Deserializer &derez, 
                  Runtime *runtime, AddressSpaceID source);
      static void handle_remote_response(Deserializer &derez);
    protected:
      static void pack_src_dst_field(Serializer &rez, const CopySrcDstField &f);
      static void unpack_src_dst_field(Deserializer &derez, CopySrcDstField &f);
    protected:
      Runtime *const runtime;
      const AddressSpaceID origin_space;
      const AddressSpaceID local_space;
      PhysicalTemplate *const remote_tpl;
      const RtUserEvent applied_event;
      mutable LocalLock applied_lock;
      std::set<RtEvent> applied_events;
      const RtEvent collect_event;
    };

    /**
     * \struct TraceInfo
     * This provides a generic tracing struct for operations
     */
    struct TraceInfo {
    public:
      explicit TraceInfo(Operation *op, bool initialize = false);
      TraceInfo(SingleTask *task, RemoteTraceRecorder *rec, 
                bool initialize = false); 
      TraceInfo(const TraceInfo &info);
      ~TraceInfo(void);
    protected:
      TraceInfo(PhysicalTraceRecorder *rec,
                const TraceLocalID &tlid);
    public:
      inline void request_term_event(ApUserEvent &term_event)
        {
          base_sanity_check();
          rec->request_term_event(term_event);
        }
      inline void record_create_ap_user_event(ApUserEvent &result) const
        {
          base_sanity_check();
          rec->record_create_ap_user_event(result, tlid);
        }
      inline void record_trigger_event(ApUserEvent result, ApEvent rhs) const
        {
          base_sanity_check();
          rec->record_trigger_event(result, rhs, tlid);
        }
      inline void record_merge_events(ApEvent &result, 
                                      ApEvent e1, ApEvent e2) const
        {
          base_sanity_check();
          rec->record_merge_events(result, e1, e2, tlid);
        }
      inline void record_merge_events(ApEvent &result, ApEvent e1, 
                                      ApEvent e2, ApEvent e3) const
        {
          base_sanity_check();
          rec->record_merge_events(result, e1, e2, e3, tlid);
        }
      inline void record_merge_events(ApEvent &result, 
                                      const std::set<ApEvent> &events) const
        {
          base_sanity_check();
          rec->record_merge_events(result, events, tlid);
        }
      inline void record_merge_events(ApEvent &result, 
                                      const std::vector<ApEvent> &events) const
        {
          base_sanity_check();
          rec->record_merge_events(result, events, tlid);
        }
      inline void record_collective_barrier(ApBarrier bar, ApEvent pre,
           const std::pair<size_t,size_t> &key, size_t arrival_count = 1) const
        {
          base_sanity_check();
          rec->record_collective_barrier(bar, pre, key, arrival_count);
        }
      inline void record_op_sync_event(ApEvent &result) const
        {
          base_sanity_check();
          rec->record_set_op_sync_event(result, tlid);
        }
      inline void record_mapper_output(const TraceLocalID &tlid, 
                          const Mapper::MapTaskOutput &output,
                          const std::deque<InstanceSet> &physical_instances,
                          const std::vector<size_t> &future_size_bounds,
                          const std::vector<TaskTreeCoordinates> &coordinates,
                          std::set<RtEvent> &applied)
        {
          base_sanity_check();
          rec->record_mapper_output(tlid, output, physical_instances,
                            future_size_bounds, coordinates, applied);
        }
      inline void record_set_effects(ApEvent &rhs) const
        {
          base_sanity_check();
          rec->record_set_effects(tlid, rhs);
        }
      inline void record_complete_replay(ApEvent ready_event) const
        {
          base_sanity_check();
          rec->record_complete_replay(tlid, ready_event);
        }
      inline void record_reservations(const TraceLocalID &tlid,
                      const std::map<Reservation,bool> &reservations,
                      std::set<RtEvent> &applied) const
        {
          base_sanity_check();
          rec->record_reservations(tlid, reservations, applied);
        }
    public:
      inline RtEvent get_collect_event(void) const 
        {
          if (!recording)
            return RtEvent::NO_RT_EVENT;
          else
            return rec->get_collect_event();
        }
    protected:
      inline void base_sanity_check(void) const
        {
#ifdef DEBUG_LEGION
          assert(recording);
          assert(rec != NULL);
          assert(rec->is_recording());
#endif
        }
      void record_get_term_event(Memoizable *memo);
      static PhysicalTraceRecorder* init_recorder(Operation *op);
      static TraceLocalID init_tlid(Operation *op);
    protected:
      PhysicalTraceRecorder *const rec;
    public:
      const TraceLocalID tlid;
      const bool recording;
    };

    /**
     * \struct PhysicalTraceInfo
     * A Physical trace info is a TraceInfo but with special
     * information about the region requirement being traced
     */
    struct PhysicalTraceInfo : public TraceInfo {
    public:
      PhysicalTraceInfo(Operation *op, unsigned index, bool init);
      PhysicalTraceInfo(const TraceInfo &info, unsigned index,
                        bool update_validity = true);
      // Weird argument order to help the compiler avoid ambiguity
      PhysicalTraceInfo(unsigned src_idx, const TraceInfo &info, 
                        unsigned dst_idx);
      PhysicalTraceInfo(const PhysicalTraceInfo &rhs);
    protected:
      PhysicalTraceInfo(const TraceLocalID &tlid,
                        unsigned src_idx, unsigned dst_idx,
                        bool update_validity, PhysicalTraceRecorder *rec);
    public:
      inline void record_issue_copy(ApEvent &result,
                          IndexSpaceExpression *expr,
                          const std::vector<CopySrcDstField>& src_fields,
                          const std::vector<CopySrcDstField>& dst_fields,
                          const std::vector<Reservation> &reservations,
#ifdef LEGION_SPY
                          RegionTreeID src_tree_id, RegionTreeID dst_tree_id,
#endif
                          ApEvent precondition, PredEvent pred_guard,
                          LgEvent src_unique, LgEvent dst_unique) const
        {
          sanity_check();
          rec->record_issue_copy(tlid, result, expr, src_fields,
                                 dst_fields, reservations,
#ifdef LEGION_SPY
                                 src_tree_id, dst_tree_id,
#endif
                                 precondition, pred_guard,
                                 src_unique, dst_unique);
        }
      inline void record_issue_fill(ApEvent &result,
                          IndexSpaceExpression *expr,
                          const std::vector<CopySrcDstField> &fields,
                          const void *fill_value, size_t fill_size,
#ifdef LEGION_SPY
                          UniqueID fill_uid,
                          FieldSpace handle,
                          RegionTreeID tree_id,
#endif
                          ApEvent precondition, PredEvent pred_guard,
                          LgEvent unique_event) const
        {
          sanity_check();
          rec->record_issue_fill(tlid, result, expr, fields, 
                                 fill_value, fill_size,
#ifdef LEGION_SPY
                                 fill_uid, handle, tree_id,
#endif
                                 precondition, pred_guard, unique_event);
        }
      inline void record_issue_across(ApEvent &result,
                                      ApEvent collective_precondition,
                                      ApEvent copy_precondition,
                                      ApEvent src_indirect_precondition,
                                      ApEvent dst_indirect_precondition,
                                      CopyAcrossExecutor *executor) const
        {
          sanity_check();
          rec->record_issue_across(tlid, result, collective_precondition,
                      copy_precondition, src_indirect_precondition,
                      dst_indirect_precondition, executor);
        }
      inline void record_fill_inst(ApEvent lhs,
                                   IndexSpaceExpression *expr,
                                   const UniqueInst &inst,
                                   const FieldMask &fill_mask,
                                   std::set<RtEvent> &applied,
                                   const bool reduction_initialization) const
        {
          sanity_check();
          rec->record_fill_inst(lhs, expr, inst, fill_mask,
                                applied, reduction_initialization);
        }
      inline void record_copy_insts(ApEvent lhs,
                                    IndexSpaceExpression *expr,
                                    const UniqueInst &src_inst,
                                    const UniqueInst &dst_inst,
                                    const FieldMask &src_mask,
                                    const FieldMask &dst_mask,
                                    ReductionOpID redop,
                                    std::set<RtEvent> &applied) const
        {
          sanity_check();
          rec->record_copy_insts(lhs, tlid, index, dst_index, expr,
                                 src_inst, dst_inst, src_mask, dst_mask, 
                                 LEGION_READ_PRIV, (redop > 0) ?
                                  LEGION_REDUCE_PRIV : LEGION_WRITE_PRIV,
                                 redop, applied);
        }
      typedef LegionMap<UniqueInst,FieldMask> AcrossInsts;
      inline void record_across_insts(ApEvent lhs, unsigned idx1, unsigned idx2,
                                      PrivilegeMode mode1, PrivilegeMode mode2,
                                      IndexSpaceExpression *expr,
                                      AcrossInsts &src_insts,
                                      AcrossInsts &dst_insts,
                                      bool src_indirect, bool dst_indirect,
                                      std::set<RtEvent> &applied) const
        {
          sanity_check();
          rec->record_across_insts(lhs, tlid, idx1, idx2, expr,
                                   src_insts, dst_insts, mode1, mode2,
                                   src_indirect, dst_indirect, applied);
        }
      inline void record_indirect_insts(ApEvent indirect_done, ApEvent all_done,
                                        IndexSpaceExpression *expr,
                                        AcrossInsts &insts,
                                        std::set<RtEvent> &applied,
                                        PrivilegeMode privilege) const
        {
          sanity_check();
          rec->record_indirect_insts(indirect_done, all_done, expr, insts,
                                     applied, privilege);
        }
      inline void record_op_inst(const RegionUsage &usage,
                                 const FieldMask &user_mask,
                                 const UniqueInst &inst,
                                 RegionNode *node,
                                 std::set<RtEvent> &applied) const
        {
          sanity_check();
          rec->record_op_inst(tlid, index, inst, node, usage, 
                              user_mask, update_validity, applied);
        }
    public:
      void pack_trace_info(Serializer &rez, std::set<RtEvent> &applied) const;
      static PhysicalTraceInfo unpack_trace_info(Deserializer &derez,
                                                 Runtime *runtime);
    private:
      inline void sanity_check(void) const
        {
#ifdef DEBUG_LEGION
          base_sanity_check();
          assert(index != -1U);
          assert(dst_index != -1U);
#endif
        }
    public:
      const unsigned index;
      const unsigned dst_index;
      const bool update_validity;
    };

    /**
     * \class ProjectionInfo
     * Projection information for index space requirements
     */
    class ProjectionInfo {
    public:
      ProjectionInfo(void)
        : projection(NULL), projection_type(LEGION_SINGULAR_PROJECTION),
          projection_space(NULL) { }
      ProjectionInfo(Runtime *runtime, const RegionRequirement &req,
                     IndexSpaceNode *launch_space,ShardingFunction *func = NULL,
                     IndexSpace shard_space = IndexSpace::NO_SPACE);
    public:
      inline bool is_projecting(void) const { return (projection != NULL); }
      bool is_complete_projection(RegionTreeNode *node,
                                  const LogicalUser &user) const;
    public:
      ProjectionFunction *projection;
      ProjectionType projection_type;
      IndexSpaceNode *projection_space;
      ShardingFunction *sharding_function;
      IndexSpaceNode *sharding_space;
    };

    /**
     * \struct PhysicalUser
     * A class for representing physical users of a logical
     * region including necessary information to 
     * register execution dependences on the user.
     */
    struct PhysicalUser : public Collectable {
    public:
      static const AllocationType alloc_type = PHYSICAL_USER_ALLOC;
    public:
#ifdef ENABLE_VIEW_REPLICATION
      PhysicalUser(const RegionUsage &u, IndexSpaceExpression *expr,
                   UniqueID op_id, unsigned index, RtEvent collect_event,
                   bool copy, bool covers);
#else
      PhysicalUser(const RegionUsage &u, IndexSpaceExpression *expr,
                   UniqueID op_id, unsigned index, bool copy, bool covers);
#endif
      PhysicalUser(const PhysicalUser &rhs);
      ~PhysicalUser(void);
    public:
      PhysicalUser& operator=(const PhysicalUser &rhs);
    public:
      void pack_user(Serializer &rez, const AddressSpaceID target) const;
      static PhysicalUser* unpack_user(Deserializer &derez, 
              RegionTreeForest *forest, const AddressSpaceID source);
    public:
      const RegionUsage usage;
      IndexSpaceExpression *const expr;
      const UniqueID op_id;
      const unsigned index; // region requirement index
#ifdef ENABLE_VIEW_REPLICATION
      const RtEvent collect_event;
#endif
      const bool copy_user; // is this from a copy or an operation
      const bool covers; // whether the expr covers the ExprView its in
    };  

    /**
     * \struct ProjectionSummary
     * A small helper class that tracks the triple that 
     * uniquely defines a set of region requirements
     * for a projection operation
     */
    struct ProjectionSummary {
    public:
      ProjectionSummary(void);
      ProjectionSummary(IndexSpaceNode *is, 
                        ProjectionFunction *p, 
                        ShardingFunction *s,
                        IndexSpaceNode *sd,
                        std::set<RtEvent> &applied);
      ProjectionSummary(const ProjectionInfo &info, std::set<RtEvent> &applied);
      ProjectionSummary(ProjectionSummary &&rhs);
      ProjectionSummary(const ProjectionSummary &rhs);
      ~ProjectionSummary(void);
    public:
      ProjectionSummary& operator=(const ProjectionSummary &rhs);
    public:
      bool operator<(const ProjectionSummary &rhs) const;
      bool operator==(const ProjectionSummary &rhs) const;
      bool operator!=(const ProjectionSummary &rhs) const;
    public:
      void pack_summary(Serializer &rez,
                        std::vector<DistributedCollectable*> &to_remove) const;
      static ProjectionSummary unpack_summary(Deserializer &derez,
                        RegionTreeForest *context, std::set<RtEvent> &applied);
    public:
      IndexSpaceNode *domain;
      ProjectionFunction *projection;
      ShardingFunction *sharding;
      IndexSpaceNode *sharding_domain;
    };

    /**
     * \struct RefProjectionSummary
     * A refinement projection summary is just a projection summary
     * with support for reference counting and no copies
     */
    struct RefProjectionSummary : public ProjectionSummary, public Collectable {
    public:
      RefProjectionSummary(const ProjectionInfo &info, std::set<RtEvent> &ap);
      RefProjectionSummary(ProjectionSummary &&rhs);
      RefProjectionSummary(const RefProjectionSummary &rhs);
      ~RefProjectionSummary(void);
    public:
      RefProjectionSummary& operator=(const RefProjectionSummary &rhs);
    public:
      void project_refinement(RegionTreeNode *node, 
                              std::vector<RegionNode*> &regions) const;
      void project_refinement(RegionTreeNode *node, ShardID shard,
                              std::vector<RegionNode*> &regions,
                              Provenance *provenance) const;
    };

    /**
     * \struct FieldState
     * Track the field state more accurately
     * for logical traversals to figure out 
     * which tasks can run in parallel.
     */
    struct FieldState {
    public:
      FieldState(void);
      FieldState(const GenericUser &u, const FieldMask &m, 
                 RegionTreeNode *child, std::set<RtEvent> &applied);
      FieldState(const RegionUsage &u, const FieldMask &m,
                 ProjectionFunction *proj, IndexSpaceNode *proj_space, 
                 ShardingFunction *sharding_function, 
                 IndexSpaceNode *sharding_space,
                 std::set<RtEvent> &applied,
                 RegionTreeNode *node, bool dirty_reduction = false);
      FieldState(const FieldState &rhs);
      FieldState(FieldState &&rhs) noexcept;
      FieldState& operator=(const FieldState &rhs);
      FieldState& operator=(FieldState &&rhs) noexcept;
      ~FieldState(void);
    public:
      inline bool is_projection_state(void) const 
        { return (open_state >= OPEN_READ_ONLY_PROJ); } 
      inline const FieldMask& valid_fields(void) const 
        { return open_children.get_valid_mask(); }
    public:
      bool overlaps(const FieldState &rhs) const;
      bool projections_match(const FieldState &rhs) const;
      void merge(FieldState &rhs, RegionTreeNode *node);
      bool filter(const FieldMask &mask);
      void add_child(RegionTreeNode *child,
          const FieldMask &mask, std::set<RtEvent> &applied);
      void remove_child(RegionTreeNode *child);
    public:
      bool can_elide_close_operation(Operation *op, unsigned index,
                                     const ProjectionInfo &info,
                                     RegionTreeNode *node, bool reduction,
                                     std::set<RtEvent> &applied_events) const;
      void record_projection_summary(const ProjectionInfo &info,
                                     RegionTreeNode *node,
                                     std::set<RtEvent> &applied_events);
    protected:
      bool expensive_elide_test(Operation *op, unsigned index,
                                const ProjectionInfo &info,
                                RegionTreeNode *node, bool reduction) const;
    public:
      void print_state(TreeStateLogger *logger, 
                       const FieldMask &capture_mask,
                       RegionNode *node) const;
      void print_state(TreeStateLogger *logger, 
                       const FieldMask &capture_mask,
                       PartitionNode *node) const;
    public:
      FieldMaskSet<RegionTreeNode> open_children;
      OpenState open_state;
      ReductionOpID redop;
      std::set<ProjectionSummary> projections;
    };

    /**
     * \class ProjectionTree
     * This is a tree that stores the summary of a region
     * tree that is accessed by an index launch and which
     * node owns the leaves for in the case of control replication
     */
    class ProjectionTree {
    public:
      ProjectionTree(IndexTreeNode *source,
                     ShardID owner_shard = 0);
      ProjectionTree(const ProjectionTree &rhs);
      ~ProjectionTree(void);
    public:
      ProjectionTree& operator=(const ProjectionTree &rhs);
    public:
      void add_child(ProjectionTree *child);
      bool dominates(const ProjectionTree *other) const;
      bool disjoint(const ProjectionTree *other) const;
      bool all_same_shard(ShardID other_shard) const;
    public:
      IndexTreeNode *const node;
      const ShardID owner_shard;
      std::map<IndexTreeNode*,ProjectionTree*> children;
    };

    /**
     * \class LogicalState
     * Track all the information about the current state
     * of a logical region from a given context. This
     * is effectively all the information at the analysis
     * wavefront for this particular logical region.
     */
    class LogicalState : public LegionHeapify<LogicalState> {
    public:
      static const AllocationType alloc_type = CURRENT_STATE_ALLOC;
    public:
      LogicalState(RegionTreeNode *owner, ContextID ctx);
      LogicalState(const LogicalState &state);
      ~LogicalState(void);
    public:
      LogicalState& operator=(const LogicalState &rhs);
    public:
      void check_init(void);
      void clear_logical_users(void);
      void reset(void);
      void clear_deleted_state(const FieldMask &deleted_mask);
      void merge(LogicalState &src, std::set<RegionTreeNode*> &to_traverse);
      void swap(LogicalState &src, std::set<RegionTreeNode*> &to_traverse);
    public:
      RegionTreeNode *const owner;
    public:
      LegionList<FieldState,
                 LOGICAL_FIELD_STATE_ALLOC> field_states;
      LegionList<LogicalUser,CURR_LOGICAL_ALLOC> curr_epoch_users;
      LegionList<LogicalUser,PREV_LOGICAL_ALLOC> prev_epoch_users;
    public:
      // Keep track of which fields we've done a reduction to here
      FieldMask reduction_fields;
      LegionMap<ReductionOpID,FieldMask> outstanding_reductions;
    public:
      // Track whether this node is part of the disjoint-complete tree
      FieldMask disjoint_complete_tree;
      // Use this data structure for tracking where the disjoint-complete
      // tree is for this region tree. On region nodes there should be at
      // most one child in this data structure. On partition nodes there
      // can be any number of children with different field masks.
      // Note that this might also be empty for partition nodes where
      // we have issued projections
      FieldMaskSet<RegionTreeNode> disjoint_complete_children;
      // Keep track of the disjoint complete accesses that have been
      // done in other children to track whether we want to change later
      // For partitions we'll only store the children to help with the
      // process of counting. After that we'll remove children and the
      // summary mask will be all that remains to record which fields
      // have disjoint and complete accesses
      FieldMaskSet<RegionTreeNode> disjoint_complete_accesses;
      // For partitions only, we record the counts of the numbers of
      // children that we've observed for all fields to see when we're 
      // close enough to be counted as being considered refined
      // For regions, we keep two counts, one of the number of
      // consecutive accesses to the most recent child in 
      // disjoint_complete_accesses (expressed as an even number 2*count)
      // and a second number the number of accesses to any child that
      // is not the current one in disjoint_complete_children
      // (expressed as an odd number 2*count+1)
      typedef LegionMap<size_t,FieldMask,UNTRACKED_ALLOC,
                        std::greater<size_t> > FieldSizeMap;
      FieldSizeMap                 disjoint_complete_child_counts;
      // If we have non-zero depth projection functions then we can get
      // these at the bottom of the disjoint complete access trees to say
      // how to project from a given node in the region tree
      FieldMaskSet<RefProjectionSummary> disjoint_complete_projections;
    };

    typedef DynamicTableAllocator<LogicalState,10,8> LogicalStateAllocator;

    /**
     * \class LogicalCloser
     * This structure helps keep track of the state
     * necessary for performing a close operation
     * on the logical region tree.
     */
    class LogicalCloser {
    public:
      LogicalCloser(ContextID ctx, const LogicalUser &u, 
                    RegionTreeNode *root, bool validates);
      LogicalCloser(const LogicalCloser &rhs) = delete;
      ~LogicalCloser(void);
    public:
      LogicalCloser& operator=(const LogicalCloser &rhs) = delete;
    public:
      inline bool has_close_operations(FieldMask &already_closed_mask)
        {
          if (!close_mask)
            return false;
          if (!!already_closed_mask)
          {
            // Remove any fields which were already closed
            // We only need one close per field for a traversal
            // This handles the upgrade cases after we've already
            // done a closer higher up in the tree
            close_mask -= already_closed_mask;
            if (!close_mask)
              return false;
          }
          already_closed_mask |= close_mask;
          return true;
        }
      // Record normal closes like this
      void record_close_operation(const FieldMask &mask);
      void record_closed_user(const LogicalUser &user, const FieldMask &mask);
#ifndef LEGION_SPY
      void pop_closed_user(void);
#endif
      void initialize_close_operations(LogicalState &state, 
                                       Operation *creator,
                                       const LogicalTraceInfo &trace_info,
                                       const bool check_for_refinements,
                                       const bool has_next_child);
      void perform_dependence_analysis(const LogicalUser &current,
                                       const FieldMask &open_below,
             LegionList<LogicalUser,CURR_LOGICAL_ALLOC> &cusers,
             LegionList<LogicalUser,PREV_LOGICAL_ALLOC> &pusers);
      void update_state(LogicalState &state);
      void register_close_operations(
              LegionList<LogicalUser,CURR_LOGICAL_ALLOC> &users);
    protected:
      void register_dependences(CloseOp *close_op, 
                                const LogicalUser &close_user,
                                const LogicalUser &current, 
                                const FieldMask &open_below,
             LegionList<LogicalUser,CLOSE_LOGICAL_ALLOC> &husers,
             LegionList<LogicalUser,LOGICAL_REC_ALLOC> &ausers,
             LegionList<LogicalUser,CURR_LOGICAL_ALLOC> &cusers,
             LegionList<LogicalUser,PREV_LOGICAL_ALLOC> &pusers);
    public:
      const ContextID ctx;
      const LogicalUser &user;
      RegionTreeNode *const root_node;
      const bool validates;
      const bool tracing;
      LegionList<LogicalUser,CLOSE_LOGICAL_ALLOC> closed_users;
    protected:
      FieldMask close_mask;
    protected:
      // At most we will ever generate one close operation at a node
      MergeCloseOp *close_op;
    protected:
      // Cache the generation IDs so we can kick off ops before adding users
      GenerationID merge_close_gen;
    }; 

    /**
     * \class RefinementTracker
     * The refinement tracker records all the refinements to be performed
     * by an operation and then performs them after all of the region 
     * requirements for that operation are done being analyzed. That ensures
     * that we have at most one refinement change for all region requirements
     * in an operation that touch the same fields of the same region tree.
     */
    class RefinementTracker {
    public:
      struct PendingRefinement {
      public:
        PendingRefinement(void)
          : refinement_op(NULL), partition(NULL), index(0) { }
        PendingRefinement(RefinementOp *op, PartitionNode *p, 
                          const FieldMask &m, unsigned idx)
          : refinement_mask(m), refinement_op(op), partition(p), index(idx) { }
      public:
        FieldMask refinement_mask;
        RefinementOp *refinement_op;
        PartitionNode *partition;
        unsigned index;
      };
    public:
      RefinementTracker(Operation *op, std::set<RtEvent> &applied_events);
      RefinementTracker(const RefinementTracker &rhs);
      ~RefinementTracker(void);
    public:
      RefinementTracker& operator=(const RefinementTracker &rhs);
    public:
      RefinementOp* create_refinement(const LogicalUser &user,
          PartitionNode *partition, const FieldMask &refinement_mask,
          const LogicalTraceInfo &trace_info);
      bool deduplicate(PartitionNode *child, FieldMask &refinement_mask);
    public:
      Operation *const op;
      InnerContext *const context;
    protected:
      std::set<RtEvent> &applied_events;
      // Need these in order for control replication
      LegionVector<PendingRefinement> pending_refinements;
    };

    /**
     * \class InstanceRef
     * A class for keeping track of references to physical instances
     */
    class InstanceRef : public LegionHeapify<InstanceRef> {
    public:
      InstanceRef(bool composite = false);
      InstanceRef(const InstanceRef &rhs);
      InstanceRef(InstanceManager *manager, const FieldMask &valid_fields,
                  ApEvent ready_event = ApEvent::NO_AP_EVENT);
      ~InstanceRef(void);
    public:
      InstanceRef& operator=(const InstanceRef &rhs);
    public:
      bool operator==(const InstanceRef &rhs) const;
      bool operator!=(const InstanceRef &rhs) const;
    public:
      inline bool has_ref(void) const { return (manager != NULL); }
      inline ApEvent get_ready_event(void) const { return ready_event; }
      inline void set_ready_event(ApEvent ready) { ready_event = ready; }
      inline InstanceManager* get_manager(void) const { return manager; }
      inline const FieldMask& get_valid_fields(void) const 
        { return valid_fields; }
      inline void update_fields(const FieldMask &update) 
        { valid_fields |= update; }
    public:
      inline bool is_local(void) const { return local; }
      MappingInstance get_mapping_instance(void) const;
      bool is_virtual_ref(void) const; 
    public:
      void add_resource_reference(ReferenceSource source) const;
      void remove_resource_reference(ReferenceSource source) const;
      void add_valid_reference(ReferenceSource source, 
                               ReferenceMutator *mutator) const;
      void remove_valid_reference(ReferenceSource source,
                                  ReferenceMutator *mutator) const;
    public:
      Memory get_memory(void) const;
      PhysicalManager* get_physical_manager(void) const;
    public:
      bool is_field_set(FieldID fid) const;
      LegionRuntime::Accessor::RegionAccessor<
          LegionRuntime::Accessor::AccessorType::Generic>
            get_accessor(void) const;
      LegionRuntime::Accessor::RegionAccessor<
        LegionRuntime::Accessor::AccessorType::Generic>
          get_field_accessor(FieldID fid) const;
    public:
      void pack_reference(Serializer &rez) const;
      void unpack_reference(Runtime *rt, Deserializer &derez, RtEvent &ready);
    protected:
      FieldMask valid_fields; 
      ApEvent ready_event;
      InstanceManager *manager;
      bool local;
    };

    /**
     * \class InstanceSet
     * This class is an abstraction for representing one or more
     * instance references. It is designed to be light-weight and
     * easy to copy by value. It maintains an internal copy-on-write
     * data structure to avoid unnecessary premature copies.
     */
    class InstanceSet {
    public:
      struct CollectableRef : public Collectable, public InstanceRef {
      public:
        CollectableRef(void)
          : Collectable(), InstanceRef() { }
        CollectableRef(const InstanceRef &ref)
          : Collectable(), InstanceRef(ref) { }
        CollectableRef(const CollectableRef &rhs)
          : Collectable(), InstanceRef(rhs) { }
        ~CollectableRef(void) { }
      public:
        CollectableRef& operator=(const CollectableRef &rhs);
      };
      struct InternalSet : public Collectable {
      public:
        InternalSet(size_t size = 0)
          { if (size > 0) vector.resize(size); }
        InternalSet(const InternalSet &rhs) : vector(rhs.vector) { }
        ~InternalSet(void) { }
      public:
        InternalSet& operator=(const InternalSet &rhs)
          { assert(false); return *this; }
      public:
        inline bool empty(void) const { return vector.empty(); }
      public:
        LegionVector<InstanceRef> vector; 
      };
    public:
      InstanceSet(size_t init_size = 0);
      InstanceSet(const InstanceSet &rhs);
      ~InstanceSet(void);
    public:
      InstanceSet& operator=(const InstanceSet &rhs);
      bool operator==(const InstanceSet &rhs) const;
      bool operator!=(const InstanceSet &rhs) const;
    public:
      InstanceRef& operator[](unsigned idx);
      const InstanceRef& operator[](unsigned idx) const;
    public:
      bool empty(void) const;
      size_t size(void) const;
      void resize(size_t new_size);
      void clear(void);
      void swap(InstanceSet &rhs);
      void add_instance(const InstanceRef &ref);
      bool is_virtual_mapping(void) const;
    public:
      void pack_references(Serializer &rez) const;
      void unpack_references(Runtime *runtime, Deserializer &derez, 
                             std::set<RtEvent> &ready_events);
    public:
      void add_resource_references(ReferenceSource source) const;
      void remove_resource_references(ReferenceSource source) const;
      void add_valid_references(ReferenceSource source,
                                ReferenceMutator *mutator) const;
      void remove_valid_references(ReferenceSource source,
                                   ReferenceMutator *mutator) const;
    public:
      void update_wait_on_events(std::set<ApEvent> &wait_on_events) const;
    public:
      LegionRuntime::Accessor::RegionAccessor<
        LegionRuntime::Accessor::AccessorType::Generic>
          get_field_accessor(FieldID fid) const;
    protected:
      void make_copy(void);
    protected:
      union {
        CollectableRef* single;
        InternalSet*     multi;
      } refs;
      bool single;
      mutable bool shared;
    };

    /**
     * \class CopyFillGuard
     * This is the base class for copy fill guards. It serves as a way to
     * ensure that multiple readers that can race to update an equivalence
     * set observe each others changes before performing their copies.
     */
    class CopyFillGuard {
    private:
      struct CopyFillDeletion : public LgTaskArgs<CopyFillDeletion> {
      public:
        static const LgTaskID TASK_ID = LG_COPY_FILL_DELETION_TASK_ID;
      public:
        CopyFillDeletion(CopyFillGuard *g, UniqueID uid, RtUserEvent r)
          : LgTaskArgs<CopyFillDeletion>(uid), guard(g), released(r) { }
      public:
        CopyFillGuard *const guard;
        const RtUserEvent released;
      };
    public:
#ifndef NON_AGGRESSIVE_AGGREGATORS
      CopyFillGuard(RtUserEvent post, RtUserEvent applied);
#else
      CopyFillGuard(RtUserEvent applied);
#endif
      CopyFillGuard(const CopyFillGuard &rhs);
      virtual ~CopyFillGuard(void);
    public:
      CopyFillGuard& operator=(const CopyFillGuard &rhs);
    public:
      void pack_guard(Serializer &rez);
      static CopyFillGuard* unpack_guard(Deserializer &derez, Runtime *rt,
                                         EquivalenceSet *set);
    public:
      bool record_guard_set(EquivalenceSet *set, bool read_only_guard);
      bool release_guards(Runtime *runtime, std::set<RtEvent> &applied,
                          bool force_deferral = false);
      static void handle_deletion(const void *args); 
    private:
      void release_guarded_sets(std::set<RtEvent> &released);
    public:
#ifndef NON_AGGRESSIVE_AGGREGATORS
      const RtUserEvent guard_postcondition;
#endif
      const RtUserEvent effects_applied;
    private:
      mutable LocalLock guard_lock;     
      // Record equivalence classes for which we need to remove guards
      std::set<EquivalenceSet*> guarded_sets;
      // Keep track of any events for remote releases
      std::vector<RtEvent> remote_release_events;
      // Track whether we are releasing or not
      bool releasing_guards;
      // Track whether this is a read-only guard or not
      bool read_only_guard;
    };

    /**
     * \class CopyFillAggregator
     * The copy aggregator class is one that records the copies
     * that needs to be done for different equivalence classes and
     * then merges them together into the biggest possible copies
     * that can be issued together.
     */
    class CopyFillAggregator : public WrapperReferenceMutator, 
                               public CopyFillGuard,
                               public LegionHeapify<CopyFillAggregator> {
    public:
      static const AllocationType alloc_type = COPY_FILL_AGGREGATOR_ALLOC;
    public:
      struct CopyFillAggregation : public LgTaskArgs<CopyFillAggregation>,
                                   public PhysicalTraceInfo {
      public:
        static const LgTaskID TASK_ID = LG_COPY_FILL_AGGREGATION_TASK_ID;
      public:
        CopyFillAggregation(CopyFillAggregator *a, const PhysicalTraceInfo &i,
                            ApEvent p, const bool manage_dst, 
                            const bool restricted, UniqueID uid,
                            std::map<InstanceView*,std::vector<ApEvent> > *dsts)
          : LgTaskArgs<CopyFillAggregation>(uid), PhysicalTraceInfo(i),
            dst_events((dsts == NULL) ? NULL : 
                new std::map<InstanceView*,std::vector<ApEvent> >()),
            aggregator(a), pre(p), manage_dst_events(manage_dst),
            restricted_output(restricted)
          // This is kind of scary, Realm is about to make a copy of this
          // without our knowledge, but we need to preserve the correctness
          // of reference counting on PhysicalTraceRecorders, so just add
          // an extra reference here that we will remove when we're handled.
          { if (rec != NULL) rec->add_recorder_reference(); 
            if (dsts != NULL) dst_events->swap(*dsts); }
      public:
        inline void remove_recorder_reference(void) const
          { if ((rec != NULL) && rec->remove_recorder_reference()) delete rec; }
      public:
        std::map<InstanceView*,std::vector<ApEvent> > *const dst_events;
        CopyFillAggregator *const aggregator;
        const ApEvent pre;
        const bool manage_dst_events;
        const bool restricted_output;
      }; 
    public:
      typedef LegionMap<InstanceView*,
               FieldMaskSet<IndexSpaceExpression> > InstanceFieldExprs;
      typedef LegionMap<ApEvent,FieldMask> EventFieldMap;
      class CopyUpdate;
      class FillUpdate;
      class Update {
      public:
        Update(IndexSpaceExpression *exp, const FieldMask &mask,
               CopyAcrossHelper *helper);
        virtual ~Update(void); 
      public:
        virtual void record_source_expressions(
                        InstanceFieldExprs &src_exprs) const = 0;
        virtual void sort_updates(std::map<InstanceView*,
                                           std::vector<CopyUpdate*> > &copies,
                                  std::vector<FillUpdate*> &fills) = 0;
      public:
        IndexSpaceExpression *const expr;
        const FieldMask src_mask;
        CopyAcrossHelper *const across_helper;
      };
      class CopyUpdate : public Update, public LegionHeapify<CopyUpdate> {
      public:
        CopyUpdate(InstanceView *src, const FieldMask &mask,
                   IndexSpaceExpression *expr,
                   ReductionOpID red = 0,
                   CopyAcrossHelper *helper = NULL)
          : Update(expr, mask, helper), source(src), redop(red) { }
        virtual ~CopyUpdate(void) { }
      private:
        CopyUpdate(const CopyUpdate &rhs)
          : Update(rhs.expr, rhs.src_mask, rhs.across_helper), 
            source(rhs.source), redop(rhs.redop) { assert(false); }
        CopyUpdate& operator=(const CopyUpdate &rhs)
          { assert(false); return *this; }
      public:
        virtual void record_source_expressions(
                        InstanceFieldExprs &src_exprs) const;
        virtual void sort_updates(std::map<InstanceView*,
                                           std::vector<CopyUpdate*> > &copies,
                                  std::vector<FillUpdate*> &fills);
      public:
        InstanceView *const source;
        const ReductionOpID redop;
      };
      class FillUpdate : public Update, public LegionHeapify<FillUpdate> {
      public:
        FillUpdate(FillView *src, const FieldMask &mask,
                   IndexSpaceExpression *expr,
                   CopyAcrossHelper *helper = NULL)
          : Update(expr, mask, helper), source(src) { }
        virtual ~FillUpdate(void) { }
      private:
        FillUpdate(const FillUpdate &rhs)
          : Update(rhs.expr, rhs.src_mask, rhs.across_helper),
            source(rhs.source) { assert(false); }
        FillUpdate& operator=(const FillUpdate &rhs)
          { assert(false); return *this; }
      public:
        virtual void record_source_expressions(
                        InstanceFieldExprs &src_exprs) const;
        virtual void sort_updates(std::map<InstanceView*,
                                           std::vector<CopyUpdate*> > &copies,
                                  std::vector<FillUpdate*> &fills);
      public:
        FillView *const source;
      };
      typedef LegionMap<ApEvent,FieldMaskSet<Update> > EventFieldUpdates;
    public:
      CopyFillAggregator(RegionTreeForest *forest, Operation *op, unsigned idx,
                         CopyFillGuard *previous, bool track_events,
                         PredEvent pred_guard = PredEvent::NO_PRED_EVENT);
      CopyFillAggregator(RegionTreeForest *forest, Operation *op, 
                         unsigned src_idx, unsigned dst_idx,
                         CopyFillGuard *previous, bool track_events,
                         PredEvent pred_guard = PredEvent::NO_PRED_EVENT,
                         // Used only in the case of copy-across analyses
                         RtEvent alternate_pre = RtEvent::NO_RT_EVENT);
      CopyFillAggregator(const CopyFillAggregator &rhs);
      virtual ~CopyFillAggregator(void);
    public:
      CopyFillAggregator& operator=(const CopyFillAggregator &rhs);
    public:
      void record_update(InstanceView *dst_view,
                          LogicalView *src_view,
                          const FieldMask &src_mask,
                          IndexSpaceExpression *expr,
                          EquivalenceSet *tracing_eq,
                          std::set<RtEvent> &applied,
                          ReductionOpID redop = 0,
                          CopyAcrossHelper *across_helper = NULL);
      void record_updates(InstanceView *dst_view, 
                          const FieldMaskSet<LogicalView> &src_views,
                          const FieldMask &src_mask,
                          IndexSpaceExpression *expr,
                          EquivalenceSet *tracing_eq,
                          std::set<RtEvent> &applied,
                          ReductionOpID redop = 0,
                          CopyAcrossHelper *across_helper = NULL);
      void record_partial_updates(InstanceView *dst_view,
                          const LegionMap<LogicalView*,
                          FieldMaskSet<IndexSpaceExpression> > &src_views,
                          const FieldMask &src_mask,
                          IndexSpaceExpression *expr,
                          EquivalenceSet *tracing_eq,
                          std::set<RtEvent> &applied,
                          ReductionOpID redop = 0,
                          CopyAcrossHelper *across_helper = NULL);
      // Neither fills nor reductions should have a redop across as they
      // should have been applied an instance directly for across copies
      void record_fill(InstanceView *dst_view,
                       FillView *src_view,
                       const FieldMask &fill_mask,
                       IndexSpaceExpression *expr,
                       EquivalenceSet *tracing_eq,
                       std::set<RtEvent> &applied,
                       CopyAcrossHelper *across_helper = NULL);
      void record_reductions(InstanceView *dst_view,
                             const std::list<std::pair<ReductionView*,
                                    IndexSpaceExpression*> > &src_views,
                             const unsigned src_fidx,
                             const unsigned dst_fidx,
                             EquivalenceSet *tracing_eq,
                             std::set<RtEvent> &applied,
                             CopyAcrossHelper *across_helper = NULL);
      void issue_updates(const PhysicalTraceInfo &trace_info, 
                         ApEvent precondition,
                         const bool restricted_output = false,
                         // Next args are used for across-copies
                         // to indicate that the precondition already
                         // describes the precondition for the 
                         // destination instance
                         const bool manage_dst_events = true,
                         std::map<InstanceView*,
                                  std::vector<ApEvent> > *dst_events = NULL);
      ApEvent summarize(const PhysicalTraceInfo &trace_info) const;
    protected:
      void record_view(LogicalView *new_view);
      void resize_reductions(size_t new_size);
      void update_tracing_valid_views(EquivalenceSet *tracing_eq,
            LogicalView *src, LogicalView *dst, const FieldMask &mask,
            IndexSpaceExpression *expr, ReductionOpID redop,
            std::set<RtEvent> &applied_events) const;
      void perform_updates(const LegionMap<InstanceView*,
                            FieldMaskSet<Update> > &updates,
                           const PhysicalTraceInfo &trace_info,
                           const ApEvent all_precondition, 
                           std::set<RtEvent> &recorded_events, 
                           const int redop_index,
                           const bool manage_dst_events,
                           const bool restricted_output,
                           std::map<InstanceView*,
                                    std::vector<ApEvent> > *dst_events);
      void issue_fills(InstanceView *target,
                       const std::vector<FillUpdate*> &fills,
                       std::set<RtEvent> &recorded_events,
                       const ApEvent precondition, const FieldMask &fill_mask,
                       const PhysicalTraceInfo &trace_info,
                       const bool manage_dst_events,
                       const bool restricted_output,
                       std::vector<ApEvent> *dst_events);
      void issue_copies(InstanceView *target, 
                        const std::map<InstanceView*,
                                       std::vector<CopyUpdate*> > &copies,
                        std::set<RtEvent> &recorded_events,
                        const ApEvent precondition, const FieldMask &copy_mask,
                        const PhysicalTraceInfo &trace_info,
                        const bool manage_dst_events,
                        const bool restricted_output,
                        std::vector<ApEvent> *dst_events);
    public:
      inline void clear_update_fields(void) 
        { update_fields.clear(); } 
      inline bool has_update_fields(void) const 
        { return !!update_fields; }
      inline const FieldMask& get_update_fields(void) const 
        { return update_fields; }
    public:
      static void handle_aggregation(const void *args); 
    public:
      RegionTreeForest *const forest;
      const AddressSpaceID local_space;
      Operation *const op;
      const unsigned src_index;
      const unsigned dst_index;
      const RtEvent guard_precondition;
      const PredEvent predicate_guard;
      const bool track_events;
    protected:
      FieldMask update_fields;
      LegionMap<InstanceView*,FieldMaskSet<Update> > sources; 
      std::vector</*vector over reduction epochs*/
        LegionMap<InstanceView*,FieldMaskSet<Update> > > reductions;
      // Figure out the reduction operator is for each epoch of a
      // given destination instance and field
      std::map<std::pair<InstanceView*,unsigned/*dst fidx*/>,
               std::vector<ReductionOpID> > reduction_epochs;
      std::set<LogicalView*> all_views; // used for reference counting
    protected:
      // Runtime mapping effects that we create
      std::set<RtEvent> effects; 
      // Events for the completion of our copies if we are supposed
      // to be tracking them
      std::set<ApEvent> events;
    protected:
      struct SourceQuery {
      public:
        SourceQuery(void) { }
        SourceQuery(std::vector<InstanceView*> &&srcs,
                    std::vector<unsigned> &&rank,
                    const FieldMask &src_mask)
          : sources(srcs), ranking(rank), query_mask(src_mask) { }
      public:
        inline bool matches(const FieldMask &mask,
                            const std::vector<InstanceView*> &srcs) const
          {
            if (mask != query_mask)
              return false;
            if (srcs.size() != sources.size())
              return false;
            for (unsigned idx = 0; idx < sources.size(); idx++)
              if (srcs[idx] != sources[idx])
                return false;
            return true;
          }
      public:
        std::vector<InstanceView*> sources;
        std::vector<unsigned> ranking;
        FieldMask query_mask;
      };
      // Cached calls to the mapper for selecting sources
      std::map<InstanceView*,LegionVector<SourceQuery> > mapper_queries;
    };

    /**
     * \class PhysicalAnalysis
     * This is the virtual base class for handling all traversals over 
     * equivalence set trees to perform physical analyses
     */
    class PhysicalAnalysis : public Collectable, public LocalLock {
    public:
      struct DeferPerformTraversalArgs :
        public LgTaskArgs<DeferPerformTraversalArgs> {
      public:
        static const LgTaskID TASK_ID = LG_DEFER_PERFORM_TRAVERSAL_TASK_ID;
      public:
        DeferPerformTraversalArgs(PhysicalAnalysis *ana, EquivalenceSet *set,
         const FieldMask &mask, RtUserEvent done, bool already_deferred = true);
      public:
        PhysicalAnalysis *const analysis;
        EquivalenceSet *const set;
        FieldMask *const mask;
        const RtUserEvent applied_event;
        const RtUserEvent done_event;
        const bool already_deferred;
      };
      struct DeferPerformRemoteArgs : 
        public LgTaskArgs<DeferPerformRemoteArgs> {
      public:
        static const LgTaskID TASK_ID = LG_DEFER_PERFORM_REMOTE_TASK_ID;
      public:
        DeferPerformRemoteArgs(PhysicalAnalysis *ana); 
      public:
        PhysicalAnalysis *const analysis;
        const RtUserEvent applied_event;
        const RtUserEvent done_event;
      };
      struct DeferPerformUpdateArgs : 
        public LgTaskArgs<DeferPerformUpdateArgs> {
      public:
        static const LgTaskID TASK_ID = LG_DEFER_PERFORM_UPDATE_TASK_ID;
      public:
        DeferPerformUpdateArgs(PhysicalAnalysis *ana);
      public:
        PhysicalAnalysis *const analysis;
        const RtUserEvent applied_event;
        const RtUserEvent done_event;
      };
      struct DeferPerformOutputArgs : 
        public LgTaskArgs<DeferPerformOutputArgs> {
      public:
        static const LgTaskID TASK_ID = LG_DEFER_PERFORM_OUTPUT_TASK_ID;
      public:
        DeferPerformOutputArgs(PhysicalAnalysis *ana, 
                               const PhysicalTraceInfo &trace_info);
      public:
        PhysicalAnalysis *const analysis;
        const PhysicalTraceInfo *trace_info;
        const RtUserEvent applied_event;
        const ApUserEvent effects_event;
      };
    public:
      // Local physical analysis
      PhysicalAnalysis(Runtime *rt, Operation *op, unsigned index,
                       IndexSpaceExpression *expr, bool on_heap,
                       CollectiveMapping *mapping = NULL);
      // Remote physical analysis
      PhysicalAnalysis(Runtime *rt, AddressSpaceID source, AddressSpaceID prev,
                       Operation *op, unsigned index, 
                       IndexSpaceExpression *expr, bool on_heap,
                       CollectiveMapping *mapping = NULL);
      PhysicalAnalysis(const PhysicalAnalysis &rhs);
      virtual ~PhysicalAnalysis(void);
    public:
      inline bool has_remote_sets(void) const
        { return !remote_sets.empty(); }
      inline void record_parallel_traversals(void)
        { parallel_traversals = true; } 
      inline bool is_replicated(void) const 
        { return (collective_mapping != NULL); }
      inline CollectiveMapping* get_replicated_mapping(void) const
        { return collective_mapping; }
    public:
      void traverse(EquivalenceSet *set, const FieldMask &mask, 
                    std::set<RtEvent> &deferral_events,
                    std::set<RtEvent> &applied_events,
                    RtEvent precondition = RtEvent::NO_RT_EVENT,
                    const bool already_deferred = false);
      void defer_traversal(RtEvent precondition, EquivalenceSet *set,
              const FieldMask &mask, std::set<RtEvent> &deferral_events, 
              std::set<RtEvent> &applied_events,
              RtUserEvent deferral_event = RtUserEvent::NO_RT_USER_EVENT,
              const bool already_deferred = true);
    public:
      virtual void perform_traversal(EquivalenceSet *set,
                                     IndexSpaceExpression *expr,
                                     const bool expr_covers,
                                     const FieldMask &mask,
                                     std::set<RtEvent> &deferral_events,
                                     std::set<RtEvent> &applied_events,
                                     const bool already_deferred = false);
      virtual RtEvent perform_remote(RtEvent precondition, 
                                     std::set<RtEvent> &applied_events,
                                     const bool already_deferred = false);
      virtual RtEvent perform_updates(RtEvent precondition, 
                                      std::set<RtEvent> &applied_events,
                                      const bool already_deferred = false);
      virtual ApEvent perform_output(RtEvent precondition,
                                     std::set<RtEvent> &applied_events,
                                     const bool already_deferred = false);
    public:
      void process_remote_instances(Deserializer &derez,
                                    std::set<RtEvent> &ready_events);
      void process_local_instances(const FieldMaskSet<LogicalView> &views,
                                   const bool local_restricted);
      void filter_remote_expressions(FieldMaskSet<IndexSpaceExpression> &exprs);
      // Return true if any are restricted
      bool report_instances(FieldMaskSet<LogicalView> &instances);
    public:
      // Lock taken by these methods if needed
      void record_remote(EquivalenceSet *set, const FieldMask &mask, 
                         const AddressSpaceID owner);
    public:
      // Lock must be held from caller
      void record_instance(LogicalView* view, const FieldMask &mask);
      inline void record_restriction(void) { restricted = true; }
    public:
      static void handle_remote_instances(Deserializer &derez, Runtime *rt);
      static void handle_deferred_traversal(const void *args);
      static void handle_deferred_remote(const void *args);
      static void handle_deferred_update(const void *args);
      static void handle_deferred_output(const void *args);
    public:
      const AddressSpaceID previous;
      const AddressSpaceID original_source;
      Runtime *const runtime;
      IndexSpaceExpression *const analysis_expr;
      CollectiveMapping *const collective_mapping;
      Operation *const op;
      const unsigned index;
      const bool owns_op;
      const bool on_heap;
    protected:
      LegionMap<AddressSpaceID,FieldMaskSet<EquivalenceSet> > remote_sets;
      FieldMaskSet<LogicalView> *recorded_instances;
      bool restricted;
    private:
      // This tracks whether this analysis is being used 
      // for parallel traversals or not
      bool parallel_traversals;
    };

    /**
     * \class ValidInstAnalysis
     * For finding valid instances in equivalence set trees
     */
    class ValidInstAnalysis : public PhysicalAnalysis,
                              public LegionHeapify<ValidInstAnalysis> {
    public:
      ValidInstAnalysis(Runtime *rt, Operation *op, unsigned index,
                        IndexSpaceExpression *expr, ReductionOpID redop = 0);
      ValidInstAnalysis(Runtime *rt, AddressSpaceID src, AddressSpaceID prev,
                        Operation *op,unsigned index,IndexSpaceExpression *expr,
                        ValidInstAnalysis *target, ReductionOpID redop);
      ValidInstAnalysis(const ValidInstAnalysis &rhs);
      virtual ~ValidInstAnalysis(void);
    public:
      ValidInstAnalysis& operator=(const ValidInstAnalysis &rhs);
    public:
      virtual void perform_traversal(EquivalenceSet *set,
                                     IndexSpaceExpression *expr,
                                     const bool expr_covers,
                                     const FieldMask &mask,
                                     std::set<RtEvent> &deferral_events,
                                     std::set<RtEvent> &applied_events,
                                     const bool already_deferred = false);
      virtual RtEvent perform_remote(RtEvent precondition,
                                     std::set<RtEvent> &applied_events,
                                     const bool already_deferred = false);
      virtual RtEvent perform_updates(RtEvent precondition, 
                                      std::set<RtEvent> &applied_events,
                                      const bool already_deferred = false);
    public:
      static void handle_remote_request_instances(Deserializer &derez, 
                                     Runtime *rt, AddressSpaceID previous);
    public:
      const ReductionOpID redop;
      ValidInstAnalysis *const target_analysis;
    };

    /**
     * \class InvalidInstAnalysis
     * For finding which of a set of instances are not valid across
     * a set of equivalence sets
     */
    class InvalidInstAnalysis : public PhysicalAnalysis,
                                public LegionHeapify<InvalidInstAnalysis> {
    public:
      InvalidInstAnalysis(Runtime *rt, Operation *op, unsigned index,
                          IndexSpaceExpression *expr,
                          const FieldMaskSet<LogicalView> &valid_instances);
      InvalidInstAnalysis(Runtime *rt, AddressSpaceID src, AddressSpaceID prev,
                        Operation *op, unsigned index, 
                        IndexSpaceExpression *expr, InvalidInstAnalysis *target,
                        const FieldMaskSet<LogicalView> &valid_instances);
      InvalidInstAnalysis(const InvalidInstAnalysis &rhs);
      virtual ~InvalidInstAnalysis(void);
    public:
      InvalidInstAnalysis& operator=(const InvalidInstAnalysis &rhs);
    public:
      inline bool has_invalid(void) const
      { return ((recorded_instances != NULL) && !recorded_instances->empty()); }
    public:
      virtual void perform_traversal(EquivalenceSet *set,
                                     IndexSpaceExpression *expr,
                                     const bool expr_covers,
                                     const FieldMask &mask,
                                     std::set<RtEvent> &deferral_events,
                                     std::set<RtEvent> &applied_events,
                                     const bool already_deferred = false);
      virtual RtEvent perform_remote(RtEvent precondition,
                                     std::set<RtEvent> &applied_events,
                                     const bool already_deferred = false);
      virtual RtEvent perform_updates(RtEvent precondition, 
                                      std::set<RtEvent> &applied_events,
                                      const bool already_deferred = false);
    public:
      static void handle_remote_request_invalid(Deserializer &derez, 
                                     Runtime *rt, AddressSpaceID previous);
    public:
      const FieldMaskSet<LogicalView> valid_instances;
      InvalidInstAnalysis *const target_analysis;
    };

    /**
     * \class AntivalidInstAnalysis
     * For checking that some views are not in the set of valid instances
     */
    class AntivalidInstAnalysis : public PhysicalAnalysis,
                                  public LegionHeapify<AntivalidInstAnalysis> {
    public:
      AntivalidInstAnalysis(Runtime *rt, Operation *op, unsigned index,
                          IndexSpaceExpression *expr,
                          const FieldMaskSet<LogicalView> &anti_instances);
      AntivalidInstAnalysis(Runtime *rt, AddressSpaceID src,AddressSpaceID prev,
                      Operation *op, unsigned index, 
                      IndexSpaceExpression *expr, AntivalidInstAnalysis *target,
                      const FieldMaskSet<LogicalView> &anti_instances);
      AntivalidInstAnalysis(const AntivalidInstAnalysis &rhs);
      virtual ~AntivalidInstAnalysis(void);
    public:
      AntivalidInstAnalysis& operator=(const AntivalidInstAnalysis &rhs);
    public:
      inline bool has_antivalid(void) const
      { return ((recorded_instances != NULL) && !recorded_instances->empty()); }
    public:
      virtual void perform_traversal(EquivalenceSet *set,
                                     IndexSpaceExpression *expr,
                                     const bool expr_covers,
                                     const FieldMask &mask,
                                     std::set<RtEvent> &deferral_events,
                                     std::set<RtEvent> &applied_events,
                                     const bool already_deferred = false);
      virtual RtEvent perform_remote(RtEvent precondition,
                                     std::set<RtEvent> &applied_events,
                                     const bool already_deferred = false);
      virtual RtEvent perform_updates(RtEvent precondition, 
                                      std::set<RtEvent> &applied_events,
                                      const bool already_deferred = false);
    public:
      static void handle_remote_request_antivalid(Deserializer &derez, 
                                     Runtime *rt, AddressSpaceID previous);
    public:
      const FieldMaskSet<LogicalView> antivalid_instances;
      AntivalidInstAnalysis *const target_analysis;
    };

    /**
     * \class UpdateAnalysis
     * For performing updates on equivalence set trees
     */
    class UpdateAnalysis : public PhysicalAnalysis,
                           public LegionHeapify<UpdateAnalysis> {
    public:
      UpdateAnalysis(Runtime *rt, Operation *op, unsigned index,
                     const RegionRequirement &req,
                     RegionNode *node, const InstanceSet &target_instances,
                     std::vector<InstanceView*> &target_views,
                     std::vector<InstanceView*> &source_views,
                     const PhysicalTraceInfo &trace_info,
                     const ApEvent precondition, const ApEvent term_event,
                     const bool check_initialized, const bool record_valid,
                     const bool skip_output);
      UpdateAnalysis(Runtime *rt, AddressSpaceID src, AddressSpaceID prev,
                     Operation *op, unsigned index,
                     const RegionUsage &usage, RegionNode *node, 
                     InstanceSet &target_instances,
                     std::vector<InstanceView*> &target_views,
                     std::vector<InstanceView*> &source_views,
                     const PhysicalTraceInfo &trace_info,
                     const RtEvent user_registered,
                     const ApEvent precondition, const ApEvent term_event,
                     const bool check_initialized, const bool record_valid,
                     const bool skip_output);
      UpdateAnalysis(const UpdateAnalysis &rhs);
      virtual ~UpdateAnalysis(void);
    public:
      UpdateAnalysis& operator=(const UpdateAnalysis &rhs);
    public:
      bool has_output_updates(void) const 
        { return (output_aggregator != NULL); }
      void record_uninitialized(const FieldMask &uninit,
                                std::set<RtEvent> &applied_events);
      virtual void perform_traversal(EquivalenceSet *set,
                                     IndexSpaceExpression *expr,
                                     const bool expr_covers,
                                     const FieldMask &mask,
                                     std::set<RtEvent> &deferral_events,
                                     std::set<RtEvent> &applied_events,
                                     const bool already_deferred = false);
      virtual RtEvent perform_remote(RtEvent precondition, 
                                     std::set<RtEvent> &applied_events,
                                     const bool already_deferred = false);
      virtual RtEvent perform_updates(RtEvent precondition, 
                                      std::set<RtEvent> &applied_events,
                                      const bool already_deferred = false);
      virtual ApEvent perform_output(RtEvent precondition,
                                     std::set<RtEvent> &applied_events,
                                     const bool already_deferred = false);
    public:
      static void handle_remote_updates(Deserializer &derez, Runtime *rt,
                                        AddressSpaceID previous);
    public:
      // TODO: make this const again after we update the runtime to 
      // support collective views so that we don't need to modify 
      // this field in ReplMapOp::trigger_mapping
      /*const*/ RegionUsage usage;
      RegionNode *const node;
      const InstanceSet target_instances;
      const std::vector<InstanceView*> target_views;
      const std::vector<InstanceView*> source_views;
      const PhysicalTraceInfo trace_info;
      const ApEvent precondition;
      const ApEvent term_event;
      const bool check_initialized;
      const bool record_valid;
      const bool skip_output;
    public:
      // Have to lock the analysis to access these safely
      std::map<RtEvent,CopyFillAggregator*> input_aggregators;
      CopyFillAggregator *output_aggregator;
      std::set<RtEvent> guard_events;
      // For tracking uninitialized data
      FieldMask uninitialized;
      RtUserEvent uninitialized_reported;
      // For remote tracking
      RtEvent remote_user_registered;
      RtUserEvent user_registered;
      std::set<ApEvent> effects_events;
    };

    /**
     * \class AcquireAnalysis
     * For performing acquires on equivalence set trees
     */
    class AcquireAnalysis : public PhysicalAnalysis,
                            public LegionHeapify<AcquireAnalysis> {
    public: 
      AcquireAnalysis(Runtime *rt, Operation *op, unsigned index,
                      IndexSpaceExpression *expr);
      AcquireAnalysis(Runtime *rt, AddressSpaceID src, AddressSpaceID prev,
                      Operation *op, unsigned index, IndexSpaceExpression *expr,
                      AcquireAnalysis *target); 
      AcquireAnalysis(const AcquireAnalysis &rhs);
      virtual ~AcquireAnalysis(void);
    public:
      AcquireAnalysis& operator=(const AcquireAnalysis &rhs);
    public:
      virtual void perform_traversal(EquivalenceSet *set,
                                     IndexSpaceExpression *expr,
                                     const bool expr_covers,
                                     const FieldMask &mask,
                                     std::set<RtEvent> &deferral_events,
                                     std::set<RtEvent> &applied_events,
                                     const bool already_deferred = false);
      virtual RtEvent perform_remote(RtEvent precondition, 
                                     std::set<RtEvent> &applied_events,
                                     const bool already_deferred = false);
      virtual RtEvent perform_updates(RtEvent precondition, 
                                      std::set<RtEvent> &applied_events,
                                      const bool already_deferred = false);
    public:
      static void handle_remote_acquires(Deserializer &derez, Runtime *rt,
                                         AddressSpaceID previous); 
    public:
      AcquireAnalysis *const target_analysis;
    };

    /**
     * \class ReleaseAnalysis
     * For performing releases on equivalence set trees
     */
    class ReleaseAnalysis : public PhysicalAnalysis,
                            public LegionHeapify<ReleaseAnalysis> {
    public:
      ReleaseAnalysis(Runtime *rt, Operation *op, unsigned index,
                      ApEvent precondition, IndexSpaceExpression *expr,
                      const InstanceSet &target_instances,
                      std::vector<InstanceView*> &target_views,
                      std::vector<InstanceView*> &source_views,
                      const PhysicalTraceInfo &trace_info);
      ReleaseAnalysis(Runtime *rt, AddressSpaceID src, AddressSpaceID prev,
                      Operation *op, unsigned index, IndexSpaceExpression *expr,
                      ApEvent precondition, ReleaseAnalysis *target, 
                      InstanceSet &target_instances,
                      std::vector<InstanceView*> &target_views,
                      std::vector<InstanceView*> &source_views,
                      const PhysicalTraceInfo &info);
      ReleaseAnalysis(const ReleaseAnalysis &rhs);
      virtual ~ReleaseAnalysis(void);
    public:
      ReleaseAnalysis& operator=(const ReleaseAnalysis &rhs);
    public:
      virtual void perform_traversal(EquivalenceSet *set,
                                     IndexSpaceExpression *expr,
                                     const bool expr_covers,
                                     const FieldMask &mask,
                                     std::set<RtEvent> &deferral_events,
                                     std::set<RtEvent> &applied_events,
                                     const bool already_deferred = false);
      virtual RtEvent perform_remote(RtEvent precondition,
                                     std::set<RtEvent> &applied_events,
                                     const bool already_deferred = false);
      virtual RtEvent perform_updates(RtEvent precondition, 
                                      std::set<RtEvent> &applied_events,
                                      const bool already_deferred = false);
    public:
      static void handle_remote_releases(Deserializer &derez, Runtime *rt,
                                         AddressSpaceID previous);
    public:
      const ApEvent precondition;
      ReleaseAnalysis *const target_analysis;
      const InstanceSet target_instances;
      const std::vector<InstanceView*> target_views;
      const std::vector<InstanceView*> source_views;
      const PhysicalTraceInfo trace_info;
    public:
      // Can only safely be accessed when analysis is locked
      CopyFillAggregator *release_aggregator;
    };

    /**
     * \class CopyAcrossAnalysis
     * For performing copy across traversals on equivalence set trees
     */
    class CopyAcrossAnalysis : public PhysicalAnalysis,
                               public LegionHeapify<CopyAcrossAnalysis> {
    public:
      CopyAcrossAnalysis(Runtime *rt, Operation *op, 
                         unsigned src_index, unsigned dst_index,
                         const RegionRequirement &src_req,
                         const RegionRequirement &dst_req,
                         const InstanceSet &target_instances,
                         const std::vector<InstanceView*> &target_views,
                         const std::vector<InstanceView*> &source_views,
                         const ApEvent precondition,
                         const PredEvent pred_guard, const ReductionOpID redop,
                         const std::vector<unsigned> &src_indexes,
                         const std::vector<unsigned> &dst_indexes,
                         const PhysicalTraceInfo &trace_info,
                         const bool perfect);
      CopyAcrossAnalysis(Runtime *rt, AddressSpaceID src, AddressSpaceID prev,
                         Operation *op, unsigned src_index, unsigned dst_index,
                         const RegionUsage &src_usage, 
                         const RegionUsage &dst_usage,
                         const LogicalRegion src_region,
                         const LogicalRegion dst_region,
                         const InstanceSet &target_instances,
                         const std::vector<InstanceView*> &target_views,
                         const std::vector<InstanceView*> &source_views,
                         const ApEvent precondition,
                         const PredEvent pred_guard, const ReductionOpID redop,
                         const std::vector<unsigned> &src_indexes,
                         const std::vector<unsigned> &dst_indexes,
                         const PhysicalTraceInfo &trace_info,
                         const bool perfect);
      CopyAcrossAnalysis(const CopyAcrossAnalysis &rhs);
      virtual ~CopyAcrossAnalysis(void);
    public:
      CopyAcrossAnalysis& operator=(const CopyAcrossAnalysis &rhs);
    public:
      bool has_across_updates(void) const 
        { return (across_aggregator != NULL); }
      void record_uninitialized(const FieldMask &uninit,
                                std::set<RtEvent> &applied_events);
      CopyFillAggregator* get_across_aggregator(void);
      virtual void perform_traversal(EquivalenceSet *set,
                                     IndexSpaceExpression *expr,
                                     const bool expr_covers,
                                     const FieldMask &mask,
                                     std::set<RtEvent> &deferral_events,
                                     std::set<RtEvent> &applied_events,
                                     const bool already_deferred = false);
      virtual RtEvent perform_remote(RtEvent precondition,
                                     std::set<RtEvent> &applied_events,
                                     const bool already_deferred = false);
      virtual RtEvent perform_updates(RtEvent precondition, 
                                      std::set<RtEvent> &applied_events,
                                      const bool already_deferred = false);
      virtual ApEvent perform_output(RtEvent precondition,
                                     std::set<RtEvent> &applied_events,
                                     const bool already_deferred = false);
    public:
      static inline FieldMask initialize_mask(const std::vector<unsigned> &idxs)
      {
        FieldMask result;
        for (unsigned idx = 0; idx < idxs.size(); idx++)
          result.set_bit(idxs[idx]);
        return result;
      }
      static void handle_remote_copies_across(Deserializer &derez, Runtime *rt,
                                              AddressSpaceID previous); 
      static std::vector<CopyAcrossHelper*> create_across_helpers(
                            const FieldMask &src_mask,
                            const FieldMask &dst_mask,
                            const InstanceSet &dst_instances,
                            const std::vector<unsigned> &src_indexes,
                            const std::vector<unsigned> &dst_indexes);
    public:
      const FieldMask src_mask;
      const FieldMask dst_mask;
      const unsigned src_index;
      const unsigned dst_index;
      const RegionUsage src_usage;
      const RegionUsage dst_usage;
      const LogicalRegion src_region;
      const LogicalRegion dst_region;
      const InstanceSet target_instances;
      const std::vector<InstanceView*> target_views;
      const std::vector<InstanceView*> source_views;
      const ApEvent precondition;
      const PredEvent pred_guard;
      const ReductionOpID redop;
      const std::vector<unsigned> src_indexes;
      const std::vector<unsigned> dst_indexes;
      const std::vector<CopyAcrossHelper*> across_helpers;
      const PhysicalTraceInfo trace_info;
      const bool perfect;
    public:
      // Can only safely be accessed when analysis is locked
      FieldMask uninitialized;
      RtUserEvent uninitialized_reported;
      FieldMaskSet<IndexSpaceExpression> local_exprs;
      std::set<ApEvent> copy_events;
      std::set<RtEvent> guard_events;
    protected:
      CopyFillAggregator *across_aggregator;
      RtUserEvent aggregator_guard; // Guard event for the aggregator
    };

    /**
     * \class OverwriteAnalysis 
     * For performing overwrite traversals on equivalence set trees
     */
    class OverwriteAnalysis : public PhysicalAnalysis,
                              public LegionHeapify<OverwriteAnalysis> {
    public:
      OverwriteAnalysis(Runtime *rt, Operation *op, unsigned index,
                        const RegionUsage &usage, IndexSpaceExpression *expr, 
                        LogicalView *view, const FieldMask &mask,
                        const PhysicalTraceInfo &trace_info,
                        const ApEvent precondition,
                        const RtEvent guard_event = RtEvent::NO_RT_EVENT,
                        const PredEvent pred_guard = PredEvent::NO_PRED_EVENT,
                        const bool track_effects = false,
                        const bool add_restriction = false);
      // Also local but with a full set of views
      OverwriteAnalysis(Runtime *rt, Operation *op, unsigned index,
                        const RegionUsage &usage, IndexSpaceExpression *expr,
                        const FieldMaskSet<LogicalView> &views,
                        const PhysicalTraceInfo &trace_info,
                        const ApEvent precondition,
                        const RtEvent guard_event = RtEvent::NO_RT_EVENT,
                        const PredEvent pred_guard = PredEvent::NO_PRED_EVENT,
                        const bool track_effects = false,
                        const bool add_restriction = false);
      OverwriteAnalysis(Runtime *rt, AddressSpaceID src, AddressSpaceID prev,
                        Operation *op, unsigned index,
                        IndexSpaceExpression *expr, const RegionUsage &usage, 
                        FieldMaskSet<LogicalView> &views,
                        FieldMaskSet<ReductionView> &reduction_views,
                        const PhysicalTraceInfo &trace_info,
                        const ApEvent precondition,
                        const RtEvent guard_event,
                        const PredEvent pred_guard,
                        const bool track_effects,
                        const bool add_restriction);
      OverwriteAnalysis(const OverwriteAnalysis &rhs);
      virtual ~OverwriteAnalysis(void);
    public:
      OverwriteAnalysis& operator=(const OverwriteAnalysis &rhs);
    public:
      bool has_output_updates(void) const 
        { return (output_aggregator != NULL); }
    public:
      virtual void perform_traversal(EquivalenceSet *set,
                                     IndexSpaceExpression *expr,
                                     const bool expr_covers,
                                     const FieldMask &mask,
                                     std::set<RtEvent> &deferral_events,
                                     std::set<RtEvent> &applied_events,
                                     const bool already_deferred = false);
      virtual RtEvent perform_remote(RtEvent precondition, 
                                     std::set<RtEvent> &applied_events,
                                     const bool already_deferred = false);
      virtual RtEvent perform_updates(RtEvent precondition, 
                                      std::set<RtEvent> &applied_events,
                                      const bool already_deferred = false);
      virtual ApEvent perform_output(RtEvent precondition,
                                     std::set<RtEvent> &applied_events,
                                     const bool already_deferred = false);
    public:
      static void handle_remote_overwrites(Deserializer &derez, Runtime *rt,
                                           AddressSpaceID previous); 
    public:
      const RegionUsage usage;
      FieldMaskSet<LogicalView> views;
      FieldMaskSet<ReductionView> reduction_views;
      const PhysicalTraceInfo trace_info;
      const ApEvent precondition;
      const RtEvent guard_event;
      const PredEvent pred_guard;
      const bool track_effects;
      const bool add_restriction;
    public:
      // Can only safely be accessed when analysis is locked
      CopyFillAggregator *output_aggregator;
      std::set<ApEvent> effects_events;
    };

    /**
     * \class FilterAnalysis
     * For performing filter traversals on equivalence set trees
     */
    class FilterAnalysis : public PhysicalAnalysis,
                           public LegionHeapify<FilterAnalysis> {
    public:
      FilterAnalysis(Runtime *rt, Operation *op, unsigned index,
                     IndexSpaceExpression *expr, InstanceView *inst_view,
                     LogicalView *registration_view,
                     const bool remove_restriction = false);
      FilterAnalysis(Runtime *rt, AddressSpaceID src, AddressSpaceID prev,
                     Operation *op, unsigned index, IndexSpaceExpression *expr,
                     InstanceView *inst_view, LogicalView *registration_view,
                     const bool remove_restriction);
      FilterAnalysis(const FilterAnalysis &rhs);
      virtual ~FilterAnalysis(void);
    public:
      FilterAnalysis& operator=(const FilterAnalysis &rhs);
    public:
      virtual void perform_traversal(EquivalenceSet *set,
                                     IndexSpaceExpression *expr,
                                     const bool expr_covers,
                                     const FieldMask &mask,
                                     std::set<RtEvent> &deferral_events,
                                     std::set<RtEvent> &applied_events,
                                     const bool already_deferred = false);
      virtual RtEvent perform_remote(RtEvent precondition, 
                                     std::set<RtEvent> &applied_events,
                                     const bool already_deferred = false);
    public:
      static void handle_remote_filters(Deserializer &derez, Runtime *rt,
                                        AddressSpaceID previous);
    public:
      InstanceView *const inst_view;
      LogicalView *const registration_view;
      const bool remove_restriction;
    };

    /**
     * \class CloneAnalysis
     * For cloning into an equivalence set from a set of other equivalence
     * sets. This usually is done by VirtualCloseOps.
     */
    class CloneAnalysis : public PhysicalAnalysis,
                          public LegionHeapify<CloneAnalysis> {
    public:
      CloneAnalysis(Runtime *rt, IndexSpaceExpression *expr, Operation *op,
                    unsigned index, FieldMaskSet<EquivalenceSet> &&sources);
      CloneAnalysis(Runtime *rt, AddressSpaceID src, AddressSpaceID prev,
                    IndexSpaceExpression *expr, Operation *op,
                    unsigned index, FieldMaskSet<EquivalenceSet> &&sources);
      CloneAnalysis(const CloneAnalysis &rhs);
      virtual ~CloneAnalysis(void);
    public:
      CloneAnalysis& operator=(const CloneAnalysis &rhs);
    public:
      virtual void perform_traversal(EquivalenceSet *set,
                                     IndexSpaceExpression *expr,
                                     const bool expr_covers,
                                     const FieldMask &mask,
                                     std::set<RtEvent> &deferral_events,
                                     std::set<RtEvent> &applied_events,
                                     const bool already_deferred = false);
      virtual RtEvent perform_remote(RtEvent precondition, 
                                     std::set<RtEvent> &applied_events,
                                     const bool already_deferred = false);
    public:
      static void handle_remote_clones(Deserializer &derez, Runtime *rt,
                                       AddressSpaceID previous);
    public:
      const FieldMaskSet<EquivalenceSet> sources;
    };

    /**
     * \struct SubscriberInvalidations
     * A small helper class for tracking data associated with invalidating
     * subscriptions by EqSetTrackers
     */
    struct SubscriberInvalidations : 
      public LegionHeapify<SubscriberInvalidations> {
      FieldMaskSet<EqSetTracker> subscribers;
      std::vector<EqSetTracker*> finished;
      bool delete_all;
    };

    /**
     * \class EqSetTracker
     * This is an abstract class that provides an interface for
     * recording the equivalence sets that result from ray tracing
     * an equivalence set tree for a given index space expression.
     */
    class EqSetTracker {
    public:
      virtual ~EqSetTracker(void) { }
    public:
      virtual void record_subscription(VersionManager *owner,
                                       AddressSpaceID space) = 0;
      virtual bool finish_subscription(VersionManager *owner,
                                       AddressSpaceID space) = 0;
    public:
      virtual void record_equivalence_set(EquivalenceSet *set,
                                          const FieldMask &mask) = 0;
      virtual void record_pending_equivalence_set(EquivalenceSet *set,
                                          const FieldMask &mask) = 0;
      virtual void remove_equivalence_sets(const FieldMask &mask,
                  const FieldMaskSet<EquivalenceSet> &to_filter) = 0;
    public:
      void cancel_subscriptions(Runtime *runtime,
       const std::map<AddressSpaceID,std::vector<VersionManager*> > &to_cancel);
      static void finish_subscriptions(Runtime *runtime, VersionManager &source,
          LegionMap<AddressSpaceID,SubscriberInvalidations> &subscribers,
          const FieldMaskSet<EquivalenceSet> &to_filter,
          std::set<RtEvent> &applied_events, bool remove_refs = false);
      static void handle_cancel_subscription(Deserializer &derez,
          Runtime *runtime, AddressSpaceID source);
      static void handle_finish_subscription(Deserializer &derez,
          Runtime *runtime, AddressSpaceID source);
    };

    /**
     * \class EquivalenceSet
     * The equivalence set class tracks the physical state of a
     * set of points in a logical region for all the fields. There
     * is an owner node for the equivlance set that uses a ESI
     * protocol in order to manage local and remote copies of 
     * the equivalence set for each of the different fields.
     * It's also possible for the equivalence set to be refined
     * into sub equivalence sets which then subsum it's responsibility.
     */
    class EquivalenceSet : public DistributedCollectable,
                           public LegionHeapify<EquivalenceSet> {
    public:
      template<bool INC>
      class ValidityFunctor {
      public:
        ValidityFunctor(EquivalenceSet *s, ReferenceMutator *m)
          : set(s), mutator(m) { }
      public:
        void apply(AddressSpaceID target)
          { if (INC) set->send_remote_gc_increment(target, mutator);
            else set->send_remote_gc_decrement(target, mutator); }
      public:
        EquivalenceSet *const set;
        ReferenceMutator *const mutator;
      };
      class UpdateReplicatedFunctor {
      public:
        UpdateReplicatedFunctor(DistributedID did, const FieldMask &mask,
                                const CollectiveMapping *mapping, 
                                AddressSpaceID origin, AddressSpaceID to_skip,
                                Runtime *runtime, std::set<RtEvent> &applied);
      public:
        void apply(AddressSpaceID target);
      public:
        const DistributedID did;
        const FieldMask &mask;
        const AddressSpaceID origin;
        const AddressSpaceID to_skip;
        const CollectiveMapping *mapping;
        Runtime *const runtime;
        std::set<RtEvent> &applied;
      };
    public:
      struct PendingReplication {
      public:
        PendingReplication(CollectiveMapping *mapping, unsigned notifications);
        ~PendingReplication(void);
      public:
        CollectiveMapping *const mapping;
        const RtUserEvent ready_event;
        std::set<RtEvent> preconditions;
        unsigned remaining_notifications;
      };
    public:
      struct DeferMakeOwnerArgs : public LgTaskArgs<DeferMakeOwnerArgs> {
      public:
        static const LgTaskID TASK_ID = LG_DEFER_MAKE_OWNER_TASK_ID;
      public:
        DeferMakeOwnerArgs(EquivalenceSet *s)
          : LgTaskArgs<DeferMakeOwnerArgs>(implicit_provenance), 
            set(s) { }
      public:
        EquivalenceSet *const set;
      };
      struct DeferPendingReplicationArgs : 
        public LgTaskArgs<DeferPendingReplicationArgs> {
      public:
        static const LgTaskID TASK_ID = LG_DEFER_PENDING_REPLICATION_TASK_ID;
      public:
        DeferPendingReplicationArgs(EquivalenceSet *s, PendingReplication *p,
                                    const FieldMask &m);
      public:
        EquivalenceSet *const set;
        PendingReplication *const pending;
        FieldMask *const mask;
      };
      struct DeferApplyStateArgs : public LgTaskArgs<DeferApplyStateArgs> {
      public:
        static const LgTaskID TASK_ID = LG_DEFER_APPLY_STATE_TASK_ID;
        typedef LegionMap<IndexSpaceExpression*,
                  FieldMaskSet<LogicalView> > ExprLogicalViews; 
        typedef std::map<unsigned,std::list<std::pair<ReductionView*,
          IndexSpaceExpression*> > > ExprReductionViews;
        typedef LegionMap<IndexSpaceExpression*,
                  FieldMaskSet<InstanceView> > ExprInstanceViews;
      public:
        DeferApplyStateArgs(EquivalenceSet *set, RtUserEvent done_event, 
                            const bool foward_to_owner,
                            std::set<RtEvent> &applied_events,
                            ExprLogicalViews &valid_updates,
                            FieldMaskSet<IndexSpaceExpression> &init_updates,
                            ExprReductionViews &reduction_updates,
                            ExprInstanceViews &restricted_updates,
                            ExprInstanceViews &released_updates,
                            FieldMaskSet<CopyFillGuard> &read_only_updates,
                            FieldMaskSet<CopyFillGuard> &reduction_fill_updates,
                            TraceViewSet *precondition_updates,
                            TraceViewSet *anticondition_updates,
                            TraceViewSet *postcondition_updates);
        void release_references(void) const;
      public:
        EquivalenceSet *const set;
        ExprLogicalViews *const valid_updates;
        FieldMaskSet<IndexSpaceExpression> *const initialized_updates;
        ExprReductionViews *const reduction_updates;
        ExprInstanceViews *const restricted_updates;
        ExprInstanceViews *const released_updates;
        FieldMaskSet<CopyFillGuard> *const read_only_updates;
        FieldMaskSet<CopyFillGuard> *const reduction_fill_updates;
        TraceViewSet *precondition_updates;
        TraceViewSet *anticondition_updates;
        TraceViewSet *postcondition_updates;
        const RtUserEvent done_event;
        const bool forward_to_owner;
      };
      struct DeferReleaseRefArgs : public LgTaskArgs<DeferReleaseRefArgs> {
      public:
        static const LgTaskID TASK_ID = LG_DEFER_RELEASE_REF_TASK_ID;
      public:
        DeferReleaseRefArgs(DistributedID did);
      public:
        const DistributedID did;
        std::map<LogicalView*,unsigned> *const view_refs_to_remove;
        std::map<IndexSpaceExpression*,unsigned> *const expr_refs_to_remove;
      };
    public:
      EquivalenceSet(Runtime *rt, DistributedID did,
                     AddressSpaceID owner_space,
                     AddressSpaceID logical_owner,
                     RegionNode *region_node,
                     bool register_now, 
                     CollectiveMapping *mapping = NULL,
                     const FieldMask *replicated = NULL);
      EquivalenceSet(const EquivalenceSet &rhs);
      virtual ~EquivalenceSet(void);
    public:
      EquivalenceSet& operator=(const EquivalenceSet &rhs);
      // Must be called while holding the lock
      inline bool is_logical_owner(void) const
        { return (local_space == logical_owner_space); }
      inline bool has_replicated_fields(const FieldMask &mask) const
        { return !(mask - replicated_states.get_valid_mask()); }
      inline const FieldMask& get_replicated_fields(void) const
        { return replicated_states.get_valid_mask(); }
    public:
      // From distributed collectable
      virtual void notify_active(ReferenceMutator *mutator);
      virtual void notify_inactive(ReferenceMutator *mutator);
      virtual void notify_valid(ReferenceMutator *mutator);
      virtual void notify_invalid(ReferenceMutator *mutator);
    public:
      // Analysis methods
      void initialize_set(const RegionUsage &usage,
                          const FieldMask &user_mask,
                          const bool restricted,
                          const InstanceSet &sources,
            const std::vector<InstanceView*> &corresponding,
                          std::set<RtEvent> &applied_events);
      void find_valid_instances(ValidInstAnalysis &analysis,
                                IndexSpaceExpression *expr,
                                const bool expr_covers, 
                                const FieldMask &user_mask,
                                std::set<RtEvent> &deferral_events,
                                std::set<RtEvent> &applied_events,
                                const bool already_deferred = false);
      void find_invalid_instances(InvalidInstAnalysis &analysis,
                                IndexSpaceExpression *expr,
                                const bool expr_covers, 
                                const FieldMask &user_mask,
                                std::set<RtEvent> &deferral_events,
                                std::set<RtEvent> &applied_events,
                                const bool already_deferred = false);
      void find_antivalid_instances(AntivalidInstAnalysis &analysis,
                                IndexSpaceExpression *expr,
                                const bool expr_covers, 
                                const FieldMask &user_mask,
                                std::set<RtEvent> &deferral_events,
                                std::set<RtEvent> &applied_events,
                                const bool already_deferred = false);
      void update_set(UpdateAnalysis &analysis, IndexSpaceExpression *expr,
                      const bool expr_covers, FieldMask user_mask,
                      std::set<RtEvent> &deferral_events,
                      std::set<RtEvent> &applied_events,
                      const bool already_deferred = false);
      void acquire_restrictions(AcquireAnalysis &analysis, 
                                IndexSpaceExpression *expr,
                                const bool expr_covers, 
                                const FieldMask &acquire_mask,
                                std::set<RtEvent> &deferral_events,
                                std::set<RtEvent> &applied_events,
                                const bool already_deferred = false);
      void release_restrictions(ReleaseAnalysis &analysis,
                                IndexSpaceExpression *expr,
                                const bool expr_covers, 
                                const FieldMask &release_mask,
                                std::set<RtEvent> &deferral_events,
                                std::set<RtEvent> &applied_events,
                                const bool already_deferred = false);
      void issue_across_copies(CopyAcrossAnalysis &analysis,
                               const FieldMask &src_mask, 
                               IndexSpaceExpression *expr,
                               const bool expr_covers,
                               std::set<RtEvent> &deferral_events,
                               std::set<RtEvent> &applied_events,
                               const bool already_deferred = false);
      void overwrite_set(OverwriteAnalysis &analysis, 
                         IndexSpaceExpression *expr, const bool expr_covers,
                         const FieldMask &overwrite_mask,
                         std::set<RtEvent> &deferral_events,
                         std::set<RtEvent> &applied_events,
                         const bool already_deferred = false);
      void filter_set(FilterAnalysis &analysis, 
                      IndexSpaceExpression *expr, const bool expr_covers,
                      const FieldMask &filter_mask, 
                      std::set<RtEvent> &deferral_events,
                      std::set<RtEvent> &applied_events,
                      const bool already_deferred = false);
      void clone_set(CloneAnalysis &analysis,
                     IndexSpaceExpression *expr, const bool expr_covers,
                     const FieldMask &clone_mask,
                     std::set<RtEvent> &deferral_events,
                     std::set<RtEvent> &applied_events,
                     const bool already_deferred = false);
    public:
      void initialize_collective_references(unsigned local_valid_refs);
      void remove_read_only_guard(CopyFillGuard *guard);
      void remove_reduction_fill_guard(CopyFillGuard *guard);
      void clone_from(const AddressSpaceID target_space, EquivalenceSet *src,
                      const FieldMask &clone_mask,
                      const bool forward_to_owner,
                      std::set<RtEvent> &applied_events, 
                      const bool invalidate_overlap = false);
      RtEvent make_owner(AddressSpaceID owner, 
                         RtEvent precondition = RtEvent::NO_RT_EVENT);
      void update_tracing_valid_views(LogicalView *view,
                                      IndexSpaceExpression *expr,
                                      const RegionUsage &usage,
                                      const FieldMask &user_mask,
                                      const bool invalidates,
                                      std::set<RtEvent> &applied);
      void update_tracing_anti_views(LogicalView *view,
                                     IndexSpaceExpression *expr,
                                     const FieldMask &user_mask,
                                     std::set<RtEvent> &applied);
      RtEvent capture_trace_conditions(TraceConditionSet *target,
                                       AddressSpaceID target_space,
                                       IndexSpaceExpression *expr,
                                       const FieldMask &mask,
                                       RtUserEvent ready_event);
    protected:
      void defer_traversal(AutoTryLock &eq, PhysicalAnalysis &analysis,
                           const FieldMask &mask,
                           std::set<RtEvent> &deferral_events,
                           std::set<RtEvent> &applied_events,
                           const bool already_deferred);
      inline RtEvent chain_deferral_events(RtUserEvent deferral_event)
      {
        RtEvent continuation_pre;
        continuation_pre.id =
          next_deferral_precondition.exchange(deferral_event.id);
        return continuation_pre;
      }
      bool is_remote_analysis(PhysicalAnalysis &analysis,
                              const FieldMask &mask, 
                              std::set<RtEvent> &deferral_events,
                              std::set<RtEvent> &applied_events,
                              const bool exclusive,
                              const bool immutable = false);
    protected:
      template<typename T>
      void check_for_uninitialized_data(T &analysis, IndexSpaceExpression *expr,
                                  const bool expr_cover, FieldMask uninit,
                                  std::set<RtEvent> &applied_events) const;
      void update_initialized_data(IndexSpaceExpression *expr, 
                                   const bool expr_covers,
                                   const FieldMask &user_mask,
                                   ReferenceMutator &mutator);
      template<typename T>
      void record_instances(IndexSpaceExpression *expr, const bool expr_covers,
                            const FieldMask &record_mask, 
                            const FieldMaskSet<T> &new_views,
                                  ReferenceMutator &mutator);
      template<typename T>
      void record_unrestricted_instances(IndexSpaceExpression *expr,
                            const bool expr_covers, FieldMask record_mask, 
                            const FieldMaskSet<T> &new_views,
                                  ReferenceMutator &mutator);
      bool record_partial_valid_instance(LogicalView *instance,
                                         IndexSpaceExpression *expr,
                                         FieldMask valid_mask,
                                         ReferenceMutator &mutator,
                                         bool check_total_valid = true);
      void filter_valid_instances(IndexSpaceExpression *expr, 
                                  const bool expr_covers, 
                                  const FieldMask &filter_mask,
                                  ReferenceMutator &mutator,
           std::map<IndexSpaceExpression*,unsigned> *expr_refs_to_remove = NULL,
           std::map<LogicalView*,unsigned> *view_refs_to_remove = NULL);
      void filter_unrestricted_instances(IndexSpaceExpression *expr,
                                         const bool expr_covers, 
                                         FieldMask filter_mask,
                                         ReferenceMutator &mutator);
      void filter_reduction_instances(IndexSpaceExpression *expr,
           const bool covers, const FieldMask &mask, ReferenceMutator &mutator,
           std::map<IndexSpaceExpression*,unsigned> *expr_refs_to_remove = NULL,
           std::map<LogicalView*,unsigned> *view_refs_to_remove = NULL);
      void update_set_internal(CopyFillAggregator *&input_aggregator,
                               CopyFillGuard *previous_guard,
                               Operation *op, const unsigned index,
                               const RegionUsage &usage,
                               IndexSpaceExpression *expr, 
                               const bool expr_covers,
                               const FieldMask &user_mask,
                               const FieldMaskSet<InstanceView> &target_insts,
                               const std::vector<InstanceView*> &source_insts,
                               const PhysicalTraceInfo &trace_info,
                               std::set<RtEvent> &applied_events,
                               const bool record_valid);
      void make_instances_valid(CopyFillAggregator *&aggregator,
                                CopyFillGuard *previous_guard,
                                Operation *op, const unsigned index,
                                const bool track_events,
                                IndexSpaceExpression *expr,
                                const bool expr_covers,
                                const FieldMask &update_mask,
                                const FieldMaskSet<InstanceView> &target_insts,
                                const std::vector<InstanceView*> &source_insts,
                                const PhysicalTraceInfo &trace_info,
                                std::set<RtEvent> &applied_events,
                                const bool skip_check = false,
                                const int dst_index = -1,
                                const ReductionOpID redop = 0,
                                CopyAcrossHelper *across_helper = NULL);
      void issue_update_copies_and_fills(InstanceView *target,
                                const std::vector<InstanceView*> &source_views,
                                         CopyFillAggregator *&aggregator,
                                         CopyFillGuard *previous_guard,
                                         Operation *op, const unsigned index,
                                         const bool track_events,
                                         IndexSpaceExpression *expr,
                                         const bool expr_covers,
                                         FieldMask update_mask,
                                         const PhysicalTraceInfo &trace_info,
                                         std::set<RtEvent> &applied_events,
                                         const int dst_index,
                                         const ReductionOpID redop,
                                         CopyAcrossHelper *across_helper);
      void apply_reductions(const FieldMaskSet<InstanceView> &reduction_targets,
                            IndexSpaceExpression *expr, const bool expr_covers,
                            const FieldMask &reduction_mask, 
                            CopyFillAggregator *&aggregator,
                            CopyFillGuard *previous_guard,
                            Operation *op, const unsigned index, 
                            const bool track_events,
                            const PhysicalTraceInfo &trace_info,
                            std::set<RtEvent> &applied_events,
                            FieldMaskSet<IndexSpaceExpression> *applied_exprs,
                            CopyAcrossHelper *across_helper = NULL);
      template<typename T>
      void copy_out(IndexSpaceExpression *expr, const bool expr_covers,
                    const FieldMask &restricted_mask, 
                    const FieldMaskSet<T> &src_views,
                    Operation *op, const unsigned index,
                    const PhysicalTraceInfo &trace_info,
                    std::set<RtEvent> &applied_events,
                    CopyFillAggregator *&aggregator);
      void record_restriction(IndexSpaceExpression *expr, 
                              const bool expr_covers,
                              const FieldMask &restrict_mask,
                              InstanceView *restricted_view,
                              ReferenceMutator &mutator);
      void update_reductions(const unsigned fidx, ReferenceMutator &mutator,
          std::list<std::pair<ReductionView*,IndexSpaceExpression*> > &updates);
      void update_released(IndexSpaceExpression *expr, const bool expr_covers,
                FieldMaskSet<InstanceView> &updates, ReferenceMutator &mutator);
      void filter_initialized_data(IndexSpaceExpression *expr, 
          const bool expr_covers, const FieldMask &filter_mask, 
          ReferenceMutator &mutator, 
          std::map<IndexSpaceExpression*,unsigned> *expr_refs_to_remove = NULL);
      void filter_restricted_instances(IndexSpaceExpression *expr, 
          const bool covers, const FieldMask &mask, ReferenceMutator &mutator,
          std::map<IndexSpaceExpression*,unsigned> *expr_refs_to_remove = NULL,
          std::map<LogicalView*,unsigned> *view_refs_to_remove = NULL);
      void filter_released_instances(IndexSpaceExpression *expr, 
          const bool covers, const FieldMask &mask, ReferenceMutator &mutator, 
          std::map<IndexSpaceExpression*,unsigned> *expr_refs_to_remove = NULL,
          std::map<LogicalView*,unsigned> *view_refs_to_remove = NULL);
    protected:
      void send_equivalence_set(AddressSpaceID target);
      void check_for_migration(PhysicalAnalysis &analysis,
                               std::set<RtEvent> &applied_events);
      void update_owner(const AddressSpaceID new_logical_owner); 
      void broadcast_replicated_state_updates(const FieldMask &mask,
              CollectiveMapping *mapping, const AddressSpaceID origin,
              std::set<RtEvent> &applied_events, const bool need_lock = false,
              const bool perform_updates = true);
      void make_replicated_state(CollectiveMapping *mapping,
                                 FieldMask mask, const AddressSpaceID source,
                                 std::set<RtEvent> &deferral_events);
      void process_replication_request(const FieldMask &mask, 
                CollectiveMapping *mapping, PendingReplication *target, 
                const AddressSpaceID source, const RtEvent done_event);
      void process_replication_response(PendingReplication *target,
                const FieldMask &mask, RtEvent precondition,
                const FieldMask &update_mask, Deserializer &derez);
      void unpack_replicated_states(Deserializer &derez);
      void update_replicated_state(CollectiveMapping *mapping, 
                                   const FieldMask &mask);
      void finalize_pending_replication(PendingReplication *pending,
         const FieldMask &mask, const bool first, const bool need_lock = false);
    protected:
      void pack_state(Serializer &rez, const AddressSpaceID target,
            IndexSpaceExpression *expr, const bool expr_covers,
            const FieldMask &mask, const bool pack_guards);
      void unpack_state_and_apply(Deserializer &derez, 
          const AddressSpaceID source, const bool forward_to_owner,
          std::set<RtEvent> &ready_events);
      void invalidate_state(IndexSpaceExpression *expr, const bool expr_covers,
                            const FieldMask &mask, RtEvent remove_ref_event);
      void clone_to_local(EquivalenceSet *dst, FieldMask mask,
                          std::set<RtEvent> &applied_events,
                          const bool invalidate_overlap,
                          const bool forward_to_owner);
      void clone_to_remote(DistributedID target, AddressSpaceID target_space,
                    IndexSpaceNode *target_node, const FieldMask &mask,
                    RtUserEvent done_event, const bool invalidate_overlap,
                    const bool forward_to_owner);
      void find_overlap_updates(IndexSpaceExpression *overlap, 
            const bool overlap_covers, const FieldMask &mask, 
            LegionMap<IndexSpaceExpression*,
                FieldMaskSet<LogicalView> > &valid_updates,
            FieldMaskSet<IndexSpaceExpression> &initialized_updates,
            std::map<unsigned,std::list<std::pair<ReductionView*,
                IndexSpaceExpression*> > > &reduction_updates,
            LegionMap<IndexSpaceExpression*,
                FieldMaskSet<InstanceView> > &restricted_updates,
            LegionMap<IndexSpaceExpression*,
                FieldMaskSet<InstanceView> > &released_updates,
            FieldMaskSet<CopyFillGuard> *read_only_guard_updates,
            FieldMaskSet<CopyFillGuard> *reduction_fill_guard_updates,
            TraceViewSet *&precondition_updates,
            TraceViewSet *&anticondition_updates,
            TraceViewSet *&postcondition_updates,
            ReferenceMutator &mutator) const;
      void apply_state(LegionMap<IndexSpaceExpression*,
                FieldMaskSet<LogicalView> > &valid_updates,
            FieldMaskSet<IndexSpaceExpression> &initialized_updates,
            std::map<unsigned,std::list<std::pair<ReductionView*,
                IndexSpaceExpression*> > > &reduction_updates,
            LegionMap<IndexSpaceExpression*,
                FieldMaskSet<InstanceView> > &restricted_updates,
            LegionMap<IndexSpaceExpression*,
                FieldMaskSet<InstanceView> > &released_updates,
            TraceViewSet *precondition_updates,
            TraceViewSet *anticondition_updates,
            TraceViewSet *postcondition_updates,
            FieldMaskSet<CopyFillGuard> *read_only_guard_updates,
            FieldMaskSet<CopyFillGuard> *reduction_fill_guard_updates,
            std::set<RtEvent> &applied_events,
            const bool needs_lock, const bool forward_to_owner);
      static void pack_updates(Serializer &rez, const AddressSpaceID target,
            const LegionMap<IndexSpaceExpression*,
                FieldMaskSet<LogicalView> > &valid_updates,
            const FieldMaskSet<IndexSpaceExpression> &initialized_updates,
            const std::map<unsigned,std::list<std::pair<ReductionView*,
                IndexSpaceExpression*> > > &reduction_updates,
            const LegionMap<IndexSpaceExpression*,
                FieldMaskSet<InstanceView> > &restricted_updates,
            const LegionMap<IndexSpaceExpression*,
                FieldMaskSet<InstanceView> > &released_updates,
            const FieldMaskSet<CopyFillGuard> *read_only_updates,
            const FieldMaskSet<CopyFillGuard> *reduction_fill_updates,
            const TraceViewSet *precondition_updates,
            const TraceViewSet *anticondition_updates,
            const TraceViewSet *postcondition_updates);
    public:
      static void handle_make_owner(const void *args);
      static void handle_pending_replication(const void *args);
      static void handle_apply_state(const void *args);
      static void handle_remove_refs(const void *args);
    public:
      static void handle_equivalence_set_request(Deserializer &derez,
                            Runtime *runtime, AddressSpaceID source);
      static void handle_equivalence_set_response(Deserializer &derez,
                            Runtime *runtime, AddressSpaceID source);
      static void handle_migration(Deserializer &derez, 
                                   Runtime *runtime, AddressSpaceID source);
      static void handle_owner_update(Deserializer &derez, Runtime *rt);
      static void handle_make_owner(Deserializer &derez, Runtime *rt);
      static void handle_replication_request(Deserializer &derez, Runtime *rt);
      static void handle_replication_response(Deserializer &derez, Runtime *rt);
      static void handle_replication_update(Deserializer &derez, Runtime *rt);
      static void handle_clone_request(Deserializer &derez, Runtime *runtime);
      static void handle_clone_response(Deserializer &derez, Runtime *runtime);
      static void handle_capture_request(Deserializer &derez, Runtime *runtime,
                                         AddressSpaceID source);
      static void handle_capture_response(Deserializer &derez, Runtime *runtime,
                                          AddressSpaceID source);
    public:
      RegionNode *const region_node;
      IndexSpaceNode *const set_expr;
    protected:
      mutable LocalLock                                 eq_lock;
      // This is the physical state of the equivalence set
      FieldMaskSet<LogicalView>                         total_valid_instances;
      typedef LegionMap<LogicalView*, FieldMaskSet<IndexSpaceExpression> > 
      ViewExprMaskSets;
      ViewExprMaskSets                                  partial_valid_instances;
      FieldMask                                         partial_valid_fields;
      // Expressions and fields that have valid data
      FieldMaskSet<IndexSpaceExpression>                initialized_data;
      // Reductions always need to be applied in order so keep them in order
      std::map<unsigned/*fidx*/,std::list<std::pair<
        ReductionView*,IndexSpaceExpression*> > >       reduction_instances;
      FieldMask                                         reduction_fields;
      // The list of expressions with the single instance for each
      // field that represents the restriction of that expression
      typedef LegionMap<IndexSpaceExpression*, FieldMaskSet<InstanceView> > 
      ExprViewMaskSets;
      ExprViewMaskSets                                  restricted_instances;
      // Summary of any field that has a restriction
      FieldMask                                         restricted_fields;
      // List of instances that were restricted, but have been acquired
      ExprViewMaskSets                                  released_instances;
    protected:
      // Tracing state for this equivalence set
      TraceViewSet                                      *tracing_preconditions;
      TraceViewSet                                      *tracing_anticonditions;
      TraceViewSet                                      *tracing_postconditions;
    protected:
      // This tracks the most recent copy-fill aggregator for each field in 
      // read-only cases so that reads the depend on each other are ordered
      FieldMaskSet<CopyFillGuard>                       read_only_guards;
      // This tracks the most recent fill-aggregator for each field in reduction
      // cases so that reductions that depend on the same fill are ordered
      FieldMaskSet<CopyFillGuard>                       reduction_fill_guards;
      // An event to order to deferral tasks
      std::atomic<Realm::Event::id_t>                next_deferral_precondition;
    protected:
      // This node is the node which contains the valid state data
      AddressSpaceID                                    logical_owner_space;
      // In control replicated cases, we allow equivalence sets to have
      // replicated state as long as their is a total sharding that updates
      // all the equivalence sets across the machine collectively.
      FieldMaskSet<CollectiveMapping>                   replicated_states;
      FieldMaskSet<PendingReplication>                  pending_states;
    protected:
      // Uses these for determining when we should do migration
      // There is an implicit assumption here that equivalence sets
      // are only used be a small number of nodes that is less than
      // the samples per migration count, if it ever exceeds this 
      // then we'll issue a warning
      static const unsigned SAMPLES_PER_MIGRATION_TEST = 64;
      // How many total epochs we want to remember
      static const unsigned MIGRATION_EPOCHS = 2;
      std::vector<std::pair<AddressSpaceID,unsigned> > 
        user_samples[MIGRATION_EPOCHS];
      unsigned migration_index;
      unsigned sample_count;
    protected:
      bool init_collective_refs;
#ifdef DEBUG_LEGION
    protected:
      // Make sure that each equivalence set only becomes active once
      bool active_once;
#endif
    };

    /**
     * \class PendingEquivalenceSet
     * This is a helper class to store the equivalence sets for
     * pending refinements where we have computed a new refinement
     * but haven't made the equivalence set yet to represent it
     */
    class PendingEquivalenceSet : public LegionHeapify<PendingEquivalenceSet> {
    public:
      struct DeferFinalizePendingSetArgs : 
        public LgTaskArgs<DeferFinalizePendingSetArgs> {
      public:
        static const LgTaskID TASK_ID = LG_DEFER_FINALIZE_PENDING_SET_TASK_ID;
      public:
        DeferFinalizePendingSetArgs(PendingEquivalenceSet *p)
          : LgTaskArgs<DeferFinalizePendingSetArgs>(implicit_provenance), 
            pending(p) { }
      public:
        PendingEquivalenceSet *const pending;
      };
    public:
      PendingEquivalenceSet(RegionNode *region_node);
      PendingEquivalenceSet(const PendingEquivalenceSet &rhs);
      ~PendingEquivalenceSet(void);
    public:
      PendingEquivalenceSet& operator=(const PendingEquivalenceSet &rhs);
    public:
      void record_previous(EquivalenceSet *set, const FieldMask &mask,
                           std::set<RtEvent> &applied_events);
      void record_all(VersionInfo &version_info, 
                      std::set<RtEvent> &applied_events);
    public:
      EquivalenceSet* compute_refinement(AddressSpaceID suggested_owner,
                      Runtime *runtime, std::set<RtEvent> &ready_events);
      bool finalize(void);
      static void handle_defer_finalize(const void *args);
    public:
      RegionNode *const region_node;
    protected:
      EquivalenceSet *new_set;
      RtEvent clone_event;
      FieldMaskSet<EquivalenceSet> previous_sets;
    };

    /**
     * \class VersionManager
     * The VersionManager class tracks the starting equivalence
     * sets for a given node in the logical region tree. Note
     * that its possible that these have since been shattered
     * and we need to traverse them, but it's a cached starting
     * point that doesn't involve tracing the entire tree.
     */
    class VersionManager : public EqSetTracker, 
                           public LegionHeapify<VersionManager> {
    public:
      static const AllocationType alloc_type = VERSION_MANAGER_ALLOC;
    public:
      struct LgFinalizeEqSetsArgs : 
        public LgTaskArgs<LgFinalizeEqSetsArgs> {
      public:
        static const LgTaskID TASK_ID = LG_FINALIZE_EQ_SETS_TASK_ID;
      public:
        LgFinalizeEqSetsArgs(VersionManager *man, RtUserEvent c, UniqueID uid)
          : LgTaskArgs<LgFinalizeEqSetsArgs>(uid), manager(man), compute(c) { }
      public:
        VersionManager *const manager;
        const RtUserEvent compute;
      };
    public:
      struct WaitingVersionInfo {
      public:
        WaitingVersionInfo(VersionInfo *info, const FieldMask &m,
                           IndexSpaceExpression *e, bool covers)
          : version_info(info), waiting_mask(m), expr(e), expr_covers(covers) 
        { }
      public:
        VersionInfo *version_info;
        FieldMask waiting_mask;
        IndexSpaceExpression *expr;
        bool expr_covers;
      }; 
    public:
      VersionManager(RegionTreeNode *node, ContextID ctx); 
      VersionManager(const VersionManager &manager) = delete;
      virtual ~VersionManager(void);
    public:
      VersionManager& operator=(const VersionManager &rhs) = delete;
    public:
      inline bool has_versions(const FieldMask &mask) const 
        { return !(mask - equivalence_sets.get_valid_mask()); }
      inline const FieldMask& get_version_mask(void) const
        { return equivalence_sets.get_valid_mask(); }
    public:
      void perform_versioning_analysis(InnerContext *parent_ctx,
                                       VersionInfo *version_info,
                                       RegionNode *region_node,
                                       IndexSpaceExpression *expr,
                                       const bool expr_covers,
                                       const FieldMask &version_mask,
                                       const UniqueID opid,
                                       const AddressSpaceID source,
                                       std::set<RtEvent> &ready);
    protected:
      void record_equivalence_sets(VersionInfo *version_info,
                                   const FieldMask &mask,
                                   IndexSpaceExpression *expr,
                                   const bool expr_covers,
                                   std::set<RtEvent> &ready_events) const;
    public:
      virtual void record_subscription(VersionManager *owner,
                                       AddressSpaceID space);
      virtual bool finish_subscription(VersionManager *owner,
                                       AddressSpaceID space);
      bool cancel_subscription(EqSetTracker *tracker, AddressSpaceID space);
      virtual void record_equivalence_set(EquivalenceSet *set,
                                          const FieldMask &mask);
      virtual void record_pending_equivalence_set(EquivalenceSet *set,
                                          const FieldMask &mask);
      virtual void remove_equivalence_sets(const FieldMask &mask,
                  const FieldMaskSet<EquivalenceSet> &to_filter);
    public:
      void finalize_equivalence_sets(RtUserEvent done_event);                           
      void finalize_manager(void);
    public:
      // Call these from region nodes
      void initialize_versioning_analysis(EquivalenceSet *set,
              const FieldMask &mask, std::set<RtEvent> &applied_events);
      void initialize_nonexclusive_virtual_analysis(const FieldMask &mask,
                                    const FieldMaskSet<EquivalenceSet> &sets,
                                    std::set<RtEvent> &applied_events);
      void compute_equivalence_sets(const ContextID ctx,
                                    IndexSpaceExpression *expr,
                                    EqSetTracker *target, 
                                    const AddressSpaceID target_space,
                                    FieldMask mask, InnerContext *context,
                                    const UniqueID opid,
                                    const AddressSpaceID original_source,
                                    std::set<RtEvent> &ready_events,
                                    FieldMaskSet<PartitionNode> &children,
                                    FieldMask &parent_traversal,
                                    std::set<RtEvent> &deferral_events,
                                    const bool downward_only);
      void find_or_create_empty_equivalence_sets(EqSetTracker *target,
                                    const AddressSpaceID target_space,
                                    const FieldMask &mask,
                                    const AddressSpaceID source,
                                    std::set<RtEvent> &ready_events);
      static void handle_compute_equivalence_sets_response(
                  Deserializer &derez, Runtime *runtime, AddressSpaceID source);
      void record_refinement(EquivalenceSet *set, const FieldMask &mask,
                             FieldMask &parent_mask,
                             std::set<RtEvent> &applied_events);
      void record_empty_refinement(const FieldMask &mask);
    public:
      // Call these from partition nodes
      void compute_equivalence_sets(const FieldMask &mask,
                                    FieldMask &parent_traversal, 
                                    FieldMask &children_traversal) const;
      void propagate_refinement(const std::vector<RegionNode*> &children,
                                const FieldMask &child_mask, 
                                FieldMask &parent_mask,
                                std::set<RtEvent> &applied_events);
    public:
      // Call these from either type of region tree node
      void propagate_refinement(RegionTreeNode *child, 
                                const FieldMask &child_mask, 
                                FieldMask &parent_mask,
                                std::set<RtEvent> &applied_events);
      void invalidate_refinement(InnerContext &context,
                                 const FieldMask &mask, bool invalidate_self,
                                 FieldMaskSet<RegionTreeNode> &to_traverse,
                                 FieldMaskSet<EquivalenceSet> &to_untrack,
                                 LegionMap<AddressSpaceID,
                                  SubscriberInvalidations> &subscribers,
                                 std::vector<EquivalenceSet*> &to_release,
                                 bool nonexclusive_virtual_mapping_root=false);
      void merge(VersionManager &src, std::set<RegionTreeNode*> &to_traverse,
               FieldMaskSet<EquivalenceSet> &to_untrack,
               LegionMap<AddressSpaceID,SubscriberInvalidations> &subscribers);
      void swap(VersionManager &src, std::set<RegionTreeNode*> &to_traverse,
              FieldMaskSet<EquivalenceSet> &to_untrack,
              LegionMap<AddressSpaceID,SubscriberInvalidations> &subscribers);
      void pack_manager(Serializer &rez, const bool invalidate, 
                std::map<LegionColor,RegionTreeNode*> &to_traverse,
                FieldMaskSet<EquivalenceSet> &to_untrack,
                LegionMap<AddressSpaceID,SubscriberInvalidations> &subscribers,
                std::vector<DistributedCollectable*> &to_remove);
      void unpack_manager(Deserializer &derez, AddressSpaceID source,
                          std::map<LegionColor,RegionTreeNode*> &to_traverse);
      void filter_refinement_subscriptions(const FieldMask &mask,
               LegionMap<AddressSpaceID,SubscriberInvalidations> &subscribers);
    public:
      void print_physical_state(RegionTreeNode *node,
                                const FieldMask &capture_mask,
                                TreeStateLogger *logger);
    public:
      static void handle_finalize_eq_sets(const void *args);
    public:
      const ContextID ctx;
      RegionTreeNode *const node;
      Runtime *const runtime;
    protected:
      mutable LocalLock manager_lock;
    protected: 
      FieldMaskSet<EquivalenceSet> equivalence_sets;
      FieldMaskSet<EquivalenceSet> pending_equivalence_sets;
      LegionList<WaitingVersionInfo> waiting_infos;
      LegionMap<RtUserEvent,FieldMask> equivalence_sets_ready;
    protected:
      // The fields for which this node has disjoint complete information
      FieldMask disjoint_complete;
      // Track which disjoint and complete children we have from this
      // node for representing the refinement tree. Note that if this
      // context is control replicated this set might not be complete
      // for partition nodes, Some sub-region nodes might only exist
      // in contexts on remote shards.
      FieldMaskSet<RegionTreeNode> disjoint_complete_children;
      // We are sometimes lazy in filling in the equivalence sets for
      // disjoint-complete partitions from refinement ops so we can 
      // pick the logical owner from the first address space to attempt
      // to touch it. In that case we need a data structure to make
      // sure that there is only one call going out to the context
      // at a time for each field to make the equivalence sets.
      LegionMap<RtEvent,FieldMask> disjoint_complete_ready;
      // Track all the equivalence set trackers that are tracking this
      // refinement so that we can invalidate them whenever this refinement
      // is invalidated. Note that we only need to record the fields that
      // each tracker is following here because there is a one-to-one mapping
      // between fields and equivalence sets in a node represeting a refinement
      LegionMap<AddressSpaceID,
                FieldMaskSet<EqSetTracker> > refinement_subscriptions;
      // Keep track of our subscription owners
      // Note that from the owners perspective it only has at most one
      // reference to this subscriber at a time, but in practice the
      // removal of references can be delayed arbitrarily so we need to
      // keep a count of how many outstanding references there are for
      // each owner so we know when it is done
      std::map<std::pair<VersionManager*,AddressSpaceID>,
               unsigned> subscription_owners;
    };

    typedef DynamicTableAllocator<VersionManager,10,8> VersionManagerAllocator; 

    /**
     * \class RegionTreePath
     * Keep track of the path and states associated with a 
     * given region requirement of an operation.
     */
    class RegionTreePath {
    public:
      RegionTreePath(void);
    public:
      void initialize(unsigned min_depth, unsigned max_depth);
      void register_child(unsigned depth, const LegionColor color);
      void record_aliased_children(unsigned depth, const FieldMask &mask);
      void clear();
    public:
#ifdef DEBUG_LEGION 
      bool has_child(unsigned depth) const;
      LegionColor get_child(unsigned depth) const;
#else
      inline bool has_child(unsigned depth) const
        { return path[depth] != INVALID_COLOR; }
      inline LegionColor get_child(unsigned depth) const
        { return path[depth]; }
#endif
      inline unsigned get_path_length(void) const
        { return ((max_depth-min_depth)+1); }
      inline unsigned get_min_depth(void) const { return min_depth; }
      inline unsigned get_max_depth(void) const { return max_depth; }
    public:
      const FieldMask* get_aliased_children(unsigned depth) const;
    protected:
      std::vector<LegionColor> path;
      LegionMap<unsigned/*depth*/,FieldMask> interfering_children;
      unsigned min_depth;
      unsigned max_depth;
    };

    /**
     * \class PathTraverser
     * An abstract class which provides the needed
     * functionality for walking a path and visiting
     * all the kinds of nodes along the path.
     */
    class PathTraverser {
    public:
      PathTraverser(RegionTreePath &path);
      PathTraverser(const PathTraverser &rhs);
      virtual ~PathTraverser(void);
    public:
      PathTraverser& operator=(const PathTraverser &rhs);
    public:
      // Return true if the traversal was successful
      // or false if one of the nodes exit stopped early
      bool traverse(RegionTreeNode *start);
    public:
      virtual bool visit_region(RegionNode *node) = 0;
      virtual bool visit_partition(PartitionNode *node) = 0;
    protected:
      RegionTreePath &path;
    protected:
      // Fields are only valid during traversal
      unsigned depth;
      bool has_child;
      LegionColor next_child;
    };

    /**
     * \class NodeTraverser
     * An abstract class which provides the needed
     * functionality for visiting a node in the tree
     * and all of its sub-nodes.
     */
    class NodeTraverser {
    public:
      NodeTraverser(bool force = false)
        : force_instantiation(force) { }
    public:
      virtual bool break_early(void) const { return false; }
      virtual bool visit_only_valid(void) const = 0;
      virtual bool visit_region(RegionNode *node) = 0;
      virtual bool visit_partition(PartitionNode *node) = 0;
    public:
      const bool force_instantiation;
    };

    /**
     * \class CurrentInitializer 
     * A class for initializing current states 
     */
    class CurrentInitializer : public NodeTraverser {
    public:
      CurrentInitializer(ContextID ctx);
      CurrentInitializer(const CurrentInitializer &rhs);
      ~CurrentInitializer(void);
    public:
      CurrentInitializer& operator=(const CurrentInitializer &rhs);
    public:
      virtual bool visit_only_valid(void) const;
      virtual bool visit_region(RegionNode *node);
      virtual bool visit_partition(PartitionNode *node);
    protected:
      const ContextID ctx;
    };

    /**
     * \class CurrentInvalidator 
     * A class for invalidating current states 
     */
    class CurrentInvalidator : public NodeTraverser {
    public:
      CurrentInvalidator(ContextID ctx, bool users_only);
      CurrentInvalidator(const CurrentInvalidator &rhs);
      ~CurrentInvalidator(void);
    public:
      CurrentInvalidator& operator=(const CurrentInvalidator &rhs);
    public:
      virtual bool visit_only_valid(void) const;
      virtual bool visit_region(RegionNode *node);
      virtual bool visit_partition(PartitionNode *node);
    protected:
      const ContextID ctx;
      const bool users_only;
    };

    /**
     * \class DeletionInvalidator
     * A class for invalidating current states for deletions
     */
    class DeletionInvalidator : public NodeTraverser {
    public:
      DeletionInvalidator(ContextID ctx, const FieldMask &deletion_mask);
      DeletionInvalidator(const DeletionInvalidator &rhs);
      ~DeletionInvalidator(void);
    public:
      DeletionInvalidator& operator=(const DeletionInvalidator &rhs);
    public:
      virtual bool visit_only_valid(void) const;
      virtual bool visit_region(RegionNode *node);
      virtual bool visit_partition(PartitionNode *node);
    protected:
      const ContextID ctx;
      const FieldMask &deletion_mask;
    };

  }; // namespace Internal 
}; // namespace Legion

#endif // __LEGION_ANALYSIS_H__<|MERGE_RESOLUTION|>--- conflicted
+++ resolved
@@ -243,14 +243,9 @@
 #ifdef LEGION_SPY
                            RegionTreeID src_tree_id, RegionTreeID dst_tree_id,
 #endif
-<<<<<<< HEAD
-                           ApEvent precondition, PredEvent pred_guard) = 0;
-      virtual void record_issue_across(const TraceLocalID &tlid, ApEvent &lhs,
-=======
                            ApEvent precondition, PredEvent pred_guard,
                            LgEvent src_unique, LgEvent dst_unique) = 0;
-      virtual void record_issue_across(Memoizable *memo, ApEvent &lhs,
->>>>>>> 7c51cc60
+      virtual void record_issue_across(const TraceLocalID &tlid, ApEvent &lhs,
                            ApEvent collective_precondition, 
                            ApEvent copy_precondition,
                            ApEvent src_indirect_precondition,
@@ -286,21 +281,11 @@
                            FieldSpace handle,
                            RegionTreeID tree_id,
 #endif
-<<<<<<< HEAD
-                           ApEvent precondition, PredEvent pred_guard) = 0;
+                           ApEvent precondition, PredEvent pred_guard,
+                           LgEvent unique_event) = 0;
       virtual void record_fill_inst(ApEvent lhs, IndexSpaceExpression *expr,
                            const UniqueInst &dst_inst,
                            const FieldMask &fill_mask,
-=======
-                           ApEvent precondition, PredEvent pred_guard,
-                           LgEvent unique_event) = 0;
-      virtual void record_post_fill_view(FillView *view, 
-                                         const FieldMask &mask) = 0;
-      virtual void record_fill_views(ApEvent lhs, Memoizable *memo,
-                           unsigned idx, IndexSpaceExpression *expr, 
-                           const FieldMaskSet<FillView> &tracing_srcs,
-                           const FieldMaskSet<InstanceView> &tracing_dsts,
->>>>>>> 7c51cc60
                            std::set<RtEvent> &applied_events,
                            const bool reduction_initialization) = 0;
     public:
@@ -401,14 +386,9 @@
 #ifdef LEGION_SPY
                            RegionTreeID src_tree_id, RegionTreeID dst_tree_id,
 #endif
-<<<<<<< HEAD
-                           ApEvent precondition, PredEvent pred_guard);
-      virtual void record_issue_across(const TraceLocalID &tlid, ApEvent &lhs,
-=======
                            ApEvent precondition, PredEvent pred_guard,
                            LgEvent src_unique, LgEvent dst_unique);
-      virtual void record_issue_across(Memoizable *memo, ApEvent &lhs, 
->>>>>>> 7c51cc60
+      virtual void record_issue_across(const TraceLocalID &tlid, ApEvent &lhs,
                            ApEvent collective_precondition, 
                            ApEvent copy_precondition,
                            ApEvent src_indirect_precondition,
@@ -443,20 +423,11 @@
                            FieldSpace handle,
                            RegionTreeID tree_id,
 #endif
-<<<<<<< HEAD
-                           ApEvent precondition, PredEvent pred_guard);
+                           ApEvent precondition, PredEvent pred_guard,
+                           LgEvent unique_event);
       virtual void record_fill_inst(ApEvent lhs, IndexSpaceExpression *expr,
                            const UniqueInst &dst_inst,
                            const FieldMask &fill_mask,
-=======
-                           ApEvent precondition, PredEvent pred_guard,
-                           LgEvent unique_event);
-      virtual void record_post_fill_view(FillView *view, const FieldMask &mask);
-      virtual void record_fill_views(ApEvent lhs, Memoizable *memo,
-                           unsigned idx, IndexSpaceExpression *expr, 
-                           const FieldMaskSet<FillView> &tracing_srcs,
-                           const FieldMaskSet<InstanceView> &tracing_dsts,
->>>>>>> 7c51cc60
                            std::set<RtEvent> &applied_events,
                            const bool reduction_initialization);
     public:
