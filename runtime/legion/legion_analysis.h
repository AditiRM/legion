/* Copyright 2022 Stanford University, NVIDIA Corporation
 *
 * Licensed under the Apache License, Version 2.0 (the "License");
 * you may not use this file except in compliance with the License.
 * You may obtain a copy of the License at
 *
 *     http://www.apache.org/licenses/LICENSE-2.0
 *
 * Unless required by applicable law or agreed to in writing, software
 * distributed under the License is distributed on an "AS IS" BASIS,
 * WITHOUT WARRANTIES OR CONDITIONS OF ANY KIND, either express or implied.
 * See the License for the specific language governing permissions and
 * limitations under the License.
 */

#ifndef __LEGION_ANALYSIS_H__
#define __LEGION_ANALYSIS_H__

#include "legion/legion_types.h"
#include "legion/legion_utilities.h"
#include "legion/legion_allocation.h"
#include "legion/garbage_collection.h"

namespace Legion {
  namespace Internal {

    /**
     * \struct GenericUser
     * A base struct for tracking the user of a logical region
     */
    struct GenericUser {
    public:
      GenericUser(void) { }
      GenericUser(const RegionUsage &u, const FieldMask &m)
        : usage(u), field_mask(m) { }
    public:
      RegionUsage usage;
      FieldMask field_mask;
    };

    /**
     * \struct LogicalUser
     * A class for representing logical users of a logical 
     * region including the necessary information to
     * register mapping dependences on the user.
     */
    struct LogicalUser : public GenericUser {
    public:
      LogicalUser(void);
      LogicalUser(Operation *o, unsigned id, 
                  const RegionUsage &u, const FieldMask &m);
      LogicalUser(Operation *o, GenerationID gen, unsigned id,
                  const RegionUsage &u, const FieldMask &m);
    public:
      Operation *op;
      unsigned idx;
      GenerationID gen;
      // This field addresses a problem regarding when
      // to prune tasks out of logical region tree data
      // structures.  If no later task ever performs a
      // dependence test against this user, we might
      // never prune it from the list.  This timeout
      // prevents that from happening by forcing a
      // test to be performed whenever the timeout
      // reaches zero.
      int timeout;
#ifdef LEGION_SPY
      UniqueID uid;
#endif
    public:
      static const int TIMEOUT = LEGION_DEFAULT_LOGICAL_USER_TIMEOUT;
    };

    /**
     * \class VersionInfo
     * A class for tracking version information about region usage
     */
    class VersionInfo : public LegionHeapify<VersionInfo> {
    public:
      VersionInfo(void);
      VersionInfo(const VersionInfo &rhs);
      virtual ~VersionInfo(void);
    public:
      VersionInfo& operator=(const VersionInfo &rhs);
    public:
      inline bool has_version_info(void) const 
        { return !equivalence_sets.empty(); }
      inline const FieldMaskSet<EquivalenceSet>& get_equivalence_sets(void)
        const { return equivalence_sets; }
      inline void swap(FieldMaskSet<EquivalenceSet> &others)
        { equivalence_sets.swap(others); }
      inline const FieldMask& get_valid_mask(void) const
        { return equivalence_sets.get_valid_mask(); }
      inline void relax_valid_mask(const FieldMask &mask)
        { equivalence_sets.relax_valid_mask(mask); }
    public:
      void pack_equivalence_sets(Serializer &rez) const;
      void unpack_equivalence_sets(Deserializer &derez, Runtime *runtime,
                                   std::set<RtEvent> &ready_events);
    public:
      void record_equivalence_set(EquivalenceSet *set, const FieldMask &mask);
      void clear(void);
    protected:
      FieldMaskSet<EquivalenceSet> equivalence_sets;
    };

    /**
     * \struct LogicalTraceInfo
     * Information about tracing needed for logical
     * dependence analysis.
     */
    struct LogicalTraceInfo {
    public:
      LogicalTraceInfo(Operation *op, unsigned idx,
                       const RegionRequirement &r);
    public:
      LegionTrace *const trace;
      const unsigned req_idx;
      const RegionRequirement &req;
      const bool already_traced;
      const bool recording_trace;
      const bool replaying_trace;
    };

    /**
     * \interface PhysicalTraceRecorder
     * This interface describes all the methods that need to be 
     * implemented for an object to act as the recorder of a 
     * physical trace. They will be invoked by the PhysicalTraceInfo
     * object as part of trace capture.
     */
    class PhysicalTraceRecorder {
    public:
      virtual ~PhysicalTraceRecorder(void) { }
    public:
      virtual bool is_recording(void) const = 0;
      virtual void add_recorder_reference(void) = 0;
      virtual bool remove_recorder_reference(void) = 0;
      virtual void pack_recorder(Serializer &rez, 
          std::set<RtEvent> &applied, const AddressSpaceID target) = 0; 
      virtual RtEvent get_collect_event(void) const = 0;
    public:
      virtual void record_get_term_event(Memoizable *memo) = 0;
      virtual void request_term_event(ApUserEvent &term_event) = 0;
      virtual void record_create_ap_user_event(ApUserEvent lhs, 
                                               Memoizable *memo) = 0;
      virtual void record_trigger_event(ApUserEvent lhs, ApEvent rhs,
                                        Memoizable *memo) = 0;
    public:
      virtual void record_merge_events(ApEvent &lhs, 
                                       ApEvent rhs, Memoizable *memo) = 0;
      virtual void record_merge_events(ApEvent &lhs, ApEvent e1, 
                                       ApEvent e2, Memoizable *memo) = 0;
      virtual void record_merge_events(ApEvent &lhs, ApEvent e1, ApEvent e2,
                                       ApEvent e3, Memoizable *memo) = 0;
      virtual void record_merge_events(ApEvent &lhs,
                            const std::set<ApEvent>& rhs, Memoizable *memo) = 0;
      virtual void record_merge_events(ApEvent &lhs,
                         const std::vector<ApEvent>& rhs, Memoizable *memo) = 0;
      virtual void record_collective_barrier(ApBarrier bar, ApEvent pre,
                 const std::pair<size_t,size_t> &key, size_t arrival_count) = 0;
    public:
      virtual void record_issue_copy(Memoizable *memo, ApEvent &lhs,
                           IndexSpaceExpression *expr,
                           const std::vector<CopySrcDstField>& src_fields,
                           const std::vector<CopySrcDstField>& dst_fields,
#ifdef LEGION_SPY
                           RegionTreeID src_tree_id, RegionTreeID dst_tree_id,
#endif
                           ApEvent precondition, PredEvent pred_guard,
                           ReductionOpID redop, bool reduction_fold) = 0;
      virtual void record_issue_indirect(Memoizable *memo, ApEvent &lhs,
                           IndexSpaceExpression *expr,
                           const std::vector<CopySrcDstField>& src_fields,
                           const std::vector<CopySrcDstField>& dst_fields,
                           const std::vector<CopyIndirection*> &indirections,
#ifdef LEGION_SPY
                           unsigned unique_indirections_identifier, 
#endif
                           ApEvent precondition, PredEvent pred_guard,
                           ApEvent tracing_precondition) = 0;
      virtual void record_copy_views(ApEvent lhs, IndexSpaceExpression *expr,
                           const FieldMaskSet<InstanceView> &tracing_srcs,
                           const FieldMaskSet<InstanceView> &tracing_dsts,
                           PrivilegeMode src_mode, PrivilegeMode dst_mode,
                           std::set<RtEvent> &applied) = 0;
      virtual void record_indirect_views(ApEvent indirect_done,
                           ApEvent all_done, IndexSpaceExpression *expr,
                           const FieldMaskSet<InstanceView> &tracing_views,
                           std::set<RtEvent> &applied, PrivilegeMode priv) = 0;
      virtual void record_issue_fill(Memoizable *memo, ApEvent &lhs,
                           IndexSpaceExpression *expr,
                           const std::vector<CopySrcDstField> &fields,
                           const void *fill_value, size_t fill_size,
#ifdef LEGION_SPY
                           FieldSpace handle,
                           RegionTreeID tree_id,
#endif
                           ApEvent precondition, PredEvent pred_guard) = 0;
#ifdef LEGION_GPU_REDUCTIONS
      virtual void record_gpu_reduction(Memoizable *memo, ApEvent &lhs,
                           IndexSpaceExpression *expr,
                           const std::vector<CopySrcDstField> &src_fields,
                           const std::vector<CopySrcDstField> &dst_fields,
                           Processor gpu, TaskID gpu_task_id,
                           PhysicalManager *src, PhysicalManager *dst,
                           ApEvent precondition, PredEvent pred_guard,
                           ReductionOpID redop, bool reduction_fold) = 0;
#endif
      virtual void record_fill_views(ApEvent lhs, IndexSpaceExpression *expr,
                           const FieldMaskSet<FillView> &tracing_srcs,
                           const FieldMaskSet<InstanceView> &tracing_dsts,
                           std::set<RtEvent> &applied_events,
                           const bool reduction_initialization) = 0;
    public:
      virtual void record_op_view(Memoizable *memo,
                          unsigned idx,
                          InstanceView *view,
                          RegionNode *node,
                          const RegionUsage &usage,
                          const FieldMask &user_mask,
                          bool update_validity,
                          std::set<RtEvent> &applied) = 0;
      virtual void record_set_op_sync_event(ApEvent &lhs, Memoizable *memo) = 0;
      virtual void record_mapper_output(const TraceLocalID &tlid,
                         const Mapper::MapTaskOutput &output,
                         const std::deque<InstanceSet> &physical_instances,
                         const std::vector<size_t> &future_size_bounds,
                         const std::vector<TaskTreeCoordinates> &coordinates,
                         std::set<RtEvent> &applied_events) = 0;
      virtual void record_set_effects(Memoizable *memo, ApEvent &rhs) = 0;
      virtual void record_complete_replay(Memoizable *memo, ApEvent rhs) = 0;
      virtual void record_reservations(Memoizable *memo, ApEvent &lhs,
                              const std::map<Reservation,bool> &locks, 
                              ApEvent precondition, ApEvent postcondition) = 0;
    };

    /**
     * \class RemoteTraceRecorder
     * This class is used for handling tracing calls that are 
     * performed on remote nodes from where the trace is being captured.
     */
    class RemoteTraceRecorder : public PhysicalTraceRecorder, 
                                public Collectable {
    public:
      enum RemoteTraceKind {
        REMOTE_TRACE_RECORD_GET_TERM,
        REMOTE_TRACE_REQUEST_TERM_EVENT,
        REMOTE_TRACE_CREATE_USER_EVENT,
        REMOTE_TRACE_TRIGGER_EVENT,
        REMOTE_TRACE_MERGE_EVENTS,
        REMOTE_TRACE_ISSUE_COPY,
        REMOTE_TRACE_COPY_VIEWS,
        REMOTE_TRACE_ISSUE_INDIRECT,
        REMOTE_TRACE_INDIRECT_VIEWS,
        REMOTE_TRACE_ISSUE_FILL,
        REMOTE_TRACE_FILL_VIEWS,
        REMOTE_TRACE_RECORD_OP_VIEW,
        REMOTE_TRACE_SET_OP_SYNC,
        REMOTE_TRACE_SET_EFFECTS,
        REMOTE_TRACE_RECORD_MAPPER_OUTPUT,
        REMOTE_TRACE_COMPLETE_REPLAY,
        REMOTE_TRACE_ACQUIRE_RELEASE,
#ifdef LEGION_GPU_REDUCTIONS
        REMOTE_TRACE_GPU_REDUCTION,
#endif
      };
    public:
      RemoteTraceRecorder(Runtime *rt, AddressSpaceID origin,AddressSpace local,
                          Memoizable *memo, PhysicalTemplate *tpl, 
                          RtUserEvent applied_event, RtEvent collect_event);
      RemoteTraceRecorder(const RemoteTraceRecorder &rhs);
      virtual ~RemoteTraceRecorder(void);
    public:
      RemoteTraceRecorder& operator=(const RemoteTraceRecorder &rhs);
    public:
      virtual bool is_recording(void) const { return true; }
      virtual void add_recorder_reference(void);
      virtual bool remove_recorder_reference(void);
      virtual void pack_recorder(Serializer &rez, 
          std::set<RtEvent> &applied, const AddressSpaceID target);
      virtual RtEvent get_collect_event(void) const { return collect_event; }
    public:
      virtual void record_get_term_event(Memoizable *memo);
      virtual void request_term_event(ApUserEvent &term_event);
      virtual void record_create_ap_user_event(ApUserEvent lhs, 
                                               Memoizable *memo);
      virtual void record_trigger_event(ApUserEvent lhs, ApEvent rhs,
                                        Memoizable *memo);
    public:
      virtual void record_merge_events(ApEvent &lhs, 
                                       ApEvent rhs, Memoizable *memo);
      virtual void record_merge_events(ApEvent &lhs, ApEvent e1, 
                                       ApEvent e2, Memoizable *memo);
      virtual void record_merge_events(ApEvent &lhs, ApEvent e1, ApEvent e2,
                                       ApEvent e3, Memoizable *memo);
      virtual void record_merge_events(ApEvent &lhs, 
                            const std::set<ApEvent>& rhs, Memoizable *memo);
      virtual void record_merge_events(ApEvent &lhs, 
                            const std::vector<ApEvent>& rhs, Memoizable *memo);
      virtual void record_collective_barrier(ApBarrier bar, ApEvent pre,
                    const std::pair<size_t,size_t> &key, size_t arrival_count);
    public:
      virtual void record_issue_copy(Memoizable *memo, ApEvent &lhs,
                           IndexSpaceExpression *expr,
                           const std::vector<CopySrcDstField>& src_fields,
                           const std::vector<CopySrcDstField>& dst_fields,
#ifdef LEGION_SPY
                           RegionTreeID src_tree_id, RegionTreeID dst_tree_id,
#endif
                           ApEvent precondition, PredEvent pred_guard,
                           ReductionOpID redop, bool reduction_fold);
      virtual void record_issue_indirect(Memoizable *memo, ApEvent &lhs,
                           IndexSpaceExpression *expr,
                           const std::vector<CopySrcDstField>& src_fields,
                           const std::vector<CopySrcDstField>& dst_fields,
                           const std::vector<CopyIndirection*> &indirections,
#ifdef LEGION_SPY
                           unsigned unique_indirections_identifier,
#endif
                           ApEvent precondition, PredEvent pred_guard,
                           ApEvent tracing_precondition);
      virtual void record_copy_views(ApEvent lhs, IndexSpaceExpression *expr,
                           const FieldMaskSet<InstanceView> &tracing_srcs,
                           const FieldMaskSet<InstanceView> &tracing_dsts,
                           PrivilegeMode src_mode, PrivilegeMode dst_mode,
                           std::set<RtEvent> &applied);
      virtual void record_indirect_views(ApEvent indirect_done,ApEvent all_done,
                           IndexSpaceExpression *expr,
                           const FieldMaskSet<InstanceView> &tracing_views,
                           std::set<RtEvent> &applied, PrivilegeMode priv);
      virtual void record_issue_fill(Memoizable *memo, ApEvent &lhs,
                           IndexSpaceExpression *expr,
                           const std::vector<CopySrcDstField> &fields,
                           const void *fill_value, size_t fill_size,
#ifdef LEGION_SPY
                           FieldSpace handle,
                           RegionTreeID tree_id,
#endif
                           ApEvent precondition, PredEvent pred_guard);
#ifdef LEGION_GPU_REDUCTIONS
      virtual void record_gpu_reduction(Memoizable *memo, ApEvent &lhs,
                           IndexSpaceExpression *expr,
                           const std::vector<CopySrcDstField> &src_fields,
                           const std::vector<CopySrcDstField> &dst_fields,
                           Processor gpu, TaskID gpu_task_id,
                           PhysicalManager *src, PhysicalManager *dst,
                           ApEvent precondition, PredEvent pred_guard,
                           ReductionOpID redop, bool reduction_fold);
#endif
      virtual void record_fill_views(ApEvent lhs, IndexSpaceExpression *expr,
                           const FieldMaskSet<FillView> &tracing_srcs,
                           const FieldMaskSet<InstanceView> &tracing_dsts,
                           std::set<RtEvent> &applied_events,
                           const bool reduction_initialization);
    public:
      virtual void record_op_view(Memoizable *memo,
                          unsigned idx,
                          InstanceView *view,
                          RegionNode *node,
                          const RegionUsage &usage,
                          const FieldMask &user_mask,
                          bool update_validity,
                          std::set<RtEvent> &applied);
      virtual void record_set_op_sync_event(ApEvent &lhs, Memoizable *memo);
      virtual void record_mapper_output(const TraceLocalID &tlid,
                          const Mapper::MapTaskOutput &output,
                          const std::deque<InstanceSet> &physical_instances,
                          const std::vector<size_t> &future_size_bounds,
                          const std::vector<TaskTreeCoordinates> &coordinates,
                          std::set<RtEvent> &applied_events);
      virtual void record_set_effects(Memoizable *memo, ApEvent &rhs);
      virtual void record_complete_replay(Memoizable *memo, ApEvent rhs);
      virtual void record_reservations(Memoizable *memo, ApEvent &lhs,
                              const std::map<Reservation,bool> &locks,
                              ApEvent precondition, ApEvent postcondition);
    public:
      static RemoteTraceRecorder* unpack_remote_recorder(Deserializer &derez,
                                          Runtime *runtime, Memoizable *memo);
      static void handle_remote_update(Deserializer &derez, 
                  Runtime *runtime, AddressSpaceID source);
      static void handle_remote_response(Deserializer &derez);
    protected:
      static void pack_src_dst_field(Serializer &rez, const CopySrcDstField &f);
      static void unpack_src_dst_field(Deserializer &derez, CopySrcDstField &f);
    protected:
      Runtime *const runtime;
      const AddressSpaceID origin_space;
      const AddressSpaceID local_space;
      Memoizable *const memoizable;
      PhysicalTemplate *const remote_tpl;
      const RtUserEvent applied_event;
      mutable LocalLock applied_lock;
      std::set<RtEvent> applied_events;
      const RtEvent collect_event;
    };

    /**
     * \struct TraceInfo
     */
    struct TraceInfo {
    public:
      explicit TraceInfo(Operation *op, bool initialize = false);
      TraceInfo(SingleTask *task, RemoteTraceRecorder *rec, 
                bool initialize = false); 
      TraceInfo(const TraceInfo &info);
      ~TraceInfo(void);
    protected:
      TraceInfo(Operation *op, Memoizable *memo, 
                PhysicalTraceRecorder *rec, bool recording);
    public:
      inline void record_get_term_event(void) const
        {
          base_sanity_check();
          rec->record_get_term_event(memo);
        }
      inline void request_term_event(ApUserEvent &term_event)
        {
          base_sanity_check();
          rec->request_term_event(term_event);
        }
      inline void record_create_ap_user_event(ApUserEvent result) const
        {
          base_sanity_check();
          rec->record_create_ap_user_event(result, memo);
        }
      inline void record_trigger_event(ApUserEvent result, ApEvent rhs) const
        {
          base_sanity_check();
          rec->record_trigger_event(result, rhs, memo);
        }
      inline void record_merge_events(ApEvent &result, 
                                      ApEvent e1, ApEvent e2) const
        {
          base_sanity_check();
          rec->record_merge_events(result, e1, e2, memo);
        }
      inline void record_merge_events(ApEvent &result, ApEvent e1, 
                                      ApEvent e2, ApEvent e3) const
        {
          base_sanity_check();
          rec->record_merge_events(result, e1, e2, e3, memo);
        }
      inline void record_merge_events(ApEvent &result, 
                                      const std::set<ApEvent> &events) const
        {
          base_sanity_check();
          rec->record_merge_events(result, events, memo);
        }
      inline void record_merge_events(ApEvent &result, 
                                      const std::vector<ApEvent> &events) const
        {
          base_sanity_check();
          rec->record_merge_events(result, events, memo);
        }
      inline void record_collective_barrier(ApBarrier bar, ApEvent pre,
           const std::pair<size_t,size_t> &key, size_t arrival_count = 1) const
        {
          base_sanity_check();
          rec->record_collective_barrier(bar, pre, key, arrival_count);
        }
      inline void record_op_sync_event(ApEvent &result) const
        {
          base_sanity_check();
          rec->record_set_op_sync_event(result, memo);
        }
      inline void record_mapper_output(const TraceLocalID &tlid, 
                          const Mapper::MapTaskOutput &output,
                          const std::deque<InstanceSet> &physical_instances,
                          const std::vector<size_t> &future_size_bounds,
                          const std::vector<TaskTreeCoordinates> &coordinates,
                          std::set<RtEvent> &applied)
        {
          base_sanity_check();
          rec->record_mapper_output(tlid, output, physical_instances,
                            future_size_bounds, coordinates, applied);
        }
      inline void record_set_effects(Memoizable *memo, ApEvent &rhs) const
        {
          base_sanity_check();
          rec->record_set_effects(memo, rhs);
        }
      inline void record_complete_replay(Memoizable *local, 
                                         ApEvent ready_event) const
        {
          base_sanity_check();
          rec->record_complete_replay(local, ready_event);
        }
      inline void record_reservations(Memoizable *memo, ApEvent &lhs,
                      const std::map<Reservation,bool> &reservations,
                      ApEvent precondition, ApEvent postcondition) const
        {
          base_sanity_check();
          rec->record_reservations(memo, lhs, reservations, 
                                   precondition, postcondition);
        }
    public:
      inline RtEvent get_collect_event(void) const 
        {
          if ((memo == NULL) || !recording)
            return RtEvent::NO_RT_EVENT;
          else
            return rec->get_collect_event();
        }
    protected:
      inline void base_sanity_check(void) const
        {
#ifdef DEBUG_LEGION
          assert(recording);
          assert(rec != NULL);
          assert(rec->is_recording());
#endif
        }
    public:
      Operation *const op;
      Memoizable *const memo;
    protected:
      PhysicalTraceRecorder *const rec;
    public:
      const bool recording;
    };

    /**
     * \struct PhysicalTraceInfo
     */
    struct PhysicalTraceInfo : public TraceInfo {
    public:
      PhysicalTraceInfo(Operation *op, unsigned index, bool init);
      PhysicalTraceInfo(const TraceInfo &info, unsigned index, 
                        bool update_validity = true);
      // Weird argument order to help the compiler avoid ambiguity
      PhysicalTraceInfo(unsigned src_idx, const TraceInfo &info, 
                        unsigned dst_idx);
      PhysicalTraceInfo(const PhysicalTraceInfo &rhs);
    protected:
      PhysicalTraceInfo(Operation *op, Memoizable *memo, unsigned src_idx, 
          unsigned dst_idx, bool update_validity, PhysicalTraceRecorder *rec);
    public:
      inline void record_issue_copy(ApEvent &result,
                          IndexSpaceExpression *expr,
                          const std::vector<CopySrcDstField>& src_fields,
                          const std::vector<CopySrcDstField>& dst_fields,
#ifdef LEGION_SPY
                          RegionTreeID src_tree_id, RegionTreeID dst_tree_id,
#endif
                          ApEvent precondition, PredEvent pred_guard,
                          ReductionOpID redop, bool reduction_fold) const
        {
          sanity_check();
          rec->record_issue_copy(memo, result, expr, src_fields, dst_fields,
#ifdef LEGION_SPY
                                 src_tree_id, dst_tree_id,
#endif
                                 precondition, pred_guard,redop,reduction_fold);
        }
      inline void record_issue_fill(ApEvent &result,
                          IndexSpaceExpression *expr,
                          const std::vector<CopySrcDstField> &fields,
                          const void *fill_value, size_t fill_size,
#ifdef LEGION_SPY
                          FieldSpace handle,
                          RegionTreeID tree_id,
#endif
                          ApEvent precondition, PredEvent pred_guard) const
        {
          sanity_check();
          rec->record_issue_fill(memo, result, expr, fields, 
                                 fill_value, fill_size,
#ifdef LEGION_SPY
                                 handle, tree_id,
#endif
                                 precondition, pred_guard);
        }
#ifdef LEGION_GPU_REDUCTIONS
      inline void record_gpu_reduction(ApEvent &result,
                                IndexSpaceExpression *expr,
                                const std::vector<CopySrcDstField> &src_fields,
                                const std::vector<CopySrcDstField> &dst_fields,
                                Processor gpu, TaskID gpu_task_id,
                                PhysicalManager *src, PhysicalManager *dst,
                                ApEvent precondition, PredEvent pred_guard,
                                ReductionOpID redop, bool reduction_fold) const
        {
          sanity_check();
          rec->record_gpu_reduction(memo, result, expr, src_fields, dst_fields,
                                    gpu, gpu_task_id, src, dst, precondition, 
                                    pred_guard, redop, reduction_fold);
        }
#endif
      inline void record_fill_views(ApEvent lhs,
                                    IndexSpaceExpression *expr,
                                    const FieldMaskSet<FillView> &srcs,
                                    const FieldMaskSet<InstanceView> &dsts,
                                    std::set<RtEvent> &applied,
                                    const bool reduction_initialization) const
        {
          sanity_check();
          rec->record_fill_views(lhs, expr, srcs, dsts, applied,
                                 reduction_initialization);
        }
      inline void record_issue_indirect(ApEvent &result,
                             IndexSpaceExpression *expr,
                             const std::vector<CopySrcDstField>& src_fields,
                             const std::vector<CopySrcDstField>& dst_fields,
                             const std::vector<CopyIndirection*> &indirections,
#ifdef LEGION_SPY
                             unsigned unique_indirections_identifier,
#endif
                             ApEvent precondition, PredEvent pred_guard,
                             ApEvent tracing_precondition) const
        {
          sanity_check();
          rec->record_issue_indirect(memo, result, expr, src_fields,
                                     dst_fields, indirections,
#ifdef LEGION_SPY
                                     unique_indirections_identifier,
#endif
                                     precondition, pred_guard,
                                     tracing_precondition);
        }
      inline void record_copy_views(ApEvent lhs,
                                    PrivilegeMode mode1, PrivilegeMode mode2,
                                    IndexSpaceExpression *expr,
                                 const FieldMaskSet<InstanceView> &tracing_srcs,
                                 const FieldMaskSet<InstanceView> &tracing_dsts,
                                    std::set<RtEvent> &applied) const
        {
          sanity_check();
          rec->record_copy_views(lhs, expr, tracing_srcs, tracing_dsts,
                                 mode1, mode2, applied);
        }
      inline void record_copy_views(ApEvent lhs, IndexSpaceExpression *expr,
                                 const FieldMaskSet<InstanceView> &tracing_srcs,
                                 const FieldMaskSet<InstanceView> &tracing_dsts,
                                    std::set<RtEvent> &applied) const
        {
          sanity_check();
          rec->record_copy_views(lhs, expr, tracing_srcs, tracing_dsts,
                                 LEGION_READ_PRIV, LEGION_WRITE_PRIV, applied);
        }
      inline void record_indirect_views(ApEvent indirect_done, ApEvent all_done,
                                        IndexSpaceExpression *expr,
                                        const FieldMaskSet<InstanceView> &views,
                                        std::set<RtEvent> &applied,
                                        PrivilegeMode privilege) const
        {
          sanity_check();
          rec->record_indirect_views(indirect_done, all_done, expr, views,
                                     applied, privilege);
        }
      inline void record_op_view(const RegionUsage &usage,
                                 const FieldMask &user_mask,
                                 InstanceView *view, RegionNode *node,
                                 std::set<RtEvent> &applied) const
        {
          sanity_check();
          rec->record_op_view(memo, index, view, node, usage, user_mask,
                              update_validity, applied);
        }
    public:
      template<bool PACK_OPERATION>
      void pack_trace_info(Serializer &rez, std::set<RtEvent> &applied,
                           const AddressSpaceID target) const;
      static PhysicalTraceInfo unpack_trace_info(Deserializer &derez,
              Runtime *runtime, std::set<RtEvent> &ready_events);
      static PhysicalTraceInfo unpack_trace_info(Deserializer &derez,
                                     Runtime *runtime, Operation *op);
    private:
      inline void sanity_check(void) const
        {
#ifdef DEBUG_LEGION
          base_sanity_check();
          assert(index != -1U);
          assert(dst_index != -1U);
#endif
        }
    public:
      const unsigned index;
      const unsigned dst_index;
      const bool update_validity;
    };

    /**
     * \class ProjectionInfo
     * Projection information for index space requirements
     */
    class ProjectionInfo {
    public:
      ProjectionInfo(void)
        : projection(NULL), projection_type(LEGION_SINGULAR_PROJECTION),
          projection_space(NULL) { }
      ProjectionInfo(Runtime *runtime, const RegionRequirement &req,
                     IndexSpaceNode *launch_space,ShardingFunction *func = NULL,
                     IndexSpace shard_space = IndexSpace::NO_SPACE);
    public:
      inline bool is_projecting(void) const { return (projection != NULL); }
      bool is_complete_projection(RegionTreeNode *node,
                                  const LogicalUser &user) const;
    public:
      ProjectionFunction *projection;
      ProjectionType projection_type;
      IndexSpaceNode *projection_space;
      ShardingFunction *sharding_function;
      IndexSpaceNode *sharding_space;
    };

    /**
     * \struct PhysicalUser
     * A class for representing physical users of a logical
     * region including necessary information to 
     * register execution dependences on the user.
     */
    struct PhysicalUser : public Collectable {
    public:
      static const AllocationType alloc_type = PHYSICAL_USER_ALLOC;
    public:
#ifdef ENABLE_VIEW_REPLICATION
      PhysicalUser(const RegionUsage &u, IndexSpaceExpression *expr,
                   UniqueID op_id, unsigned index, RtEvent collect_event,
                   bool copy, bool covers);
#else
      PhysicalUser(const RegionUsage &u, IndexSpaceExpression *expr,
                   UniqueID op_id, unsigned index, bool copy, bool covers);
#endif
      PhysicalUser(const PhysicalUser &rhs);
      ~PhysicalUser(void);
    public:
      PhysicalUser& operator=(const PhysicalUser &rhs);
    public:
      void pack_user(Serializer &rez, const AddressSpaceID target) const;
      static PhysicalUser* unpack_user(Deserializer &derez, 
              RegionTreeForest *forest, const AddressSpaceID source);
    public:
      const RegionUsage usage;
      IndexSpaceExpression *const expr;
      const UniqueID op_id;
      const unsigned index; // region requirement index
#ifdef ENABLE_VIEW_REPLICATION
      const RtEvent collect_event;
#endif
      const bool copy_user; // is this from a copy or an operation
      const bool covers; // whether the expr covers the ExprView its in
    };  

    /**
     * \struct ProjectionSummary
     * A small helper class that tracks the triple that 
     * uniquely defines a set of region requirements
     * for a projection operation
     */
    struct ProjectionSummary {
    public:
      ProjectionSummary(void);
      ProjectionSummary(IndexSpaceNode *is, 
                        ProjectionFunction *p, 
                        ShardingFunction *s,
                        IndexSpaceNode *sd,
                        std::set<RtEvent> &applied);
      ProjectionSummary(const ProjectionInfo &info, std::set<RtEvent> &applied);
      ProjectionSummary(ProjectionSummary &&rhs);
      ProjectionSummary(const ProjectionSummary &rhs);
      ~ProjectionSummary(void);
    public:
      ProjectionSummary& operator=(const ProjectionSummary &rhs);
    public:
      bool operator<(const ProjectionSummary &rhs) const;
      bool operator==(const ProjectionSummary &rhs) const;
      bool operator!=(const ProjectionSummary &rhs) const;
    public:
      void pack_summary(Serializer &rez,
                        std::vector<DistributedCollectable*> &to_remove) const;
      static ProjectionSummary unpack_summary(Deserializer &derez,
                        RegionTreeForest *context, std::set<RtEvent> &applied);
    public:
      IndexSpaceNode *domain;
      ProjectionFunction *projection;
      ShardingFunction *sharding;
      IndexSpaceNode *sharding_domain;
    };

    /**
     * \struct RefProjectionSummary
     * A refinement projection summary is just a projection summary
     * with support for reference counting and no copies
     */
    struct RefProjectionSummary : public ProjectionSummary, public Collectable {
    public:
      RefProjectionSummary(const ProjectionInfo &info, std::set<RtEvent> &ap);
      RefProjectionSummary(ProjectionSummary &&rhs);
      RefProjectionSummary(const RefProjectionSummary &rhs);
      ~RefProjectionSummary(void);
    public:
      RefProjectionSummary& operator=(const RefProjectionSummary &rhs);
    public:
      void project_refinement(RegionTreeNode *node, 
                              std::vector<RegionNode*> &regions) const;
      void project_refinement(RegionTreeNode *node, ShardID shard,
                              std::vector<RegionNode*> &regions) const;
    };

    /**
     * \struct FieldState
     * Track the field state more accurately
     * for logical traversals to figure out 
     * which tasks can run in parallel.
     */
    struct FieldState {
    public:
      FieldState(void);
      FieldState(const GenericUser &u, const FieldMask &m, 
                 RegionTreeNode *child, std::set<RtEvent> &applied);
      FieldState(const RegionUsage &u, const FieldMask &m,
                 ProjectionFunction *proj, IndexSpaceNode *proj_space, 
                 ShardingFunction *sharding_function, 
                 IndexSpaceNode *sharding_space,
                 std::set<RtEvent> &applied,
                 RegionTreeNode *node, bool dirty_reduction = false);
      FieldState(const FieldState &rhs);
      FieldState(FieldState &&rhs) noexcept;
      FieldState& operator=(const FieldState &rhs);
      FieldState& operator=(FieldState &&rhs) noexcept;
      ~FieldState(void);
    public:
      inline bool is_projection_state(void) const 
        { return (open_state >= OPEN_READ_ONLY_PROJ); } 
      inline const FieldMask& valid_fields(void) const 
        { return open_children.get_valid_mask(); }
    public:
      bool overlaps(const FieldState &rhs) const;
      bool projections_match(const FieldState &rhs) const;
      void merge(FieldState &rhs, RegionTreeNode *node);
      bool filter(const FieldMask &mask);
      void add_child(RegionTreeNode *child,
          const FieldMask &mask, std::set<RtEvent> &applied);
      void remove_child(RegionTreeNode *child);
    public:
      bool can_elide_close_operation(Operation *op, unsigned index,
                                     const ProjectionInfo &info,
                                     RegionTreeNode *node, bool reduction,
                                     std::set<RtEvent> &applied_events) const;
      void record_projection_summary(const ProjectionInfo &info,
                                     RegionTreeNode *node,
                                     std::set<RtEvent> &applied_events);
    protected:
      bool expensive_elide_test(Operation *op, unsigned index,
                                const ProjectionInfo &info,
                                RegionTreeNode *node, bool reduction) const;
    public:
      void print_state(TreeStateLogger *logger, 
                       const FieldMask &capture_mask,
                       RegionNode *node) const;
      void print_state(TreeStateLogger *logger, 
                       const FieldMask &capture_mask,
                       PartitionNode *node) const;
    public:
      FieldMaskSet<RegionTreeNode> open_children;
      OpenState open_state;
      ReductionOpID redop;
      std::set<ProjectionSummary> projections;
      bool disjoint_shallow;
    };

    /**
     * \class ProjectionTree
     * This is a tree that stores the summary of a region
     * tree that is accessed by an index launch and which
     * node owns the leaves for in the case of control replication
     */
    class ProjectionTree {
    public:
      ProjectionTree(IndexTreeNode *source,
                     ShardID owner_shard = 0);
      ProjectionTree(const ProjectionTree &rhs);
      ~ProjectionTree(void);
    public:
      ProjectionTree& operator=(const ProjectionTree &rhs);
    public:
      void add_child(ProjectionTree *child);
      bool dominates(const ProjectionTree *other) const;
      bool disjoint(const ProjectionTree *other) const;
      bool all_same_shard(ShardID other_shard) const;
    public:
      IndexTreeNode *const node;
      const ShardID owner_shard;
      std::map<IndexTreeNode*,ProjectionTree*> children;
    };

    /**
     * \class LogicalState
     * Track all the information about the current state
     * of a logical region from a given context. This
     * is effectively all the information at the analysis
     * wavefront for this particular logical region.
     */
    class LogicalState : public LegionHeapify<LogicalState> {
    public:
      static const AllocationType alloc_type = CURRENT_STATE_ALLOC;
    public:
      LogicalState(RegionTreeNode *owner, ContextID ctx);
      LogicalState(const LogicalState &state);
      ~LogicalState(void);
    public:
      LogicalState& operator=(const LogicalState &rhs);
    public:
      void check_init(void);
      void clear_logical_users(void);
      void reset(void);
      void clear_deleted_state(const FieldMask &deleted_mask);
      void merge(LogicalState &src, std::set<RegionTreeNode*> &to_traverse);
      void swap(LogicalState &src, std::set<RegionTreeNode*> &to_traverse);
    public:
      RegionTreeNode *const owner;
    public:
      LegionList<FieldState,
                 LOGICAL_FIELD_STATE_ALLOC> field_states;
      LegionList<LogicalUser,CURR_LOGICAL_ALLOC> curr_epoch_users;
      LegionList<LogicalUser,PREV_LOGICAL_ALLOC> prev_epoch_users;
    public:
      // Keep track of which fields we've done a reduction to here
      FieldMask reduction_fields;
      LegionMap<ReductionOpID,FieldMask> outstanding_reductions;
    public:
      // Track whether this node is part of the disjoint-complete tree
      FieldMask disjoint_complete_tree;
      // Use this data structure for tracking where the disjoint-complete
      // tree is for this region tree. On region nodes there should be at
      // most one child in this data structure. On partition nodes there
      // can be any number of children with different field masks.
      // Note that this might also be empty for partition nodes where
      // we have issued projections
      FieldMaskSet<RegionTreeNode> disjoint_complete_children;
      // Keep track of the disjoint complete accesses that have been
      // done in other children to track whether we want to change later
      // For partitions we'll only store the children to help with the
      // process of counting. After that we'll remove children and the
      // summary mask will be all that remains to record which fields
      // have disjoint and complete accesses
      FieldMaskSet<RegionTreeNode> disjoint_complete_accesses;
      // For partitions only, we record the counts of the numbers of
      // children that we've observed for all fields to see when we're 
      // close enough to be counted as being considered refined
      // For regions, we keep two counts, one of the number of
      // consecutive accesses to the most recent child in 
      // disjoint_complete_accesses (expressed as an even number 2*count)
      // and a second number the number of accesses to any child that
      // is not the current one in disjoint_complete_children
      // (expressed as an odd number 2*count+1)
      typedef LegionMap<size_t,FieldMask,UNTRACKED_ALLOC,
                        std::greater<size_t> > FieldSizeMap;
      FieldSizeMap                 disjoint_complete_child_counts;
      // If we have non-zero depth projection functions then we can get
      // these at the bottom of the disjoint complete access trees to say
      // how to project from a given node in the region tree
      FieldMaskSet<RefProjectionSummary> disjoint_complete_projections;
    };

    typedef DynamicTableAllocator<LogicalState,10,8> LogicalStateAllocator;

    /**
     * \class LogicalCloser
     * This structure helps keep track of the state
     * necessary for performing a close operation
     * on the logical region tree.
     */
    class LogicalCloser {
    public:
      LogicalCloser(ContextID ctx, const LogicalUser &u, 
                    RegionTreeNode *root, bool validates);
      LogicalCloser(const LogicalCloser &rhs);
      ~LogicalCloser(void);
    public:
      LogicalCloser& operator=(const LogicalCloser &rhs);
    public:
      inline bool has_close_operations(FieldMask &already_closed_mask)
        {
          if (!close_mask)
            return false;
          if (!!already_closed_mask)
          {
            // Remove any fields which were already closed
            // We only need one close per field for a traversal
            // This handles the upgrade cases after we've already
            // done a closer higher up in the tree
            close_mask -= already_closed_mask;
            if (!close_mask)
              return false;
          }
          already_closed_mask |= close_mask;
          return true;
        }
      // Record normal closes like this
      void record_close_operation(const FieldMask &mask);
      void record_closed_user(const LogicalUser &user, const FieldMask &mask);
#ifndef LEGION_SPY
      void pop_closed_user(void);
#endif
      void initialize_close_operations(LogicalState &state, 
                                       Operation *creator,
                                       const LogicalTraceInfo &trace_info,
                                       const bool check_for_refinements,
                                       const bool has_next_child);
      void perform_dependence_analysis(const LogicalUser &current,
                                       const FieldMask &open_below,
             LegionList<LogicalUser,CURR_LOGICAL_ALLOC> &cusers,
             LegionList<LogicalUser,PREV_LOGICAL_ALLOC> &pusers);
      void update_state(LogicalState &state);
      void register_close_operations(
              LegionList<LogicalUser,CURR_LOGICAL_ALLOC> &users);
    protected:
      void register_dependences(CloseOp *close_op, 
                                const LogicalUser &close_user,
                                const LogicalUser &current, 
                                const FieldMask &open_below,
             LegionList<LogicalUser,CLOSE_LOGICAL_ALLOC> &husers,
             LegionList<LogicalUser,LOGICAL_REC_ALLOC> &ausers,
             LegionList<LogicalUser,CURR_LOGICAL_ALLOC> &cusers,
             LegionList<LogicalUser,PREV_LOGICAL_ALLOC> &pusers);
    public:
      const ContextID ctx;
      const LogicalUser &user;
      RegionTreeNode *const root_node;
      const bool validates;
      LegionList<LogicalUser,CLOSE_LOGICAL_ALLOC> closed_users;
    protected:
      FieldMask close_mask;
    protected:
      // At most we will ever generate one close operation at a node
      MergeCloseOp *close_op;
    protected:
      // Cache the generation IDs so we can kick off ops before adding users
      GenerationID merge_close_gen;
    }; 

    /**
     * \class RefinementTracker
     * The refinement tracker records all the refinements to be performed
     * by an operation and then performs them after all of the region 
     * requirements for that operation are done being analyzed. That ensures
     * that we have at most one refinement change for all region requirements
     * in an operation that touch the same fields of the same region tree.
     */
    class RefinementTracker {
    public:
      struct PendingRefinement {
      public:
        PendingRefinement(void)
          : refinement_op(NULL), partition(NULL), index(0) { }
        PendingRefinement(RefinementOp *op, PartitionNode *p, 
                          const FieldMask &m, unsigned idx)
          : refinement_mask(m), refinement_op(op), partition(p), index(idx) { }
      public:
        FieldMask refinement_mask;
        RefinementOp *refinement_op;
        PartitionNode *partition;
        unsigned index;
      };
    public:
      RefinementTracker(Operation *op, std::set<RtEvent> &applied_events);
      RefinementTracker(const RefinementTracker &rhs);
      ~RefinementTracker(void);
    public:
      RefinementTracker& operator=(const RefinementTracker &rhs);
    public:
      RefinementOp* create_refinement(const LogicalUser &user,
          PartitionNode *partition, const FieldMask &refinement_mask,
          const LogicalTraceInfo &trace_info);
      bool deduplicate(PartitionNode *child, FieldMask &refinement_mask);
    public:
      Operation *const op;
      InnerContext *const context;
    protected:
      std::set<RtEvent> &applied_events;
      // Need these in order for control replication
      LegionVector<PendingRefinement> pending_refinements;
    };

    /**
     * \class InstanceRef
     * A class for keeping track of references to physical instances
     */
    class InstanceRef : public LegionHeapify<InstanceRef> {
    public:
      InstanceRef(bool composite = false);
      InstanceRef(const InstanceRef &rhs);
      InstanceRef(InstanceManager *manager, const FieldMask &valid_fields,
                  ApEvent ready_event = ApEvent::NO_AP_EVENT);
      ~InstanceRef(void);
    public:
      InstanceRef& operator=(const InstanceRef &rhs);
    public:
      bool operator==(const InstanceRef &rhs) const;
      bool operator!=(const InstanceRef &rhs) const;
    public:
      inline bool has_ref(void) const { return (manager != NULL); }
      inline ApEvent get_ready_event(void) const { return ready_event; }
      inline void set_ready_event(ApEvent ready) { ready_event = ready; }
      inline InstanceManager* get_manager(void) const { return manager; }
      inline const FieldMask& get_valid_fields(void) const 
        { return valid_fields; }
      inline void update_fields(const FieldMask &update) 
        { valid_fields |= update; }
    public:
      inline bool is_local(void) const { return local; }
      MappingInstance get_mapping_instance(void) const;
      bool is_virtual_ref(void) const; 
    public:
      void add_resource_reference(ReferenceSource source) const;
      void remove_resource_reference(ReferenceSource source) const;
      void add_valid_reference(ReferenceSource source, 
                               ReferenceMutator *mutator) const;
      void remove_valid_reference(ReferenceSource source,
                                  ReferenceMutator *mutator) const;
    public:
      Memory get_memory(void) const;
      PhysicalManager* get_physical_manager(void) const;
    public:
      bool is_field_set(FieldID fid) const;
      LegionRuntime::Accessor::RegionAccessor<
          LegionRuntime::Accessor::AccessorType::Generic>
            get_accessor(void) const;
      LegionRuntime::Accessor::RegionAccessor<
        LegionRuntime::Accessor::AccessorType::Generic>
          get_field_accessor(FieldID fid) const;
    public:
      void pack_reference(Serializer &rez) const;
      void unpack_reference(Runtime *rt, Deserializer &derez, RtEvent &ready);
    protected:
      FieldMask valid_fields; 
      ApEvent ready_event;
      InstanceManager *manager;
      bool local;
    };

    /**
     * \class InstanceSet
     * This class is an abstraction for representing one or more
     * instance references. It is designed to be light-weight and
     * easy to copy by value. It maintains an internal copy-on-write
     * data structure to avoid unnecessary premature copies.
     */
    class InstanceSet {
    public:
      struct CollectableRef : public Collectable, public InstanceRef {
      public:
        CollectableRef(void)
          : Collectable(), InstanceRef() { }
        CollectableRef(const InstanceRef &ref)
          : Collectable(), InstanceRef(ref) { }
        CollectableRef(const CollectableRef &rhs)
          : Collectable(), InstanceRef(rhs) { }
        ~CollectableRef(void) { }
      public:
        CollectableRef& operator=(const CollectableRef &rhs);
      };
      struct InternalSet : public Collectable {
      public:
        InternalSet(size_t size = 0)
          { if (size > 0) vector.resize(size); }
        InternalSet(const InternalSet &rhs) : vector(rhs.vector) { }
        ~InternalSet(void) { }
      public:
        InternalSet& operator=(const InternalSet &rhs)
          { assert(false); return *this; }
      public:
        inline bool empty(void) const { return vector.empty(); }
      public:
        LegionVector<InstanceRef> vector; 
      };
    public:
      InstanceSet(size_t init_size = 0);
      InstanceSet(const InstanceSet &rhs);
      ~InstanceSet(void);
    public:
      InstanceSet& operator=(const InstanceSet &rhs);
      bool operator==(const InstanceSet &rhs) const;
      bool operator!=(const InstanceSet &rhs) const;
    public:
      InstanceRef& operator[](unsigned idx);
      const InstanceRef& operator[](unsigned idx) const;
    public:
      bool empty(void) const;
      size_t size(void) const;
      void resize(size_t new_size);
      void clear(void);
      void swap(InstanceSet &rhs);
      void add_instance(const InstanceRef &ref);
      bool is_virtual_mapping(void) const;
    public:
      void pack_references(Serializer &rez) const;
      void unpack_references(Runtime *runtime, Deserializer &derez, 
                             std::set<RtEvent> &ready_events);
    public:
      void add_resource_references(ReferenceSource source) const;
      void remove_resource_references(ReferenceSource source) const;
      void add_valid_references(ReferenceSource source,
                                ReferenceMutator *mutator) const;
      void remove_valid_references(ReferenceSource source,
                                   ReferenceMutator *mutator) const;
    public:
      void update_wait_on_events(std::set<ApEvent> &wait_on_events) const;
    public:
      LegionRuntime::Accessor::RegionAccessor<
        LegionRuntime::Accessor::AccessorType::Generic>
          get_field_accessor(FieldID fid) const;
    protected:
      void make_copy(void);
    protected:
      union {
        CollectableRef* single;
        InternalSet*     multi;
      } refs;
      bool single;
      mutable bool shared;
    };

    /**
     * \class CopyFillGuard
     * This is the base class for copy fill guards. It serves as a way to
     * ensure that multiple readers that can race to update an equivalence
     * set observe each others changes before performing their copies.
     */
    class CopyFillGuard {
    private:
      struct CopyFillDeletion : public LgTaskArgs<CopyFillDeletion> {
      public:
        static const LgTaskID TASK_ID = LG_COPY_FILL_DELETION_TASK_ID;
      public:
        CopyFillDeletion(CopyFillGuard *g, UniqueID uid, RtUserEvent r)
          : LgTaskArgs<CopyFillDeletion>(uid), guard(g), released(r) { }
      public:
        CopyFillGuard *const guard;
        const RtUserEvent released;
      };
    public:
#ifndef NON_AGGRESSIVE_AGGREGATORS
      CopyFillGuard(RtUserEvent post, RtUserEvent applied);
#else
      CopyFillGuard(RtUserEvent applied);
#endif
      CopyFillGuard(const CopyFillGuard &rhs);
      virtual ~CopyFillGuard(void);
    public:
      CopyFillGuard& operator=(const CopyFillGuard &rhs);
    public:
      void pack_guard(Serializer &rez);
      static CopyFillGuard* unpack_guard(Deserializer &derez, Runtime *rt,
                                         EquivalenceSet *set);
    public:
      bool record_guard_set(EquivalenceSet *set, bool read_only_guard);
      bool release_guards(Runtime *runtime, std::set<RtEvent> &applied,
                          bool force_deferral = false);
      static void handle_deletion(const void *args); 
    private:
      void release_guarded_sets(std::set<RtEvent> &released);
    public:
#ifndef NON_AGGRESSIVE_AGGREGATORS
      const RtUserEvent guard_postcondition;
#endif
      const RtUserEvent effects_applied;
    private:
      mutable LocalLock guard_lock;     
      // Record equivalence classes for which we need to remove guards
      std::set<EquivalenceSet*> guarded_sets;
      // Keep track of any events for remote releases
      std::vector<RtEvent> remote_release_events;
      // Track whether we are releasing or not
      bool releasing_guards;
      // Track whether this is a read-only guard or not
      bool read_only_guard;
    };

    /**
     * \class CopyFillAggregator
     * The copy aggregator class is one that records the copies
     * that needs to be done for different equivalence classes and
     * then merges them together into the biggest possible copies
     * that can be issued together.
     */
    class CopyFillAggregator : public WrapperReferenceMutator, 
                               public CopyFillGuard,
                               public LegionHeapify<CopyFillAggregator> {
    public:
      static const AllocationType alloc_type = COPY_FILL_AGGREGATOR_ALLOC;
    public:
      struct CopyFillAggregation : public LgTaskArgs<CopyFillAggregation>,
                                   public PhysicalTraceInfo {
      public:
        static const LgTaskID TASK_ID = LG_COPY_FILL_AGGREGATION_TASK_ID;
      public:
        CopyFillAggregation(CopyFillAggregator *a, const PhysicalTraceInfo &i,
                      ApEvent p, const bool src, const bool dst, UniqueID uid,
                      unsigned ps, const bool need_pass_pre)
          : LgTaskArgs<CopyFillAggregation>(uid), PhysicalTraceInfo(i),
            aggregator(a), pre(p), pass(ps), has_src(src), 
            has_dst(dst), need_pass_preconditions(need_pass_pre) 
          // This is kind of scary, Realm is about to make a copy of this
          // without our knowledge, but we need to preserve the correctness
          // of reference counting on PhysicalTraceRecorders, so just add
          // an extra reference here that we will remove when we're handled.
          { if (rec != NULL) rec->add_recorder_reference(); }
      public:
        inline void remove_recorder_reference(void) const
          { if ((rec != NULL) && rec->remove_recorder_reference()) delete rec; }
      public:
        CopyFillAggregator *const aggregator;
        const ApEvent pre;
        const unsigned pass;
        const bool has_src;
        const bool has_dst;
        const bool need_pass_preconditions;
      }; 
    public:
      typedef LegionMap<InstanceView*,
               FieldMaskSet<IndexSpaceExpression> > InstanceFieldExprs;
      typedef LegionMap<ApEvent,FieldMask> EventFieldMap;
      class CopyUpdate;
      class FillUpdate;
      class Update {
      public:
        Update(IndexSpaceExpression *exp, const FieldMask &mask,
               CopyAcrossHelper *helper);
        virtual ~Update(void); 
      public:
        virtual void record_source_expressions(
                        InstanceFieldExprs &src_exprs) const = 0;
        virtual void compute_source_preconditions(
                       RegionTreeForest *forest, const FieldMask &src_mask,
                       const std::map<InstanceView*,EventFieldMap> &src_pre,
                       std::set<ApEvent> &preconditions) const = 0;
        virtual void sort_updates(std::map<InstanceView*,
                                           std::vector<CopyUpdate*> > &copies,
                                  std::vector<FillUpdate*> &fills) = 0;
      public:
        IndexSpaceExpression *const expr;
        const FieldMask src_mask;
        CopyAcrossHelper *const across_helper;
      };
      class CopyUpdate : public Update, public LegionHeapify<CopyUpdate> {
      public:
        CopyUpdate(InstanceView *src, const FieldMask &mask,
                   IndexSpaceExpression *expr,
                   ReductionOpID red = 0,
                   CopyAcrossHelper *helper = NULL)
          : Update(expr, mask, helper), source(src), redop(red) { }
        virtual ~CopyUpdate(void) { }
      private:
        CopyUpdate(const CopyUpdate &rhs)
          : Update(rhs.expr, rhs.src_mask, rhs.across_helper), 
            source(rhs.source), redop(rhs.redop) { assert(false); }
        CopyUpdate& operator=(const CopyUpdate &rhs)
          { assert(false); return *this; }
      public:
        virtual void record_source_expressions(
                        InstanceFieldExprs &src_exprs) const;
        virtual void compute_source_preconditions(
                       RegionTreeForest *forest, const FieldMask &src_mask,
                       const std::map<InstanceView*,EventFieldMap> &src_pre,
                       std::set<ApEvent> &preconditions) const;
        virtual void sort_updates(std::map<InstanceView*,
                                           std::vector<CopyUpdate*> > &copies,
                                  std::vector<FillUpdate*> &fills);
      public:
        InstanceView *const source;
        const ReductionOpID redop;
      };
      class FillUpdate : public Update, public LegionHeapify<FillUpdate> {
      public:
        FillUpdate(FillView *src, const FieldMask &mask,
                   IndexSpaceExpression *expr,
                   CopyAcrossHelper *helper = NULL)
          : Update(expr, mask, helper), source(src) { }
        virtual ~FillUpdate(void) { }
      private:
        FillUpdate(const FillUpdate &rhs)
          : Update(rhs.expr, rhs.src_mask, rhs.across_helper),
            source(rhs.source) { assert(false); }
        FillUpdate& operator=(const FillUpdate &rhs)
          { assert(false); return *this; }
      public:
        virtual void record_source_expressions(
                        InstanceFieldExprs &src_exprs) const;
        virtual void compute_source_preconditions(
                       RegionTreeForest *forest, const FieldMask &src_mask,
                       const std::map<InstanceView*,EventFieldMap> &src_pre,
                       std::set<ApEvent> &preconditions) const;
        virtual void sort_updates(std::map<InstanceView*,
                                           std::vector<CopyUpdate*> > &copies,
                                  std::vector<FillUpdate*> &fills);
      public:
        FillView *const source;
      };
      typedef LegionMap<ApEvent,FieldMaskSet<Update> > EventFieldUpdates;
      struct FusedCopy {
        std::set<IndexSpaceExpression*> expressions;
        std::set<ApEvent> preconditions;
      };
    public:
      CopyFillAggregator(RegionTreeForest *forest, Operation *op, unsigned idx,
                         CopyFillGuard *previous, bool track_events,
                         PredEvent pred_guard = PredEvent::NO_PRED_EVENT);
      CopyFillAggregator(RegionTreeForest *forest, Operation *op, 
                         unsigned src_idx, unsigned dst_idx,
                         CopyFillGuard *previous, bool track_events,
                         PredEvent pred_guard = PredEvent::NO_PRED_EVENT,
                         // Used only in the case of copy-across analyses
                         RtEvent alternate_pre = RtEvent::NO_RT_EVENT);
      CopyFillAggregator(const CopyFillAggregator &rhs);
      virtual ~CopyFillAggregator(void);
    public:
      CopyFillAggregator& operator=(const CopyFillAggregator &rhs);
    public:
      void record_update(InstanceView *dst_view,
                          LogicalView *src_view,
                          const FieldMask &src_mask,
                          IndexSpaceExpression *expr,
                          EquivalenceSet *tracing_eq,
                          std::set<RtEvent> &applied,
                          ReductionOpID redop = 0,
                          CopyAcrossHelper *across_helper = NULL);
      void record_updates(InstanceView *dst_view, 
                          const FieldMaskSet<LogicalView> &src_views,
                          const FieldMask &src_mask,
                          IndexSpaceExpression *expr,
                          EquivalenceSet *tracing_eq,
                          std::set<RtEvent> &applied,
                          ReductionOpID redop = 0,
                          CopyAcrossHelper *across_helper = NULL);
      void record_partial_updates(InstanceView *dst_view,
                          const LegionMap<LogicalView*,
                          FieldMaskSet<IndexSpaceExpression> > &src_views,
                          const FieldMask &src_mask,
                          IndexSpaceExpression *expr,
                          EquivalenceSet *tracing_eq,
                          std::set<RtEvent> &applied,
                          ReductionOpID redop = 0,
                          CopyAcrossHelper *across_helper = NULL);
      // Neither fills nor reductions should have a redop across as they
      // should have been applied an instance directly for across copies
      void record_fill(InstanceView *dst_view,
                       FillView *src_view,
                       const FieldMask &fill_mask,
                       IndexSpaceExpression *expr,
                       EquivalenceSet *tracing_eq,
                       std::set<RtEvent> &applied,
                       CopyAcrossHelper *across_helper = NULL);
      void record_reductions(InstanceView *dst_view,
                             const std::list<std::pair<ReductionView*,
                                    IndexSpaceExpression*> > &src_views,
                             const unsigned src_fidx,
                             const unsigned dst_fidx,
                             EquivalenceSet *tracing_eq,
                             std::set<RtEvent> &applied,
                             CopyAcrossHelper *across_helper = NULL);
      // Record preconditions coming back from analysis on views
      void record_preconditions(InstanceView *view, bool reading,
                                EventFieldMap &preconditions);
      void record_precondition(InstanceView *view, bool reading,
                               ApEvent event, const FieldMask &mask);
      void issue_updates(const PhysicalTraceInfo &trace_info, 
                         ApEvent precondition,
                         // Next two flags are used for across-copies
                         // to indicate when we already know preconditions
                         const bool has_src_preconditions = false,
                         const bool has_dst_preconditions = false,
                         const bool need_deferral = false, unsigned pass = 0, 
                         bool need_pass_preconditions = true);
      ApEvent summarize(const PhysicalTraceInfo &trace_info) const;
    protected:
      void record_view(LogicalView *new_view);
      void resize_reductions(size_t new_size);
      void update_tracing_valid_views(EquivalenceSet *tracing_eq,
            LogicalView *src, LogicalView *dst, const FieldMask &mask,
            IndexSpaceExpression *expr, ReductionOpID redop,
            std::set<RtEvent> &applied_events) const;
      RtEvent perform_updates(const LegionMap<InstanceView*,
                            FieldMaskSet<Update> > &updates,
                           const PhysicalTraceInfo &trace_info,
                           const ApEvent all_precondition, int redop_index,
                           const bool has_src_preconditions,
                           const bool has_dst_preconditions,
                           const bool needs_preconditions);
      void find_reduction_preconditions(InstanceView *dst_view, 
                           const PhysicalTraceInfo &trace_info,
                           IndexSpaceExpression *copy_expr,
                           const FieldMask &copy_mask, 
                           UniqueID op_id, unsigned redop_index, 
                           std::set<RtEvent> &preconditions_ready);
      void issue_fills(InstanceView *target,
                       const std::vector<FillUpdate*> &fills,
                       ApEvent precondition, const FieldMask &fill_mask,
                       const PhysicalTraceInfo &trace_info,
                       const bool has_dst_preconditions);
      void issue_copies(InstanceView *target, 
                        const std::map<InstanceView*,
                                       std::vector<CopyUpdate*> > &copies,
                        const ApEvent precondition, const FieldMask &copy_mask,
                        const PhysicalTraceInfo &trace_info,
                        const bool has_dst_preconditions);
    public:
      inline void clear_update_fields(void) 
        { update_fields.clear(); } 
      inline bool has_update_fields(void) const 
        { return !!update_fields; }
      inline const FieldMask& get_update_fields(void) const 
        { return update_fields; }
    public:
      static void handle_aggregation(const void *args); 
    public:
      RegionTreeForest *const forest;
      const AddressSpaceID local_space;
      Operation *const op;
      const unsigned src_index;
      const unsigned dst_index;
      const RtEvent guard_precondition;
      const PredEvent predicate_guard;
      const bool track_events;
    protected:
      FieldMask update_fields;
      LegionMap<InstanceView*,FieldMaskSet<Update> > sources; 
      std::vector</*vector over reduction epochs*/
        LegionMap<InstanceView*,FieldMaskSet<Update> > > reductions;
      // Figure out the reduction operator is for each epoch of a
      // given destination instance and field
      std::map<std::pair<InstanceView*,unsigned/*dst fidx*/>,
               std::vector<ReductionOpID> > reduction_epochs;
      std::set<LogicalView*> all_views; // used for reference counting
    protected:
      mutable LocalLock pre_lock; 
      std::map<InstanceView*,LegionMap<ApEvent,FieldMask> > dst_pre, src_pre;
    protected:
      // Runtime mapping effects that we create
      std::set<RtEvent> effects; 
      // Events for the completion of our copies if we are supposed
      // to be tracking them
      std::set<ApEvent> events;
    protected:
      struct SourceQuery {
      public:
        SourceQuery(void) { }
        SourceQuery(std::vector<InstanceView*> &&srcs,
                    std::vector<unsigned> &&rank,
                    const FieldMask &src_mask)
          : sources(srcs), ranking(rank), query_mask(src_mask) { }
      public:
        inline bool matches(const FieldMask &mask,
                            const std::vector<InstanceView*> &srcs) const
          {
            if (mask != query_mask)
              return false;
            if (srcs.size() != sources.size())
              return false;
            for (unsigned idx = 0; idx < sources.size(); idx++)
              if (srcs[idx] != sources[idx])
                return false;
            return true;
          }
      public:
        std::vector<InstanceView*> sources;
        std::vector<unsigned> ranking;
        FieldMask query_mask;
      };
      // Cached calls to the mapper for selecting sources
      std::map<InstanceView*,LegionVector<SourceQuery> > mapper_queries;
    protected:
      // Help for tracing 
      FieldMaskSet<FillView> *tracing_src_fills;
      FieldMaskSet<InstanceView> *tracing_srcs;
      FieldMaskSet<InstanceView> *tracing_dsts;
    };

    /**
     * \class PhysicalAnalysis
     * This is the virtual base class for handling all traversals over 
     * equivalence set trees to perform physical analyses
     */
    class PhysicalAnalysis : public Collectable, public LocalLock {
    public:
      struct DeferPerformTraversalArgs :
        public LgTaskArgs<DeferPerformTraversalArgs> {
      public:
        static const LgTaskID TASK_ID = LG_DEFER_PERFORM_TRAVERSAL_TASK_ID;
      public:
        DeferPerformTraversalArgs(PhysicalAnalysis *ana, EquivalenceSet *set,
         const FieldMask &mask, RtUserEvent done, bool already_deferred = true);
      public:
        PhysicalAnalysis *const analysis;
        EquivalenceSet *const set;
        FieldMask *const mask;
        const RtUserEvent applied_event;
        const RtUserEvent done_event;
        const bool already_deferred;
      };
      struct DeferPerformRemoteArgs : 
        public LgTaskArgs<DeferPerformRemoteArgs> {
      public:
        static const LgTaskID TASK_ID = LG_DEFER_PERFORM_REMOTE_TASK_ID;
      public:
        DeferPerformRemoteArgs(PhysicalAnalysis *ana); 
      public:
        PhysicalAnalysis *const analysis;
        const RtUserEvent applied_event;
        const RtUserEvent done_event;
      };
      struct DeferPerformUpdateArgs : 
        public LgTaskArgs<DeferPerformUpdateArgs> {
      public:
        static const LgTaskID TASK_ID = LG_DEFER_PERFORM_UPDATE_TASK_ID;
      public:
        DeferPerformUpdateArgs(PhysicalAnalysis *ana);
      public:
        PhysicalAnalysis *const analysis;
        const RtUserEvent applied_event;
        const RtUserEvent done_event;
      };
      struct DeferPerformOutputArgs : 
        public LgTaskArgs<DeferPerformOutputArgs> {
      public:
        static const LgTaskID TASK_ID = LG_DEFER_PERFORM_OUTPUT_TASK_ID;
      public:
        DeferPerformOutputArgs(PhysicalAnalysis *ana, 
                               const PhysicalTraceInfo &trace_info);
      public:
        PhysicalAnalysis *const analysis;
        const PhysicalTraceInfo *trace_info;
        const RtUserEvent applied_event;
        const ApUserEvent effects_event;
      };
    public:
      // Local physical analysis
      PhysicalAnalysis(Runtime *rt, Operation *op, unsigned index,
                       IndexSpaceExpression *expr, bool on_heap,
                       bool immutable, CollectiveMapping *mapping = NULL,
                       bool exclusive = false, bool first_local = false);
      // Remote physical analysis
      PhysicalAnalysis(Runtime *rt, AddressSpaceID source, AddressSpaceID prev,
                       Operation *op, unsigned index, 
                       IndexSpaceExpression *expr, bool on_heap,
                       bool immutable = false,CollectiveMapping *mapping = NULL,
                       bool exclusive = false, bool first_local = false);
      PhysicalAnalysis(const PhysicalAnalysis &rhs);
      virtual ~PhysicalAnalysis(void);
    public:
      inline bool has_remote_sets(void) const
        { return !remote_sets.empty(); }
      inline void record_parallel_traversals(void)
        { parallel_traversals = true; } 
      inline bool is_replicated(void) const 
        { return (collective_mapping != NULL); }
      inline CollectiveMapping* get_replicated_mapping(void) const
        { return collective_mapping; }
    public:
      void traverse(EquivalenceSet *set, const FieldMask &mask, 
                    std::set<RtEvent> &deferral_events,
                    std::set<RtEvent> &applied_events,
                    RtEvent precondition = RtEvent::NO_RT_EVENT,
                    const bool already_deferred = false);
      void defer_traversal(RtEvent precondition, EquivalenceSet *set,
              const FieldMask &mask, std::set<RtEvent> &deferral_events, 
              std::set<RtEvent> &applied_events,
              RtUserEvent deferral_event = RtUserEvent::NO_RT_USER_EVENT,
              const bool already_deferred = true);
    public:
      virtual bool perform_traversal(EquivalenceSet *set,
                                     IndexSpaceExpression *expr,
                                     const bool expr_covers,
                                     const FieldMask &mask,
                                     std::set<RtEvent> &deferral_events,
                                     std::set<RtEvent> &applied_events,
                                     const bool already_deferred = false);
      virtual RtEvent perform_remote(RtEvent precondition, 
                                     std::set<RtEvent> &applied_events,
                                     const bool already_deferred = false);
      virtual RtEvent perform_updates(RtEvent precondition, 
                                      std::set<RtEvent> &applied_events,
                                      const bool already_deferred = false);
      virtual ApEvent perform_output(RtEvent precondition,
                                     std::set<RtEvent> &applied_events,
                                     const bool already_deferred = false);
    public:
      void process_remote_instances(Deserializer &derez,
                                    std::set<RtEvent> &ready_events);
      void process_local_instances(const FieldMaskSet<LogicalView> &views,
                                   const bool local_restricted);
      void filter_remote_expressions(FieldMaskSet<IndexSpaceExpression> &exprs);
      // Return true if any are restricted
      bool report_instances(FieldMaskSet<LogicalView> &instances);
    public:
      // Lock taken by these methods if needed
      void record_remote(EquivalenceSet *set, const FieldMask &mask, 
                         const AddressSpaceID owner);
    public:
      // Lock must be held from caller
      void record_instance(LogicalView* view, const FieldMask &mask);
      inline void record_restriction(void) { restricted = true; }
    public:
      static void handle_remote_instances(Deserializer &derez, Runtime *rt);
      static void handle_deferred_traversal(const void *args);
      static void handle_deferred_remote(const void *args);
      static void handle_deferred_update(const void *args);
      static void handle_deferred_output(const void *args);
    public:
      const AddressSpaceID previous;
      const AddressSpaceID original_source;
      Runtime *const runtime;
      IndexSpaceExpression *const analysis_expr;
      CollectiveMapping *const collective_mapping;
      Operation *const op;
      const unsigned index;
      const bool owns_op;
      const bool on_heap;
<<<<<<< HEAD
      // whether this is an exclusive analysis (e.g. read-write privileges)
      const bool exclusive; 
      // whether this is an immutable analysis (e.g. only reading eq set)
      const bool immutable;
      // whether this is the first collective analysis on this address space
      const bool collective_first_local;
=======
    protected:
      LegionMap<AddressSpaceID,FieldMaskSet<EquivalenceSet> > remote_sets;
      FieldMaskSet<LogicalView> *recorded_instances;
      bool restricted;
>>>>>>> eae4ba19
    private:
      // This tracks whether this analysis is being used 
      // for parallel traversals or not
      bool parallel_traversals;
    protected: 
      bool restricted;
      LegionMap<AddressSpaceID,
                FieldMaskSet<EquivalenceSet> >::aligned remote_sets; 
      FieldMaskSet<LogicalView> *recorded_instances;
    };

    /**
     * \class ValidInstAnalysis
     * For finding valid instances in equivalence set trees
     */
    class ValidInstAnalysis : public PhysicalAnalysis,
                              public LegionHeapify<ValidInstAnalysis> {
    public:
      ValidInstAnalysis(Runtime *rt, Operation *op, unsigned index,
                        IndexSpaceExpression *expr, ReductionOpID redop = 0);
      ValidInstAnalysis(Runtime *rt, AddressSpaceID src, AddressSpaceID prev,
                        Operation *op,unsigned index,IndexSpaceExpression *expr,
                        ValidInstAnalysis *target, ReductionOpID redop);
      ValidInstAnalysis(const ValidInstAnalysis &rhs);
      virtual ~ValidInstAnalysis(void);
    public:
      ValidInstAnalysis& operator=(const ValidInstAnalysis &rhs);
    public:
      virtual bool perform_traversal(EquivalenceSet *set,
                                     IndexSpaceExpression *expr,
                                     const bool expr_covers,
                                     const FieldMask &mask,
                                     std::set<RtEvent> &deferral_events,
                                     std::set<RtEvent> &applied_events,
                                     const bool already_deferred = false);
      virtual RtEvent perform_remote(RtEvent precondition,
                                     std::set<RtEvent> &applied_events,
                                     const bool already_deferred = false);
      virtual RtEvent perform_updates(RtEvent precondition, 
                                      std::set<RtEvent> &applied_events,
                                      const bool already_deferred = false);
    public:
      static void handle_remote_request_instances(Deserializer &derez, 
                                     Runtime *rt, AddressSpaceID previous);
    public:
      const ReductionOpID redop;
      ValidInstAnalysis *const target_analysis;
    };

    /**
     * \class InvalidInstAnalysis
     * For finding which of a set of instances are not valid across
     * a set of equivalence sets
     */
    class InvalidInstAnalysis : public PhysicalAnalysis,
                                public LegionHeapify<InvalidInstAnalysis> {
    public:
      InvalidInstAnalysis(Runtime *rt, Operation *op, unsigned index,
                          IndexSpaceExpression *expr,
                          const FieldMaskSet<LogicalView> &valid_instances);
      InvalidInstAnalysis(Runtime *rt, AddressSpaceID src, AddressSpaceID prev,
                        Operation *op, unsigned index, 
                        IndexSpaceExpression *expr, InvalidInstAnalysis *target,
                        const FieldMaskSet<LogicalView> &valid_instances);
      InvalidInstAnalysis(const InvalidInstAnalysis &rhs);
      virtual ~InvalidInstAnalysis(void);
    public:
      InvalidInstAnalysis& operator=(const InvalidInstAnalysis &rhs);
    public:
      inline bool has_invalid(void) const
      { return ((recorded_instances != NULL) && !recorded_instances->empty()); }
    public:
      virtual bool perform_traversal(EquivalenceSet *set,
                                     IndexSpaceExpression *expr,
                                     const bool expr_covers,
                                     const FieldMask &mask,
                                     std::set<RtEvent> &deferral_events,
                                     std::set<RtEvent> &applied_events,
                                     const bool already_deferred = false);
      virtual RtEvent perform_remote(RtEvent precondition,
                                     std::set<RtEvent> &applied_events,
                                     const bool already_deferred = false);
      virtual RtEvent perform_updates(RtEvent precondition, 
                                      std::set<RtEvent> &applied_events,
                                      const bool already_deferred = false);
    public:
      static void handle_remote_request_invalid(Deserializer &derez, 
                                     Runtime *rt, AddressSpaceID previous);
    public:
      const FieldMaskSet<LogicalView> valid_instances;
      InvalidInstAnalysis *const target_analysis;
    };

    /**
     * \class AntivalidInstAnalysis
     * For checking that some views are not in the set of valid instances
     */
    class AntivalidInstAnalysis : public PhysicalAnalysis,
                                  public LegionHeapify<AntivalidInstAnalysis> {
    public:
      AntivalidInstAnalysis(Runtime *rt, Operation *op, unsigned index,
                          IndexSpaceExpression *expr,
                          const FieldMaskSet<LogicalView> &anti_instances);
      AntivalidInstAnalysis(Runtime *rt, AddressSpaceID src,AddressSpaceID prev,
                      Operation *op, unsigned index, 
                      IndexSpaceExpression *expr, AntivalidInstAnalysis *target,
                      const FieldMaskSet<LogicalView> &anti_instances);
      AntivalidInstAnalysis(const AntivalidInstAnalysis &rhs);
      virtual ~AntivalidInstAnalysis(void);
    public:
      AntivalidInstAnalysis& operator=(const AntivalidInstAnalysis &rhs);
    public:
      inline bool has_antivalid(void) const
      { return ((recorded_instances != NULL) && !recorded_instances->empty()); }
    public:
      virtual bool perform_traversal(EquivalenceSet *set,
                                     IndexSpaceExpression *expr,
                                     const bool expr_covers,
                                     const FieldMask &mask,
                                     std::set<RtEvent> &deferral_events,
                                     std::set<RtEvent> &applied_events,
                                     const bool already_deferred = false);
      virtual RtEvent perform_remote(RtEvent precondition,
                                     std::set<RtEvent> &applied_events,
                                     const bool already_deferred = false);
      virtual RtEvent perform_updates(RtEvent precondition, 
                                      std::set<RtEvent> &applied_events,
                                      const bool already_deferred = false);
    public:
      static void handle_remote_request_antivalid(Deserializer &derez, 
                                     Runtime *rt, AddressSpaceID previous);
    public:
      const FieldMaskSet<LogicalView> antivalid_instances;
      AntivalidInstAnalysis *const target_analysis;
    };

    /**
     * \class UpdateAnalysis
     * For performing updates on equivalence set trees
     */
    class UpdateAnalysis : public PhysicalAnalysis,
                           public LegionHeapify<UpdateAnalysis> {
    public:
      UpdateAnalysis(Runtime *rt, Operation *op, unsigned index,
                     const RegionRequirement &req,
                     RegionNode *node, const InstanceSet &target_instances,
                     std::vector<InstanceView*> &target_views,
                     std::vector<InstanceView*> &source_views,
                     const PhysicalTraceInfo &trace_info,
                     CollectiveMapping *collective_mapping,
                     const ApEvent precondition, const ApEvent term_event,
                     const bool check_initialized, const bool record_valid,
                     const bool skip_output, const bool first_local = false);
      UpdateAnalysis(Runtime *rt, AddressSpaceID src, AddressSpaceID prev,
                     Operation *op, unsigned index,
                     const RegionUsage &usage, RegionNode *node, 
                     InstanceSet &target_instances,
                     std::vector<InstanceView*> &target_views,
                     std::vector<InstanceView*> &source_views,
                     const PhysicalTraceInfo &trace_info,
                     CollectiveMapping *collective_mapping,
                     const RtEvent user_registered,
                     const ApEvent precondition, const ApEvent term_event,
                     const bool check_initialized, const bool record_valid,
                     const bool skip_output, const bool first_local);
      UpdateAnalysis(const UpdateAnalysis &rhs);
      virtual ~UpdateAnalysis(void);
    public:
      UpdateAnalysis& operator=(const UpdateAnalysis &rhs);
    public:
      bool has_output_updates(void) const 
        { return (output_aggregator != NULL); }
      void record_uninitialized(const FieldMask &uninit,
                                std::set<RtEvent> &applied_events);
      virtual bool perform_traversal(EquivalenceSet *set,
                                     IndexSpaceExpression *expr,
                                     const bool expr_covers,
                                     const FieldMask &mask,
                                     std::set<RtEvent> &deferral_events,
                                     std::set<RtEvent> &applied_events,
                                     const bool already_deferred = false);
      virtual RtEvent perform_remote(RtEvent precondition, 
                                     std::set<RtEvent> &applied_events,
                                     const bool already_deferred = false);
      virtual RtEvent perform_updates(RtEvent precondition, 
                                      std::set<RtEvent> &applied_events,
                                      const bool already_deferred = false);
      virtual ApEvent perform_output(RtEvent precondition,
                                     std::set<RtEvent> &applied_events,
                                     const bool already_deferred = false);
    public:
      static void handle_remote_updates(Deserializer &derez, Runtime *rt,
                                        AddressSpaceID previous);
    public:
      // TODO: make this const again after we update the runtime to 
      // support collective views so that we don't need to modify 
      // this field in ReplMapOp::trigger_mapping
      /*const*/ RegionUsage usage;
      RegionNode *const node;
      const InstanceSet target_instances;
      const std::vector<InstanceView*> target_views;
      const std::vector<InstanceView*> source_views;
      const PhysicalTraceInfo trace_info;
      const ApEvent precondition;
      const ApEvent term_event;
      const bool check_initialized;
      const bool record_valid;
      const bool skip_output;
    public:
      // Have to lock the analysis to access these safely
      std::map<RtEvent,CopyFillAggregator*> input_aggregators;
      CopyFillAggregator *output_aggregator;
      std::set<RtEvent> guard_events;
      // For tracking uninitialized data
      FieldMask uninitialized;
      RtUserEvent uninitialized_reported;
      // For remote tracking
      RtEvent remote_user_registered;
      RtUserEvent user_registered;
      std::set<ApEvent> effects_events;
    };

    /**
     * \class AcquireAnalysis
     * For performing acquires on equivalence set trees
     */
    class AcquireAnalysis : public PhysicalAnalysis,
                            public LegionHeapify<AcquireAnalysis> {
    public: 
      AcquireAnalysis(Runtime *rt, Operation *op, unsigned index,
                      IndexSpaceExpression *expr,
                      CollectiveMapping *collective_mapping,
                      bool first_local);
      AcquireAnalysis(Runtime *rt, AddressSpaceID src, AddressSpaceID prev,
                      Operation *op, unsigned index, IndexSpaceExpression *expr,
                      AcquireAnalysis *target);
      AcquireAnalysis(const AcquireAnalysis &rhs);
      virtual ~AcquireAnalysis(void);
    public:
      AcquireAnalysis& operator=(const AcquireAnalysis &rhs);
    public:
      virtual bool perform_traversal(EquivalenceSet *set,
                                     IndexSpaceExpression *expr,
                                     const bool expr_covers,
                                     const FieldMask &mask,
                                     std::set<RtEvent> &deferral_events,
                                     std::set<RtEvent> &applied_events,
                                     const bool already_deferred = false);
      virtual RtEvent perform_remote(RtEvent precondition, 
                                     std::set<RtEvent> &applied_events,
                                     const bool already_deferred = false);
      virtual RtEvent perform_updates(RtEvent precondition, 
                                      std::set<RtEvent> &applied_events,
                                      const bool already_deferred = false);
    public:
      static void handle_remote_acquires(Deserializer &derez, Runtime *rt,
                                         AddressSpaceID previous); 
    public:
      AcquireAnalysis *const target_analysis;
    };

    /**
     * \class ReleaseAnalysis
     * For performing releases on equivalence set trees
     */
    class ReleaseAnalysis : public PhysicalAnalysis,
                            public LegionHeapify<ReleaseAnalysis> {
    public:
      ReleaseAnalysis(Runtime *rt, Operation *op, unsigned index,
                      ApEvent precondition, IndexSpaceExpression *expr,
                      const InstanceSet &target_instances,
                      std::vector<InstanceView*> &target_views,
                      std::vector<InstanceView*> &source_views,
                      const PhysicalTraceInfo &trace_info,
                      CollectiveMapping *collective_mapping,
                      const bool first_local);
      ReleaseAnalysis(Runtime *rt, AddressSpaceID src, AddressSpaceID prev,
                      Operation *op, unsigned index, IndexSpaceExpression *expr,
                      ApEvent precondition, ReleaseAnalysis *target, 
                      InstanceSet &target_instances,
                      std::vector<InstanceView*> &target_views,
                      std::vector<InstanceView*> &source_views,
                      const PhysicalTraceInfo &info);
      ReleaseAnalysis(const ReleaseAnalysis &rhs);
      virtual ~ReleaseAnalysis(void);
    public:
      ReleaseAnalysis& operator=(const ReleaseAnalysis &rhs);
    public:
      virtual bool perform_traversal(EquivalenceSet *set,
                                     IndexSpaceExpression *expr,
                                     const bool expr_covers,
                                     const FieldMask &mask,
                                     std::set<RtEvent> &deferral_events,
                                     std::set<RtEvent> &applied_events,
                                     const bool already_deferred = false);
      virtual RtEvent perform_remote(RtEvent precondition,
                                     std::set<RtEvent> &applied_events,
                                     const bool already_deferred = false);
      virtual RtEvent perform_updates(RtEvent precondition, 
                                      std::set<RtEvent> &applied_events,
                                      const bool already_deferred = false);
    public:
      static void handle_remote_releases(Deserializer &derez, Runtime *rt,
                                         AddressSpaceID previous);
    public:
      const ApEvent precondition;
      ReleaseAnalysis *const target_analysis;
      const InstanceSet target_instances;
      const std::vector<InstanceView*> target_views;
      const std::vector<InstanceView*> source_views;
      const PhysicalTraceInfo trace_info;
    public:
      // Can only safely be accessed when analysis is locked
      CopyFillAggregator *release_aggregator;
    };

    /**
     * \class CopyAcrossAnalysis
     * For performing copy across traversals on equivalence set trees
     */
    class CopyAcrossAnalysis : public PhysicalAnalysis,
                               public LegionHeapify<CopyAcrossAnalysis> {
    public:
      CopyAcrossAnalysis(Runtime *rt, Operation *op, 
                         unsigned src_index, unsigned dst_index,
                         const RegionRequirement &src_req,
                         const RegionRequirement &dst_req,
                         const InstanceSet &target_instances,
                         const std::vector<InstanceView*> &target_views,
                         const std::vector<InstanceView*> &source_views,
                         const ApEvent precondition,
                         const PredEvent pred_guard, const ReductionOpID redop,
                         const std::vector<unsigned> &src_indexes,
                         const std::vector<unsigned> &dst_indexes,
                         const PhysicalTraceInfo &trace_info,
                         const bool perfect);
      CopyAcrossAnalysis(Runtime *rt, AddressSpaceID src, AddressSpaceID prev,
                         Operation *op, unsigned src_index, unsigned dst_index,
                         const RegionUsage &src_usage, 
                         const RegionUsage &dst_usage,
                         const LogicalRegion src_region,
                         const LogicalRegion dst_region,
                         const InstanceSet &target_instances,
                         const std::vector<InstanceView*> &target_views,
                         const std::vector<InstanceView*> &source_views,
                         const ApEvent precondition,
                         const PredEvent pred_guard, const ReductionOpID redop,
                         const std::vector<unsigned> &src_indexes,
                         const std::vector<unsigned> &dst_indexes,
                         const PhysicalTraceInfo &trace_info,
                         const bool perfect);
      CopyAcrossAnalysis(const CopyAcrossAnalysis &rhs);
      virtual ~CopyAcrossAnalysis(void);
    public:
      CopyAcrossAnalysis& operator=(const CopyAcrossAnalysis &rhs);
    public:
      bool has_across_updates(void) const 
        { return (across_aggregator != NULL); }
      void record_uninitialized(const FieldMask &uninit,
                                std::set<RtEvent> &applied_events);
      CopyFillAggregator* get_across_aggregator(void);
      virtual bool perform_traversal(EquivalenceSet *set,
                                     IndexSpaceExpression *expr,
                                     const bool expr_covers,
                                     const FieldMask &mask,
                                     std::set<RtEvent> &deferral_events,
                                     std::set<RtEvent> &applied_events,
                                     const bool already_deferred = false);
      virtual RtEvent perform_remote(RtEvent precondition,
                                     std::set<RtEvent> &applied_events,
                                     const bool already_deferred = false);
      virtual RtEvent perform_updates(RtEvent precondition, 
                                      std::set<RtEvent> &applied_events,
                                      const bool already_deferred = false);
      virtual ApEvent perform_output(RtEvent precondition,
                                     std::set<RtEvent> &applied_events,
                                     const bool already_deferred = false);
    public:
      static inline FieldMask initialize_mask(const std::vector<unsigned> &idxs)
      {
        FieldMask result;
        for (unsigned idx = 0; idx < idxs.size(); idx++)
          result.set_bit(idxs[idx]);
        return result;
      }
      static void handle_remote_copies_across(Deserializer &derez, Runtime *rt,
                                              AddressSpaceID previous); 
      static std::vector<CopyAcrossHelper*> create_across_helpers(
                            const FieldMask &src_mask,
                            const FieldMask &dst_mask,
                            const InstanceSet &dst_instances,
                            const std::vector<unsigned> &src_indexes,
                            const std::vector<unsigned> &dst_indexes);
    public:
      const FieldMask src_mask;
      const FieldMask dst_mask;
      const unsigned src_index;
      const unsigned dst_index;
      const RegionUsage src_usage;
      const RegionUsage dst_usage;
      const LogicalRegion src_region;
      const LogicalRegion dst_region;
      const InstanceSet target_instances;
      const std::vector<InstanceView*> target_views;
      const std::vector<InstanceView*> source_views;
      const ApEvent precondition;
      const PredEvent pred_guard;
      const ReductionOpID redop;
      const std::vector<unsigned> src_indexes;
      const std::vector<unsigned> dst_indexes;
      const std::vector<CopyAcrossHelper*> across_helpers;
      const PhysicalTraceInfo trace_info;
      const bool perfect;
    public:
      // Can only safely be accessed when analysis is locked
      FieldMask uninitialized;
      RtUserEvent uninitialized_reported;
      FieldMaskSet<IndexSpaceExpression> local_exprs;
      std::set<ApEvent> copy_events;
      std::set<RtEvent> guard_events;
    protected:
      CopyFillAggregator *across_aggregator;
      RtUserEvent aggregator_guard; // Guard event for the aggregator
    };

    /**
     * \class OverwriteAnalysis 
     * For performing overwrite traversals on equivalence set trees
     */
    class OverwriteAnalysis : public PhysicalAnalysis,
                              public LegionHeapify<OverwriteAnalysis> {
    public:
      OverwriteAnalysis(Runtime *rt, Operation *op, unsigned index,
                        const RegionUsage &usage, IndexSpaceExpression *expr, 
                        LogicalView *view, const FieldMask &mask,
                        const PhysicalTraceInfo &trace_info,
                        CollectiveMapping *collective_mapping,
                        const ApEvent precondition,
                        const RtEvent guard_event = RtEvent::NO_RT_EVENT,
                        const PredEvent pred_guard = PredEvent::NO_PRED_EVENT,
                        const bool track_effects = false,
                        const bool add_restriction = false,
                        const bool first_local = true);
      // Also local but with a full set of views
      OverwriteAnalysis(Runtime *rt, Operation *op, unsigned index,
                        const RegionUsage &usage, IndexSpaceExpression *expr,
                        const FieldMaskSet<LogicalView> &views,
                        const PhysicalTraceInfo &trace_info,
                        CollectiveMapping *collective_mapping,
                        const ApEvent precondition,
                        const RtEvent guard_event = RtEvent::NO_RT_EVENT,
                        const PredEvent pred_guard = PredEvent::NO_PRED_EVENT,
                        const bool track_effects = false,
                        const bool add_restriction = false,
                        const bool first_local = true);
      OverwriteAnalysis(Runtime *rt, AddressSpaceID src, AddressSpaceID prev,
                        Operation *op, unsigned index,
                        IndexSpaceExpression *expr, const RegionUsage &usage, 
                        FieldMaskSet<LogicalView> &views,
                        FieldMaskSet<ReductionView> &reduction_views,
                        const PhysicalTraceInfo &trace_info,
                        const ApEvent precondition,
                        const RtEvent guard_event,
                        const PredEvent pred_guard,
                        const bool track_effects,
                        const bool add_restriction);
      OverwriteAnalysis(const OverwriteAnalysis &rhs);
      virtual ~OverwriteAnalysis(void);
    public:
      OverwriteAnalysis& operator=(const OverwriteAnalysis &rhs);
    public:
      bool has_output_updates(void) const 
        { return (output_aggregator != NULL); }
    public:
      virtual bool perform_traversal(EquivalenceSet *set,
                                     IndexSpaceExpression *expr,
                                     const bool expr_covers,
                                     const FieldMask &mask,
                                     std::set<RtEvent> &deferral_events,
                                     std::set<RtEvent> &applied_events,
                                     const bool already_deferred = false);
      virtual RtEvent perform_remote(RtEvent precondition, 
                                     std::set<RtEvent> &applied_events,
                                     const bool already_deferred = false);
      virtual RtEvent perform_updates(RtEvent precondition, 
                                      std::set<RtEvent> &applied_events,
                                      const bool already_deferred = false);
      virtual ApEvent perform_output(RtEvent precondition,
                                     std::set<RtEvent> &applied_events,
                                     const bool already_deferred = false);
    public:
      static void handle_remote_overwrites(Deserializer &derez, Runtime *rt,
                                           AddressSpaceID previous); 
    public:
      const RegionUsage usage;
      FieldMaskSet<LogicalView> views;
      FieldMaskSet<ReductionView> reduction_views;
      const PhysicalTraceInfo trace_info;
      const ApEvent precondition;
      const RtEvent guard_event;
      const PredEvent pred_guard;
      const bool track_effects;
      const bool add_restriction;
    public:
      // Can only safely be accessed when analysis is locked
      CopyFillAggregator *output_aggregator;
      std::set<ApEvent> effects_events;
    };

    /**
     * \class FilterAnalysis
     * For performing filter traversals on equivalence set trees
     */
    class FilterAnalysis : public PhysicalAnalysis,
                           public LegionHeapify<FilterAnalysis> {
    public:
      FilterAnalysis(Runtime *rt, Operation *op, unsigned index,
                     CollectiveMapping *collective_mapping,
                     IndexSpaceExpression *expr, InstanceView *inst_view,
                     LogicalView *registration_view,
                     const bool remove_restriction = false,
                     const bool first_local = false);
      FilterAnalysis(Runtime *rt, AddressSpaceID src, AddressSpaceID prev,
                     Operation *op, unsigned index, IndexSpaceExpression *expr,
                     InstanceView *inst_view, LogicalView *registration_view,
                     const bool remove_restriction);
      FilterAnalysis(const FilterAnalysis &rhs);
      virtual ~FilterAnalysis(void);
    public:
      FilterAnalysis& operator=(const FilterAnalysis &rhs);
    public:
      virtual bool perform_traversal(EquivalenceSet *set,
                                     IndexSpaceExpression *expr,
                                     const bool expr_covers,
                                     const FieldMask &mask,
                                     std::set<RtEvent> &deferral_events,
                                     std::set<RtEvent> &applied_events,
                                     const bool already_deferred = false);
      virtual RtEvent perform_remote(RtEvent precondition, 
                                     std::set<RtEvent> &applied_events,
                                     const bool already_deferred = false);
    public:
      static void handle_remote_filters(Deserializer &derez, Runtime *rt,
                                        AddressSpaceID previous);
    public:
      InstanceView *const inst_view;
      LogicalView *const registration_view;
      const bool remove_restriction;
    };

    /**
     * \class CloneAnalysis
     * For cloning into an equivalence set from a set of other equivalence
     * sets. This usually is done by VirtualCloseOps.
     */
    class CloneAnalysis : public PhysicalAnalysis,
                          public LegionHeapify<CloneAnalysis> {
    public:
      CloneAnalysis(Runtime *rt, IndexSpaceExpression *expr, Operation *op,
                    unsigned index, FieldMaskSet<EquivalenceSet> &&sources);
      CloneAnalysis(Runtime *rt, AddressSpaceID src, AddressSpaceID prev,
                    IndexSpaceExpression *expr, Operation *op,
                    unsigned index, FieldMaskSet<EquivalenceSet> &&sources);
      CloneAnalysis(const CloneAnalysis &rhs);
      virtual ~CloneAnalysis(void);
    public:
      CloneAnalysis& operator=(const CloneAnalysis &rhs);
    public:
      virtual bool perform_traversal(EquivalenceSet *set,
                                     IndexSpaceExpression *expr,
                                     const bool expr_covers,
                                     const FieldMask &mask,
                                     std::set<RtEvent> &deferral_events,
                                     std::set<RtEvent> &applied_events,
                                     const bool already_deferred = false);
      virtual RtEvent perform_remote(RtEvent precondition, 
                                     std::set<RtEvent> &applied_events,
                                     const bool already_deferred = false);
    public:
      static void handle_remote_clones(Deserializer &derez, Runtime *rt,
                                       AddressSpaceID previous);
    public:
      const FieldMaskSet<EquivalenceSet> sources;
    };

    /**
     * \class EqSetTracker
     * This is an abstract class that provides an interface for
     * recording the equivalence sets that result from ray tracing
     * an equivalence set tree for a given index space expression.
     */
    class EqSetTracker {
    public:
      virtual ~EqSetTracker(void) { }
    public:
      virtual void add_tracker_reference(unsigned cnt = 1) = 0;
      virtual bool remove_tracker_reference(unsigned cnt = 1) = 0;
    public:
      virtual void record_equivalence_set(EquivalenceSet *set,
                                          const FieldMask &mask) = 0;
      virtual void record_pending_equivalence_set(EquivalenceSet *set,
                                          const FieldMask &mask) = 0;
      virtual bool can_filter_context(ContextID filter_id) const = 0;
      virtual void remove_equivalence_set(EquivalenceSet *set,
                                          const FieldMask &mask) = 0;
    };

    /**
     * \class EquivalenceSet
     * The equivalence set class tracks the physical state of a
     * set of points in a logical region for all the fields. There
     * is an owner node for the equivlance set that uses a ESI
     * protocol in order to manage local and remote copies of 
     * the equivalence set for each of the different fields.
     * It's also possible for the equivalence set to be refined
     * into sub equivalence sets which then subsum it's responsibility.
     */
    class EquivalenceSet : public DistributedCollectable,
                           public LegionHeapify<EquivalenceSet> {
    public:
      template<bool INC>
      class ValidityFunctor {
      public:
        ValidityFunctor(EquivalenceSet *s, ReferenceMutator *m)
          : set(s), mutator(m) { }
      public:
        void apply(AddressSpaceID target)
          { if (INC) set->send_remote_gc_increment(target, mutator);
            else set->send_remote_gc_decrement(target, mutator); }
      public:
        EquivalenceSet *const set;
        ReferenceMutator *const mutator;
      };
      class InvalidateFunctor {
      public:
        InvalidateFunctor(DistributedID did, const FieldMask &mask,
                          std::set<RtEvent> &applied, AddressSpaceID origin,
                          UniqueID ctx_uid, const CollectiveMapping *mapping,
                          Runtime *runtime);
      public:
        void apply(AddressSpaceID target);
      public:
        const DistributedID did;
        const FieldMask &mask;
        std::set<RtEvent> &applied;
        const AddressSpaceID origin;
        const UniqueID ctx_uid;
        const CollectiveMapping *const invalidate_mapping;
        Runtime *const runtime;
      };
    public:
      struct ReplicationChange : public LegionHeapify<ReplicationChange> {
      public:
        struct RemoteRequest {
        public:
          RemoteRequest(ReplicationChange *t, AddressSpaceID src)
            : target(t), source(src) { }
        public:
          ReplicationChange *const target;
          const AddressSpaceID source;
        };
      public:
        ReplicationChange(CollectiveMapping *mapping,
                          unsigned expected_arrivals, bool add);
        ~ReplicationChange(void);
      public:
        void record_remote_request(ReplicationChange *target,
            AddressSpaceID source, const FieldMask &request_mask);
        void send_remote_responses(EquivalenceSet *set,
                                   const FieldMask &full_mask) const;
      public:
        CollectiveMapping *const mapping;
        const RtUserEvent ready_event;
        const RtUserEvent applied_event;
        FieldMaskSet<RemoteRequest> remote_requests;
        unsigned remaining_arrivals;
        const bool add;
      };
    public:
      struct DeferMakeOwnerArgs : public LgTaskArgs<DeferMakeOwnerArgs> {
      public:
        static const LgTaskID TASK_ID = LG_DEFER_MAKE_OWNER_TASK_ID;
      public:
        DeferMakeOwnerArgs(EquivalenceSet *s)
          : LgTaskArgs<DeferMakeOwnerArgs>(implicit_provenance), 
            set(s) { }
      public:
        EquivalenceSet *const set;
      };
      struct DeferPendingReplicationArgs : 
        public LgTaskArgs<DeferPendingReplicationArgs> {
      public:
        static const LgTaskID TASK_ID = LG_DEFER_PENDING_REPLICATION_TASK_ID;
      public:
        DeferPendingReplicationArgs(EquivalenceSet *s, ReplicationChange *c,
                                    const FieldMask &m);
      public:
        EquivalenceSet *const set;
        ReplicationChange *const change;
        FieldMask *const mask;
      };
      struct DeferApplyStateArgs : public LgTaskArgs<DeferApplyStateArgs> {
      public:
        static const LgTaskID TASK_ID = LG_DEFER_APPLY_STATE_TASK_ID;
        typedef LegionMap<IndexSpaceExpression*,
                  FieldMaskSet<LogicalView> > ExprLogicalViews; 
        typedef std::map<unsigned,std::list<std::pair<ReductionView*,
          IndexSpaceExpression*> > > ExprReductionViews;
        typedef LegionMap<IndexSpaceExpression*,
                  FieldMaskSet<InstanceView> > ExprInstanceViews;
      public:
        DeferApplyStateArgs(EquivalenceSet *set, RtUserEvent done_event, 
                            const bool foward_to_owner,
                            std::set<RtEvent> &applied_events,
                            ExprLogicalViews &valid_updates,
                            FieldMaskSet<IndexSpaceExpression> &init_updates,
                            ExprReductionViews &reduction_updates,
                            ExprInstanceViews &restricted_updates,
                            ExprInstanceViews &released_updates,
                            FieldMaskSet<CopyFillGuard> &read_only_updates,
                            FieldMaskSet<CopyFillGuard> &reduction_fill_updates,
                            TraceViewSet *precondition_updates,
                            TraceViewSet *anticondition_updates,
                            TraceViewSet *postcondition_updates);
        void release_references(void) const;
      public:
        EquivalenceSet *const set;
        ExprLogicalViews *const valid_updates;
        FieldMaskSet<IndexSpaceExpression> *const initialized_updates;
        ExprReductionViews *const reduction_updates;
        ExprInstanceViews *const restricted_updates;
        ExprInstanceViews *const released_updates;
        FieldMaskSet<CopyFillGuard> *const read_only_updates;
        FieldMaskSet<CopyFillGuard> *const reduction_fill_updates;
        TraceViewSet *precondition_updates;
        TraceViewSet *anticondition_updates;
        TraceViewSet *postcondition_updates;
        const RtUserEvent done_event;
        const bool forward_to_owner;
      };
      struct DeferReleaseRefArgs : public LgTaskArgs<DeferReleaseRefArgs> {
      public:
        static const LgTaskID TASK_ID = LG_DEFER_RELEASE_REF_TASK_ID;
      public:
        DeferReleaseRefArgs(DistributedID did);
      public:
        const DistributedID did;
        std::map<LogicalView*,unsigned> *const view_refs_to_remove;
        std::map<IndexSpaceExpression*,unsigned> *const expr_refs_to_remove;
      };
    public:
      EquivalenceSet(Runtime *rt, DistributedID did,
                     AddressSpaceID owner_space,
                     AddressSpaceID logical_owner,
                     RegionNode *region_node,
                     bool register_now, 
                     CollectiveMapping *mapping = NULL,
                     const FieldMask *replicated = NULL);
      EquivalenceSet(const EquivalenceSet &rhs);
      virtual ~EquivalenceSet(void);
    public:
      EquivalenceSet& operator=(const EquivalenceSet &rhs);
      // Must be called while holding the lock
      inline bool is_logical_owner(void) const
        { return (local_space == logical_owner_space); }
      inline bool are_replicated_fields(const FieldMask &mask) const
        { return !(mask - replicated_states.get_valid_mask()); }
      inline const FieldMask& get_replicated_fields(void) const
        { return replicated_states.get_valid_mask(); }
    public:
      // From distributed collectable
      virtual void notify_active(ReferenceMutator *mutator);
      virtual void notify_inactive(ReferenceMutator *mutator);
      virtual void notify_valid(ReferenceMutator *mutator);
      virtual void notify_invalid(ReferenceMutator *mutator);
    public:
      // Analysis methods
      void initialize_set(const RegionUsage &usage,
                          const FieldMask &user_mask,
                          const bool restricted,
                          const InstanceSet &sources,
            const std::vector<InstanceView*> &corresponding,
                          std::set<RtEvent> &applied_events);
      void traverse_set(PhysicalAnalysis &analysis,
                        IndexSpaceExpression *expr,
                        const bool expr_covers, 
                        FieldMask traversal_mask,
                        std::set<RtEvent> &deferral_events,
                        std::set<RtEvent> &applied_events,
                        const bool already_deferred);
      void find_valid_instances(ValidInstAnalysis &analysis,
                                IndexSpaceExpression *expr,
                                const bool expr_covers, 
                                const FieldMask &user_mask,
                                std::set<RtEvent> &deferral_events,
                                std::set<RtEvent> &applied_events,
                                const bool already_deferred = false);
      void find_invalid_instances(InvalidInstAnalysis &analysis,
                                IndexSpaceExpression *expr,
                                const bool expr_covers, 
                                const FieldMask &user_mask,
                                std::set<RtEvent> &deferral_events,
                                std::set<RtEvent> &applied_events,
                                const bool already_deferred = false);
      void find_antivalid_instances(AntivalidInstAnalysis &analysis,
                                IndexSpaceExpression *expr,
                                const bool expr_covers, 
                                const FieldMask &user_mask,
                                std::set<RtEvent> &deferral_events,
                                std::set<RtEvent> &applied_events,
                                const bool already_deferred = false);
      void update_set(UpdateAnalysis &analysis, IndexSpaceExpression *expr,
                      const bool expr_covers, FieldMask user_mask,
                      std::set<RtEvent> &deferral_events,
                      std::set<RtEvent> &applied_events,
                      const bool already_deferred = false);
      void acquire_restrictions(AcquireAnalysis &analysis, 
                                IndexSpaceExpression *expr,
                                const bool expr_covers, 
                                const FieldMask &acquire_mask,
                                std::set<RtEvent> &deferral_events,
                                std::set<RtEvent> &applied_events,
                                const bool already_deferred = false);
      void release_restrictions(ReleaseAnalysis &analysis,
                                IndexSpaceExpression *expr,
                                const bool expr_covers, 
                                const FieldMask &release_mask,
                                std::set<RtEvent> &deferral_events,
                                std::set<RtEvent> &applied_events,
                                const bool already_deferred = false);
      void issue_across_copies(CopyAcrossAnalysis &analysis,
                               const FieldMask &src_mask, 
                               IndexSpaceExpression *expr,
                               const bool expr_covers,
                               std::set<RtEvent> &deferral_events,
                               std::set<RtEvent> &applied_events,
                               const bool already_deferred = false);
      void overwrite_set(OverwriteAnalysis &analysis, 
                         IndexSpaceExpression *expr, const bool expr_covers,
                         const FieldMask &overwrite_mask,
                         std::set<RtEvent> &deferral_events,
                         std::set<RtEvent> &applied_events,
                         const bool already_deferred = false);
      void filter_set(FilterAnalysis &analysis, 
                      IndexSpaceExpression *expr, const bool expr_covers,
                      const FieldMask &filter_mask, 
                      std::set<RtEvent> &deferral_events,
                      std::set<RtEvent> &applied_events,
                      const bool already_deferred = false);
      void clone_set(CloneAnalysis &analysis,
                     IndexSpaceExpression *expr, const bool expr_covers,
                     const FieldMask &clone_mask,
                     std::set<RtEvent> &deferral_events,
                     std::set<RtEvent> &applied_events,
                     const bool already_deferred = false);
    public:
      void initialize_collective_references(unsigned local_valid_refs);
      void remove_read_only_guard(CopyFillGuard *guard);
      void remove_reduction_fill_guard(CopyFillGuard *guard);
      void record_tracker(EqSetTracker *tracker, const FieldMask &mask);
      void remove_tracker(EqSetTracker *tracker, const FieldMask &mask);
      void invalidate_trackers(const FieldMask &mask,
                               std::set<RtEvent> &applied_events,
                               const AddressSpaceID origin_space,
                               const CollectiveMapping *collective_mapping,
                               UniqueID context_uid = 0);
      void clone_from(const AddressSpaceID target_space, EquivalenceSet *src,
                      const FieldMask &clone_mask,
                      const bool forward_to_owner,
                      std::set<RtEvent> &applied_events, 
                      const bool invalidate_overlap = false);
      RtEvent make_owner(AddressSpaceID owner, 
                         RtEvent precondition = RtEvent::NO_RT_EVENT);
      void update_tracing_valid_views(LogicalView *view,
                                      IndexSpaceExpression *expr,
                                      const RegionUsage &usage,
                                      const FieldMask &user_mask,
                                      const bool invalidates,
                                      std::set<RtEvent> &applied);
      void update_tracing_anti_views(LogicalView *view,
                                     IndexSpaceExpression *expr,
                                     const FieldMask &user_mask,
                                     std::set<RtEvent> &applied);
      RtEvent capture_trace_conditions(TraceConditionSet *target,
                                       AddressSpaceID target_space,
                                       IndexSpaceExpression *expr,
                                       const FieldMask &mask,
                                       RtUserEvent ready_event);
    protected:
      void defer_traversal(AutoTryLock &eq, PhysicalAnalysis &analysis,
                           const FieldMask &mask,
                           std::set<RtEvent> &deferral_events,
                           std::set<RtEvent> &applied_events,
                           const bool already_deferred);
      inline RtEvent chain_deferral_events(RtUserEvent deferral_event)
      {
        RtEvent continuation_pre;
        continuation_pre.id = 
          next_deferral_precondition.exchange(deferral_event.id);
        return continuation_pre;
      }
      bool is_remote_analysis(PhysicalAnalysis &analysis,
                              FieldMask &traversal_mask, 
                              std::set<RtEvent> &deferral_events,
                              std::set<RtEvent> &applied_events,
                              const bool expr_covers);
    protected:
      template<typename T>
      void check_for_uninitialized_data(T &analysis, IndexSpaceExpression *expr,
                                  const bool expr_cover, FieldMask uninit,
                                  std::set<RtEvent> &applied_events) const;
      void update_initialized_data(IndexSpaceExpression *expr, 
                                   const bool expr_covers,
                                   const FieldMask &user_mask,
                                   ReferenceMutator &mutator);
      template<typename T>
      void record_instances(IndexSpaceExpression *expr, const bool expr_covers,
                            const FieldMask &record_mask, 
                            const FieldMaskSet<T> &new_views,
                                  ReferenceMutator &mutator);
      template<typename T>
      void record_unrestricted_instances(IndexSpaceExpression *expr,
                            const bool expr_covers, FieldMask record_mask, 
                            const FieldMaskSet<T> &new_views,
                                  ReferenceMutator &mutator);
      bool record_partial_valid_instance(LogicalView *instance,
                                         IndexSpaceExpression *expr,
                                         FieldMask valid_mask,
                                         ReferenceMutator &mutator,
                                         bool check_total_valid = true);
      void filter_valid_instances(IndexSpaceExpression *expr, 
                                  const bool expr_covers, 
                                  const FieldMask &filter_mask,
                                  ReferenceMutator &mutator,
           std::map<IndexSpaceExpression*,unsigned> *expr_refs_to_remove = NULL,
           std::map<LogicalView*,unsigned> *view_refs_to_remove = NULL);
      void filter_unrestricted_instances(IndexSpaceExpression *expr,
                                         const bool expr_covers, 
                                         FieldMask filter_mask,
                                         ReferenceMutator &mutator);
      void filter_reduction_instances(IndexSpaceExpression *expr,
           const bool covers, const FieldMask &mask, ReferenceMutator &mutator,
           std::map<IndexSpaceExpression*,unsigned> *expr_refs_to_remove = NULL,
           std::map<LogicalView*,unsigned> *view_refs_to_remove = NULL);
      void update_set_internal(CopyFillAggregator *&input_aggregator,
                               CopyFillGuard *previous_guard,
                               Operation *op, const unsigned index,
                               const RegionUsage &usage,
                               IndexSpaceExpression *expr, 
                               const bool expr_covers,
                               const FieldMask &user_mask,
                               const FieldMaskSet<InstanceView> &target_insts,
                               const std::vector<InstanceView*> &source_insts,
                               const PhysicalTraceInfo &trace_info,
                               std::set<RtEvent> &applied_events,
                               const bool record_valid);
      void make_instances_valid(CopyFillAggregator *&aggregator,
                                CopyFillGuard *previous_guard,
                                Operation *op, const unsigned index,
                                const bool track_events,
                                IndexSpaceExpression *expr,
                                const bool expr_covers,
                                const FieldMask &update_mask,
                                const FieldMaskSet<InstanceView> &target_insts,
                                const std::vector<InstanceView*> &source_insts,
                                const PhysicalTraceInfo &trace_info,
                                std::set<RtEvent> &applied_events,
                                const bool skip_check = false,
                                const int dst_index = -1,
                                const ReductionOpID redop = 0,
                                CopyAcrossHelper *across_helper = NULL);
      void issue_update_copies_and_fills(InstanceView *target,
                                const std::vector<InstanceView*> &source_views,
                                         CopyFillAggregator *&aggregator,
                                         CopyFillGuard *previous_guard,
                                         Operation *op, const unsigned index,
                                         const bool track_events,
                                         IndexSpaceExpression *expr,
                                         const bool expr_covers,
                                         FieldMask update_mask,
                                         const PhysicalTraceInfo &trace_info,
                                         std::set<RtEvent> &applied_events,
                                         const int dst_index,
                                         const ReductionOpID redop,
                                         CopyAcrossHelper *across_helper);
      void apply_reductions(const FieldMaskSet<InstanceView> &reduction_targets,
                            IndexSpaceExpression *expr, const bool expr_covers,
                            const FieldMask &reduction_mask, 
                            CopyFillAggregator *&aggregator,
                            CopyFillGuard *previous_guard,
                            Operation *op, const unsigned index, 
                            const bool track_events,
                            const PhysicalTraceInfo &trace_info,
                            std::set<RtEvent> &applied_events,
                            FieldMaskSet<IndexSpaceExpression> *applied_exprs,
                            CopyAcrossHelper *across_helper = NULL);
      template<typename T>
      void copy_out(IndexSpaceExpression *expr, const bool expr_covers,
                    const FieldMask &restricted_mask, 
                    const FieldMaskSet<T> &src_views,
                    Operation *op, const unsigned index,
                    const PhysicalTraceInfo &trace_info,
                    std::set<RtEvent> &applied_events,
                    CopyFillAggregator *&aggregator);
      void record_restriction(IndexSpaceExpression *expr, 
                              const bool expr_covers,
                              const FieldMask &restrict_mask,
                              InstanceView *restricted_view,
                              ReferenceMutator &mutator);
      void update_reductions(const unsigned fidx, ReferenceMutator &mutator,
          std::list<std::pair<ReductionView*,IndexSpaceExpression*> > &updates);
      void update_released(IndexSpaceExpression *expr, const bool expr_covers,
                FieldMaskSet<InstanceView> &updates, ReferenceMutator &mutator);
      void filter_initialized_data(IndexSpaceExpression *expr, 
          const bool expr_covers, const FieldMask &filter_mask, 
          ReferenceMutator &mutator, 
          std::map<IndexSpaceExpression*,unsigned> *expr_refs_to_remove = NULL);
      void filter_restricted_instances(IndexSpaceExpression *expr, 
          const bool covers, const FieldMask &mask, ReferenceMutator &mutator,
          std::map<IndexSpaceExpression*,unsigned> *expr_refs_to_remove = NULL,
          std::map<LogicalView*,unsigned> *view_refs_to_remove = NULL);
      void filter_released_instances(IndexSpaceExpression *expr, 
          const bool covers, const FieldMask &mask, ReferenceMutator &mutator, 
          std::map<IndexSpaceExpression*,unsigned> *expr_refs_to_remove = NULL,
          std::map<LogicalView*,unsigned> *view_refs_to_remove = NULL);
    protected:
      void send_equivalence_set(AddressSpaceID target);
      void check_for_migration(PhysicalAnalysis &analysis,
                               std::set<RtEvent> &applied_events);
      void update_owner(const AddressSpaceID new_logical_owner); 
      void update_replicated_state(CollectiveMapping *oldstate,
          CollectiveMapping *newstate, const FieldMask &invalidate_mask,
          std::set<RtEvent> &applied_events, bool need_lock = true);
      void finalize_replication_change(ReplicationChange *change,
                                       const FieldMask &change_mask);
      void process_replication_request(CollectiveMapping *mapping,
                const FieldMask &full_mask, const FieldMask &request_mask,
                ReplicationChange *target, const AddressSpaceID source,
                bool owner_search);
      void send_replication_response(AddressSpaceID target,
          ReplicationChange *remote_change, const FieldMask &full_mask,
          const FieldMask &request_mask);
      void process_replication_response(Deserializer &derez,
                                        AddressSpaceID source);
      void finalize_replication_response(ReplicationChange *change,
                                         const FieldMask &full_mask);
      void unpack_replicated_states(Deserializer &derez);
    protected:
      void pack_state(Serializer &rez, const AddressSpaceID target,
            IndexSpaceExpression *expr, const bool expr_covers,
            const FieldMask &mask, const bool pack_guards);
      void unpack_state_and_apply(Deserializer &derez, 
          const AddressSpaceID source, const bool forward_to_owner,
          std::set<RtEvent> &ready_events);
      void invalidate_state(IndexSpaceExpression *expr, const bool expr_covers,
                            const FieldMask &mask, RtEvent remove_ref_event);
      void clone_to_local(EquivalenceSet *dst, FieldMask mask,
                          std::set<RtEvent> &applied_events,
                          const bool invalidate_overlap,
                          const bool forward_to_owner);
      void clone_to_remote(DistributedID target, AddressSpaceID target_space,
                    IndexSpaceNode *target_node, FieldMask mask,
                    std::set<RtEvent> &applied_events,
                    const bool invalidate_overlap, const bool forward_to_owner);
      void find_overlap_updates(IndexSpaceExpression *overlap, 
            const bool overlap_covers, const FieldMask &mask, 
            LegionMap<IndexSpaceExpression*,
                FieldMaskSet<LogicalView> > &valid_updates,
            FieldMaskSet<IndexSpaceExpression> &initialized_updates,
            std::map<unsigned,std::list<std::pair<ReductionView*,
                IndexSpaceExpression*> > > &reduction_updates,
            LegionMap<IndexSpaceExpression*,
                FieldMaskSet<InstanceView> > &restricted_updates,
            LegionMap<IndexSpaceExpression*,
                FieldMaskSet<InstanceView> > &released_updates,
            FieldMaskSet<CopyFillGuard> *read_only_guard_updates,
            FieldMaskSet<CopyFillGuard> *reduction_fill_guard_updates,
            TraceViewSet *&precondition_updates,
            TraceViewSet *&anticondition_updates,
            TraceViewSet *&postcondition_updates,
            ReferenceMutator &mutator) const;
      void apply_state(LegionMap<IndexSpaceExpression*,
                FieldMaskSet<LogicalView> > &valid_updates,
            FieldMaskSet<IndexSpaceExpression> &initialized_updates,
            std::map<unsigned,std::list<std::pair<ReductionView*,
                IndexSpaceExpression*> > > &reduction_updates,
            LegionMap<IndexSpaceExpression*,
                FieldMaskSet<InstanceView> > &restricted_updates,
            LegionMap<IndexSpaceExpression*,
                FieldMaskSet<InstanceView> > &released_updates,
            TraceViewSet *precondition_updates,
            TraceViewSet *anticondition_updates,
            TraceViewSet *postcondition_updates,
            FieldMaskSet<CopyFillGuard> *read_only_guard_updates,
            FieldMaskSet<CopyFillGuard> *reduction_fill_guard_updates,
            std::set<RtEvent> &applied_events,
            const bool needs_lock, const bool forward_to_owner);
      static void pack_updates(Serializer &rez, const AddressSpaceID target,
            const LegionMap<IndexSpaceExpression*,
                FieldMaskSet<LogicalView> > &valid_updates,
            const FieldMaskSet<IndexSpaceExpression> &initialized_updates,
            const std::map<unsigned,std::list<std::pair<ReductionView*,
                IndexSpaceExpression*> > > &reduction_updates,
            const LegionMap<IndexSpaceExpression*,
                FieldMaskSet<InstanceView> > &restricted_updates,
            const LegionMap<IndexSpaceExpression*,
                FieldMaskSet<InstanceView> > &released_updates,
            const FieldMaskSet<CopyFillGuard> *read_only_updates,
            const FieldMaskSet<CopyFillGuard> *reduction_fill_updates,
            const TraceViewSet *precondition_updates,
            const TraceViewSet *anticondition_updates,
            const TraceViewSet *postcondition_updates);
    public:
      static void handle_make_owner(const void *args);
      static void handle_pending_replication(const void *args);
      static void handle_apply_state(const void *args);
      static void handle_remove_refs(const void *args);
    public:
      static void handle_equivalence_set_request(Deserializer &derez,
                            Runtime *runtime, AddressSpaceID source);
      static void handle_equivalence_set_response(Deserializer &derez,
                            Runtime *runtime, AddressSpaceID source);
      static void handle_migration(Deserializer &derez, 
                                   Runtime *runtime, AddressSpaceID source);
      static void handle_owner_update(Deserializer &derez, Runtime *rt);
      static void handle_make_owner(Deserializer &derez, Runtime *rt);
      static void handle_invalidate_trackers(Deserializer &derez, Runtime *rt);
      static void handle_replication_request(Deserializer &derez, Runtime *rt);
      static void handle_replication_response(Deserializer &derez, Runtime *rt,
                                              AddressSpaceID source);
      static void handle_replication_update(Deserializer &derez, Runtime *rt);
      static void handle_clone_request(Deserializer &derez, Runtime *runtime);
      static void handle_clone_response(Deserializer &derez, Runtime *runtime);
      static void handle_capture_request(Deserializer &derez, Runtime *runtime,
                                         AddressSpaceID source);
      static void handle_capture_response(Deserializer &derez, Runtime *runtime,
                                          AddressSpaceID source);
    public:
      RegionNode *const region_node;
      IndexSpaceNode *const set_expr;
    protected:
      mutable LocalLock                                 eq_lock;
      // This is the physical state of the equivalence set
      FieldMaskSet<LogicalView>                         total_valid_instances;
      typedef LegionMap<LogicalView*, FieldMaskSet<IndexSpaceExpression> > 
      ViewExprMaskSets;
      ViewExprMaskSets                                  partial_valid_instances;
      FieldMask                                         partial_valid_fields;
      // Expressions and fields that have valid data
      FieldMaskSet<IndexSpaceExpression>                initialized_data;
      // Reductions always need to be applied in order so keep them in order
      std::map<unsigned/*fidx*/,std::list<std::pair<
        ReductionView*,IndexSpaceExpression*> > >       reduction_instances;
      FieldMask                                         reduction_fields;
      // The list of expressions with the single instance for each
      // field that represents the restriction of that expression
      typedef LegionMap<IndexSpaceExpression*, FieldMaskSet<InstanceView> > 
      ExprViewMaskSets;
      ExprViewMaskSets                                  restricted_instances;
      // Summary of any field that has a restriction
      FieldMask                                         restricted_fields;
      // List of instances that were restricted, but have been acquired
      ExprViewMaskSets                                  released_instances;
    protected:
      // Tracing state for this equivalence set
      TraceViewSet                                      *tracing_preconditions;
      TraceViewSet                                      *tracing_anticonditions;
      TraceViewSet                                      *tracing_postconditions;
    protected:
      // This tracks the most recent copy-fill aggregator for each field in 
      // read-only cases so that reads the depend on each other are ordered
      FieldMaskSet<CopyFillGuard>                       read_only_guards;
      // This tracks the most recent fill-aggregator for each field in reduction
      // cases so that reductions that depend on the same fill are ordered
      FieldMaskSet<CopyFillGuard>                       reduction_fill_guards;
      // An event to order to deferral tasks
      std::atomic<Realm::Event::id_t>                next_deferral_precondition;
    protected:
      // This node is the node which contains the valid state data
      AddressSpaceID                                    logical_owner_space;
      // In control replicated cases or with collective instances, we allow
      // equivalence sets to have replicated state which requires that all
      // the replicated equivalence sets have the same state. This also includes
      // that they all have the same notion of the logical owner state. The
      // logical owner state does not have to be included in the replicated states
      // but it must maintain an up-to-date version of the replicated states if
      // they do end up changing. The logical owner state also cannot migrate
      // as long as there are any outstanding replicated states.
      FieldMaskSet<CollectiveMapping>                   replicated_states;
      FieldMaskSet<ReplicationChange>                   replication_changes; 
    protected:
      // Which EqSetTracker objects on this node are
      // tracking this equivalence set and need to be invalidated
      FieldMaskSet<EqSetTracker>                        recorded_trackers;
    protected:
      // Uses these for determining when we should do migration
      // There is an implicit assumption here that equivalence sets
      // are only used be a small number of nodes that is less than
      // the samples per migration count, if it ever exceeds this 
      // then we'll issue a warning
      static const unsigned SAMPLES_PER_MIGRATION_TEST = 64;
      // How many total epochs we want to remember
      static const unsigned MIGRATION_EPOCHS = 2;
      std::vector<std::pair<AddressSpaceID,unsigned> > 
        user_samples[MIGRATION_EPOCHS];
      unsigned migration_index;
      unsigned sample_count;
    protected:
      bool init_collective_refs;
#ifdef DEBUG_LEGION
    protected:
      // Make sure that each equivalence set only becomes active once
      bool active_once;
#endif
    };

    /**
     * \class PendingEquivalenceSet
     * This is a helper class to store the equivalence sets for
     * pending refinements where we have computed a new refinement
     * but haven't made the equivalence set yet to represent it
     */
    class PendingEquivalenceSet : public LegionHeapify<PendingEquivalenceSet> {
    public:
      struct DeferFinalizePendingSetArgs : 
        public LgTaskArgs<DeferFinalizePendingSetArgs> {
      public:
        static const LgTaskID TASK_ID = LG_DEFER_FINALIZE_PENDING_SET_TASK_ID;
      public:
        DeferFinalizePendingSetArgs(PendingEquivalenceSet *p)
          : LgTaskArgs<DeferFinalizePendingSetArgs>(implicit_provenance), 
            pending(p) { }
      public:
        PendingEquivalenceSet *const pending;
      };
    public:
      PendingEquivalenceSet(RegionNode *region_node);
      PendingEquivalenceSet(const PendingEquivalenceSet &rhs);
      ~PendingEquivalenceSet(void);
    public:
      PendingEquivalenceSet& operator=(const PendingEquivalenceSet &rhs);
    public:
      void record_previous(EquivalenceSet *set, const FieldMask &mask,
                           std::set<RtEvent> &applied_events);
      void record_all(VersionInfo &version_info, 
                      std::set<RtEvent> &applied_events);
    public:
      EquivalenceSet* compute_refinement(AddressSpaceID suggested_owner,
                      Runtime *runtime, std::set<RtEvent> &ready_events);
      bool finalize(void);
      static void handle_defer_finalize(const void *args);
    public:
      RegionNode *const region_node;
    protected:
      EquivalenceSet *new_set;
      RtEvent clone_event;
      FieldMaskSet<EquivalenceSet> previous_sets;
    };

    /**
     * \class VersionManager
     * The VersionManager class tracks the starting equivalence
     * sets for a given node in the logical region tree. Note
     * that its possible that these have since been shattered
     * and we need to traverse them, but it's a cached starting
     * point that doesn't involve tracing the entire tree.
     */
    class VersionManager : public EqSetTracker, 
                           public LegionHeapify<VersionManager> {
    public:
      static const AllocationType alloc_type = VERSION_MANAGER_ALLOC;
    public:
      struct LgFinalizeEqSetsArgs : 
        public LgTaskArgs<LgFinalizeEqSetsArgs> {
      public:
        static const LgTaskID TASK_ID = LG_FINALIZE_EQ_SETS_TASK_ID;
      public:
        LgFinalizeEqSetsArgs(VersionManager *man, RtUserEvent c, UniqueID uid)
          : LgTaskArgs<LgFinalizeEqSetsArgs>(uid), manager(man), compute(c) { }
      public:
        VersionManager *const manager;
        const RtUserEvent compute;
      };
    public:
      struct WaitingVersionInfo {
      public:
        WaitingVersionInfo(VersionInfo *info, const FieldMask &m,
                           IndexSpaceExpression *e, bool covers)
          : version_info(info), waiting_mask(m), expr(e), expr_covers(covers) 
        { }
      public:
        VersionInfo *version_info;
        FieldMask waiting_mask;
        IndexSpaceExpression *expr;
        bool expr_covers;
      };
    public:
      VersionManager(RegionTreeNode *node, ContextID ctx); 
      VersionManager(const VersionManager &manager);
      virtual ~VersionManager(void);
    public:
      VersionManager& operator=(const VersionManager &rhs);
    public:
      inline bool has_versions(const FieldMask &mask) const 
        { return !(mask - equivalence_sets.get_valid_mask()); }
      inline const FieldMask& get_version_mask(void) const
        { return equivalence_sets.get_valid_mask(); }
    public:
      void perform_versioning_analysis(InnerContext *parent_ctx,
                                       VersionInfo *version_info,
                                       RegionNode *region_node,
                                       IndexSpaceExpression *expr,
                                       const bool expr_covers,
                                       const FieldMask &version_mask,
                                       const UniqueID opid,
                                       const AddressSpaceID source,
                                       std::set<RtEvent> &ready);
    protected:
      void record_equivalence_sets(VersionInfo *version_info,
                                   const FieldMask &mask,
                                   IndexSpaceExpression *expr,
                                   const bool expr_covers,
                                   std::set<RtEvent> &ready_events) const;
    public:
      virtual void add_tracker_reference(unsigned cnt = 1);
      virtual bool remove_tracker_reference(unsigned cnt = 1);
      virtual void record_equivalence_set(EquivalenceSet *set, 
                                          const FieldMask &mask);
      virtual void record_pending_equivalence_set(EquivalenceSet *set, 
                                          const FieldMask &mask);
      virtual bool can_filter_context(ContextID filter_id) const;
      virtual void remove_equivalence_set(EquivalenceSet *set,
                                          const FieldMask &mask);
      void finalize_equivalence_sets(RtUserEvent done_event);                           
      void finalize_manager(void);
    public:
      // Call these from region nodes
      void initialize_versioning_analysis(EquivalenceSet *set,
              const FieldMask &mask, std::set<RtEvent> &applied_events);
      void initialize_nonexclusive_virtual_analysis(const FieldMask &mask,
                                    const FieldMaskSet<EquivalenceSet> &sets,
                                    std::set<RtEvent> &applied_events);
      void compute_equivalence_sets(const ContextID ctx,
                                    IndexSpaceExpression *expr,
                                    EqSetTracker *target, 
                                    const AddressSpaceID target_space,
                                    FieldMask mask, InnerContext *context,
                                    const UniqueID opid,
                                    const AddressSpaceID original_source,
                                    std::set<RtEvent> &ready_events,
                                    FieldMaskSet<PartitionNode> &children,
                                    FieldMask &parent_traversal,
                                    std::set<RtEvent> &deferral_events,
                                    const bool downward_only);
      void find_or_create_empty_equivalence_sets(EqSetTracker *target,
                                    const AddressSpaceID target_space,
                                    const FieldMask &mask,
                                    const AddressSpaceID source,
                                    std::set<RtEvent> &ready_events);
      static void handle_compute_equivalence_sets_response(
                      Deserializer &derez, Runtime *runtime);
      void record_refinement(EquivalenceSet *set, const FieldMask &mask,
                             FieldMask &parent_mask,
                             std::set<RtEvent> &applied_events);
      void record_empty_refinement(const FieldMask &mask);
    public:
      // Call these from partition nodes
      void compute_equivalence_sets(const FieldMask &mask,
                                    FieldMask &parent_traversal, 
                                    FieldMask &children_traversal) const;
      void propagate_refinement(const std::vector<RegionNode*> &children,
                                const FieldMask &child_mask, 
                                FieldMask &parent_mask,
                                std::set<RtEvent> &applied_events);
    public:
      // Call these from either type of region tree node
      void propagate_refinement(RegionTreeNode *child, 
                                const FieldMask &child_mask, 
                                FieldMask &parent_mask,
                                std::set<RtEvent> &applied_events);
      void invalidate_refinement(InnerContext *context,
                                 const FieldMask &mask, bool invalidate_self,
                                 FieldMaskSet<RegionTreeNode> &to_traverse,
                                 FieldMaskSet<EquivalenceSet> &to_untrack,
                                 std::vector<EquivalenceSet*> &to_release,
                                 bool nonexclusive_virtual_mapping_root=false);
      void merge(VersionManager &src, std::set<RegionTreeNode*> &to_traverse,
                 FieldMaskSet<EquivalenceSet> &to_untrack);
      void swap(VersionManager &src, std::set<RegionTreeNode*> &to_traverse,
                FieldMaskSet<EquivalenceSet> &to_untrack);
      void pack_manager(Serializer &rez, const bool invalidate, 
                        std::map<LegionColor,RegionTreeNode*> &to_traverse,
                        FieldMaskSet<EquivalenceSet> &to_untrack,
                        std::vector<DistributedCollectable*> &to_remove);
      void unpack_manager(Deserializer &derez, AddressSpaceID source,
                          std::map<LegionColor,RegionTreeNode*> &to_traverse);
    public:
      void print_physical_state(RegionTreeNode *node,
                                const FieldMask &capture_mask,
                                TreeStateLogger *logger);
    public:
      static void handle_finalize_eq_sets(const void *args);
    public:
      const ContextID ctx;
      RegionTreeNode *const node;
      Runtime *const runtime;
    protected:
      mutable LocalLock manager_lock;
    protected: 
      FieldMaskSet<EquivalenceSet> equivalence_sets;
      FieldMaskSet<EquivalenceSet> pending_equivalence_sets;
      LegionList<WaitingVersionInfo> waiting_infos;
      LegionMap<RtUserEvent,FieldMask> equivalence_sets_ready;
    protected:
      // The fields for which this node has disjoint complete information
      FieldMask disjoint_complete;
      // Track which disjoint and complete children we have from this
      // node for representing the refinement tree. Note that if this
      // context is control replicated this set might not be complete
      // for partition nodes, Some sub-region nodes might only exist
      // in contexts on remote shards.
      FieldMaskSet<RegionTreeNode> disjoint_complete_children;
      // We are sometimes lazy in filling in the equivalence sets for
      // disjoint-complete partitions from refinement ops so we can 
      // pick the logical owner from the first address space to attempt
      // to touch it. In that case we need a data structure to make
      // sure that there is only one call going out to the context
      // at a time for each field to make the equivalence sets.
      LegionMap<RtEvent,FieldMask> disjoint_complete_ready;
    };

    typedef DynamicTableAllocator<VersionManager,10,8> VersionManagerAllocator; 

    /**
     * \class RegionTreePath
     * Keep track of the path and states associated with a 
     * given region requirement of an operation.
     */
    class RegionTreePath {
    public:
      RegionTreePath(void);
    public:
      void initialize(unsigned min_depth, unsigned max_depth);
      void register_child(unsigned depth, const LegionColor color);
      void record_aliased_children(unsigned depth, const FieldMask &mask);
      void clear();
    public:
#ifdef DEBUG_LEGION 
      bool has_child(unsigned depth) const;
      LegionColor get_child(unsigned depth) const;
#else
      inline bool has_child(unsigned depth) const
        { return path[depth] != INVALID_COLOR; }
      inline LegionColor get_child(unsigned depth) const
        { return path[depth]; }
#endif
      inline unsigned get_path_length(void) const
        { return ((max_depth-min_depth)+1); }
      inline unsigned get_min_depth(void) const { return min_depth; }
      inline unsigned get_max_depth(void) const { return max_depth; }
    public:
      const FieldMask* get_aliased_children(unsigned depth) const;
    protected:
      std::vector<LegionColor> path;
      LegionMap<unsigned/*depth*/,FieldMask> interfering_children;
      unsigned min_depth;
      unsigned max_depth;
    };

    /**
     * \class PathTraverser
     * An abstract class which provides the needed
     * functionality for walking a path and visiting
     * all the kinds of nodes along the path.
     */
    class PathTraverser {
    public:
      PathTraverser(RegionTreePath &path);
      PathTraverser(const PathTraverser &rhs);
      virtual ~PathTraverser(void);
    public:
      PathTraverser& operator=(const PathTraverser &rhs);
    public:
      // Return true if the traversal was successful
      // or false if one of the nodes exit stopped early
      bool traverse(RegionTreeNode *start);
    public:
      virtual bool visit_region(RegionNode *node) = 0;
      virtual bool visit_partition(PartitionNode *node) = 0;
    protected:
      RegionTreePath &path;
    protected:
      // Fields are only valid during traversal
      unsigned depth;
      bool has_child;
      LegionColor next_child;
    };

    /**
     * \class NodeTraverser
     * An abstract class which provides the needed
     * functionality for visiting a node in the tree
     * and all of its sub-nodes.
     */
    class NodeTraverser {
    public:
      NodeTraverser(bool force = false)
        : force_instantiation(force) { }
    public:
      virtual bool break_early(void) const { return false; }
      virtual bool visit_only_valid(void) const = 0;
      virtual bool visit_region(RegionNode *node) = 0;
      virtual bool visit_partition(PartitionNode *node) = 0;
    public:
      const bool force_instantiation;
    };

    /**
     * \class CurrentInitializer 
     * A class for initializing current states 
     */
    class CurrentInitializer : public NodeTraverser {
    public:
      CurrentInitializer(ContextID ctx);
      CurrentInitializer(const CurrentInitializer &rhs);
      ~CurrentInitializer(void);
    public:
      CurrentInitializer& operator=(const CurrentInitializer &rhs);
    public:
      virtual bool visit_only_valid(void) const;
      virtual bool visit_region(RegionNode *node);
      virtual bool visit_partition(PartitionNode *node);
    protected:
      const ContextID ctx;
    };

    /**
     * \class CurrentInvalidator 
     * A class for invalidating current states 
     */
    class CurrentInvalidator : public NodeTraverser {
    public:
      CurrentInvalidator(ContextID ctx, bool users_only);
      CurrentInvalidator(const CurrentInvalidator &rhs);
      ~CurrentInvalidator(void);
    public:
      CurrentInvalidator& operator=(const CurrentInvalidator &rhs);
    public:
      virtual bool visit_only_valid(void) const;
      virtual bool visit_region(RegionNode *node);
      virtual bool visit_partition(PartitionNode *node);
    protected:
      const ContextID ctx;
      const bool users_only;
    };

    /**
     * \class DeletionInvalidator
     * A class for invalidating current states for deletions
     */
    class DeletionInvalidator : public NodeTraverser {
    public:
      DeletionInvalidator(ContextID ctx, const FieldMask &deletion_mask);
      DeletionInvalidator(const DeletionInvalidator &rhs);
      ~DeletionInvalidator(void);
    public:
      DeletionInvalidator& operator=(const DeletionInvalidator &rhs);
    public:
      virtual bool visit_only_valid(void) const;
      virtual bool visit_region(RegionNode *node);
      virtual bool visit_partition(PartitionNode *node);
    protected:
      const ContextID ctx;
      const FieldMask &deletion_mask;
    };

  }; // namespace Internal 
}; // namespace Legion

#endif // __LEGION_ANALYSIS_H__<|MERGE_RESOLUTION|>--- conflicted
+++ resolved
@@ -1708,19 +1708,12 @@
       const unsigned index;
       const bool owns_op;
       const bool on_heap;
-<<<<<<< HEAD
       // whether this is an exclusive analysis (e.g. read-write privileges)
       const bool exclusive; 
       // whether this is an immutable analysis (e.g. only reading eq set)
       const bool immutable;
       // whether this is the first collective analysis on this address space
       const bool collective_first_local;
-=======
-    protected:
-      LegionMap<AddressSpaceID,FieldMaskSet<EquivalenceSet> > remote_sets;
-      FieldMaskSet<LogicalView> *recorded_instances;
-      bool restricted;
->>>>>>> eae4ba19
     private:
       // This tracks whether this analysis is being used 
       // for parallel traversals or not
@@ -1728,7 +1721,7 @@
     protected: 
       bool restricted;
       LegionMap<AddressSpaceID,
-                FieldMaskSet<EquivalenceSet> >::aligned remote_sets; 
+                FieldMaskSet<EquivalenceSet> > remote_sets; 
       FieldMaskSet<LogicalView> *recorded_instances;
     };
 
