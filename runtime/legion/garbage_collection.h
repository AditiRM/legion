--- conflicted
+++ resolved
@@ -59,13 +59,8 @@
       FUTURE_HANDLE_REF = 0,
       DEFERRED_TASK_REF = 1,
       VERSION_MANAGER_REF = 2,
-<<<<<<< HEAD
       PHYSICAL_ANALYIS_REF = 3,
       PENDING_UNBOUND_REF = 4,
-=======
-      PHYSICAL_ANALYSIS_REF = 3,
-      PHYSICAL_STATE_REF = 4,
->>>>>>> f3b13ff7
       PHYSICAL_REGION_REF = 5,
       PENDING_GC_REF = 6,
       REMOTE_DID_REF = 7,
@@ -624,11 +619,7 @@
     //--------------------------------------------------------------------------
     {
       AutoLock gc(gc_lock,1,false/*exclusive*/);
-<<<<<<< HEAD
       return remote_instances.pop_count();
-=======
-      return remote_instances.size();
->>>>>>> f3b13ff7
     }
 
     //--------------------------------------------------------------------------
