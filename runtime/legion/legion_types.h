--- conflicted
+++ resolved
@@ -596,12 +596,9 @@
       VERSION_VIRTUAL_CHANNEL = 12,
       VERSION_MANAGER_VIRTUAL_CHANNEL = 13,
       ANALYSIS_VIRTUAL_CHANNEL = 14,
-<<<<<<< HEAD
-      COLLECTIVE_VIRTUAL_CHANNEL = 15,
-=======
       FUTURE_VIRTUAL_CHANNEL = 15,
->>>>>>> 484258f0
-      MAX_NUM_VIRTUAL_CHANNELS = 16, // this one must be last
+      COLLECTIVE_VIRTUAL_CHANNEL = 16,
+      MAX_NUM_VIRTUAL_CHANNELS = 17, // this one must be last
     };
 
     enum MessageKind {
@@ -1489,7 +1486,6 @@
     friend class Internal::PointTask;                       \
     friend class Internal::IndexTask;                       \
     friend class Internal::SliceTask;                       \
-<<<<<<< HEAD
     friend class Internal::ReplIndividualTask;              \
     friend class Internal::ReplIndexTask;                   \
     friend class Internal::ReplFillOp;                      \
@@ -1501,9 +1497,7 @@
     friend class Internal::ReplDependentPartitionOp;        \
     friend class Internal::ReplMustEpochOp;                 \
     friend class Internal::ReplTimingOp;                    \
-=======
     friend class Internal::MinimalPoint;                    \
->>>>>>> 484258f0
     friend class Internal::RegionTreeForest;                \
     friend class Internal::IndexSpaceNode;                  \
     friend class Internal::IndexPartNode;                   \
