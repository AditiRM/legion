--- conflicted
+++ resolved
@@ -2038,11 +2038,8 @@
     class FutureNameExchange;
     class MustEpochMappingBroadcast;
     class MustEpochMappingExchange;
-<<<<<<< HEAD
+    class PredicateCollective;
     class ShardRendezvous;
-=======
-    class PredicateCollective;
->>>>>>> 4ec755a5
 
     // Nasty global variable for TLS support of figuring out
     // our context implicitly
