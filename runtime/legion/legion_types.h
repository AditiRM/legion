/* Copyright 2018 Stanford University, NVIDIA Corporation
 *
 * Licensed under the Apache License, Version 2.0 (the "License");
 * you may not use this file except in compliance with the License.
 * You may obtain a copy of the License at
 *
 *     http://www.apache.org/licenses/LICENSE-2.0
 *
 * Unless required by applicable law or agreed to in writing, software
 * distributed under the License is distributed on an "AS IS" BASIS,
 * WITHOUT WARRANTIES OR CONDITIONS OF ANY KIND, either express or implied.
 * See the License for the specific language governing permissions and
 * limitations under the License.
 */

#ifndef __LEGION_TYPES_H__
#define __LEGION_TYPES_H__

/**
 * \file legion_types.h
 */

#include <stdio.h>
#include <stdlib.h>
#include <assert.h>
#include <string.h>
#include <stdint.h>
#include <limits.h>

#include <map>
#include <set>
#include <list>
#include <deque>
#include <vector>
#include <typeinfo>

#include "legion/legion_config.h"
#include "legion/legion_template_help.h"

// Make sure we have the appropriate defines in place for including realm
#include "realm.h"
#include "realm/dynamic_templates.h"

// this may be set before including legion.h to eliminate deprecation warnings
//  for just the Legion API
#ifndef LEGION_DEPRECATED
#if __cplusplus >= 201402L
#define LEGION_DEPRECATED(x) [[deprecated(x)]]
#else
#define LEGION_DEPRECATED(x)
#endif
#endif

namespace BindingLib { class Utility; } // BindingLib namespace

namespace Legion { 

  typedef ::legion_error_t LegionErrorType;
  typedef ::legion_privilege_mode_t PrivilegeMode;
  typedef ::legion_allocate_mode_t AllocateMode;
  typedef ::legion_coherence_property_t CoherenceProperty;
  typedef ::legion_region_flags_t RegionFlags;
  typedef ::legion_projection_type_t ProjectionType;
  typedef ::legion_partition_kind_t PartitionKind;
  typedef ::legion_external_resource_t ExternalResource;
  typedef ::legion_timing_measurement_t TimingMeasurement;
  typedef ::legion_dependence_type_t DependenceType;
  typedef ::legion_file_mode_t LegionFileMode;
  typedef ::legion_execution_constraint_t ExecutionConstraintKind;
  typedef ::legion_layout_constraint_t LayoutConstraintKind;
  typedef ::legion_equality_kind_t EqualityKind;
  typedef ::legion_dimension_kind_t DimensionKind;
  typedef ::legion_isa_kind_t ISAKind;
  typedef ::legion_resource_constraint_t ResourceKind;
  typedef ::legion_launch_constraint_t LaunchKind;
  typedef ::legion_specialized_constraint_t SpecializedKind;

  // Forward declarations for user level objects
  // legion.h
  class IndexSpace;
  template<int DIM, typename T> class IndexSpaceT;
  class IndexPartition;
  template<int DIM, typename T> class IndexPartitionT;
  class FieldSpace;
  class LogicalRegion;
  template<int DIM, typename T> class LogicalRegionT;
  class LogicalPartition;
  template<int DIM, typename T> class LogicalPartitionT;
  class IndexAllocator;
  class FieldAllocator;
  class TaskArgument;
  class ArgumentMap;
  class Lock;
  struct LockRequest;
  class Grant;
  class PhaseBarrier;
  struct RegionRequirement;
  struct IndexSpaceRequirement;
  struct FieldSpaceRequirement;
  struct TaskLauncher;
  struct IndexTaskLauncher;
  typedef IndexTaskLauncher IndexLauncher; // for backwards compatibility
  struct InlineLauncher;
  struct CopyLauncher;
  struct AcquireLauncher;
  struct ReleaseLauncher;
  struct FillLauncher;
  struct LayoutConstraintRegistrar;
  struct TaskVariantRegistrar;
  class Future;
  class FutureMap;
  class Predicate;
  class PhysicalRegion;
  template<PrivilegeMode,typename,int,typename,typename,bool> 
    class FieldAccessor;
  template<typename, bool, int, typename, typename, bool>
    class ReductionAccessor;
  template<typename,int,typename,typename>
    class UnsafeFieldAccessor;
  class IndexIterator;
  template<typename T> struct ColoredPoints; 
  struct InputArgs;
  class ProjectionFunctor;
  class ShardingFunctor;
  class Task;
  class Copy;
  class InlineMapping;
  class Acquire;
  class Release;
  class Close;
  class Fill;
  class Partition;
  class MustEpoch;
  class Runtime;
  class MPILegionHandshake;
  // For backwards compatibility
  typedef Runtime HighLevelRuntime;
  // Helper for saving instantiated template functions
  struct SerdezRedopFns;
  // Some typedefs for making things nicer for users with C++11 support
#if __cplusplus >= 201103L
  template<typename FT, int N, typename T = ::legion_coord_t>
  using GenericAccessor = Realm::GenericAccessor<FT,N,T>;
  template<typename FT, int N, typename T = ::legion_coord_t>
  using AffineAccessor = Realm::AffineAccessor<FT,N,T>;
#endif

  // Forward declarations for compiler level objects
  // legion.h
  class ColoringSerializer;
  class DomainColoringSerializer;

  // Forward declarations for wrapper tasks
  // legion.h
  class LegionTaskWrapper;
  class LegionSerialization;

  // Forward declarations for C wrapper objects
  // legion_c_util.h
  class TaskResult;
  class CObjectWrapper;

  // legion_domain.h
  class DomainPoint;
  class Domain;
  class IndexSpaceAllocator; 

  // legion_utilities.h
  class Serializer;
  class Deserializer;

  // legion_constraint.h
  class ISAConstraint;
  class ProcessorConstraint;
  class ResourceConstraint;
  class LaunchConstraint;
  class ColocationConstraint;
  class ExecutionConstraintSet;

  class SpecializedConstraint;
  class MemoryConstraint;
  class FieldConstraint;
  class OrderingConstraint;
  class SplittingConstraint;
  class DimensionConstraint;
  class AlignmentConstraint;
  class OffsetConstraint;
  class PointerConstraint;
  class LayoutConstraintSet;
  class TaskLayoutConstraintSet;

  namespace Mapping {
    class PhysicalInstance;
    class MapperEvent;
    class ProfilingRequestSet;
    class Mapper;
    class MapperRuntime;
    class DefaultMapper;
    class ShimMapper;
    class TestMapper;
    class DebugMapper;
    class ReplayMapper;

    // The following types are effectively overlaid on the Realm versions
    // to allow for Legion-specific profiling measurements
    enum ProfilingMeasurementID {
      PMID_LEGION_FIRST = Realm::PMID_REALM_LAST,
      PMID_RUNTIME_OVERHEAD,
    };
  };
  
  namespace Internal { 

    enum OpenState {
      NOT_OPEN                = 0,
      OPEN_READ_ONLY          = 1,
      OPEN_READ_WRITE         = 2, // unknown dirty information below
      OPEN_SINGLE_REDUCE      = 3, // only one open child with reductions below
      OPEN_MULTI_REDUCE       = 4, // multiple open children with same reduction
      // Only projection states below here
      OPEN_READ_ONLY_PROJ     = 5, // read-only projection
      OPEN_READ_WRITE_PROJ    = 6, // read-write projection
      OPEN_REDUCE_PROJ        = 7, // reduction-only projection
      OPEN_REDUCE_PROJ_DIRTY  = 8, // same as above but already open dirty 
    }; 

    // Internal reduction operators
    // Currently we don't use any, but 0 is reserved
    enum {
      REDOP_ID_AVAILABLE    = 1,
    };

    // Runtime task numbering 
    enum {
      LG_INITIALIZE_TASK_ID   = Realm::Processor::TASK_ID_PROCESSOR_INIT,
      LG_SHUTDOWN_TASK_ID     = Realm::Processor::TASK_ID_PROCESSOR_SHUTDOWN,
      LG_TASK_ID              = Realm::Processor::TASK_ID_FIRST_AVAILABLE,
      LG_LEGION_PROFILING_ID  = Realm::Processor::TASK_ID_FIRST_AVAILABLE+1,
      LG_STARTUP_TASK_ID      = Realm::Processor::TASK_ID_FIRST_AVAILABLE+2,
      LG_TASK_ID_AVAILABLE    = Realm::Processor::TASK_ID_FIRST_AVAILABLE+3,
    };

    // Realm dependent partitioning kinds
    enum DepPartOpKind {
      DEP_PART_UNION = 0, // a single union
      DEP_PART_UNIONS = 1, // many parallel unions
      DEP_PART_UNION_REDUCTION = 2, // union reduction to a single space
      DEP_PART_INTERSECTION = 3, // a single intersection
      DEP_PART_INTERSECTIONS = 4, // many parallel intersections
      DEP_PART_INTERSECTION_REDUCTION = 5, // intersection reduction to a space
      DEP_PART_DIFFERENCE = 6, // a single difference
      DEP_PART_DIFFERENCES = 7, // many parallel differences
      DEP_PART_EQUAL = 8, // an equal partition operation
      DEP_PART_BY_FIELD = 9, // create a partition from a field
      DEP_PART_BY_IMAGE = 10, // create partition by image
      DEP_PART_BY_IMAGE_RANGE = 11, // create partition by image range
      DEP_PART_BY_PREIMAGE = 12, // create partition by preimage
      DEP_PART_BY_PREIMAGE_RANGE = 13, // create partition by preimage range
      DEP_PART_ASSOCIATION = 14, // create an association
    };

    // Enumeration of Legion runtime tasks
    enum LgTaskID {
      LG_SCHEDULER_ID,
      LG_POST_END_ID,
      LG_DEFERRED_READY_TRIGGER_ID,
      LG_DEFERRED_EXECUTION_TRIGGER_ID,
      LG_DEFERRED_RESOLUTION_TRIGGER_ID,
      LG_DEFERRED_COMMIT_TRIGGER_ID,
      LG_DEFERRED_POST_MAPPED_ID,
      LG_DEFERRED_EXECUTE_ID,
      LG_DEFERRED_COMPLETE_ID,
      LG_DEFERRED_COMMIT_ID,
      LG_DEFERRED_COLLECT_ID,
      LG_PRE_PIPELINE_ID,
      LG_TRIGGER_DEPENDENCE_ID,
      LG_TRIGGER_COMPLETE_ID,
      LG_TRIGGER_OP_ID,
      LG_TRIGGER_TASK_ID,
      LG_DEFER_MAPPER_SCHEDULER_TASK_ID,
      LG_DEFERRED_RECYCLE_ID,
      LG_MUST_INDIV_ID,
      LG_MUST_INDEX_ID,
      LG_MUST_MAP_ID,
      LG_MUST_DIST_ID,
      LG_MUST_LAUNCH_ID,
      LG_DEFERRED_FUTURE_SET_ID,
      LG_DEFERRED_FUTURE_MAP_SET_ID,
      LG_RESOLVE_FUTURE_PRED_ID,
      LG_CONTRIBUTE_COLLECTIVE_ID,
      LG_TOP_FINISH_TASK_ID,
      LG_MAPPER_TASK_ID,
      LG_DISJOINTNESS_TASK_ID,
      LG_PART_INDEPENDENCE_TASK_ID,
      LG_SPACE_INDEPENDENCE_TASK_ID,
      LG_POST_DECREMENT_TASK_ID,
      LG_SEND_VERSION_STATE_UPDATE_TASK_ID,
      LG_UPDATE_VERSION_STATE_REDUCE_TASK_ID,
      LG_ISSUE_FRAME_TASK_ID,
      LG_MAPPER_CONTINUATION_TASK_ID,
      LG_TASK_IMPL_SEMANTIC_INFO_REQ_TASK_ID,
      LG_INDEX_SPACE_SEMANTIC_INFO_REQ_TASK_ID,
      LG_INDEX_PART_SEMANTIC_INFO_REQ_TASK_ID,
      LG_FIELD_SPACE_SEMANTIC_INFO_REQ_TASK_ID,
      LG_FIELD_SEMANTIC_INFO_REQ_TASK_ID,
      LG_REGION_SEMANTIC_INFO_REQ_TASK_ID,
      LG_PARTITION_SEMANTIC_INFO_REQ_TASK_ID,
      LG_INDEX_SPACE_DEFER_CHILD_TASK_ID,
      LG_INDEX_PART_DEFER_CHILD_TASK_ID,
      LG_SELECT_TUNABLE_TASK_ID,
      LG_DEFERRED_ENQUEUE_OP_ID,
      LG_DEFERRED_ENQUEUE_TASK_ID,
      LG_DEFER_MAPPER_MESSAGE_TASK_ID,
      LG_DEFER_COMPOSITE_VIEW_REF_TASK_ID,
      LG_DEFER_COMPOSITE_VIEW_REGISTRATION_TASK_ID,
      LG_DEFER_COMPOSITE_VIEW_INVALIDATION_TASK_ID,
      LG_DEFER_COMPOSITE_NODE_STATE_TASK_ID,
      LG_DEFER_COMPOSITE_NODE_CAPTURE_TASK_ID,
      LG_CONVERT_VIEW_TASK_ID,
      LG_UPDATE_PENDING_VIEW_TASK_ID,
      LG_REMOVE_VERSION_STATE_REF_TASK_ID,
      LG_DEFER_RESTRICTED_MANAGER_TASK_ID,
      LG_REMOTE_VIEW_CREATION_TASK_ID,
      LG_DEFER_DISTRIBUTE_TASK_ID,
      LG_DEFER_PERFORM_MAPPING_TASK_ID,
      LG_DEFER_LAUNCH_TASK_ID,
      LG_DEFER_MAP_AND_LAUNCH_TASK_ID,
      LG_ADD_VERSIONING_SET_REF_TASK_ID,
      LG_VERSION_STATE_CAPTURE_DIRTY_TASK_ID,
      LG_VERSION_STATE_PENDING_ADVANCE_TASK_ID,
      LG_DEFER_MATERIALIZED_VIEW_TASK_ID,
      LG_MISSPECULATE_TASK_ID,
      LG_DEFER_PHI_VIEW_REF_TASK_ID,
      LG_DEFER_PHI_VIEW_REGISTRATION_TASK_ID,
      LG_CONTROL_REP_LAUNCH_TASK_ID,
      LG_CONTROL_REP_DELETE_TASK_ID,
      LG_RECLAIM_FUTURE_MAP_TASK_ID,
      LG_TIGHTEN_INDEX_SPACE_TASK_ID,
      LG_DEFER_VERSION_BROADCAST_TASK_ID,
      LG_REMOTE_PHYSICAL_REQUEST_TASK_ID,
      LG_REMOTE_PHYSICAL_RESPONSE_TASK_ID,
      LG_MESSAGE_ID, // These two must be the last two
      LG_RETRY_SHUTDOWN_TASK_ID,
      LG_LAST_TASK_ID, // This one should always be last
    }; 

    // Make this a macro so we can keep it close to 
    // declaration of the task IDs themselves
#define LG_TASK_DESCRIPTIONS(name)                               \
      const char *name[LG_LAST_TASK_ID] = {                      \
        "Scheduler",                                              \
        "Post-Task Execution",                                    \
        "Deferred Ready Trigger",                                 \
        "Deferred Execution Trigger",                             \
        "Deferred Resolution Trigger",                            \
        "Deferred Commit Trigger",                                \
        "Deferred Post Mapped",                                   \
        "Deferred Execute",                                       \
        "Deferred Complete",                                      \
        "Deferred Commit",                                        \
        "Garbage Collection",                                     \
        "Prepipeline Stage",                                      \
        "Logical Dependence Analysis",                            \
        "Trigger Complete",                                       \
        "Operation Physical Dependence Analysis",                 \
        "Task Physical Dependence Analysis",                      \
        "Defer Mapper Scheduler",                                 \
        "Deferred Recycle",                                       \
        "Must Individual Task Dependence Analysis",               \
        "Must Index Task Dependence Analysis",                    \
        "Must Task Physical Dependence Analysis",                 \
        "Must Task Distribution",                                 \
        "Must Task Launch",                                       \
        "Deferred Future Set",                                    \
        "Deferred Future Map Set",                                \
        "Resolve Future Predicate",                               \
        "Contribute Collective",                                  \
        "Top Finish",                                             \
        "Mapper Task",                                            \
        "Disjointness Test",                                      \
        "Partition Independence Test",                            \
        "Index Space Independence Test",                          \
        "Post Decrement Task",                                    \
        "Send Version State Update",                              \
        "Update Version State Reduce",                            \
        "Issue Frame",                                            \
        "Mapper Continuation",                                    \
        "Task Impl Semantic Request",                             \
        "Index Space Semantic Request",                           \
        "Index Partition Semantic Request",                       \
        "Field Space Semantic Request",                           \
        "Field Semantic Request",                                 \
        "Region Semantic Request",                                \
        "Partition Semantic Request",                             \
        "Defer Index Space Child Request",                        \
        "Defer Index Partition Child Request",                    \
        "Select Tunable",                                         \
        "Deferred Enqueue Op",                                    \
        "Deferred Enqueue Task",                                  \
        "Deferred Mapper Message",                                \
        "Deferred Composite View Ref",                            \
        "Deferred Composite View Registration",                   \
        "Deferred Composite View Invalidation",                   \
        "Deferred Composite Node State",                          \
        "Deferred Composite Node Capture",                        \
        "Convert View for Version State",                         \
        "Update Pending View for Version State",                  \
        "Deferred Remove Version State Valid Ref",                \
        "Deferred Restricted Manager GC Ref",                     \
        "Remote View Creation",                                   \
        "Defer Task Distribution",                                \
        "Defer Task Perform Mapping",                             \
        "Defer Task Launch",                                      \
        "Defer Task Map and Launch",                              \
        "Defer Versioning Set Reference",                         \
        "Version State Capture Dirty",                            \
        "Version State Reclaim Pending Advance",                  \
        "Defer Materialized View Creation",                       \
        "Handle Mapping Misspeculation",                          \
        "Defer Phi View Reference",                               \
        "Defer Phi View Registration",                            \
        "Control Replication Launch",                             \
        "Control Replciation Delete",                             \
        "Reclaim Future Map",                                     \
        "Tighten Index Space",                                    \
        "Defer Version Broadcast",                                \
        "Remote Physical Context Request",                        \
        "Remote Physical Context Response",                       \
        "Remote Message",                                         \
        "Retry Shutdown",                                         \
      };

    enum MappingCallKind {
      GET_MAPPER_NAME_CALL,
      GET_MAPER_SYNC_MODEL_CALL,
      SELECT_TASK_OPTIONS_CALL,
      PREMAP_TASK_CALL,
      SLICE_TASK_CALL,
      MAP_TASK_CALL,
      MAP_REPLICATE_TASK_CALL,
      SELECT_VARIANT_CALL,
      POSTMAP_TASK_CALL,
      TASK_SELECT_SOURCES_CALL,
      TASK_SPECULATE_CALL,
      TASK_REPORT_PROFILING_CALL,
      TASK_SELECT_SHARDING_FUNCTOR_CALL,
      MAP_INLINE_CALL,
      INLINE_SELECT_SOURCES_CALL,
      INLINE_REPORT_PROFILING_CALL,
      MAP_COPY_CALL,
      COPY_SELECT_SOURCES_CALL,
      COPY_SPECULATE_CALL,
      COPY_REPORT_PROFILING_CALL,
      COPY_SELECT_SHARDING_FUNCTOR_CALL,
      MAP_CLOSE_CALL,
      CLOSE_SELECT_SOURCES_CALL,
      CLOSE_REPORT_PROFILING_CALL,
      CLOSE_SELECT_SHARDING_FUNCTOR_CALL,
      MAP_ACQUIRE_CALL,
      ACQUIRE_SPECULATE_CALL,
      ACQUIRE_REPORT_PROFILING_CALL,
      ACQUIRE_SELECT_SHARDING_FUNCTOR_CALL,
      MAP_RELEASE_CALL,
      RELEASE_SELECT_SOURCES_CALL,
      RELEASE_SPECULATE_CALL,
      RELEASE_REPORT_PROFILING_CALL,
      RELEASE_SELECT_SHARDING_FUNCTOR_CALL,
      SELECT_PARTITION_PROJECTION_CALL,
      MAP_PARTITION_CALL,
      PARTITION_SELECT_SOURCES_CALL,
      PARTITION_REPORT_PROFILING_CALL,
      PARTITION_SELECT_SHARDING_FUNCTOR_CALL,
      FILL_SELECT_SHARDING_FUNCTOR_CALL,
      CONFIGURE_CONTEXT_CALL,
      SELECT_TUNABLE_VALUE_CALL,
      MUST_EPOCH_SELECT_SHARDING_FUNCTOR_CALL,
      MAP_MUST_EPOCH_CALL,
      MAP_DATAFLOW_GRAPH_CALL,
      SELECT_TASKS_TO_MAP_CALL,
      SELECT_STEAL_TARGETS_CALL,
      PERMIT_STEAL_REQUEST_CALL,
      HANDLE_MESSAGE_CALL,
      HANDLE_TASK_RESULT_CALL,
      LAST_MAPPER_CALL,
    };

#define MAPPER_CALL_NAMES(name)                     \
    const char *name[LAST_MAPPER_CALL] = {          \
      "get_mapper_name",                            \
      "get_mapper_sync_model",                      \
      "select_task_options",                        \
      "premap_task",                                \
      "slice_task",                                 \
      "map_task",                                   \
      "map_replicate_task",                         \
      "select_task_variant",                        \
      "postmap_task",                               \
      "select_task_sources",                        \
      "speculate (for task)",                       \
      "report profiling (for task)",                \
      "select sharding functor (for task)",         \
      "map_inline",                                 \
      "select_inline_sources",                      \
      "report profiling (for inline)",              \
      "map_copy",                                   \
      "select_copy_sources",                        \
      "speculate (for copy)",                       \
      "report_profiling (for copy)",                \
      "select sharding functor (for copy)",         \
      "map_close",                                  \
      "select_close_sources",                       \
      "report_profiling (for close)",               \
      "select sharding functor (for close)",        \
      "map_acquire",                                \
      "speculate (for acquire)",                    \
      "report_profiling (for acquire)",             \
      "select sharding functor (for acquire)",      \
      "map_release",                                \
      "select_release_sources",                     \
      "speculate (for release)",                    \
      "report_profiling (for release)",             \
      "select sharding functor (for release)",      \
      "select partition projection",                \
      "map_partition",                              \
      "select_partition_sources",                   \
      "report_profiling (for partition)",           \
      "select sharding functor (for partition)",    \
      "select sharding functor (for fill)",         \
      "configure_context",                          \
      "select_tunable_value",                       \
      "select sharding functor (for must epoch)",   \
      "map_must_epoch",                             \
      "map_dataflow_graph",                         \
      "select_tasks_to_map",                        \
      "select_steal_targets",                       \
      "permit_steal_request",                       \
      "handle_message",                             \
      "handle_task_result",                         \
    }

    // Methodology for assigning priorities to meta-tasks:
    // Minimum and low priority are for things like profiling
    // that we don't want to interfere with normal execution.
    // Resource priority is reserved for tasks that have been 
    // granted resources like reservations. Running priority
    // is the highest and guarantees that we drain out any 
    // previously running tasks over starting new ones. The rest
    // of the priorities are classified as either 'throughput'
    // or 'latency' sensitive. Under each of these two major
    // categories there are four sub-priorities:
    //  - work: general work to be done
    //  - deferred: work that was already scheduled but 
    //              for which a continuation had to be 
    //              made so we don't want to wait behind
    //              work that hasn't started yet
    //  - messsage: a message from a remote node that we
    //              should handle sooner than our own
    //              work since work on the other node is
    //              blocked waiting on our response
    //  - response: a response message from a remote node
    //              that we should handle to unblock work
    //              on our own node
    enum LgPriority {
      LG_MIN_PRIORITY = INT_MIN,
      LG_LOW_PRIORITY = -1,
      // Throughput priorities
      LG_THROUGHPUT_WORK_PRIORITY = 0,
      LG_THROUGHPUT_DEFERRED_PRIORITY = 1,
      LG_THROUGHPUT_MESSAGE_PRIORITY = 2,
      LG_THROUGHPUT_RESPONSE_PRIORITY = 3,
      // Latency priorities
      LG_LATENCY_WORK_PRIORITY = 4,
      LG_LATENCY_DEFERRED_PRIORITY = 5,
      LG_LATENCY_MESSAGE_PRIORITY = 6,
      LG_LATENCY_RESPONSE_PRIORITY = 7,
      // Resource priorities
      LG_RESOURCE_PRIORITY = 8,
      // Running priorities
      LG_RUNNING_PRIORITY = 9,
    };

    enum VirtualChannelKind {
      DEFAULT_VIRTUAL_CHANNEL = 0,
      INDEX_SPACE_VIRTUAL_CHANNEL = 1,
      FIELD_SPACE_VIRTUAL_CHANNEL = 2,
      LOGICAL_TREE_VIRTUAL_CHANNEL = 3,
      MAPPER_VIRTUAL_CHANNEL = 4,
      SEMANTIC_INFO_VIRTUAL_CHANNEL = 5,
      LAYOUT_CONSTRAINT_VIRTUAL_CHANNEL = 6,
      CONTEXT_VIRTUAL_CHANNEL = 7,
      MANAGER_VIRTUAL_CHANNEL = 8,
      VIEW_VIRTUAL_CHANNEL = 9,
      UPDATE_VIRTUAL_CHANNEL = 10,
      VARIANT_VIRTUAL_CHANNEL = 11,
      VERSION_VIRTUAL_CHANNEL = 12,
      VERSION_MANAGER_VIRTUAL_CHANNEL = 13,
      ANALYSIS_VIRTUAL_CHANNEL = 14,
      FUTURE_VIRTUAL_CHANNEL = 15,
      REFERENCE_VIRTUAL_CHANNEL = 16,
      COLLECTIVE_VIRTUAL_CHANNEL = 17,
      MAX_NUM_VIRTUAL_CHANNELS = 18, // this one must be last
    };

    enum MessageKind {
      TASK_MESSAGE,
      STEAL_MESSAGE,
      ADVERTISEMENT_MESSAGE,
      SEND_INDEX_SPACE_NODE,
      SEND_INDEX_SPACE_REQUEST,
      SEND_INDEX_SPACE_RETURN,
      SEND_INDEX_SPACE_SET,
      SEND_INDEX_SPACE_CHILD_REQUEST,
      SEND_INDEX_SPACE_CHILD_RESPONSE,
      SEND_INDEX_SPACE_COLORS_REQUEST,
      SEND_INDEX_SPACE_COLORS_RESPONSE,
      SEND_INDEX_PARTITION_NOTIFICATION,
      SEND_INDEX_PARTITION_NODE,
      SEND_INDEX_PARTITION_REQUEST,
      SEND_INDEX_PARTITION_RETURN,
      SEND_INDEX_PARTITION_CHILD_REQUEST,
      SEND_INDEX_PARTITION_CHILD_RESPONSE,
      SEND_FIELD_SPACE_NODE,
      SEND_FIELD_SPACE_REQUEST,
      SEND_FIELD_SPACE_RETURN,
      SEND_FIELD_ALLOC_REQUEST,
      SEND_FIELD_ALLOC_NOTIFICATION,
      SEND_FIELD_SPACE_TOP_ALLOC,
      SEND_FIELD_FREE,
      SEND_LOCAL_FIELD_ALLOC_REQUEST,
      SEND_LOCAL_FIELD_ALLOC_RESPONSE,
      SEND_LOCAL_FIELD_FREE,
      SEND_LOCAL_FIELD_UPDATE,
      SEND_TOP_LEVEL_REGION_REQUEST,
      SEND_TOP_LEVEL_REGION_RETURN,
      SEND_LOGICAL_REGION_NODE,
      INDEX_SPACE_DESTRUCTION_MESSAGE,
      INDEX_PARTITION_DESTRUCTION_MESSAGE,
      FIELD_SPACE_DESTRUCTION_MESSAGE,
      LOGICAL_REGION_DESTRUCTION_MESSAGE,
      LOGICAL_PARTITION_DESTRUCTION_MESSAGE,
      INDIVIDUAL_REMOTE_MAPPED,
      INDIVIDUAL_REMOTE_COMPLETE,
      INDIVIDUAL_REMOTE_COMMIT,
      SLICE_REMOTE_MAPPED,
      SLICE_REMOTE_COMPLETE,
      SLICE_REMOTE_COMMIT,
      DISTRIBUTED_REMOTE_REGISTRATION,
      DISTRIBUTED_VALID_UPDATE,
      DISTRIBUTED_GC_UPDATE,
      DISTRIBUTED_RESOURCE_UPDATE,
      DISTRIBUTED_INVALIDATE,
      DISTRIBUTED_DEACTIVATE,
      DISTRIBUTED_CREATE_ADD,
      DISTRIBUTED_CREATE_REMOVE,
      DISTRIBUTED_UNREGISTER,
      SEND_ATOMIC_RESERVATION_REQUEST,
      SEND_ATOMIC_RESERVATION_RESPONSE,
      SEND_BACK_LOGICAL_STATE,
      SEND_MATERIALIZED_VIEW,
      SEND_COMPOSITE_VIEW,
      SEND_FILL_VIEW,
      SEND_PHI_VIEW,
      SEND_REDUCTION_VIEW,
      SEND_INSTANCE_MANAGER,
      SEND_REDUCTION_MANAGER,
      SEND_CREATE_TOP_VIEW_REQUEST,
      SEND_CREATE_TOP_VIEW_RESPONSE,
      SEND_SUBVIEW_DID_REQUEST,
      SEND_SUBVIEW_DID_RESPONSE,
      SEND_VIEW_REQUEST,
      SEND_VIEW_UPDATE_REQUEST,
      SEND_VIEW_UPDATE_RESPONSE,
      SEND_VIEW_REMOTE_UPDATE,
      SEND_VIEW_REMOTE_INVALIDATE,
      SEND_VIEW_FILTER_INVALID_FIELDS_REQUEST,
      SEND_VIEW_FILTER_INVALID_FIELDS_RESPONSE,
      SEND_INSTANCE_VIEW_COPY_PRECONDITIONS,
      SEND_INSTANCE_VIEW_ADD_COPY,
      SEND_INSTANCE_VIEW_USER_PRECONDITIONS,
      SEND_INSTANCE_VIEW_ADD_USER,
      SEND_INSTANCE_VIEW_ADD_USER_FUSED,
      SEND_MANAGER_REQUEST,
      SEND_FUTURE_RESULT,
      SEND_FUTURE_SUBSCRIPTION,
      SEND_FUTURE_MAP_REQUEST,
      SEND_FUTURE_MAP_RESPONSE,
      SEND_REPL_FUTURE_MAP_REQUEST,
      SEND_REPL_FUTURE_MAP_RESPONSE,
      SEND_REPL_COMPOSITE_VIEW_REQUEST,
      SEND_REPL_COMPOSITE_VIEW_RESPONSE,
      SEND_REPL_TOP_VIEW_REQUEST,
      SEND_REPL_TOP_VIEW_RESPONSE,
      SEND_REPL_CLONE_BARRIER,
      SEND_MAPPER_MESSAGE,
      SEND_MAPPER_BROADCAST,
      SEND_TASK_IMPL_SEMANTIC_REQ,
      SEND_INDEX_SPACE_SEMANTIC_REQ,
      SEND_INDEX_PARTITION_SEMANTIC_REQ,
      SEND_FIELD_SPACE_SEMANTIC_REQ,
      SEND_FIELD_SEMANTIC_REQ,
      SEND_LOGICAL_REGION_SEMANTIC_REQ,
      SEND_LOGICAL_PARTITION_SEMANTIC_REQ,
      SEND_TASK_IMPL_SEMANTIC_INFO,
      SEND_INDEX_SPACE_SEMANTIC_INFO,
      SEND_INDEX_PARTITION_SEMANTIC_INFO,
      SEND_FIELD_SPACE_SEMANTIC_INFO,
      SEND_FIELD_SEMANTIC_INFO,
      SEND_LOGICAL_REGION_SEMANTIC_INFO,
      SEND_LOGICAL_PARTITION_SEMANTIC_INFO,
      SEND_REMOTE_CONTEXT_REQUEST,
      SEND_REMOTE_CONTEXT_RESPONSE,
      SEND_REMOTE_CONTEXT_RELEASE,
      SEND_REMOTE_CONTEXT_FREE,
      SEND_REMOTE_CONTEXT_PHYSICAL_REQUEST,
      SEND_REMOTE_CONTEXT_PHYSICAL_RESPONSE,
      SEND_REMOTE_CONTEXT_SHARD_REQUEST,
      SEND_VERSION_OWNER_REQUEST,
      SEND_VERSION_OWNER_RESPONSE,
      SEND_VERSION_STATE_REQUEST,
      SEND_VERSION_STATE_RESPONSE,
      SEND_VERSION_STATE_UPDATE_REQUEST,
      SEND_VERSION_STATE_UPDATE_RESPONSE,
      SEND_VERSION_STATE_VALID_NOTIFICATION,
      SEND_VERSION_MANAGER_ADVANCE,
      SEND_VERSION_MANAGER_INVALIDATE,
      SEND_VERSION_MANAGER_REQUEST,
      SEND_VERSION_MANAGER_RESPONSE,
      SEND_VERSION_MANAGER_UNVERSIONED_REQUEST,
      SEND_VERSION_MANAGER_UNVERSIONED_RESPONSE,
      SEND_INSTANCE_REQUEST,
      SEND_INSTANCE_RESPONSE,
      SEND_EXTERNAL_DETACH,
      SEND_GC_PRIORITY_UPDATE,
      SEND_NEVER_GC_RESPONSE,
      SEND_ACQUIRE_REQUEST,
      SEND_ACQUIRE_RESPONSE,
      SEND_VARIANT_REQUEST,
      SEND_VARIANT_RESPONSE,
      SEND_VARIANT_BROADCAST,
      SEND_CONSTRAINT_REQUEST,
      SEND_CONSTRAINT_RESPONSE,
      SEND_CONSTRAINT_RELEASE,
      SEND_CONSTRAINT_REMOVAL,
      SEND_TOP_LEVEL_TASK_REQUEST,
      SEND_TOP_LEVEL_TASK_COMPLETE,
      SEND_MPI_RANK_EXCHANGE,
<<<<<<< HEAD
      SEND_REPLICATE_LAUNCH,
      SEND_REPLICATE_DELETE,
      SEND_REPLICATE_POST_MAPPED,
      SEND_REPLICATE_TRIGGER_COMPLETE,
      SEND_REPLICATE_TRIGGER_COMMIT,
      SEND_CONTROL_REPLICATE_COLLECTIVE_MESSAGE,
=======
      SEND_LIBRARY_MAPPER_REQUEST,
      SEND_LIBRARY_MAPPER_RESPONSE,
      SEND_LIBRARY_PROJECTION_REQUEST,
      SEND_LIBRARY_PROJECTION_RESPONSE,
      SEND_LIBRARY_TASK_REQUEST,
      SEND_LIBRARY_TASK_RESPONSE,
>>>>>>> 90b9d6bc
      SEND_SHUTDOWN_NOTIFICATION,
      SEND_SHUTDOWN_RESPONSE,
      LAST_SEND_KIND, // This one must be last
    };

#define LG_MESSAGE_DESCRIPTIONS(name)                                 \
      const char *name[LAST_SEND_KIND] = {                            \
        "Task Message",                                               \
        "Steal Message",                                              \
        "Advertisement Message",                                      \
        "Send Index Space Node",                                      \
        "Send Index Space Request",                                   \
        "Send Index Space Return",                                    \
        "Send Index Space Set",                                       \
        "Send Index Space Child Request",                             \
        "Send Index Space Child Response",                            \
        "Send Index Space Colors Request",                            \
        "Send Index Space Colors Response",                           \
        "Send Index Partition Notification",                          \
        "Send Index Partition Node",                                  \
        "Send Index Partition Request",                               \
        "Send Index Partition Return",                                \
        "Send Index Partition Child Request",                         \
        "Send Index Partition Child Response",                        \
        "Send Field Space Node",                                      \
        "Send Field Space Request",                                   \
        "Send Field Space Return",                                    \
        "Send Field Alloc Request",                                   \
        "Send Field Alloc Notification",                              \
        "Send Field Space Top Alloc",                                 \
        "Send Field Free",                                            \
        "Send Local Field Alloc Request",                             \
        "Send Local Field Alloc Response",                            \
        "Send Local Field Free",                                      \
        "Send Local Field Update",                                    \
        "Send Top Level Region Request",                              \
        "Send Top Level Region Return",                               \
        "Send Logical Region Node",                                   \
        "Index Space Destruction",                                    \
        "Index Partition Destruction",                                \
        "Field Space Destruction",                                    \
        "Logical Region Destruction",                                 \
        "Logical Partition Destruction",                              \
        "Individual Remote Mapped",                                   \
        "Individual Remote Complete",                                 \
        "Individual Remote Commit",                                   \
        "Slice Remote Mapped",                                        \
        "Slice Remote Complete",                                      \
        "Slice Remote Commit",                                        \
        "Distributed Remote Registration",                            \
        "Distributed Valid Update",                                   \
        "Distributed GC Update",                                      \
        "Distributed Resource Update",                                \
        "Distributed Invalidate",                                     \
        "Distributed Deactivate",                                     \
        "Distributed Create Add",                                     \
        "Distributed Create Remove",                                  \
        "Distributed Unregister",                                     \
        "Send Atomic Reservation Request",                            \
        "Send Atomic Reservation Response",                           \
        "Send Back Logical State",                                    \
        "Send Materialized View",                                     \
        "Send Composite View",                                        \
        "Send Fill View",                                             \
        "Send Phi View",                                              \
        "Send Reduction View",                                        \
        "Send Instance Manager",                                      \
        "Send Reduction Manager",                                     \
        "Send Create Top View Request",                               \
        "Send Create Top View Response",                              \
        "Send Subview DID Request",                                   \
        "Send Subview DID Response",                                  \
        "Send View Request",                                          \
        "Send View Update Request",                                   \
        "Send View Update Response",                                  \
        "Send View Remote Update",                                    \
        "Send View Remote Invalidate",                                \
        "Send View Filter Invalid Fields Request",                    \
        "Send View Filter Invalid Fields Response",                   \
        "Send Instance View Copy Preconditions",                      \
        "Send Instance View Add Copy",                                \
        "Send Instance View User Preconditions",                      \
        "Send Instance View Add User",                                \
        "Send Instance View Add User Fused",                          \
        "Send Manager Request",                                       \
        "Send Future Result",                                         \
        "Send Future Subscription",                                   \
        "Send Future Map Future Request",                             \
        "Send Future Map Future Response",                            \
        "Send Replicate Future Map Request",                          \
        "Send Replicate Future Map Response",                         \
        "Send Replicate Composite View Request",                      \
        "Send Replicate Composite View Response",                     \
        "Send Replicate Top View Request",                            \
        "Send Replicate Top View Response",                           \
        "Send Replicate Clone Barrier",                               \
        "Send Mapper Message",                                        \
        "Send Mapper Broadcast",                                      \
        "Send Task Impl Semantic Req",                                \
        "Send Index Space Semantic Req",                              \
        "Send Index Partition Semantic Req",                          \
        "Send Field Space Semantic Req",                              \
        "Send Field Semantic Req",                                    \
        "Send Logical Region Semantic Req",                           \
        "Send Logical Partition Semantic Req",                        \
        "Send Task Impl Semantic Info",                               \
        "Send Index Space Semantic Info",                             \
        "Send Index Partition Semantic Info",                         \
        "Send Field Space Semantic Info",                             \
        "Send Field Semantic Info",                                   \
        "Send Logical Region Semantic Info",                          \
        "Send Logical Partition Semantic Info",                       \
        "Send Remote Context Request",                                \
        "Send Remote Context Response",                               \
        "Send Remote Context Release",                                \
        "Send Remote Context Free",                                   \
        "Send Remote Context Physical Request",                       \
        "Send Remote Context Physical Response",                      \
        "Send Remote Context Shard Request",                          \
        "Send Version Owner Request",                                 \
        "Send Version Owner Response",                                \
        "Send Version State Request",                                 \
        "Send Version State Response",                                \
        "Send Version State Update Request",                          \
        "Send Version State Update Response",                         \
        "Send Version State Valid Notification",                      \
        "Send Version Manager Advance",                               \
        "Send Version Manager Invalidate",                            \
        "Send Version Manager Request",                               \
        "Send Version Manager Response",                              \
        "Send Version Manager Unversioned Request",                   \
        "Send Version Manager Unversioned Response",                  \
        "Send Instance Request",                                      \
        "Send Instance Response",                                     \
        "Send External Detach",                                       \
        "Send GC Priority Update",                                    \
        "Send Never GC Response",                                     \
        "Send Acquire Request",                                       \
        "Send Acquire Response",                                      \
        "Send Task Variant Request",                                  \
        "Send Task Variant Response",                                 \
        "Send Task Variant Broadcast",                                \
        "Send Constraint Request",                                    \
        "Send Constraint Response",                                   \
        "Send Constraint Release",                                    \
        "Send Constraint Removal",                                    \
        "Top Level Task Request",                                     \
        "Top Level Task Complete",                                    \
        "Send MPI Rank Exchange",                                     \
<<<<<<< HEAD
        "Send Replication Launch",                                    \
        "Send Replication Delete",                                    \
        "Send Replication Post Mapped",                               \
        "Send Replication Trigger Complete",                          \
        "Send Replication Trigger Commit",                            \
        "Send Control Replication Collective Message",                \
=======
        "Send Library Mapper Request",                                \
        "Send Library Mapper Response",                               \
        "Send Library Projection Request",                            \
        "Send Library Projection Response",                           \
        "Send Library Task Request",                                  \
        "Send Library Task Response",                                 \
>>>>>>> 90b9d6bc
        "Send Shutdown Notification",                                 \
        "Send Shutdown Response",                                     \
      };

    enum RuntimeCallKind {
      PACK_BASE_TASK_CALL, 
      UNPACK_BASE_TASK_CALL,
      TASK_PRIVILEGE_CHECK_CALL,
      CLONE_TASK_CALL,
      COMPUTE_POINT_REQUIREMENTS_CALL,
      EARLY_MAP_REGIONS_CALL,
      INTRA_TASK_ALIASING_CALL,
      ACTIVATE_SINGLE_CALL,
      DEACTIVATE_SINGLE_CALL,
      SELECT_INLINE_VARIANT_CALL,
      INLINE_CHILD_TASK_CALL,
      PACK_SINGLE_TASK_CALL,
      UNPACK_SINGLE_TASK_CALL,
      PACK_REMOTE_CONTEXT_CALL,
      HAS_CONFLICTING_INTERNAL_CALL,
      FIND_CONFLICTING_CALL,
      FIND_CONFLICTING_INTERNAL_CALL,
      CHECK_REGION_DEPENDENCE_CALL,
      FIND_PARENT_REGION_REQ_CALL,
      FIND_PARENT_REGION_CALL,
      CHECK_PRIVILEGE_CALL,
      TRIGGER_SINGLE_CALL,
      INITIALIZE_MAP_TASK_CALL,
      FINALIZE_MAP_TASK_CALL,
      VALIDATE_VARIANT_SELECTION_CALL,
      MAP_ALL_REGIONS_CALL,
      INITIALIZE_REGION_TREE_CONTEXTS_CALL,
      INVALIDATE_REGION_TREE_CONTEXTS_CALL,
      CREATE_INSTANCE_TOP_VIEW_CALL,
      LAUNCH_TASK_CALL,
      ACTIVATE_MULTI_CALL,
      DEACTIVATE_MULTI_CALL,
      SLICE_INDEX_SPACE_CALL,
      CLONE_MULTI_CALL,
      MULTI_TRIGGER_EXECUTION_CALL,
      PACK_MULTI_CALL,
      UNPACK_MULTI_CALL,
      ACTIVATE_INDIVIDUAL_CALL,
      DEACTIVATE_INDIVIDUAL_CALL,
      INDIVIDUAL_PERFORM_MAPPING_CALL,
      INDIVIDUAL_RETURN_VIRTUAL_CALL,
      INDIVIDUAL_TRIGGER_COMPLETE_CALL,
      INDIVIDUAL_TRIGGER_COMMIT_CALL,
      INDIVIDUAL_POST_MAPPED_CALL,
      INDIVIDUAL_PACK_TASK_CALL,
      INDIVIDUAL_UNPACK_TASK_CALL,
      INDIVIDUAL_PACK_REMOTE_COMPLETE_CALL,
      INDIVIDUAL_UNPACK_REMOTE_COMPLETE_CALL,
      POINT_ACTIVATE_CALL,
      POINT_DEACTIVATE_CALL,
      POINT_TASK_COMPLETE_CALL,
      POINT_TASK_COMMIT_CALL,
      POINT_PACK_TASK_CALL,
      POINT_UNPACK_TASK_CALL,
      POINT_TASK_POST_MAPPED_CALL,
      REMOTE_TASK_ACTIVATE_CALL,
      REMOTE_TASK_DEACTIVATE_CALL,
      REMOTE_UNPACK_CONTEXT_CALL,
      INDEX_ACTIVATE_CALL,
      INDEX_DEACTIVATE_CALL,
      INDEX_COMPUTE_FAT_PATH_CALL,
      INDEX_EARLY_MAP_TASK_CALL,
      INDEX_DISTRIBUTE_CALL,
      INDEX_PERFORM_MAPPING_CALL,
      INDEX_COMPLETE_CALL,
      INDEX_COMMIT_CALL,
      INDEX_PERFORM_INLINING_CALL,
      INDEX_CLONE_AS_SLICE_CALL,
      INDEX_HANDLE_FUTURE,
      INDEX_RETURN_SLICE_MAPPED_CALL,
      INDEX_RETURN_SLICE_COMPLETE_CALL,
      INDEX_RETURN_SLICE_COMMIT_CALL,
      SLICE_ACTIVATE_CALL,
      SLICE_DEACTIVATE_CALL,
      SLICE_APPLY_VERSION_INFO_CALL,
      SLICE_DISTRIBUTE_CALL,
      SLICE_PERFORM_MAPPING_CALL,
      SLICE_LAUNCH_CALL,
      SLICE_MAP_AND_LAUNCH_CALL,
      SLICE_PACK_TASK_CALL,
      SLICE_UNPACK_TASK_CALL,
      SLICE_CLONE_AS_SLICE_CALL,
      SLICE_HANDLE_FUTURE_CALL,
      SLICE_CLONE_AS_POINT_CALL,
      SLICE_ENUMERATE_POINTS_CALL,
      SLICE_MAPPED_CALL,
      SLICE_COMPLETE_CALL,
      SLICE_COMMIT_CALL,
      REALM_SPAWN_META_CALL,
      REALM_SPAWN_TASK_CALL,
      REALM_CREATE_INSTANCE_CALL,
      REALM_ISSUE_COPY_CALL,
      REALM_ISSUE_FILL_CALL,
      REGION_TREE_LOGICAL_ANALYSIS_CALL,
      REGION_TREE_LOGICAL_FENCE_CALL,
      REGION_TREE_VERSIONING_ANALYSIS_CALL,
      REGION_TREE_ADVANCE_VERSION_NUMBERS_CALL,
      REGION_TREE_INITIALIZE_CONTEXT_CALL,
      REGION_TREE_INVALIDATE_CONTEXT_CALL,
      REGION_TREE_PREMAP_ONLY_CALL,
      REGION_TREE_PHYSICAL_REGISTER_ONLY_CALL,
      REGION_TREE_PHYSICAL_REGISTER_USERS_CALL,
      REGION_TREE_PHYSICAL_PERFORM_CLOSE_CALL,
      REGION_TREE_PHYSICAL_CLOSE_CONTEXT_CALL,
      REGION_TREE_PHYSICAL_COPY_ACROSS_CALL,
      REGION_TREE_PHYSICAL_REDUCE_ACROSS_CALL,
      REGION_TREE_PHYSICAL_CONVERT_MAPPING_CALL,
      REGION_TREE_PHYSICAL_FILL_FIELDS_CALL,
      REGION_TREE_PHYSICAL_ATTACH_EXTERNAL_CALL,
      REGION_TREE_PHYSICAL_DETACH_EXTERNAL_CALL,
      REGION_NODE_REGISTER_LOGICAL_USER_CALL,
      REGION_NODE_CLOSE_LOGICAL_NODE_CALL,
      REGION_NODE_SIPHON_LOGICAL_CHILDREN_CALL,
      REGION_NODE_SIPHON_LOGICAL_PROJECTION_CALL,
      REGION_NODE_PERFORM_LOGICAL_CLOSES_CALL,
      REGION_NODE_FIND_VALID_INSTANCE_VIEWS_CALL,
      REGION_NODE_FIND_VALID_REDUCTION_VIEWS_CALL,
      REGION_NODE_ISSUE_UPDATE_COPIES_CALL,
      REGION_NODE_SORT_COPY_INSTANCES_CALL,
      REGION_NODE_ISSUE_GROUPED_COPIES_CALL,
      REGION_NODE_ISSUE_UPDATE_REDUCTIONS_CALL,
      REGION_NODE_PREMAP_REGION_CALL,
      REGION_NODE_REGISTER_REGION_CALL,
      REGION_NODE_CLOSE_STATE_CALL,
      CURRENT_STATE_RECORD_VERSION_NUMBERS_CALL,
      CURRENT_STATE_ADVANCE_VERSION_NUMBERS_CALL,
      PHYSICAL_STATE_CAPTURE_STATE_CALL,
      PHYSICAL_STATE_APPLY_PATH_ONLY_CALL,
      PHYSICAL_STATE_APPLY_STATE_CALL,
      PHYSICAL_STATE_MAKE_LOCAL_CALL,
      VERSION_STATE_UPDATE_PATH_ONLY_CALL,
      VERSION_STATE_MERGE_PHYSICAL_STATE_CALL,
      VERSION_STATE_REQUEST_CHILDREN_CALL,
      VERSION_STATE_REQUEST_INITIAL_CALL,
      VERSION_STATE_REQUEST_FINAL_CALL,
      VERSION_STATE_SEND_STATE_CALL,
      VERSION_STATE_HANDLE_REQUEST_CALL,
      VERSION_STATE_HANDLE_RESPONSE_CALL,
      MATERIALIZED_VIEW_FIND_LOCAL_PRECONDITIONS_CALL,
      MATERIALIZED_VIEW_FIND_LOCAL_COPY_PRECONDITIONS_CALL,
      MATERIALIZED_VIEW_FILTER_PREVIOUS_USERS_CALL,
      MATERIALIZED_VIEW_FILTER_CURRENT_USERS_CALL,
      MATERIALIZED_VIEW_FILTER_LOCAL_USERS_CALL,
      COMPOSITE_VIEW_SIMPLIFY_CALL,
      COMPOSITE_VIEW_ISSUE_DEFERRED_COPIES_CALL,
      COMPOSITE_NODE_CAPTURE_PHYSICAL_STATE_CALL,
      COMPOSITE_NODE_SIMPLIFY_CALL,
      REDUCTION_VIEW_PERFORM_REDUCTION_CALL,
      REDUCTION_VIEW_PERFORM_DEFERRED_REDUCTION_CALL,
      REDUCTION_VIEW_PERFORM_DEFERRED_REDUCTION_ACROSS_CALL,
      REDUCTION_VIEW_FIND_COPY_PRECONDITIONS_CALL,
      REDUCTION_VIEW_FIND_USER_PRECONDITIONS_CALL,
      REDUCTION_VIEW_FILTER_LOCAL_USERS_CALL,
      LAST_RUNTIME_CALL_KIND, // This one must be last
    };

#define RUNTIME_CALL_DESCRIPTIONS(name)                               \
    const char *name[LAST_RUNTIME_CALL_KIND] = {                      \
      "Pack Base Task",                                               \
      "Unpack Base Task",                                             \
      "Task Privilege Check",                                         \
      "Clone Base Task",                                              \
      "Compute Point Requirements",                                   \
      "Early Map Regions",                                            \
      "Intra-Task Aliasing",                                          \
      "Activate Single",                                              \
      "Deactivate Single",                                            \
      "Select Inline Variant",                                        \
      "Inline Child Task",                                            \
      "Pack Single Task",                                             \
      "Unpack Single Task",                                           \
      "Pack Remote Context",                                          \
      "Has Conflicting Internal",                                     \
      "Find Conflicting",                                             \
      "Find Conflicting Internal",                                    \
      "Check Region Dependence",                                      \
      "Find Parent Region Requirement",                               \
      "Find Parent Region",                                           \
      "Check Privilege",                                              \
      "Trigger Single",                                               \
      "Initialize Map Task",                                          \
      "Finalized Map Task",                                           \
      "Validate Variant Selection",                                   \
      "Map All Regions",                                              \
      "Initialize Region Tree Contexts",                              \
      "Invalidate Region Tree Contexts",                              \
      "Create Instance Top View",                                     \
      "Launch Task",                                                  \
      "Activate Multi",                                               \
      "Deactivate Multi",                                             \
      "Slice Index Space",                                            \
      "Clone Multi Call",                                             \
      "Multi Trigger Execution",                                      \
      "Pack Multi",                                                   \
      "Unpack Multi",                                                 \
      "Activate Individual",                                          \
      "Deactivate Individual",                                        \
      "Individual Perform Mapping",                                   \
      "Individual Return Virtual",                                    \
      "Individual Trigger Complete",                                  \
      "Individual Trigger Commit",                                    \
      "Individual Post Mapped",                                       \
      "Individual Pack Task",                                         \
      "Individual Unpack Task",                                       \
      "Individual Pack Remote Complete",                              \
      "Individual Unpack Remote Complete",                            \
      "Activate Point",                                               \
      "Deactivate Point",                                             \
      "Point Task Complete",                                          \
      "Point Task Commit",                                            \
      "Point Task Pack",                                              \
      "Point Task Unpack",                                            \
      "Point Task Post Mapped",                                       \
      "Remote Task Activate",                                         \
      "Remote Task Deactivate",                                       \
      "Remote Unpack Context",                                        \
      "Index Activate",                                               \
      "Index Deactivate",                                             \
      "Index Compute Fat Path",                                       \
      "Index Early Map Task",                                         \
      "Index Distribute",                                             \
      "Index Perform Mapping",                                        \
      "Index Complete",                                               \
      "Index Commit",                                                 \
      "Index Perform Inlining",                                       \
      "Index Clone As Slice",                                         \
      "Index Handle Future",                                          \
      "Index Return Slice Mapped",                                    \
      "Index Return Slice Complete",                                  \
      "Index Return Slice Commit",                                    \
      "Slice Activate",                                               \
      "Slice Deactivate",                                             \
      "Slice Apply Version Info",                                     \
      "Slice Distribute",                                             \
      "Slice Perform Mapping",                                        \
      "Slice Launch",                                                 \
      "Slice Map and Launch",                                         \
      "Slice Pack Task",                                              \
      "Slice Unpack Task",                                            \
      "Slice Clone As Slice",                                         \
      "Slice Handle Future",                                          \
      "Slice Cone as Point",                                          \
      "Slice Enumerate Points",                                       \
      "Slice Mapped",                                                 \
      "Slice Complete",                                               \
      "Slice Commit",                                                 \
      "Realm Spawn Meta",                                             \
      "Realm Spawn Task",                                             \
      "Realm Create Instance",                                        \
      "Realm Issue Copy",                                             \
      "Realm Issue Fill",                                             \
      "Region Tree Logical Analysis",                                 \
      "Region Tree Logical Fence",                                    \
      "Region Tree Versioning Analysis",                              \
      "Region Tree Advance Version Numbers",                          \
      "Region Tree Initialize Context",                               \
      "Region Tree Invalidate Context",                               \
      "Region Tree Premap Only",                                      \
      "Region Tree Physical Register Only",                           \
      "Region Tree Physical Register Users",                          \
      "Region Tree Physical Perform Close",                           \
      "Region Tree Physical Close Context",                           \
      "Region Tree Physical Copy Across",                             \
      "Region Tree Physical Reduce Across",                           \
      "Region Tree Physical Convert Mapping",                         \
      "Region Tree Physical Fill Fields",                             \
      "Region Tree Physical Attach External",                         \
      "Region Tree Physical Detach External",                         \
      "Region Node Register Logical User",                            \
      "Region Node Close Logical Node",                               \
      "Region Node Siphon Logical Children",                          \
      "Region Node Siphon Logical Projection",                        \
      "Region Node Perform Logical Closes",                           \
      "Region Node Find Valid Instance Views",                        \
      "Region Node Find Valid Reduction Views",                       \
      "Region Node Issue Update Copies",                              \
      "Region Node Sort Copy Instances",                              \
      "Region Node Issue Grouped Copies",                             \
      "Region Node Issue Update Reductions",                          \
      "Region Node Premap Region",                                    \
      "Region Node Register Region",                                  \
      "Region Node Close State",                                      \
      "Logical State Record Verison Numbers",                         \
      "Logical State Advance Version Numbers",                        \
      "Physical State Capture State",                                 \
      "Physical State Apply Path Only",                               \
      "Physical State Apply State",                                   \
      "Physical State Make Local",                                    \
      "Version State Update Path Only",                               \
      "Version State Merge Physical State",                           \
      "Version State Request Children",                               \
      "Version State Request Initial",                                \
      "Version State Request Final",                                  \
      "Version State Send State",                                     \
      "Version State Handle Request",                                 \
      "Version State Handle Response",                                \
      "Materialized View Find Local Preconditions",                   \
      "Materialized View Find Local Copy Preconditions",              \
      "Materialized View Filter Previous Users",                      \
      "Materialized View Filter Current Users",                       \
      "Materialized View Filter Local Users",                         \
      "Composite View Simplify",                                      \
      "Composite View Issue Deferred Copies",                         \
      "Composite Node Capture Physical State",                        \
      "Composite Node Simplify",                                      \
      "Reduction View Perform Reduction",                             \
      "Reduction View Perform Deferred Reduction",                    \
      "Reduction View Perform Deferred Reduction Across",             \
      "Reduction View Find Copy Preconditions",                       \
      "Reduction View Find User Preconditions",                       \
      "Reduction View Filter Local Users",                            \
    };

    enum SemanticInfoKind {
      INDEX_SPACE_SEMANTIC,
      INDEX_PARTITION_SEMANTIC,
      FIELD_SPACE_SEMANTIC,
      FIELD_SEMANTIC,
      LOGICAL_REGION_SEMANTIC,
      LOGICAL_PARTITION_SEMANTIC,
      TASK_SEMANTIC,
    };

    // Static locations for where collectives are allocated
    // These are just arbitrary numbers but they should appear
    // with at most one logical static collective kind
    enum CollectiveIndexLocation {
      COLLECTIVE_LOC_0 = 0, 
      COLLECTIVE_LOC_1 = 1,
      COLLECTIVE_LOC_2 = 2,
      COLLECTIVE_LOC_3 = 3,
      COLLECTIVE_LOC_4 = 4, 
      COLLECTIVE_LOC_5 = 5,
      COLLECTIVE_LOC_6 = 6,
      COLLECTIVE_LOC_7 = 7,
      COLLECTIVE_LOC_8 = 8, 
      COLLECTIVE_LOC_9 = 9,
      COLLECTIVE_LOC_10 = 10,
      COLLECTIVE_LOC_11 = 11, 
      COLLECTIVE_LOC_12 = 12, 
      COLLECTIVE_LOC_13 = 13,
      COLLECTIVE_LOC_14 = 14,
      COLLECTIVE_LOC_15 = 15,
      COLLECTIVE_LOC_16 = 16,
      COLLECTIVE_LOC_17 = 17, 
      COLLECTIVE_LOC_18 = 18, 
      COLLECTIVE_LOC_19 = 19,
      COLLECTIVE_LOC_20 = 20,
      COLLECTIVE_LOC_21 = 21, 
      COLLECTIVE_LOC_22 = 22, 
      COLLECTIVE_LOC_23 = 23,
      COLLECTIVE_LOC_24 = 24,
      COLLECTIVE_LOC_25 = 25,
      COLLECTIVE_LOC_26 = 26,
      COLLECTIVE_LOC_27 = 27, 
      COLLECTIVE_LOC_28 = 28, 
      COLLECTIVE_LOC_29 = 29,
      COLLECTIVE_LOC_30 = 30,
      COLLECTIVE_LOC_31 = 31, 
      COLLECTIVE_LOC_32 = 32,
      COLLECTIVE_LOC_33 = 33,
      COLLECTIVE_LOC_34 = 34,
      COLLECTIVE_LOC_35 = 35,
      COLLECTIVE_LOC_36 = 36,
      COLLECTIVE_LOC_37 = 37, 
      COLLECTIVE_LOC_38 = 38, 
      COLLECTIVE_LOC_39 = 39,
      COLLECTIVE_LOC_40 = 40,
      COLLECTIVE_LOC_41 = 41,
      COLLECTIVE_LOC_42 = 42,
      COLLECTIVE_LOC_43 = 43,
      COLLECTIVE_LOC_44 = 44,
      COLLECTIVE_LOC_45 = 45,
      COLLECTIVE_LOC_46 = 46,
      COLLECTIVE_LOC_47 = 47,
      COLLECTIVE_LOC_48 = 48,
      COLLECTIVE_LOC_49 = 49,
      COLLECTIVE_LOC_50 = 50,
      COLLECTIVE_LOC_51 = 51,
      COLLECTIVE_LOC_52 = 52,
      COLLECTIVE_LOC_53 = 53,
      COLLECTIVE_LOC_54 = 54,
      COLLECTIVE_LOC_55 = 55,
      COLLECTIVE_LOC_56 = 56,
      COLLECTIVE_LOC_57 = 57,
      COLLECTIVE_LOC_58 = 58,
      COLLECTIVE_LOC_59 = 59,
      COLLECTIVE_LOC_60 = 60,
      COLLECTIVE_LOC_61 = 61,
      COLLECTIVE_LOC_62 = 62,
      COLLECTIVE_LOC_63 = 63,
      COLLECTIVE_LOC_64 = 64,
      COLLECTIVE_LOC_65 = 65,
      COLLECTIVE_LOC_66 = 66,
      COLLECTIVE_LOC_67 = 67,
      COLLECTIVE_LOC_68 = 68,
      COLLECTIVE_LOC_69 = 69,
      COLLECTIVE_LOC_70 = 70,
      COLLECTIVE_LOC_71 = 71,
      COLLECTIVE_LOC_72 = 72,
      COLLECTIVE_LOC_73 = 73,
    };

    // legion_types.h
    class LocalLock;
    class AutoLock;
    class LgEvent; // base event type for legion
    class ApEvent; // application event
    class ApUserEvent; // application user event
    class ApBarrier; // application barrier
    class RtEvent; // runtime event
    class RtUserEvent; // runtime user event
    class RtBarrier;

    // legion_utilities.h
    struct RegionUsage; 
    template<typename T> class Fraction;
    template<typename T, unsigned int MAX, 
             unsigned SHIFT, unsigned MASK> class BitMask;
    template<typename T, unsigned int MAX,
             unsigned SHIFT, unsigned MASK> class TLBitMask;
#ifdef __SSE2__
    template<unsigned int MAX> class SSEBitMask;
    template<unsigned int MAX> class SSETLBitMask;
#endif
#ifdef __AVX__
    template<unsigned int MAX> class AVXBitMask;
    template<unsigned int MAX> class AVXTLBitMask;
#endif
#ifdef __ALTIVEC__
    template<unsigned int MAX> class PPCBitMask;
    template<unsigned int MAX> class PPCTLBitMask;
#endif
    template<typename T, unsigned LOG2MAX> class BitPermutation;
    template<typename IT, typename DT, bool BIDIR = false> class IntegerSet;

    // Forward declarations for runtime level objects
    // runtime.h
    class Collectable;
    class ArgumentMapImpl;
    class FutureImpl;
    class FutureMapImpl;
    class ReplFutureMapImpl;
    class PhysicalRegionImpl;
    class GrantImpl;
    class PredicateImpl;
    class MPILegionHandshakeImpl;
    class ProcessorManager;
    class MemoryManager;
    class VirtualChannel;
    class MessageManager;
    class ShutdownManager;
    class GarbageCollectionEpoch;
    class TaskImpl;
    class VariantImpl;
    class LayoutConstraints;
    class ProjectionFunction;
    class ShardingFunction;
    class Runtime;
    // A small interface class for handling profiling responses
    class ProfilingResponseHandler {
    public:
      virtual void handle_profiling_response(
                const Realm::ProfilingResponse &response) = 0;
    };
    struct ProfilingResponseBase {
    public:
      ProfilingResponseBase(ProfilingResponseHandler *h)
        : handler(h) { }
    public:
      ProfilingResponseHandler *const handler;
    };

    // legion_ops.h
    class Operation;
    class SpeculativeOp;
    class MapOp;
    class CopyOp;
    class IndexCopyOp;
    class PointCopyOp;
    class FenceOp;
    class FrameOp;
    class DeletionOp;
    class InternalOp;
    class OpenOp;
    class AdvanceOp;
    class CloseOp;
    class InterCloseOp;
    class IndexCloseOp;
    class PointCloseOp;
    class ReadCloseOp;
    class PostCloseOp;
    class VirtualCloseOp;
    class AcquireOp;
    class ReleaseOp;
    class DynamicCollectiveOp;
    class FuturePredOp;
    class NotPredOp;
    class AndPredOp;
    class OrPredOp;
    class MustEpochOp;
    class PendingPartitionOp;
    class DependentPartitionOp;
    class PointDepPartOp;
    class FillOp;
    class IndexFillOp;
    class PointFillOp;
    class AttachOp;
    class DetachOp;
    class TimingOp;
    class TaskOp;

    // legion_tasks.h
    class ExternalTask;
    class SingleTask;
    class MultiTask;
    class IndividualTask;
    class PointTask;
    class ShardTask;
    class IndexTask;
    class SliceTask;
    class RemoteTask;

    // legion_context.h
    /**
     * \class ContextInterface
     * This is a pure virtual class so users don't try to use it. 
     * It defines the context interface that the task wrappers use 
     * for getting access to context data when running a task.
     */
    class TaskContext;
    class InnerContext;;
    class TopLevelContext;
    class ReplicateContext;
    class RemoteContext;
    class LeafContext;
    class InlineContext;
    class ContextInterface {
    public:
      virtual Task* get_task(void) = 0;
      virtual const std::vector<PhysicalRegion>& begin_task(
                                      Legion::Runtime *&rt) = 0;
      virtual void end_task(const void *result, 
                            size_t result_size, bool owned, 
          Realm::RegionInstance inst = Realm::RegionInstance::NO_INST) = 0;
      // This is safe because we see in legion_context.h that
      // TaskContext implements this interface and no one else
      // does. If only C++ implemented forward declarations of
      // inheritence then we wouldn't have this dumb problem
      // (mixin classes anyone?).
      inline TaskContext* as_context(void) 
        { return reinterpret_cast<TaskContext*>(this); }
    };

    // Nasty global variable for TLS support of figuring out
    // our context implicitly
    extern __thread TaskContext *implicit_context;
    // Same thing for the runtime
    extern __thread Runtime *implicit_runtime;
    // Another nasty global variable for tracking the fast
    // reservations that we are holding
    extern __thread AutoLock *local_lock_list;
    // One more nasty global variable that we use for tracking
    // the provenance of meta-task operations for profiling
    // purposes, this has no bearing on correctness
    extern __thread ::legion_unique_id_t task_profiling_provenance;
#ifdef DEBUG_LEGION_WAITS
    extern __thread int meta_task_id;
#endif

    /**
     * \class LgTaskArgs
     * The base class for all Legion Task arguments
     */
    template<typename T>
    struct LgTaskArgs {
    public:
      LgTaskArgs(void)
        : lg_task_id(T::TASK_ID), provenance(task_profiling_provenance) { }
      LgTaskArgs(::legion_unique_id_t uid)
        : lg_task_id(T::TASK_ID), provenance(uid) { }
    public:
      const LgTaskID lg_task_id;
      const ::legion_unique_id_t provenance;
    };
    
    // legion_trace.h
    class LegionTrace;
    class StaticTrace;
    class DynamicTrace;
    class TraceCaptureOp;
    class TraceCompleteOp;

    // region_tree.h
    class RegionTreeForest;
    class IndexSpaceExpression;
    class IndexSpaceOperation;
    template<int DIM, typename T> class IndexSpaceOperationT;
    template<int DIM, typename T> class IndexSpaceUnion;
    template<int DIM, typename T> class IndexSpaceIntersection;
    template<int DIM, typename T> class IndexSpaceDifference;
    class ExpressionTrieNode;
    class IndexTreeNode;
    class IndexSpaceNode;
    template<int DIM, typename T> class IndexSpaceNodeT;
    class IndexPartNode;
    template<int DIM, typename T> class IndexPartNodeT;
    class FieldSpaceNode;
    class RegionTreeNode;
    class RegionNode;
    class PartitionNode;

    class RegionTreeContext;
    class RegionTreePath;
    class PathTraverser;
    class NodeTraverser;

    class ProjectionEpoch;
    class LogicalState;
    class PhysicalState;
    class VersionState;
    class VersionInfo;
    class RestrictInfo;
    class Restriction;
    class Acquisition;

    class Collectable;
    class Notifiable;
    class ReferenceMutator;
    class LocalReferenceMutator;
    class NeverReferenceMutator;
    class DistributedCollectable;
    class LayoutDescription;
    class PhysicalManager; // base class for instance and reduction
    class CopyAcrossHelper;
    class LogicalView; // base class for instance and reduction
    class InstanceManager;
    class InstanceKey;
    class InstanceView;
    class DeferredView;
    class MaterializedView;
    class DeferredVersionInfo;
    class CompositeBase;
    class CompositeView;
    class CompositeVersionInfo;
    class CompositeNode;
    class FillView;
    class PhiView;
    class MappingRef;
    class InstanceRef;
    class InstanceSet;
    class InnerTaskView;
    class ReductionManager;
    class ListReductionManager;
    class FoldReductionManager;
    class VirtualManager;
    class ReductionView;
    class InstanceBuilder;

    class RegionAnalyzer;
    class RegionMapper;

    struct EscapedUser;
    struct EscapedCopy;
    struct GenericUser;
    struct LogicalUser;
    struct PhysicalUser;
    struct TraceInfo;
    class ClosedNode;
    class LogicalCloser;
    class TreeCloseImpl;
    class TreeClose;
    struct CloseInfo; 
    struct FieldDataDescriptor;

    // legion_spy.h
    class TreeStateLogger;

    // legion_profiling.h
    class LegionProfiler;
    class LegionProfInstance;

    // mapper_manager.h
    class MappingCallInfo;
    class MapperManager;
    class SerializingManager;
    class ConcurrentManager;
    typedef Mapping::MapperEvent MapperEvent;
    typedef Mapping::ProfilingMeasurementID ProfilingMeasurementID;

    // legion_replication.h
    class ReplIndividualTask;
    class ReplIndexTask;
    class ReplReadCloseOp;
    class ReplInterCloseOp;
    class ReplFillOp;
    class ReplIndexFillOp;
    class ReplCopyOp;
    class ReplIndexCopyOp;
    class ReplDeletionOp;
    class ReplPendingPartitionOp;
    class ReplDependentPartitionOp;
    class ReplMustEpochOp;
    class ReplTimingOp;
    class ReplFenceOp;
    class ShardMapping;
    class ShardManager;
    class ShardCollective;
    class GatherCollective;
    class AllGatherCollective;
    class BarrierExchangeCollective;
    template<typename T> class ValueBroadcast;
    class CrossProductCollective;
    class ShardingGatherCollective;
    class FieldDescriptorExchange;
    class FieldDescriptorGather;
    class FutureBroadcast;
    class FutureExchange;
    class FutureNameExchange;
    class MustEpochMappingBroadcast;
    class MustEpochMappingExchange;

#define FRIEND_ALL_RUNTIME_CLASSES                          \
    friend class Legion::Runtime;                           \
    friend class Internal::Runtime;                         \
    friend class Internal::PhysicalRegionImpl;              \
    friend class Internal::TaskImpl;                        \
    friend class Internal::ProcessorManager;                \
    friend class Internal::MemoryManager;                   \
    friend class Internal::Operation;                       \
    friend class Internal::SpeculativeOp;                   \
    friend class Internal::MapOp;                           \
    friend class Internal::CopyOp;                          \
    friend class Internal::IndexCopyOp;                     \
    friend class Internal::PointCopyOp;                     \
    friend class Internal::FenceOp;                         \
    friend class Internal::DynamicCollectiveOp;             \
    friend class Internal::FuturePredOp;                    \
    friend class Internal::DeletionOp;                      \
    friend class Internal::OpenOp;                          \
    friend class Internal::AdvanceOp;                       \
    friend class Internal::CloseOp;                         \
    friend class Internal::InterCloseOp;                    \
    friend class Internal::IndexCloseOp;                    \
    friend class Internal::PointCloseOp;                    \
    friend class Internal::ReadCloseOp;                     \
    friend class Internal::PostCloseOp;                     \
    friend class Internal::VirtualCloseOp;                  \
    friend class Internal::AcquireOp;                       \
    friend class Internal::ReleaseOp;                       \
    friend class Internal::PredicateImpl;                   \
    friend class Internal::NotPredOp;                       \
    friend class Internal::AndPredOp;                       \
    friend class Internal::OrPredOp;                        \
    friend class Internal::MustEpochOp;                     \
    friend class Internal::PendingPartitionOp;              \
    friend class Internal::DependentPartitionOp;            \
    friend class Internal::PointDepPartOp;                  \
    friend class Internal::FillOp;                          \
    friend class Internal::IndexFillOp;                     \
    friend class Internal::PointFillOp;                     \
    friend class Internal::AttachOp;                        \
    friend class Internal::DetachOp;                        \
    friend class Internal::TimingOp;                        \
    friend class Internal::ExternalTask;                    \
    friend class Internal::TaskOp;                          \
    friend class Internal::SingleTask;                      \
    friend class Internal::MultiTask;                       \
    friend class Internal::IndividualTask;                  \
    friend class Internal::PointTask;                       \
    friend class Internal::IndexTask;                       \
    friend class Internal::SliceTask;                       \
    friend class Internal::ReplIndividualTask;              \
    friend class Internal::ReplIndexTask;                   \
    friend class Internal::ReplFillOp;                      \
    friend class Internal::ReplIndexFillOp;                 \
    friend class Internal::ReplCopyOp;                      \
    friend class Internal::ReplIndexCopyOp;                 \
    friend class Internal::ReplDeletionOp;                  \
    friend class Internal::ReplPendingPartitionOp;          \
    friend class Internal::ReplDependentPartitionOp;        \
    friend class Internal::ReplMustEpochOp;                 \
    friend class Internal::ReplTimingOp;                    \
    friend class Internal::ReplFenceOp;                     \
    friend class Internal::RegionTreeForest;                \
    friend class Internal::IndexSpaceNode;                  \
    friend class Internal::IndexPartNode;                   \
    friend class Internal::FieldSpaceNode;                  \
    friend class Internal::RegionTreeNode;                  \
    friend class Internal::RegionNode;                      \
    friend class Internal::PartitionNode;                   \
    friend class Internal::LogicalView;                     \
    friend class Internal::InstanceView;                    \
    friend class Internal::DeferredView;                    \
    friend class Internal::ReductionView;                   \
    friend class Internal::MaterializedView;                \
    friend class Internal::CompositeView;                   \
    friend class Internal::CompositeNode;                   \
    friend class Internal::FillView;                        \
    friend class Internal::LayoutDescription;               \
    friend class Internal::PhysicalManager;                 \
    friend class Internal::InstanceManager;                 \
    friend class Internal::ReductionManager;                \
    friend class Internal::ListReductionManager;            \
    friend class Internal::FoldReductionManager;            \
    friend class Internal::TreeStateLogger;                 \
    friend class Internal::MapperManager;                   \
    friend class Internal::InstanceRef;                     \
    friend class Internal::MPILegionHandshakeImpl;          \
    friend class Internal::ArgumentMapImpl;                 \
    friend class Internal::FutureMapImpl;                   \
    friend class Internal::ReplFutureMapImpl;               \
    friend class Internal::TaskContext;                     \
    friend class Internal::InnerContext;                    \
    friend class Internal::TopLevelContext;                 \
    friend class Internal::RemoteContext;                   \
    friend class Internal::LeafContext;                     \
    friend class Internal::InlineContext;                   \
    friend class Internal::ReplicateContext;                \
    friend class Internal::InstanceBuilder;                 \
    friend class Internal::FutureNameExchange;              \
    friend class Internal::MustEpochMappingExchange;        \
    friend class Internal::MustEpochMappingBroadcast;       \
    friend class BindingLib::Utility;                       \
    friend class CObjectWrapper;                  

#define LEGION_EXTERN_LOGGER_DECLARATIONS      \
    extern Realm::Logger log_run;              \
    extern Realm::Logger log_task;             \
    extern Realm::Logger log_index;            \
    extern Realm::Logger log_field;            \
    extern Realm::Logger log_region;           \
    extern Realm::Logger log_inst;             \
    extern Realm::Logger log_variant;          \
    extern Realm::Logger log_allocation;       \
    extern Realm::Logger log_prof;             \
    extern Realm::Logger log_garbage;          \
    extern Realm::Logger log_spy;              \
    extern Realm::Logger log_shutdown;

  }; // Internal namespace

  // Typedefs that are needed everywhere
  typedef Realm::Runtime RealmRuntime;
  typedef Realm::Machine Machine;
  typedef Realm::Memory Memory;
  typedef Realm::Processor Processor;
  typedef Realm::CodeDescriptor CodeDescriptor;
  typedef Realm::Reservation Reservation;
  typedef ::legion_reduction_op_id_t ReductionOpID;
  typedef Realm::ReductionOpUntyped ReductionOp;
  typedef ::legion_custom_serdez_id_t CustomSerdezID;
  typedef Realm::CustomSerdezUntyped SerdezOp;
  typedef Realm::Machine::ProcessorMemoryAffinity ProcessorMemoryAffinity;
  typedef Realm::Machine::MemoryMemoryAffinity MemoryMemoryAffinity;
  typedef Realm::DynamicTemplates::TagType TypeTag;
  typedef Realm::Logger Logger;
  typedef ::legion_coord_t coord_t;
  typedef std::map<CustomSerdezID, 
                   const Realm::CustomSerdezUntyped *> SerdezOpTable;
  typedef std::map<Realm::ReductionOpID, 
          const Realm::ReductionOpUntyped *> ReductionOpTable;
  typedef void (*SerdezInitFnptr)(const ReductionOp*, void *&, size_t&);
  typedef void (*SerdezFoldFnptr)(const ReductionOp*, void *&, 
                                  size_t&, const void*);
  typedef std::map<Realm::ReductionOpID, SerdezRedopFns> SerdezRedopTable;
  typedef ::legion_projection_type_t HandleType;
  typedef ::legion_address_space_t AddressSpace;
  typedef ::legion_task_priority_t TaskPriority;
  typedef ::legion_garbage_collection_priority_t GCPriority;
  typedef ::legion_color_t Color;
  typedef ::legion_field_id_t FieldID;
  typedef ::legion_trace_id_t TraceID;
  typedef ::legion_mapper_id_t MapperID;
  typedef ::legion_context_id_t ContextID;
  typedef ::legion_instance_id_t InstanceID;
  typedef ::legion_index_space_id_t IndexSpaceID;
  typedef ::legion_index_partition_id_t IndexPartitionID;
  typedef ::legion_index_tree_id_t IndexTreeID;
  typedef ::legion_field_space_id_t FieldSpaceID;
  typedef ::legion_generation_id_t GenerationID;
  typedef ::legion_type_handle TypeHandle;
  typedef ::legion_projection_id_t ProjectionID;
  typedef ::legion_sharding_id_t ShardingID;
  typedef ::legion_region_tree_id_t RegionTreeID;
  typedef ::legion_distributed_id_t DistributedID;
  typedef ::legion_address_space_t AddressSpaceID;
  typedef ::legion_tunable_id_t TunableID;
  typedef ::legion_local_variable_id_t LocalVariableID;
  typedef ::legion_mapping_tag_id_t MappingTagID;
  typedef ::legion_semantic_tag_t SemanticTag;
  typedef ::legion_variant_id_t VariantID;
  typedef ::legion_code_descriptor_id_t CodeDescriptorID;
  typedef ::legion_unique_id_t UniqueID;
  typedef ::legion_version_id_t VersionID;
  typedef ::legion_projection_epoch_id_t ProjectionEpochID;
  typedef ::legion_task_id_t TaskID;
  typedef ::legion_layout_constraint_id_t LayoutConstraintID;
  typedef ::legion_replication_id_t ReplicationID;
  typedef ::legion_shard_id_t ShardID;
  typedef ::legion_internal_color_t LegionColor;
  typedef void (*RegistrationCallbackFnptr)(Machine machine, 
                Runtime *rt, const std::set<Processor> &local_procs);
  typedef LogicalRegion (*RegionProjectionFnptr)(LogicalRegion parent, 
      const DomainPoint&, Runtime *rt);
  typedef LogicalRegion (*PartitionProjectionFnptr)(LogicalPartition parent, 
      const DomainPoint&, Runtime *rt);
  typedef bool (*PredicateFnptr)(const void*, size_t, 
      const std::vector<Future> futures);
  typedef void (*RealmFnptr)(const void*,size_t,
                             const void*,size_t,Processor);
  // Magical typedefs 
  // (don't forget to update ones in old HighLevel namespace in legion.inl)
  typedef Internal::TaskContext* Context;
  typedef Internal::ContextInterface* InternalContext;
  // Anothing magical typedef
  namespace Mapping {
    typedef Internal::MappingCallInfo* MapperContext;
    typedef Internal::PhysicalManager* PhysicalInstanceImpl;
  };

  namespace Internal { 
    // The invalid color
    const LegionColor INVALID_COLOR = LLONG_MAX;
    // This is only needed internally
    typedef Realm::RegionInstance PhysicalInstance;
    typedef unsigned long long CollectiveID;
    typedef unsigned long long IndexSpaceExprID;
    // Helper for encoding templates
    struct NT_TemplateHelper : 
      public Realm::DynamicTemplates::ListProduct2<Realm::DIMCOUNTS, 
                                                   Realm::DIMTYPES> {
    typedef Realm::DynamicTemplates::ListProduct2<Realm::DIMCOUNTS, 
                                                  Realm::DIMTYPES> SUPER;
    public:
      template<int N, typename T>
      static inline TypeTag encode_tag(void) {
        return SUPER::template encode_tag<Realm::DynamicTemplates::Int<N>, T>();
      }
      template<int N, typename T>
      static inline void check_type(const TypeTag t) {
#ifdef DEBUG_LEGION
#ifndef NDEBUG
        const TypeTag t1 = encode_tag<N,T>();
#endif
        assert(t1 == t);
#endif
      }
      struct DimHelper {
      public:
        template<typename N, typename T>
        static inline void demux(int *result) { *result = N::N; }
      };
      static inline int get_dim(const TypeTag t) {
        int result = 0;
        SUPER::demux<DimHelper>(t, &result);
        return result; 
      }
    };
    // Pull some of the mapper types into the internal space
    typedef Mapping::Mapper Mapper;
    typedef Mapping::PhysicalInstance MappingInstance;
    // A little bit of logic here to figure out the 
    // kind of bit mask to use for FieldMask

// The folowing macros are used in the FieldMask instantiation of BitMask
// If you change one you probably have to change the others too
#define LEGION_FIELD_MASK_FIELD_TYPE          uint64_t 
#define LEGION_FIELD_MASK_FIELD_SHIFT         6
#define LEGION_FIELD_MASK_FIELD_MASK          0x3F
#define LEGION_FIELD_MASK_FIELD_ALL_ONES      0xFFFFFFFFFFFFFFFF

#if defined(__AVX__)
#if (MAX_FIELDS > 256)
    typedef AVXTLBitMask<MAX_FIELDS> FieldMask;
#elif (MAX_FIELDS > 128)
    typedef AVXBitMask<MAX_FIELDS> FieldMask;
#elif (MAX_FIELDS > 64)
    typedef SSEBitMask<MAX_FIELDS> FieldMask;
#else
    typedef BitMask<LEGION_FIELD_MASK_FIELD_TYPE,MAX_FIELDS,
                    LEGION_FIELD_MASK_FIELD_SHIFT,
                    LEGION_FIELD_MASK_FIELD_MASK> FieldMask;
#endif
#elif defined(__SSE2__)
#if (MAX_FIELDS > 128)
    typedef SSETLBitMask<MAX_FIELDS> FieldMask;
#elif (MAX_FIELDS > 64)
    typedef SSEBitMask<MAX_FIELDS> FieldMask;
#else
    typedef BitMask<LEGION_FIELD_MASK_FIELD_TYPE,MAX_FIELDS,
                    LEGION_FIELD_MASK_FIELD_SHIFT,
                    LEGION_FIELD_MASK_FIELD_MASK> FieldMask;
#endif
#elif defined(__ALTIVEC__)
#if (MAX_FIELDS > 128)
    typedef PPCTLBitMask<MAX_FIELDS> FieldMask;
#elif (MAX_FIELDS > 64)
    typedef PPCBitMask<MAX_FIELDS> FieldMask;
#else
    typedef BitMask<LEGION_FIELD_MASK_FIELD_TYPE,MAX_FIELDS,
                    LEGION_FIELD_MASK_FIELD_SHIFT,
                    LEGION_FIELD_MASK_FIELD_MASK> FieldMask;
#endif
#else
#if (MAX_FIELDS > 64)
    typedef TLBitMask<LEGION_FIELD_MASK_FIELD_TYPE,MAX_FIELDS,
                      LEGION_FIELD_MASK_FIELD_SHIFT,
                      LEGION_FIELD_MASK_FIELD_MASK> FieldMask;
#else
    typedef BitMask<LEGION_FIELD_MASK_FIELD_TYPE,MAX_FIELDS,
                    LEGION_FIELD_MASK_FIELD_SHIFT,
                    LEGION_FIELD_MASK_FIELD_MASK> FieldMask;
#endif
#endif
    typedef BitPermutation<FieldMask,LEGION_FIELD_LOG2> FieldPermutation;
    typedef Fraction<unsigned long> InstFrac;
#undef LEGION_FIELD_MASK_FIELD_SHIFT
#undef LEGION_FIELD_MASK_FIELD_MASK

    // Similar logic as field masks for node masks

// The following macros are used in the NodeMask instantiation of BitMask
// If you change one you probably have to change the others too
#define LEGION_NODE_MASK_NODE_TYPE           uint64_t
#define LEGION_NODE_MASK_NODE_SHIFT          6
#define LEGION_NODE_MASK_NODE_MASK           0x3F
#define LEGION_NODE_MASK_NODE_ALL_ONES       0xFFFFFFFFFFFFFFFF

#if defined(__AVX__)
#if (MAX_NUM_NODES > 256)
    typedef AVXTLBitMask<MAX_NUM_NODES> NodeMask;
#elif (MAX_NUM_NODES > 128)
    typedef AVXBitMask<MAX_NUM_NODES> NodeMask;
#elif (MAX_NUM_NODES > 64)
    typedef SSEBitMask<MAX_NUM_NODES> NodeMask;
#else
    typedef BitMask<LEGION_NODE_MASK_NODE_TYPE,MAX_NUM_NODES,
                    LEGION_NODE_MASK_NODE_SHIFT,
                    LEGION_NODE_MASK_NODE_MASK> NodeMask;
#endif
#elif defined(__SSE2__)
#if (MAX_NUM_NODES > 128)
    typedef SSETLBitMask<MAX_NUM_NODES> NodeMask;
#elif (MAX_NUM_NODES > 64)
    typedef SSEBitMask<MAX_NUM_NODES> NodeMask;
#else
    typedef BitMask<LEGION_NODE_MASK_NODE_TYPE,MAX_NUM_NODES,
                    LEGION_NODE_MASK_NODE_SHIFT,
                    LEGION_NODE_MASK_NODE_MASK> NodeMask;
#endif
#elif defined(__ALTIVEC__)
#if (MAX_NUM_NODES > 128)
    typedef PPCTLBitMask<MAX_NUM_NODES> NodeMask;
#elif (MAX_NUM_NODES > 64)
    typedef PPCBitMask<MAX_NUM_NODES> NodeMask;
#else
    typedef BitMask<LEGION_NODE_MASK_NODE_TYPE,MAX_NUM_NODES,
                    LEGION_NODE_MASK_NODE_SHIFT,
                    LEGION_NODE_MASK_NODE_MASK> NodeMask;
#endif
#else
#if (MAX_NUM_NODES > 64)
    typedef TLBitMask<LEGION_NODE_MASK_NODE_TYPE,MAX_NUM_NODES,
                      LEGION_NODE_MASK_NODE_SHIFT,
                      LEGION_NODE_MASK_NODE_MASK> NodeMask;
#else
    typedef BitMask<LEGION_NODE_MASK_NODE_TYPE,MAX_NUM_NODES,
                    LEGION_NODE_MASK_NODE_SHIFT,
                    LEGION_NODE_MASK_NODE_MASK> NodeMask;
#endif
#endif
    typedef IntegerSet<AddressSpaceID,NodeMask> NodeSet;

#undef LEGION_NODE_MASK_NODE_SHIFT
#undef LEGION_NODE_MASK_NODE_MASK

// The following macros are used in the ProcessorMask instantiation of BitMask
// If you change one you probably have to change the others too
#define LEGION_PROC_MASK_PROC_TYPE           uint64_t
#define LEGION_PROC_MASK_PROC_SHIFT          6
#define LEGION_PROC_MASK_PROC_MASK           0x3F
#define LEGION_PROC_MASK_PROC_ALL_ONES       0xFFFFFFFFFFFFFFFF

#if defined(__AVX__)
#if (MAX_NUM_PROCS > 256)
    typedef AVXTLBitMask<MAX_NUM_PROCS> ProcessorMask;
#elif (MAX_NUM_PROCS > 128)
    typedef AVXBitMask<MAX_NUM_PROCS> ProcessorMask;
#elif (MAX_NUM_PROCS > 64)
    typedef SSEBitMask<MAX_NUM_PROCS> ProcessorMask;
#else
    typedef BitMask<LEGION_PROC_MASK_PROC_TYPE,MAX_NUM_PROCS,
                    LEGION_PROC_MASK_PROC_SHIFT,
                    LEGION_PROC_MASK_PROC_MASK> ProcessorMask;
#endif
#elif defined(__SSE2__)
#if (MAX_NUM_PROCS > 128)
    typedef SSETLBitMask<MAX_NUM_PROCS> ProcessorMask;
#elif (MAX_NUM_PROCS > 64)
    typedef SSEBitMask<MAX_NUM_PROCS> ProcessorMask;
#else
    typedef BitMask<LEGION_PROC_MASK_PROC_TYPE,MAX_NUM_PROCS,
                    LEGION_PROC_MASK_PROC_SHIFT,
                    LEGION_PROC_MASK_PROC_MASK> ProcessorMask;
#endif
#elif defined(__ALTIVEC__)
#if (MAX_NUM_PROCS > 128)
    typedef PPCTLBitMask<MAX_NUM_PROCS> ProcessorMask;
#elif (MAX_NUM_PROCS > 64)
    typedef PPCBitMask<MAX_NUM_PROCS> ProcessorMask;
#else
    typedef BitMask<LEGION_PROC_MASK_PROC_TYPE,MAX_NUM_PROCS,
                    LEGION_PROC_MASK_PROC_SHIFT,
                    LEGION_PROC_MASK_PROC_MASK> ProcessorMask;
#endif
#else
#if (MAX_NUM_PROCS > 64)
    typedef TLBitMask<LEGION_PROC_MASK_PROC_TYPE,MAX_NUM_PROCS,
                      LEGION_PROC_MASK_PROC_SHIFT,
                      LEGION_PROC_MASK_PROC_MASK> ProcessorMask;
#else
    typedef BitMask<LEGION_PROC_MASK_PROC_TYPE,MAX_NUM_PROCS,
                    LEGION_PROC_MASK_PROC_SHIFT,
                    LEGION_PROC_MASK_PROC_MASK> ProcessorMask;
#endif
#endif

#undef PROC_SHIFT
#undef PROC_MASK 

    // Legion derived event types
    class LgEvent : public Realm::Event {
    public:
      static const LgEvent NO_LG_EVENT;
    public:
      LgEvent(void) { id = 0; }
      LgEvent(const LgEvent &rhs) { id = rhs.id; }
      explicit LgEvent(const Realm::Event e) { id = e.id; }
    public:
      inline LgEvent& operator=(const LgEvent &rhs)
        { id = rhs.id; return *this; }
    public:
      // Override the wait method so we can have our own implementation
      inline void wait(void) const;
    };

    class PredEvent : public LgEvent {
    public:
      static const PredEvent NO_PRED_EVENT;
    public:
      PredEvent(void) : LgEvent() { } 
      PredEvent(const PredEvent &rhs) { id = rhs.id; }
      explicit PredEvent(const Realm::UserEvent &e) : LgEvent(e) { }
    public:
      inline PredEvent& operator=(const PredEvent &rhs)
        { id = rhs.id; return *this; }
      inline operator Realm::UserEvent() const
        { Realm::UserEvent e; e.id = id; return e; }
    };

    class ApEvent : public LgEvent {
    public:
      static const ApEvent NO_AP_EVENT;
    public:
      ApEvent(void) : LgEvent() { }
      ApEvent(const ApEvent &rhs) { id = rhs.id; }
      explicit ApEvent(const Realm::Event &e) : LgEvent(e) { }
      explicit ApEvent(const PredEvent &e) { id = e.id; }
    public:
      inline ApEvent& operator=(const ApEvent &rhs)
        { id = rhs.id; return *this; }
      inline bool has_triggered_faultignorant(void) const
        { bool poisoned; return has_triggered_faultaware(poisoned); }
    };

    class ApUserEvent : public ApEvent {
    public:
      static const ApUserEvent NO_AP_USER_EVENT;
    public:
      ApUserEvent(void) : ApEvent() { }
      ApUserEvent(const ApUserEvent &rhs) : ApEvent(rhs) { }
      explicit ApUserEvent(const Realm::UserEvent &e) : ApEvent(e) { }
    public:
      inline ApUserEvent& operator=(const ApUserEvent &rhs)
        { id = rhs.id; return *this; }
      inline operator Realm::UserEvent() const
        { Realm::UserEvent e; e.id = id; return e; }
    };

    class ApBarrier : public ApEvent {
    public:
      static const ApBarrier NO_AP_BARRIER;
    public:
      ApBarrier(void) : ApEvent(), timestamp(0) { }
      ApBarrier(const ApBarrier &rhs) 
        : ApEvent(rhs), timestamp(rhs.timestamp) { }
      explicit ApBarrier(const Realm::Barrier &b) 
        : ApEvent(b), timestamp(b.timestamp) { }
    public:
      inline ApBarrier& operator=(const ApBarrier &rhs)
        { id = rhs.id; timestamp = rhs.timestamp; return *this; }
      inline operator Realm::Barrier() const
        { Realm::Barrier b; b.id = id; 
          b.timestamp = timestamp; return b; }
    public:
      inline bool get_result(void *value, size_t value_size) const
        { Realm::Barrier b; b.id = id;
          b.timestamp = timestamp; return b.get_result(value, value_size); }
      inline void destroy_barrier(void)
        { Realm::Barrier b; b.id = id;
          b.timestamp = timestamp; b.destroy_barrier(); }
    public:
      Realm::Barrier::timestamp_t timestamp;
    };

    class RtEvent : public LgEvent {
    public:
      static const RtEvent NO_RT_EVENT;
    public:
      RtEvent(void) : LgEvent() { }
      RtEvent(const RtEvent &rhs) { id = rhs.id; }
      explicit RtEvent(const Realm::Event &e) : LgEvent(e) { }
      explicit RtEvent(const PredEvent &e) { id = e.id; }
    public:
      inline RtEvent& operator=(const RtEvent &rhs)
        { id = rhs.id; return *this; }
    };

    class RtUserEvent : public RtEvent {
    public:
      static const RtUserEvent NO_RT_USER_EVENT;
    public:
      RtUserEvent(void) : RtEvent() { }
      RtUserEvent(const RtUserEvent &rhs) : RtEvent(rhs) { }
      explicit RtUserEvent(const Realm::UserEvent &e) : RtEvent(e) { }
    public:
      inline RtUserEvent& operator=(const RtUserEvent &rhs)
        { id = rhs.id; return *this; }
      inline operator Realm::UserEvent() const
        { Realm::UserEvent e; e.id = id; return e; }
    };

    class RtBarrier : public RtEvent {
    public:
      static const RtBarrier NO_RT_BARRIER;
    public:
      RtBarrier(void) : RtEvent(), timestamp(0) { }
      RtBarrier(const RtBarrier &rhs)
        : RtEvent(rhs), timestamp(rhs.timestamp) { }
      explicit RtBarrier(const Realm::Barrier &b)
        : RtEvent(b), timestamp(b.timestamp) { }
    public:
      inline RtBarrier& operator=(const RtBarrier &rhs)
        { id = rhs.id; timestamp = rhs.timestamp; return *this; }
      inline operator Realm::Barrier() const
        { Realm::Barrier b; b.id = id; 
          b.timestamp = timestamp; return b; } 
    public:
      inline bool get_result(void *value, size_t value_size) const
        { Realm::Barrier b; b.id = id;
          b.timestamp = timestamp; return b.get_result(value, value_size); }
      inline RtBarrier get_previous_phase(void)
        { Realm::Barrier b; b.id = id;
          return RtBarrier(b.get_previous_phase()); }
      inline void destroy_barrier(void)
        { Realm::Barrier b; b.id = id;
          b.timestamp = timestamp; b.destroy_barrier(); }
    public:
      Realm::Barrier::timestamp_t timestamp;
    }; 

    // Local lock for accelerating lock taking
    class LocalLock {
    public:
      inline LocalLock(void) { } 
    public:
      inline LocalLock(const LocalLock &rhs)
      {
        // should never be called
        assert(false);
      }
      inline ~LocalLock(void) { }
    public:
      inline LocalLock& operator=(const LocalLock &rhs)
      {
        // should never be called
        assert(false);
        return *this;
      }
    private:
      // These are only accessible via AutoLock
      friend class AutoLock;
      inline RtEvent lock(void)   { return RtEvent(wrlock()); }
      inline RtEvent wrlock(void) { return RtEvent(reservation.wrlock()); }
      inline RtEvent rdlock(void) { return RtEvent(reservation.rdlock()); }
      inline void unlock(void) { reservation.unlock(); }
    private:
      inline void advise_sleep_entry(Realm::UserEvent guard)
        { reservation.advise_sleep_entry(guard); }
      inline void advise_sleep_exit(void)
        { reservation.advise_sleep_exit(); }
    protected:
      Realm::FastReservation reservation;
    };

    /////////////////////////////////////////////////////////////
    // AutoLock 
    /////////////////////////////////////////////////////////////
    // An auto locking class for taking a lock and releasing it when
    // the object goes out of scope
    class AutoLock { 
    public:
      inline AutoLock(LocalLock &r, int mode = 0, bool excl = true)
        : local_lock(r), previous(Internal::local_lock_list), 
          exclusive(excl), held(true)
      {
#ifdef DEBUG_REENTRANT_LOCKS
        if (previous != NULL)
          previous->check_for_reentrant_locks(&local_lock);
#endif
        if (exclusive)
        {
          RtEvent ready = local_lock.wrlock();
          while (ready.exists())
          {
            ready.wait();
            ready = local_lock.wrlock();
          }
        }
        else
        {
          RtEvent ready = local_lock.rdlock();
          while (ready.exists())
          {
            ready.wait();
            ready = local_lock.rdlock();
          }
        }
        Internal::local_lock_list = this;
      }
    public:
      inline AutoLock(const AutoLock &rhs)
        : local_lock(rhs.local_lock), previous(NULL), exclusive(false)
      {
        // should never be called
        assert(false);
      }
      inline ~AutoLock(void)
      {
#ifdef DEBUG_LEGION
        assert(held);
        assert(Internal::local_lock_list == this);
#endif
        local_lock.unlock();
        Internal::local_lock_list = previous;
      }
    public:
      inline AutoLock& operator=(const AutoLock &rhs)
      {
        // should never be called
        assert(false);
        return *this;
      }
    public:
      inline void release(void) 
      { 
#ifdef DEBUG_LEGION
        assert(held);
        assert(Internal::local_lock_list == this);
#endif
        local_lock.unlock(); 
        Internal::local_lock_list = previous;
        held = false; 
      }
      inline void reacquire(void)
      {
#ifdef DEBUG_LEGION
        assert(!held);
        assert(Internal::local_lock_list == previous);
#endif
#ifdef DEBUG_REENTRANT_LOCKS
        if (previous != NULL)
          previous->check_for_reentrant_locks(&local_lock);
#endif
        if (exclusive)
        {
          RtEvent ready = local_lock.wrlock();
          while (ready.exists())
          {
            ready.wait();
            ready = local_lock.wrlock();
          }
        }
        else
        {
          RtEvent ready = local_lock.rdlock();
          while (ready.exists())
          {
            ready.wait();
            ready = local_lock.rdlock();
          }
        }
        Internal::local_lock_list = this;
        held = true;
      }
    public:
      inline void advise_sleep_entry(Realm::UserEvent guard) const
      {
        if (held)
          local_lock.advise_sleep_entry(guard);
        if (previous != NULL)
          previous->advise_sleep_entry(guard);
      }
      inline void advise_sleep_exit(void) const
      {
        if (held)
          local_lock.advise_sleep_exit();
        if (previous != NULL)
          previous->advise_sleep_exit();
      }
#ifdef DEBUG_REENTRANT_LOCKS
      inline void check_for_reentrant_locks(LocalLock *to_acquire) const
      {
        assert(to_acquire != &local_lock);
        if (previous != NULL)
          previous->check_for_reentrant_locks(to_acquire);
      }
#endif
    private:
      LocalLock &local_lock;
      AutoLock *const previous;
      const bool exclusive;
      bool held;
    };
    
    // Special method that we need here for waiting on events

    //--------------------------------------------------------------------------
    inline void LgEvent::wait(void) const
    //--------------------------------------------------------------------------
    {
#ifdef DEBUG_LEGION_WAITS
      const int local_meta_task_id = Internal::meta_task_id;
      const long long start = Realm::Clock::current_time_in_microseconds();
#endif
      // Save the context locally
      Internal::TaskContext *local_ctx = Internal::implicit_context; 
      // Save the task provenance information
      UniqueID local_provenance = Internal::task_profiling_provenance;
      // Check to see if we have any local locks to notify
      if (Internal::local_lock_list != NULL)
      {
        // Make a copy of the local locks here
        AutoLock *local_lock_list_copy = Internal::local_lock_list;
        // Set this back to NULL until we are done waiting
        Internal::local_lock_list = NULL;
        // Make a user event and notify all the thread locks
        const Realm::UserEvent done = Realm::UserEvent::create_user_event();
        local_lock_list_copy->advise_sleep_entry(done);
        // Now we can do the wait
        Realm::Event::wait();
        // When we wake up, notify that we are done and exited the wait
        local_lock_list_copy->advise_sleep_exit();
        // Trigger the user-event
        done.trigger();
        // Restore our local lock list
#ifdef DEBUG_LEGION
        assert(Internal::local_lock_list == NULL); 
#endif
        Internal::local_lock_list = local_lock_list_copy; 
      }
      else // Just do the normal wait
        Realm::Event::wait();
      // Write the context back
      Internal::implicit_context = local_ctx;
      // Write the provenance information back
      Internal::task_profiling_provenance = local_provenance;
#ifdef DEBUG_LEGION_WAITS
      Internal::meta_task_id = local_meta_task_id;
      const long long stop = Realm::Clock::current_time_in_microseconds();
      if (((stop - start) >= LIMIT) && (local_meta_task_id == BAD_TASK_ID))
        assert(false);
#endif
    }

#ifdef LEGION_SPY
    // Need a custom version of these for Legion Spy to track instance events
    struct CopySrcDstField : public Realm::CopySrcDstField {
    public:
      ApEvent inst_event;
    };
#else
    typedef Realm::CopySrcDstField CopySrcDstField;
#endif

  }; // namespace Internal 
  
  // A class for preventing serialization of Legion objects
  // which cannot be serialized
  template<typename T>
  class Unserializable {
  public:
    inline size_t legion_buffer_size(void);
    inline size_t legion_serialize(void *buffer);
    inline size_t legion_deserialize(const void *buffer);
  };

}; // Legion namespace

// now that we have things like LgEvent defined, we can include accessor.h to
// pick up ptr_t, which is used for compatibility-mode Coloring and friends
#include "legion/accessor.h"

namespace Legion {
  typedef LegionRuntime::Accessor::ByteOffset ByteOffset;

  typedef std::map<Color,ColoredPoints<ptr_t> > Coloring;
  typedef std::map<Color,Domain> DomainColoring;
  typedef std::map<Color,std::set<Domain> > MultiDomainColoring;
  typedef std::map<DomainPoint,ColoredPoints<ptr_t> > PointColoring;
  typedef std::map<DomainPoint,Domain> DomainPointColoring;
  typedef std::map<DomainPoint,std::set<Domain> > MultiDomainPointColoring;
};

#endif // __LEGION_TYPES_H__<|MERGE_RESOLUTION|>--- conflicted
+++ resolved
@@ -744,21 +744,18 @@
       SEND_TOP_LEVEL_TASK_REQUEST,
       SEND_TOP_LEVEL_TASK_COMPLETE,
       SEND_MPI_RANK_EXCHANGE,
-<<<<<<< HEAD
       SEND_REPLICATE_LAUNCH,
       SEND_REPLICATE_DELETE,
       SEND_REPLICATE_POST_MAPPED,
       SEND_REPLICATE_TRIGGER_COMPLETE,
       SEND_REPLICATE_TRIGGER_COMMIT,
       SEND_CONTROL_REPLICATE_COLLECTIVE_MESSAGE,
-=======
       SEND_LIBRARY_MAPPER_REQUEST,
       SEND_LIBRARY_MAPPER_RESPONSE,
       SEND_LIBRARY_PROJECTION_REQUEST,
       SEND_LIBRARY_PROJECTION_RESPONSE,
       SEND_LIBRARY_TASK_REQUEST,
       SEND_LIBRARY_TASK_RESPONSE,
->>>>>>> 90b9d6bc
       SEND_SHUTDOWN_NOTIFICATION,
       SEND_SHUTDOWN_RESPONSE,
       LAST_SEND_KIND, // This one must be last
@@ -908,21 +905,18 @@
         "Top Level Task Request",                                     \
         "Top Level Task Complete",                                    \
         "Send MPI Rank Exchange",                                     \
-<<<<<<< HEAD
         "Send Replication Launch",                                    \
         "Send Replication Delete",                                    \
         "Send Replication Post Mapped",                               \
         "Send Replication Trigger Complete",                          \
         "Send Replication Trigger Commit",                            \
         "Send Control Replication Collective Message",                \
-=======
         "Send Library Mapper Request",                                \
         "Send Library Mapper Response",                               \
         "Send Library Projection Request",                            \
         "Send Library Projection Response",                           \
         "Send Library Task Request",                                  \
         "Send Library Task Response",                                 \
->>>>>>> 90b9d6bc
         "Send Shutdown Notification",                                 \
         "Send Shutdown Response",                                     \
       };
