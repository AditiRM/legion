/* Copyright 2022 Stanford University, NVIDIA Corporation
 *
 * Licensed under the Apache License, Version 2.0 (the "License");
 * you may not use this file except in compliance with the License.
 * You may obtain a copy of the License at
 *
 *     http://www.apache.org/licenses/LICENSE-2.0
 *
 * Unless required by applicable law or agreed to in writing, software
 * distributed under the License is distributed on an "AS IS" BASIS,
 * WITHOUT WARRANTIES OR CONDITIONS OF ANY KIND, either express or implied.
 * See the License for the specific language governing permissions and
 * limitations under the License.
 */

#ifndef __LEGION_TYPES_H__
#define __LEGION_TYPES_H__

/**
 * \file legion_types.h
 */

#include <stdio.h>
#include <stdlib.h>
#include <assert.h>
#include <string.h>
#include <stdint.h>
#include <limits.h>

#include <map>
#include <set>
#include <list>
#include <deque>
#include <vector>
#include <typeinfo>
#include <type_traits>

#include "legion/legion_config.h"
#include "legion/legion_template_help.h"

// Make sure we have the appropriate defines in place for including realm
#include "realm.h"
#include "realm/dynamic_templates.h"

// this may be set before including legion.h to eliminate deprecation warnings
//  for just the Legion API
#ifndef LEGION_DEPRECATED
#if __cplusplus >= 201402L
#define LEGION_DEPRECATED(x) [[deprecated(x)]]
#else
#define LEGION_DEPRECATED(x)
#endif
#endif

// If we're doing full LEGION_SPY then turn off event pruning
#ifdef LEGION_SPY
#ifndef LEGION_DISABLE_EVENT_PRUNING
#define LEGION_DISABLE_EVENT_PRUNING
#endif
#endif

// forward declarations from bitmask.h
template<typename T, unsigned int MAX,
         unsigned SHIFT, unsigned MASK> class BitMask;
template<typename T, unsigned int MAX,
         unsigned SHIFT, unsigned MASK> class TLBitMask;
#ifdef __SSE2__
template<unsigned int MAX> class SSEBitMask;
template<unsigned int MAX> class SSETLBitMask;
#endif
#ifdef __AVX__
template<unsigned int MAX> class AVXBitMask;
template<unsigned int MAX> class AVXTLBitMask;
#endif
#ifdef __ALTIVEC__
template<unsigned int MAX> class PPCBitMask;
template<unsigned int MAX> class PPCTLBitMask;
#endif
#ifdef __ARM_NEON
template<unsigned int MAX> class NeonBitMask;
template<unsigned int MAX> class NeonTLBitMask;
#endif
template<typename DT, unsigned BLOAT, bool BIDIR> class CompoundBitMask;

namespace BindingLib { class Utility; } // BindingLib namespace

namespace Legion { 

  typedef ::legion_error_t LegionErrorType;
  typedef ::legion_privilege_mode_t PrivilegeMode;
  typedef ::legion_allocate_mode_t AllocateMode;
  typedef ::legion_coherence_property_t CoherenceProperty;
  typedef ::legion_region_flags_t RegionFlags;
  typedef ::legion_projection_type_t ProjectionType;
  typedef ::legion_partition_kind_t PartitionKind;
  typedef ::legion_external_resource_t ExternalResource;
  typedef ::legion_timing_measurement_t TimingMeasurement;
  typedef ::legion_dependence_type_t DependenceType;
  typedef ::legion_mappable_type_id_t MappableType;
  typedef ::legion_file_mode_t LegionFileMode;
  typedef ::legion_execution_constraint_t ExecutionConstraintKind;
  typedef ::legion_layout_constraint_t LayoutConstraintKind;
  typedef ::legion_equality_kind_t EqualityKind;
  typedef ::legion_dimension_kind_t DimensionKind;
  typedef ::legion_isa_kind_t ISAKind;
  typedef ::legion_resource_constraint_t ResourceKind;
  typedef ::legion_launch_constraint_t LaunchKind;
  typedef ::legion_specialized_constraint_t SpecializedKind;

  // Forward declarations for user level objects
  // legion.h
  class IndexSpace;
  template<int DIM, typename T> class IndexSpaceT;
  class IndexPartition;
  template<int DIM, typename T> class IndexPartitionT;
  class FieldSpace;
  class LogicalRegion;
  template<int DIM, typename T> class LogicalRegionT;
  class LogicalPartition;
  template<int DIM, typename T> class LogicalPartitionT;
  class IndexAllocator;
  class FieldAllocator;
  class UntypedBuffer;
  class ArgumentMap;
  class Lock;
  struct LockRequest;
  class Grant;
  class PhaseBarrier;
  struct RegionRequirement;
  struct OutputRequirement;
  struct IndexSpaceRequirement;
  struct FieldSpaceRequirement;
  struct TaskLauncher;
  struct IndexTaskLauncher;
  typedef IndexTaskLauncher IndexLauncher; // for backwards compatibility
  struct InlineLauncher;
  struct CopyLauncher;
  struct AcquireLauncher;
  struct ReleaseLauncher;
  struct FillLauncher;
  struct LayoutConstraintRegistrar;
  struct TaskVariantRegistrar;
  class Future;
  class FutureMap;
  class Predicate;
  class PhysicalRegion;
  class OutputRegion;
  class ExternalResources;
  class UntypedDeferredValue;
  template<typename>
    class DeferredValue;
  template<typename, bool>
    class DeferredReduction;
  template<typename, int, typename, bool>
    class DeferredBuffer;
  template<typename COORD_T>
    class UntypedDeferredBuffer;
  template<PrivilegeMode,typename,int,typename,typename,bool> 
    class FieldAccessor;
  template<typename, bool, int, typename, typename, bool>
    class ReductionAccessor;
  template<typename, int,typename,typename,bool,bool,int>
    class MultiRegionAccessor;
  template<typename,int,typename,typename>
    class UnsafeFieldAccessor;
  namespace ArraySyntax {
    template<typename, PrivilegeMode> class AccessorRefHelper;
    template<typename> class AffineRefHelper;
  }
  class PieceIterator;
  template<int,typename>
  class PieceIteratorT;
  template<PrivilegeMode,typename,int,typename>
  class SpanIterator;
  class IndexIterator;
  template<typename T> struct ColoredPoints; 
  struct InputArgs;
  struct RegistrationCallbackArgs;
  class ProjectionFunctor;
  class ShardingFunctor;
  class Task;
  class Copy;
  class InlineMapping;
  class Acquire;
  class Release;
  class Close;
  class Fill;
  class Partition;
  class MustEpoch;
  class PointTransformFunctor;
  class Runtime;
  class LegionHandshake;
  class MPILegionHandshake;
  // For backwards compatibility
  typedef Runtime HighLevelRuntime;
  // Helper for saving instantiated template functions
  struct SerdezRedopFns;
  // Some typedefs for making things nicer for users with C++11 support
  template<typename FT, int N, typename T = ::legion_coord_t>
  using GenericAccessor = Realm::GenericAccessor<FT,N,T>;
  template<typename FT, int N, typename T = ::legion_coord_t>
  using AffineAccessor = Realm::AffineAccessor<FT,N,T>;
  template<typename FT, int N, typename T = ::legion_coord_t>
  using MultiAffineAccessor = Realm::MultiAffineAccessor<FT,N,T>;

  // Forward declarations for compiler level objects
  // legion.h
  class ColoringSerializer;
  class DomainColoringSerializer;

  // Forward declarations for wrapper tasks
  // legion.h
  class LegionTaskWrapper;
  class LegionSerialization;

  // Forward declarations for C wrapper objects
  // legion_c_util.h
  class TaskResult;
  class CObjectWrapper;

  // legion_domain.h
  class DomainPoint;
  class Domain;
  class IndexSpaceAllocator; 

  // legion_utilities.h
  class Serializer;
  class Deserializer;

  // legion_constraint.h
  class ISAConstraint;
  class ProcessorConstraint;
  class ResourceConstraint;
  class LaunchConstraint;
  class ColocationConstraint;
  class ExecutionConstraintSet;

  class SpecializedConstraint;
  class MemoryConstraint;
  class FieldConstraint;
  class OrderingConstraint;
  class SplittingConstraint;
  class DimensionConstraint;
  class AlignmentConstraint;
  class OffsetConstraint;
  class PointerConstraint;
  class LayoutConstraintSet;
  class TaskLayoutConstraintSet;

  namespace Mapping {
    class PhysicalInstance;
    class CollectiveView;
    class MapperEvent;
    class ProfilingRequestSet;
    class Mapper;
    class MapperRuntime;
    class AutoLock;
    class DefaultMapper;
    class ShimMapper;
    class TestMapper;
    class DebugMapper;
    class ReplayMapper;

    // The following types are effectively overlaid on the Realm versions
    // to allow for Legion-specific profiling measurements
    enum ProfilingMeasurementID {
      PMID_LEGION_FIRST = Realm::PMID_REALM_LAST,
      PMID_RUNTIME_OVERHEAD,
    };
  };
  
  namespace Internal { 

    enum OpenState {
      NOT_OPEN                = 0,
      OPEN_READ_ONLY          = 1,
      OPEN_READ_WRITE         = 2, // unknown dirty information below
      OPEN_SINGLE_REDUCE      = 3, // only one open child with reductions below
      OPEN_MULTI_REDUCE       = 4, // multiple open children with same reduction
      // Only projection states below here
      OPEN_READ_ONLY_PROJ     = 5, // read-only projection
      OPEN_READ_WRITE_PROJ    = 6, // read-write projection
      OPEN_REDUCE_PROJ        = 7, // reduction-only projection
      OPEN_REDUCE_PROJ_DIRTY  = 8, // same as above but already open dirty 
    }; 

    // Internal reduction operators
    // Currently we don't use any, but 0 is reserved
    enum {
      REDOP_ID_AVAILABLE    = 1,
    }; 

    // Realm dependent partitioning kinds
    enum DepPartOpKind {
      DEP_PART_UNION = 0, // a single union
      DEP_PART_UNIONS = 1, // many parallel unions
      DEP_PART_UNION_REDUCTION = 2, // union reduction to a single space
      DEP_PART_INTERSECTION = 3, // a single intersection
      DEP_PART_INTERSECTIONS = 4, // many parallel intersections
      DEP_PART_INTERSECTION_REDUCTION = 5, // intersection reduction to a space
      DEP_PART_DIFFERENCE = 6, // a single difference
      DEP_PART_DIFFERENCES = 7, // many parallel differences
      DEP_PART_EQUAL = 8, // an equal partition operation
      DEP_PART_BY_FIELD = 9, // create a partition from a field
      DEP_PART_BY_IMAGE = 10, // create partition by image
      DEP_PART_BY_IMAGE_RANGE = 11, // create partition by image range
      DEP_PART_BY_PREIMAGE = 12, // create partition by preimage
      DEP_PART_BY_PREIMAGE_RANGE = 13, // create partition by preimage range
      DEP_PART_ASSOCIATION = 14, // create an association
      DEP_PART_WEIGHTS = 15, // create partition by weights
    };

    // Enumeration of Legion runtime tasks
    enum LgTaskID {
      LG_SCHEDULER_ID,
      LG_POST_END_ID,
      LG_TRIGGER_READY_ID,
      LG_TRIGGER_EXECUTION_ID,
      LG_TRIGGER_RESOLUTION_ID,
      LG_TRIGGER_COMMIT_ID,
      LG_DEFERRED_EXECUTION_ID,
      LG_DEFERRED_COMPLETION_ID,
      LG_DEFERRED_COMMIT_ID,
      LG_DEFERRED_COLLECT_ID,
      LG_PRE_PIPELINE_ID,
      LG_TRIGGER_DEPENDENCE_ID,
      LG_TRIGGER_COMPLETION_ID,
      LG_TRIGGER_OP_ID,
      LG_TRIGGER_TASK_ID,
      LG_DEFER_MAPPER_SCHEDULER_TASK_ID,
      LG_MUST_INDIV_ID,
      LG_MUST_INDEX_ID,
      LG_MUST_MAP_ID,
      LG_MUST_DIST_ID,
      LG_MUST_LAUNCH_ID,
      LG_CONTRIBUTE_COLLECTIVE_ID,
      LG_FUTURE_CALLBACK_TASK_ID,
      LG_CALLBACK_RELEASE_TASK_ID,
      LG_FUTURE_BROADCAST_TASK_ID,
      LG_DEFERRED_DELETE_FUTURE_INST_TASK_ID,
      LG_TOP_FINISH_TASK_ID,
      LG_MAPPER_TASK_ID,
      LG_DISJOINTNESS_TASK_ID,
      LG_PART_INDEPENDENCE_TASK_ID,
      LG_SPACE_INDEPENDENCE_TASK_ID,
      LG_ISSUE_FRAME_TASK_ID,
      LG_MAPPER_CONTINUATION_TASK_ID,
      LG_TASK_IMPL_SEMANTIC_INFO_REQ_TASK_ID,
      LG_INDEX_SPACE_SEMANTIC_INFO_REQ_TASK_ID,
      LG_INDEX_PART_SEMANTIC_INFO_REQ_TASK_ID,
      LG_FIELD_SPACE_SEMANTIC_INFO_REQ_TASK_ID,
      LG_FIELD_SEMANTIC_INFO_REQ_TASK_ID,
      LG_DEFER_FIELD_INFOS_TASK_ID,
      LG_DEFER_COMPUTE_EQ_SETS_TASK_ID,
      LG_REGION_SEMANTIC_INFO_REQ_TASK_ID,
      LG_PARTITION_SEMANTIC_INFO_REQ_TASK_ID,
      LG_INDEX_SPACE_DEFER_CHILD_TASK_ID,
      LG_INDEX_PART_DEFER_CHILD_TASK_ID,
      LG_DEFERRED_ENQUEUE_TASK_ID,
      LG_DEFER_MAPPER_MESSAGE_TASK_ID,
      LG_REMOTE_VIEW_CREATION_TASK_ID,
      LG_DEFERRED_DISTRIBUTE_TASK_ID,
      LG_DEFER_PERFORM_MAPPING_TASK_ID,
      LG_DEFERRED_LAUNCH_TASK_ID,
      LG_MISSPECULATE_TASK_ID,
      LG_DEFER_TRIGGER_TASK_COMPLETE_TASK_ID,
      LG_DEFER_MATERIALIZED_VIEW_TASK_ID,
      LG_DEFER_REDUCTION_VIEW_TASK_ID,
      LG_DEFER_PHI_VIEW_REF_TASK_ID,
      LG_DEFER_PHI_VIEW_REGISTRATION_TASK_ID,
      LG_CONTROL_REP_LAUNCH_TASK_ID,
      LG_CONTROL_REP_DELETE_TASK_ID,
      LG_RECLAIM_FUTURE_MAP_TASK_ID,
      LG_DEFER_COMPOSITE_COPY_TASK_ID,
      LG_TIGHTEN_INDEX_SPACE_TASK_ID,
      LG_REMOTE_PHYSICAL_REQUEST_TASK_ID,
      LG_REMOTE_PHYSICAL_RESPONSE_TASK_ID,
      LG_REPLAY_SLICE_TASK_ID,
      LG_TRANSITIVE_REDUCTION_TASK_ID,
      LG_DELETE_TEMPLATE_TASK_ID,
      LG_DEFER_MAKE_OWNER_TASK_ID,
      LG_DEFER_APPLY_STATE_TASK_ID,
      LG_DEFER_RELEASE_REF_TASK_ID,
      LG_DEFER_REMOTE_REF_UPDATE_TASK_ID,
      LG_DEFER_REMOTE_UNREGISTER_TASK_ID,
      LG_COPY_FILL_AGGREGATION_TASK_ID,
      LG_COPY_FILL_DELETION_TASK_ID,
      LG_FINALIZE_EQ_SETS_TASK_ID,
      LG_DEFERRED_COPY_ACROSS_TASK_ID,
      LG_DEFER_REMOTE_OP_DELETION_TASK_ID,
      LG_DEFER_REMOTE_INSTANCE_TASK_ID,
      LG_DEFER_REMOTE_REDUCTION_TASK_ID,
      LG_DEFER_REMOTE_UPDATE_TASK_ID,
      LG_DEFER_REMOTE_ACQUIRE_TASK_ID,
      LG_DEFER_REMOTE_RELEASE_TASK_ID,
      LG_DEFER_REMOTE_COPIES_ACROSS_TASK_ID,
      LG_DEFER_REMOTE_OVERWRITE_TASK_ID,
      LG_DEFER_REMOTE_FILTER_TASK_ID,
      LG_DEFER_PERFORM_TRAVERSAL_TASK_ID,
      LG_DEFER_PERFORM_ANALYSIS_TASK_ID,
      LG_DEFER_PERFORM_REMOTE_TASK_ID,
      LG_DEFER_PERFORM_UPDATE_TASK_ID,
      LG_DEFER_PERFORM_REGISTRATION_TASK_ID,
      LG_DEFER_PERFORM_OUTPUT_TASK_ID,
      LG_DEFER_PHYSICAL_MANAGER_TASK_ID,
      LG_DEFER_DELETE_PHYSICAL_MANAGER_TASK_ID,
      LG_DEFER_VERIFY_PARTITION_TASK_ID,
      LG_DEFER_REMOVE_REMOTE_REFS_TASK_ID,
      LG_DEFER_RELEASE_ACQUIRED_TASK_ID,
      LG_DEFER_COPY_ACROSS_TASK_ID,
      LG_DEFER_DISJOINT_COMPLETE_TASK_ID,
      LG_DEFER_COLLECTIVE_MESSAGE_TASK_ID,
      LG_DEFER_FINALIZE_PENDING_SET_TASK_ID,
      LG_FREE_EAGER_INSTANCE_TASK_ID,
      LG_MALLOC_INSTANCE_TASK_ID,
      LG_FREE_INSTANCE_TASK_ID,
      LG_DEFER_TRACE_PRECONDITION_TASK_ID,
      LG_DEFER_TRACE_POSTCONDITION_TASK_ID,
      LG_DEFER_TRACE_FINALIZE_SETS_TASK_ID,
      LG_DEFER_TRACE_UPDATE_TASK_ID,
      LG_FINALIZE_OUTPUT_ID,
      LG_FREE_EXTERNAL_TASK_ID,
      LG_DEFER_CONSENSUS_MATCH_TASK_ID,
      LG_DEFER_COLLECTIVE_TASK_ID,
      LG_DEFER_RECORD_COMPLETE_REPLAY_TASK_ID,
      LG_YIELD_TASK_ID,
      // this marks the beginning of task IDs tracked by the shutdown algorithm
      LG_BEGIN_SHUTDOWN_TASK_IDS,
      LG_RETRY_SHUTDOWN_TASK_ID = LG_BEGIN_SHUTDOWN_TASK_IDS,
      // Message ID goes at the end so we can append additional 
      // message IDs here for the profiler and separate meta-tasks
      LG_MESSAGE_ID,
      LG_LAST_TASK_ID, // This one should always be last
    };  

    // Make this a macro so we can keep it close to 
    // declaration of the task IDs themselves
#define LG_TASK_DESCRIPTIONS(name)                               \
      const char *name[LG_LAST_TASK_ID] = {                      \
        "Scheduler",                                              \
        "Post-Task Execution",                                    \
        "Trigger Ready",                                          \
        "Trigger Execution",                                      \
        "Trigger Resolution",                                     \
        "Trigger Commit",                                         \
        "Deferred Execution",                                     \
        "Deferred Completion",                                    \
        "Deferred Commit",                                        \
        "Garbage Collection",                                     \
        "Prepipeline Stage",                                      \
        "Logical Dependence Analysis",                            \
        "Trigger Completion",                                     \
        "Trigger Operation Mapping",                              \
        "Trigger Task Mapping",                                   \
        "Defer Mapper Scheduler",                                 \
        "Must Individual Task Dependence Analysis",               \
        "Must Index Task Dependence Analysis",                    \
        "Must Task Physical Dependence Analysis",                 \
        "Must Task Distribution",                                 \
        "Must Task Launch",                                       \
        "Contribute Collective",                                  \
        "Future Callback",                                        \
        "Future Callback Release",                                \
        "Future Broadcast",                                       \
        "Defer Delete Future Instance",                           \
        "Top Finish",                                             \
        "Mapper Task",                                            \
        "Disjointness Test",                                      \
        "Partition Independence Test",                            \
        "Index Space Independence Test",                          \
        "Issue Frame",                                            \
        "Mapper Continuation",                                    \
        "Task Impl Semantic Request",                             \
        "Index Space Semantic Request",                           \
        "Index Partition Semantic Request",                       \
        "Field Space Semantic Request",                           \
        "Field Semantic Request",                                 \
        "Defer Field Infos Request",                              \
        "Defer Compute Equivalence Sets",                         \
        "Region Semantic Request",                                \
        "Partition Semantic Request",                             \
        "Defer Index Space Child Request",                        \
        "Defer Index Partition Child Request",                    \
        "Deferred Enqueue Task",                                  \
        "Deferred Mapper Message",                                \
        "Remote View Creation",                                   \
        "Deferred Distribute Task",                               \
        "Defer Task Perform Mapping",                             \
        "Deferred Task Launch",                                   \
        "Handle Mapping Misspeculation",                          \
        "Defer Trigger Task Complete",                            \
        "Defer Materialized View Registration",                   \
        "Defer Reduction View Registration",                      \
        "Defer Phi View Reference",                               \
        "Defer Phi View Registration",                            \
        "Control Replication Launch",                             \
        "Control Replciation Delete",                             \
        "Reclaim Future Map",                                     \
        "Defer Composite Copy",                                   \
        "Tighten Index Space",                                    \
        "Remote Physical Context Request",                        \
        "Remote Physical Context Response",                       \
        "Replay Physical Trace",                                  \
        "Template Transitive Reduction",                          \
        "Delete Physical Template",                               \
        "Defer Equivalence Set Make Owner",                       \
        "Defer Equivalence Set Apply State",                      \
        "Defer Equivalence Set Remove References",                \
        "Defer Remote Reference Update",                          \
        "Defer Remote Unregister",                                \
        "Copy Fill Aggregation",                                  \
        "Copy Fill Deletion",                                     \
        "Finalize Equivalence Sets",                              \
        "Deferred Copy Across",                                   \
        "Defer Remote Op Deletion",                               \
        "Defer Remote Instance Request",                          \
        "Defer Remote Reduction Request",                         \
        "Defer Remote Update Equivalence Set",                    \
        "Defer Remote Acquire",                                   \
        "Defer Remote Release",                                   \
        "Defer Remote Copy Across",                               \
        "Defer Remote Overwrite Equivalence Set",                 \
        "Defer Remote Filter Equivalence Set",                    \
        "Defer Physical Analysis Traversal Stage",                \
        "Defer Physical Analysis Analyze Equivalence Set Stage",  \
        "Defer Physical Analysis Remote Stage",                   \
        "Defer Physical Analysis Update Stage",                   \
        "Defer Physical Analysis Registration Stage",             \
        "Defer Physical Analysis Output Stage",                   \
        "Defer Physical Manager Registration",                    \
        "Defer Physical Manager Deletion",                        \
        "Defer Verify Partition",                                 \
        "Defer Remove Remote Region Tree Flow Back References",   \
        "Defer Release Acquired Instances",                       \
        "Defer Copy-Across Execution for Preimages",              \
        "Defer Disjoint Complete Response",                       \
        "Defer Collective Instance Message",                      \
        "Defer Finalize Pending Equivalence Set",                 \
        "Free Eager Instance",                                    \
        "Malloc Instance",                                        \
        "Free Instance",                                          \
        "Defer Trace Precondition Test",                          \
        "Defer Trace Postcondition Test",                         \
        "Defer Trace Finalize Condition Set Updates",             \
        "Defer Trace Update",                                     \
        "Finalize Output Region Instance",                        \
        "Free External Allocation",                               \
        "Defer Consensus Match",                                  \
        "Defer Collective Async",                                 \
        "Defer Record Complete Replay",                           \
        "Yield",                                                  \
        "Retry Shutdown",                                         \
        "Remote Message",                                         \
      };

    enum MappingCallKind {
      GET_MAPPER_NAME_CALL,
      GET_MAPER_SYNC_MODEL_CALL,
      SELECT_TASK_OPTIONS_CALL,
      PREMAP_TASK_CALL,
      SLICE_TASK_CALL,
      MAP_TASK_CALL,
      MAP_REPLICATE_TASK_CALL,
      SELECT_VARIANT_CALL,
      POSTMAP_TASK_CALL,
      TASK_SELECT_SOURCES_CALL,
      TASK_SPECULATE_CALL,
      TASK_REPORT_PROFILING_CALL,
      TASK_SELECT_SHARDING_FUNCTOR_CALL,
      MAP_INLINE_CALL,
      INLINE_SELECT_SOURCES_CALL,
      INLINE_REPORT_PROFILING_CALL,
      MAP_COPY_CALL,
      COPY_SELECT_SOURCES_CALL,
      COPY_SPECULATE_CALL,
      COPY_REPORT_PROFILING_CALL,
      COPY_SELECT_SHARDING_FUNCTOR_CALL,
      CLOSE_SELECT_SOURCES_CALL,
      CLOSE_REPORT_PROFILING_CALL,
      CLOSE_SELECT_SHARDING_FUNCTOR_CALL,
      MAP_ACQUIRE_CALL,
      ACQUIRE_SPECULATE_CALL,
      ACQUIRE_REPORT_PROFILING_CALL,
      ACQUIRE_SELECT_SHARDING_FUNCTOR_CALL,
      MAP_RELEASE_CALL,
      RELEASE_SELECT_SOURCES_CALL,
      RELEASE_SPECULATE_CALL,
      RELEASE_REPORT_PROFILING_CALL,
      RELEASE_SELECT_SHARDING_FUNCTOR_CALL,
      SELECT_PARTITION_PROJECTION_CALL,
      MAP_PARTITION_CALL,
      PARTITION_SELECT_SOURCES_CALL,
      PARTITION_REPORT_PROFILING_CALL,
      PARTITION_SELECT_SHARDING_FUNCTOR_CALL,
      FILL_SELECT_SHARDING_FUNCTOR_CALL,
      MAP_FUTURE_MAP_REDUCTION_CALL,
      CONFIGURE_CONTEXT_CALL,
      SELECT_TUNABLE_VALUE_CALL,
      MUST_EPOCH_SELECT_SHARDING_FUNCTOR_CALL,
      MAP_MUST_EPOCH_CALL,
      MAP_DATAFLOW_GRAPH_CALL,
      MEMOIZE_OPERATION_CALL,
      SELECT_TASKS_TO_MAP_CALL,
      SELECT_STEAL_TARGETS_CALL,
      PERMIT_STEAL_REQUEST_CALL,
      HANDLE_MESSAGE_CALL,
      HANDLE_TASK_RESULT_CALL,
      APPLICATION_MAPPER_CALL,
      LAST_MAPPER_CALL,
    };

#define MAPPER_CALL_NAMES(name)                     \
    const char *name[LAST_MAPPER_CALL] = {          \
      "get_mapper_name",                            \
      "get_mapper_sync_model",                      \
      "select_task_options",                        \
      "premap_task",                                \
      "slice_task",                                 \
      "map_task",                                   \
      "map_replicate_task",                         \
      "select_task_variant",                        \
      "postmap_task",                               \
      "select_task_sources",                        \
      "speculate (for task)",                       \
      "report profiling (for task)",                \
      "select sharding functor (for task)",         \
      "map_inline",                                 \
      "select_inline_sources",                      \
      "report profiling (for inline)",              \
      "map_copy",                                   \
      "select_copy_sources",                        \
      "speculate (for copy)",                       \
      "report_profiling (for copy)",                \
      "select sharding functor (for copy)",         \
      "select_close_sources",                       \
      "report_profiling (for close)",               \
      "select sharding functor (for close)",        \
      "map_acquire",                                \
      "speculate (for acquire)",                    \
      "report_profiling (for acquire)",             \
      "select sharding functor (for acquire)",      \
      "map_release",                                \
      "select_release_sources",                     \
      "speculate (for release)",                    \
      "report_profiling (for release)",             \
      "select sharding functor (for release)",      \
      "select partition projection",                \
      "map_partition",                              \
      "select_partition_sources",                   \
      "report_profiling (for partition)",           \
      "select sharding functor (for partition)",    \
      "select sharding functor (for fill)",         \
      "map future map reduction",                   \
      "configure_context",                          \
      "select_tunable_value",                       \
      "select sharding functor (for must epoch)",   \
      "map_must_epoch",                             \
      "map_dataflow_graph",                         \
      "memoize_operation",                          \
      "select_tasks_to_map",                        \
      "select_steal_targets",                       \
      "permit_steal_request",                       \
      "handle_message",                             \
      "handle_task_result",                         \
      "application mapper call",                    \
    }

    // Methodology for assigning priorities to meta-tasks:
    // Minimum and low priority are for things like profiling
    // that we don't want to interfere with normal execution.
    // Resource priority is reserved for tasks that have been 
    // granted resources like reservations. Running priority
    // is the highest and guarantees that we drain out any 
    // previously running tasks over starting new ones. The rest
    // of the priorities are classified as either 'throughput'
    // or 'latency' sensitive. Under each of these two major
    // categories there are four sub-priorities:
    //  - work: general work to be done
    //  - deferred: work that was already scheduled but 
    //              for which a continuation had to be 
    //              made so we don't want to wait behind
    //              work that hasn't started yet
    //  - messsage: a message from a remote node that we
    //              should handle sooner than our own
    //              work since work on the other node is
    //              blocked waiting on our response
    //  - response: a response message from a remote node
    //              that we should handle to unblock work
    //              on our own node
    enum LgPriority {
      LG_MIN_PRIORITY = INT_MIN,
      LG_LOW_PRIORITY = -1,
      // Throughput priorities
      LG_THROUGHPUT_WORK_PRIORITY = 0,
      LG_THROUGHPUT_DEFERRED_PRIORITY = 1,
      LG_THROUGHPUT_MESSAGE_PRIORITY = 2,
      LG_THROUGHPUT_RESPONSE_PRIORITY = 3,
      // Latency priorities
      LG_LATENCY_WORK_PRIORITY = 4,
      LG_LATENCY_DEFERRED_PRIORITY = 5,
      LG_LATENCY_MESSAGE_PRIORITY = 6,
      LG_LATENCY_RESPONSE_PRIORITY = 7,
      // Resource priorities
      LG_RESOURCE_PRIORITY = 8,
      // Running priorities
      LG_RUNNING_PRIORITY = 9,
    };

    enum VirtualChannelKind {
      // The default and work virtual channels are unordered
      DEFAULT_VIRTUAL_CHANNEL = 0, // latency priority
      THROUGHPUT_VIRTUAL_CHANNEL = 1, // throughput priority
      LAST_UNORDERED_VIRTUAL_CHANNEL = THROUGHPUT_VIRTUAL_CHANNEL,
      // All the rest of these are ordered (latency-priority) channels
      MAPPER_VIRTUAL_CHANNEL = 1, 
      TASK_VIRTUAL_CHANNEL = 2,
      FIELD_SPACE_VIRTUAL_CHANNEL = 4,
      REFERENCE_VIRTUAL_CHANNEL = 6,
      UPDATE_VIRTUAL_CHANNEL = 7, // deferred-priority
      SUBSET_VIRTUAL_CHANNEL = 8,
      COLLECTIVE_VIRTUAL_CHANNEL = 9,
      LAYOUT_CONSTRAINT_VIRTUAL_CHANNEL = 10,
      EXPRESSION_VIRTUAL_CHANNEL = 11,
      MIGRATION_VIRTUAL_CHANNEL = 12,
      TRACING_VIRTUAL_CHANNEL = 13,
      MAX_NUM_VIRTUAL_CHANNELS = 14, // this one must be last
    };

    enum MessageKind {
      TASK_MESSAGE,
      STEAL_MESSAGE,
      ADVERTISEMENT_MESSAGE,
      SEND_REGISTRATION_CALLBACK,
      SEND_REMOTE_TASK_REPLAY,
      SEND_REMOTE_TASK_PROFILING_RESPONSE,
      SEND_SHARED_OWNERSHIP,
      SEND_INDEX_SPACE_REQUEST,
      SEND_INDEX_SPACE_RETURN,
      SEND_INDEX_SPACE_SET,
      SEND_INDEX_SPACE_CHILD_REQUEST,
      SEND_INDEX_SPACE_CHILD_RESPONSE,
      SEND_INDEX_SPACE_COLORS_REQUEST,
      SEND_INDEX_SPACE_COLORS_RESPONSE,
      SEND_INDEX_SPACE_REMOTE_EXPRESSION_REQUEST,
      SEND_INDEX_SPACE_REMOTE_EXPRESSION_RESPONSE,
      SEND_INDEX_SPACE_GENERATE_COLOR_REQUEST,
      SEND_INDEX_SPACE_GENERATE_COLOR_RESPONSE,
      SEND_INDEX_SPACE_RELEASE_COLOR,
      SEND_INDEX_PARTITION_NOTIFICATION,
      SEND_INDEX_PARTITION_REQUEST,
      SEND_INDEX_PARTITION_RETURN,
      SEND_INDEX_PARTITION_CHILD_REQUEST,
      SEND_INDEX_PARTITION_CHILD_RESPONSE,
      SEND_INDEX_PARTITION_DISJOINT_UPDATE,
      SEND_INDEX_PARTITION_SHARD_RECTS_REQUEST,
      SEND_INDEX_PARTITION_SHARD_RECTS_RESPONSE,
      SEND_INDEX_PARTITION_REMOTE_INTERFERENCE_REQUEST,
      SEND_INDEX_PARTITION_REMOTE_INTERFERENCE_RESPONSE,
      SEND_FIELD_SPACE_NODE,
      SEND_FIELD_SPACE_REQUEST,
      SEND_FIELD_SPACE_RETURN,
      SEND_FIELD_SPACE_ALLOCATOR_REQUEST,
      SEND_FIELD_SPACE_ALLOCATOR_RESPONSE,
      SEND_FIELD_SPACE_ALLOCATOR_INVALIDATION,
      SEND_FIELD_SPACE_ALLOCATOR_FLUSH,
      SEND_FIELD_SPACE_ALLOCATOR_FREE,
      SEND_FIELD_SPACE_INFOS_REQUEST,
      SEND_FIELD_SPACE_INFOS_RESPONSE,
      SEND_FIELD_ALLOC_REQUEST,
      SEND_FIELD_SIZE_UPDATE,
      SEND_FIELD_FREE,
      SEND_FIELD_FREE_INDEXES,
      SEND_FIELD_SPACE_LAYOUT_INVALIDATION,
      SEND_LOCAL_FIELD_ALLOC_REQUEST,
      SEND_LOCAL_FIELD_ALLOC_RESPONSE,
      SEND_LOCAL_FIELD_FREE,
      SEND_LOCAL_FIELD_UPDATE,
      SEND_TOP_LEVEL_REGION_REQUEST,
      SEND_TOP_LEVEL_REGION_RETURN,
      INDEX_SPACE_DESTRUCTION_MESSAGE,
      INDEX_PARTITION_DESTRUCTION_MESSAGE,
      FIELD_SPACE_DESTRUCTION_MESSAGE,
      LOGICAL_REGION_DESTRUCTION_MESSAGE,
      INDIVIDUAL_REMOTE_FUTURE_SIZE,
      INDIVIDUAL_REMOTE_COMPLETE,
      INDIVIDUAL_REMOTE_COMMIT,
      SLICE_REMOTE_MAPPED,
      SLICE_REMOTE_COMPLETE,
      SLICE_REMOTE_COMMIT,
      SLICE_FIND_INTRA_DEP,
      SLICE_RECORD_INTRA_DEP,
      DISTRIBUTED_REMOTE_REGISTRATION,
      DISTRIBUTED_VALID_UPDATE,
      DISTRIBUTED_GC_UPDATE,
      DISTRIBUTED_RESOURCE_UPDATE,
      DISTRIBUTED_CREATE_ADD,
      DISTRIBUTED_CREATE_REMOVE,
      DISTRIBUTED_UNREGISTER,
      SEND_ATOMIC_RESERVATION_REQUEST,
      SEND_ATOMIC_RESERVATION_RESPONSE,
      SEND_CREATED_REGION_CONTEXTS,
      SEND_MATERIALIZED_VIEW,
      SEND_FILL_VIEW,
      SEND_PHI_VIEW,
      SEND_REDUCTION_VIEW,
      SEND_REPLICATED_VIEW,
      SEND_ALLREDUCE_VIEW,
      SEND_INSTANCE_MANAGER,
      SEND_MANAGER_UPDATE,
      SEND_COLLECTIVE_DISTRIBUTE_FILL,
      SEND_COLLECTIVE_DISTRIBUTE_POINT,
      SEND_COLLECTIVE_DISTRIBUTE_POINTWISE,
      SEND_COLLECTIVE_DISTRIBUTE_REDUCTION,
      SEND_COLLECTIVE_DISTRIBUTE_BROADCAST,
      SEND_COLLECTIVE_DISTRIBUTE_REDUCECAST,
      SEND_COLLECTIVE_DISTRIBUTE_HOURGLASS,
      SEND_COLLECTIVE_DISTRIBUTE_ALLREDUCE,
      SEND_COLLECTIVE_HAMMER_REDUCTION,
      SEND_COLLECTIVE_USER_REQUEST,
      SEND_COLLECTIVE_USER_RESPONSE,
      SEND_COLLECTIVE_REGISTER_USER,
      SEND_COLLECTIVE_REMOTE_INSTANCES_REQUEST,
      SEND_COLLECTIVE_REMOTE_INSTANCES_RESPONSE,
      SEND_COLLECTIVE_NEAREST_INSTANCES_REQUEST,
      SEND_COLLECTIVE_NEAREST_INSTANCES_RESPONSE,
      SEND_COLLECTIVE_REMOTE_REGISTRATION,
      SEND_COLLECTIVE_FINALIZE_MAPPING,
      SEND_COLLECTIVE_VIEW_CREATION,
      SEND_COLLECTIVE_VIEW_DELETION,
      SEND_COLLECTIVE_VIEW_RELEASE,
      SEND_COLLECTIVE_VIEW_NOTIFICATION,
      SEND_CREATE_TOP_VIEW_REQUEST,
      SEND_CREATE_TOP_VIEW_RESPONSE,
      SEND_VIEW_REQUEST,
      SEND_VIEW_REGISTER_USER,
      SEND_VIEW_FIND_COPY_PRE_REQUEST,
      SEND_VIEW_ADD_COPY_USER,
      SEND_VIEW_FIND_LAST_USERS_REQUEST,
      SEND_VIEW_FIND_LAST_USERS_RESPONSE,
      SEND_VIEW_REPLICATION_REQUEST,
      SEND_VIEW_REPLICATION_RESPONSE,
      SEND_VIEW_REPLICATION_REMOVAL,
      SEND_MANAGER_REQUEST,
      SEND_FUTURE_RESULT,
      SEND_FUTURE_RESULT_SIZE,
      SEND_FUTURE_SUBSCRIPTION,
      SEND_FUTURE_NOTIFICATION,
      SEND_FUTURE_BROADCAST,
      SEND_FUTURE_CREATE_INSTANCE_REQUEST,
      SEND_FUTURE_CREATE_INSTANCE_RESPONSE,
      SEND_FUTURE_MAP_REQUEST,
      SEND_FUTURE_MAP_RESPONSE,
      SEND_REPL_FUTURE_MAP_REQUEST,
      SEND_REPL_FUTURE_MAP_RESPONSE,
      SEND_REPL_DISJOINT_COMPLETE_REQUEST,
      SEND_REPL_DISJOINT_COMPLETE_RESPONSE,
      SEND_REPL_INTRA_SPACE_DEP,
      SEND_REPL_BROADCAST_UPDATE,
      SEND_REPL_TRACE_EVENT_REQUEST,
      SEND_REPL_TRACE_EVENT_RESPONSE,
      SEND_REPL_TRACE_FRONTIER_REQUEST,
      SEND_REPL_TRACE_FRONTIER_RESPONSE,
      SEND_REPL_TRACE_UPDATE,
      SEND_REPL_IMPLICIT_REQUEST,
      SEND_REPL_IMPLICIT_RESPONSE,
      SEND_MAPPER_MESSAGE,
      SEND_MAPPER_BROADCAST,
      SEND_TASK_IMPL_SEMANTIC_REQ,
      SEND_INDEX_SPACE_SEMANTIC_REQ,
      SEND_INDEX_PARTITION_SEMANTIC_REQ,
      SEND_FIELD_SPACE_SEMANTIC_REQ,
      SEND_FIELD_SEMANTIC_REQ,
      SEND_LOGICAL_REGION_SEMANTIC_REQ,
      SEND_LOGICAL_PARTITION_SEMANTIC_REQ,
      SEND_TASK_IMPL_SEMANTIC_INFO,
      SEND_INDEX_SPACE_SEMANTIC_INFO,
      SEND_INDEX_PARTITION_SEMANTIC_INFO,
      SEND_FIELD_SPACE_SEMANTIC_INFO,
      SEND_FIELD_SEMANTIC_INFO,
      SEND_LOGICAL_REGION_SEMANTIC_INFO,
      SEND_LOGICAL_PARTITION_SEMANTIC_INFO,
      SEND_REMOTE_CONTEXT_REQUEST,
      SEND_REMOTE_CONTEXT_RESPONSE,
      SEND_REMOTE_CONTEXT_FREE,
      SEND_REMOTE_CONTEXT_PHYSICAL_REQUEST,
      SEND_REMOTE_CONTEXT_PHYSICAL_RESPONSE,
      SEND_COMPUTE_EQUIVALENCE_SETS_REQUEST,
      SEND_COMPUTE_EQUIVALENCE_SETS_RESPONSE,
      SEND_CANCEL_EQUIVALENCE_SETS_SUBSCRIPTION,
      SEND_FINISH_EQUIVALENCE_SETS_SUBSCRIPTION,
      SEND_EQUIVALENCE_SET_REQUEST,
      SEND_EQUIVALENCE_SET_RESPONSE,
      SEND_EQUIVALENCE_SET_REPLICATION_REQUEST,
      SEND_EQUIVALENCE_SET_REPLICATION_RESPONSE,
      SEND_EQUIVALENCE_SET_REPLICATION_INVALIDATION,
      SEND_EQUIVALENCE_SET_MIGRATION,
      SEND_EQUIVALENCE_SET_OWNER_UPDATE,
      SEND_EQUIVALENCE_SET_MAKE_OWNER,
      SEND_EQUIVALENCE_SET_CLONE_REQUEST,
      SEND_EQUIVALENCE_SET_CLONE_RESPONSE,
      SEND_EQUIVALENCE_SET_CAPTURE_REQUEST,
      SEND_EQUIVALENCE_SET_CAPTURE_RESPONSE,
      SEND_EQUIVALENCE_SET_REMOTE_REQUEST_INSTANCES,
      SEND_EQUIVALENCE_SET_REMOTE_REQUEST_INVALID,
      SEND_EQUIVALENCE_SET_REMOTE_REQUEST_ANTIVALID,
      SEND_EQUIVALENCE_SET_REMOTE_UPDATES,
      SEND_EQUIVALENCE_SET_REMOTE_ACQUIRES,
      SEND_EQUIVALENCE_SET_REMOTE_RELEASES,
      SEND_EQUIVALENCE_SET_REMOTE_COPIES_ACROSS,
      SEND_EQUIVALENCE_SET_REMOTE_OVERWRITES,
      SEND_EQUIVALENCE_SET_REMOTE_FILTERS,
      SEND_EQUIVALENCE_SET_REMOTE_CLONES,
      SEND_EQUIVALENCE_SET_REMOTE_INSTANCES,
      SEND_INSTANCE_REQUEST,
      SEND_INSTANCE_RESPONSE,
      SEND_EXTERNAL_CREATE_REQUEST,
      SEND_EXTERNAL_CREATE_RESPONSE,
      SEND_EXTERNAL_ATTACH,
      SEND_EXTERNAL_DETACH,
      SEND_GC_PRIORITY_UPDATE,
      SEND_GC_REQUEST,
      SEND_GC_RESPONSE,
      SEND_GC_ACQUIRE,
      SEND_GC_FAILED,
      SEND_GC_DEBUG_REQUEST,
      SEND_GC_DEBUG_RESPONSE,
      SEND_ACQUIRE_REQUEST,
      SEND_ACQUIRE_RESPONSE,
      SEND_VARIANT_BROADCAST,
      SEND_CONSTRAINT_REQUEST,
      SEND_CONSTRAINT_RESPONSE,
      SEND_CONSTRAINT_RELEASE,
      SEND_TOP_LEVEL_TASK_REQUEST,
      SEND_TOP_LEVEL_TASK_COMPLETE,
      SEND_MPI_RANK_EXCHANGE,
      SEND_REPLICATE_LAUNCH,
      SEND_REPLICATE_DELETE,
      SEND_REPLICATE_POST_MAPPED,
      SEND_REPLICATE_POST_EXECUTION,
      SEND_REPLICATE_TRIGGER_COMPLETE,
      SEND_REPLICATE_TRIGGER_COMMIT,
      SEND_CONTROL_REPLICATE_COLLECTIVE_MESSAGE,
      SEND_LIBRARY_MAPPER_REQUEST,
      SEND_LIBRARY_MAPPER_RESPONSE,
      SEND_LIBRARY_TRACE_REQUEST,
      SEND_LIBRARY_TRACE_RESPONSE,
      SEND_LIBRARY_PROJECTION_REQUEST,
      SEND_LIBRARY_PROJECTION_RESPONSE,
      SEND_LIBRARY_SHARDING_REQUEST,
      SEND_LIBRARY_SHARDING_RESPONSE,
      SEND_LIBRARY_TASK_REQUEST,
      SEND_LIBRARY_TASK_RESPONSE,
      SEND_LIBRARY_REDOP_REQUEST,
      SEND_LIBRARY_REDOP_RESPONSE,
      SEND_LIBRARY_SERDEZ_REQUEST,
      SEND_LIBRARY_SERDEZ_RESPONSE,
      SEND_REMOTE_OP_REPORT_UNINIT,
      SEND_REMOTE_OP_PROFILING_COUNT_UPDATE,
      SEND_REMOTE_OP_COMPLETION_EFFECT,
      SEND_REMOTE_TRACE_UPDATE,
      SEND_REMOTE_TRACE_RESPONSE,
      SEND_FREE_EXTERNAL_ALLOCATION,
      SEND_CREATE_FUTURE_INSTANCE_REQUEST,
      SEND_CREATE_FUTURE_INSTANCE_RESPONSE,
      SEND_FREE_FUTURE_INSTANCE,
      SEND_REMOTE_DISTRIBUTED_ID_REQUEST,
      SEND_REMOTE_DISTRIBUTED_ID_RESPONSE,
      SEND_SHUTDOWN_NOTIFICATION,
      SEND_SHUTDOWN_RESPONSE,
      LAST_SEND_KIND, // This one must be last
    };

#define LG_MESSAGE_DESCRIPTIONS(name)                                 \
      const char *name[LAST_SEND_KIND] = {                            \
        "Task Message",                                               \
        "Steal Message",                                              \
        "Advertisement Message",                                      \
        "Send Registration Callback",                                 \
        "Send Remote Task Replay",                                    \
        "Send Remote Task Profiling Response",                        \
        "Send Shared Ownership",                                      \
        "Send Index Space Request",                                   \
        "Send Index Space Return",                                    \
        "Send Index Space Set",                                       \
        "Send Index Space Child Request",                             \
        "Send Index Space Child Response",                            \
        "Send Index Space Colors Request",                            \
        "Send Index Space Colors Response",                           \
        "Send Index Space Remote Expression Request",                 \
        "Send Index Space Remote Expression Response",                \
        "Send Index Space Generate Color Request",                    \
        "Send Index Space Generate Color Response",                   \
        "Send Index Space Release Color",                             \
        "Send Index Partition Notification",                          \
        "Send Index Partition Request",                               \
        "Send Index Partition Return",                                \
        "Send Index Partition Child Request",                         \
        "Send Index Partition Child Response",                        \
        "Send Index Partition Disjoint Update",                       \
        "Send Index Partition Shard Rects Request",                   \
        "Send Index Partition Shard Rects Response",                  \
        "Send Index Partition Remote Interference Request",           \
        "Send Index Partition Remote Interference Response",          \
        "Send Field Space Node",                                      \
        "Send Field Space Request",                                   \
        "Send Field Space Return",                                    \
        "Send Field Space Allocator Request",                         \
        "Send Field Space Allocator Response",                        \
        "Send Field Space Allocator Invalidation",                    \
        "Send Field Space Allocator Flush",                           \
        "Send Field Space Allocator Free",                            \
        "Send Field Space Infos Request",                             \
        "Send Field Space Infos Response",                            \
        "Send Field Alloc Request",                                   \
        "Send Field Size Update",                                     \
        "Send Field Free",                                            \
        "Send Field Free Indexes",                                    \
        "Send Field Space Layout Invalidation",                       \
        "Send Local Field Alloc Request",                             \
        "Send Local Field Alloc Response",                            \
        "Send Local Field Free",                                      \
        "Send Local Field Update",                                    \
        "Send Top Level Region Request",                              \
        "Send Top Level Region Return",                               \
        "Index Space Destruction",                                    \
        "Index Partition Destruction",                                \
        "Field Space Destruction",                                    \
        "Logical Region Destruction",                                 \
        "Individual Remote Future Size",                              \
        "Individual Remote Complete",                                 \
        "Individual Remote Commit",                                   \
        "Slice Remote Mapped",                                        \
        "Slice Remote Complete",                                      \
        "Slice Remote Commit",                                        \
        "Slice Find Intra-Space Dependence",                          \
        "Slice Record Intra-Space Dependence",                        \
        "Distributed Remote Registration",                            \
        "Distributed Valid Update",                                   \
        "Distributed GC Update",                                      \
        "Distributed Resource Update",                                \
        "Distributed Create Add",                                     \
        "Distributed Create Remove",                                  \
        "Distributed Unregister",                                     \
        "Send Atomic Reservation Request",                            \
        "Send Atomic Reservation Response",                           \
        "Send Created Region Contexts",                               \
        "Send Materialized View",                                     \
        "Send Fill View",                                             \
        "Send Phi View",                                              \
        "Send Reduction View",                                        \
        "Send Replicated View",                                       \
        "Send Allreduce View",                                        \
        "Send Instance Manager",                                      \
        "Send Manager Update",                                        \
        "Send Collective Distribute Fill",                            \
        "Send Collective Distribute Point",                           \
        "Send Collective Distribute Pointwise",                       \
        "Send Collective Distribute Reduction",                       \
        "Send Collective Distribute Broadcast",                       \
        "Send Collective Distribute Reducecast",                      \
        "Send Collective Distribute Hourglass",                       \
        "Send Collective Distribute Allreduce",                       \
        "Send Collective Hammer Reduction",                           \
        "Send Collective User Request",                               \
        "Send Collective User Response",                              \
        "Send Collective Individual Register User",                   \
        "Send Collective Remote Instances Request",                   \
        "Send Collective Remote Instances Response",                  \
        "Send Collective Nearest Instances Request",                  \
        "Send Collective Nearest Instances Response",                 \
        "Send Collective Remote Registration",                        \
        "Send Collective Finalize Mapping",                           \
        "Send Collective View Creation",                              \
        "Send Collective View Deletion",                              \
        "Send Collective View Release",                               \
        "Send Collective View Deletion Notification",                 \
        "Send Create Top View Request",                               \
        "Send Create Top View Response",                              \
        "Send View Request",                                          \
        "Send View Register User",                                    \
        "Send View Find Copy Preconditions Request",                  \
        "Send View Add Copy User",                                    \
        "Send View Find Last Users Request",                          \
        "Send View Find Last Users Response",                         \
        "Send View Replication Request",                              \
        "Send View Replication Response",                             \
        "Send View Replication Removal",                              \
        "Send Manager Request",                                       \
        "Send Future Result",                                         \
        "Send Future Result Size",                                    \
        "Send Future Subscription",                                   \
        "Send Future Notification",                                   \
        "Send Future Broadcast",                                      \
        "Send Future Create Instance Request",                        \
        "Send Future Create Instance Response",                       \
        "Send Future Map Future Request",                             \
        "Send Future Map Future Response",                            \
        "Send Replicate Future Map Request",                          \
        "Send Replicate Future Map Response",                         \
        "Send Replicate Disjoint Complete Request",                   \
        "Send Replicate Disjoint Complete Response",                  \
        "Send Replicate Intra Space Dependence",                      \
        "Send Replicate Broadcast Update",                            \
        "Send Replicate Trace Event Request",                         \
        "Send Replicate Trace Event Response",                        \
        "Send Replicate Trace Frontier Request",                      \
        "Send Replicate Trace Frontier Response",                     \
        "Send Replicate Trace Update",                                \
        "Send Replicate Implicit Request",                            \
        "Send Replicate Implicit Response",                           \
        "Send Mapper Message",                                        \
        "Send Mapper Broadcast",                                      \
        "Send Task Impl Semantic Req",                                \
        "Send Index Space Semantic Req",                              \
        "Send Index Partition Semantic Req",                          \
        "Send Field Space Semantic Req",                              \
        "Send Field Semantic Req",                                    \
        "Send Logical Region Semantic Req",                           \
        "Send Logical Partition Semantic Req",                        \
        "Send Task Impl Semantic Info",                               \
        "Send Index Space Semantic Info",                             \
        "Send Index Partition Semantic Info",                         \
        "Send Field Space Semantic Info",                             \
        "Send Field Semantic Info",                                   \
        "Send Logical Region Semantic Info",                          \
        "Send Logical Partition Semantic Info",                       \
        "Send Remote Context Request",                                \
        "Send Remote Context Response",                               \
        "Send Remote Context Free",                                   \
        "Send Remote Context Physical Request",                       \
        "Send Remote Context Physical Response",                      \
        "Send Compute Equivalence Sets Request",                      \
        "Send Compute Equivalence Sets Response",                     \
        "Send Cancel Equivalence Sets Subscription",                  \
        "Send Finish Equivalence Sets Subscription",                  \
        "Send Equivalence Set Request",                               \
        "Send Equivalence Set Response",                              \
        "Send Equivalence Set Replication Request",                   \
        "Send Equivalence Set Replication Response",                  \
        "Send Equivalence Set Replication Invalidation",              \
        "Send Equivalence Set Migration",                             \
        "Send Equivalence Set Owner Update",                          \
        "Send Equivalence Set Make Owner",                            \
        "Send Equivalence Set Clone Request",                         \
        "Send Equivalence Set Clone Response",                        \
        "Send Equivalence Set Tracing Capture Request",               \
        "Send Equivalence Set Tracing Capture Response",              \
        "Send Equivalence Set Remote Request Instances",              \
        "Send Equivalence Set Remote Request Invalid",                \
        "Send Equivalence Set Remote Request Antivalid",              \
        "Send Equivalence Set Remote Updates",                        \
        "Send Equivalence Set Remote Acquires",                       \
        "Send Equivalence Set Remote Releases",                       \
        "Send Equivalence Set Remote Copies Across",                  \
        "Send Equivalence Set Remote Overwrites",                     \
        "Send Equivalence Set Remote Filters",                        \
        "Send Equivalence Set Remote Clones",                         \
        "Send Equivalence Set Remote Instances",                      \
        "Send Instance Request",                                      \
        "Send Instance Response",                                     \
        "Send External Create Request",                               \
        "Send External Create Response",                              \
        "Send External Attach",                                       \
        "Send External Detach",                                       \
        "Send GC Priority Update",                                    \
        "Send GC Request",                                            \
        "Send GC Response",                                           \
        "Send GC Acquire Request",                                    \
        "Send GC Acquire Failed",                                     \
        "Send GC Debug Request",                                      \
        "Send GC Debug Response",                                     \
        "Send Acquire Request",                                       \
        "Send Acquire Response",                                      \
        "Send Task Variant Broadcast",                                \
        "Send Constraint Request",                                    \
        "Send Constraint Response",                                   \
        "Send Constraint Release",                                    \
        "Top Level Task Request",                                     \
        "Top Level Task Complete",                                    \
        "Send MPI Rank Exchange",                                     \
        "Send Replication Launch",                                    \
        "Send Replication Delete",                                    \
        "Send Replication Post Mapped",                               \
        "Send Replication Post Execution",                            \
        "Send Replication Trigger Complete",                          \
        "Send Replication Trigger Commit",                            \
        "Send Control Replication Collective Message",                \
        "Send Library Mapper Request",                                \
        "Send Library Mapper Response",                               \
        "Send Library Trace Request",                                 \
        "Send Library Trace Response",                                \
        "Send Library Projection Request",                            \
        "Send Library Projection Response",                           \
        "Send Library Sharding Request",                              \
        "Send Library Sharding Response",                             \
        "Send Library Task Request",                                  \
        "Send Library Task Response",                                 \
        "Send Library Redop Request",                                 \
        "Send Library Redop Response",                                \
        "Send Library Serdez Request",                                \
        "Send Library Serdez Response",                               \
        "Remote Op Report Uninitialized",                             \
        "Remote Op Profiling Count Update",                           \
        "Remote Op Completion Effect",                                \
        "Send Remote Trace Update",                                   \
        "Send Remote Trace Response",                                 \
        "Send Free External Allocation",                              \
        "Send Create Future Instance Request",                        \
        "Send Create Future Instance Response",                       \
        "Send Free Future Instance",                                  \
        "Send Remote Distributed ID Request",                         \
        "Send Remote Distributed ID Response",                        \
        "Send Shutdown Notification",                                 \
        "Send Shutdown Response",                                     \
      };

    // Runtime task numbering 
    enum {
      LG_INITIALIZE_TASK_ID   = Realm::Processor::TASK_ID_PROCESSOR_INIT,
      LG_SHUTDOWN_TASK_ID     = Realm::Processor::TASK_ID_PROCESSOR_SHUTDOWN,
      LG_TASK_ID              = Realm::Processor::TASK_ID_FIRST_AVAILABLE,
#ifdef LEGION_SEPARATE_META_TASKS
      LG_LEGION_PROFILING_ID  = LG_TASK_ID+LG_LAST_TASK_ID+LAST_SEND_KIND,
      LG_STARTUP_TASK_ID      = LG_TASK_ID+LG_LAST_TASK_ID+LAST_SEND_KIND+1,
      LG_ENDPOINT_TASK_ID     = LG_TASK_ID+LG_LAST_TASK_ID+LAST_SEND_KIND+2,
      LG_APP_PROC_TASK_ID     = LG_TASK_ID+LG_LAST_TASK_ID+LAST_SEND_KIND+3,
      LG_TASK_ID_AVAILABLE    = LG_APP_PROC_TASK_ID+LG_LAST_TASK_ID,
#else
      LG_LEGION_PROFILING_ID  = LG_TASK_ID+1,
      LG_STARTUP_TASK_ID      = LG_TASK_ID+2,
      LG_ENDPOINT_TASK_ID     = LG_TASK_ID+3,
      LG_APP_PROC_TASK_ID     = LG_TASK_ID+4,
      LG_TASK_ID_AVAILABLE    = LG_TASK_ID+5,
#endif
    };

    enum RuntimeCallKind {
      PACK_BASE_TASK_CALL, 
      UNPACK_BASE_TASK_CALL,
      TASK_PRIVILEGE_CHECK_CALL,
      CLONE_TASK_CALL,
      COMPUTE_POINT_REQUIREMENTS_CALL,
      INTRA_TASK_ALIASING_CALL,
      ACTIVATE_SINGLE_CALL,
      DEACTIVATE_SINGLE_CALL,
      SELECT_INLINE_VARIANT_CALL,
      INLINE_CHILD_TASK_CALL,
      PACK_SINGLE_TASK_CALL,
      UNPACK_SINGLE_TASK_CALL,
      PACK_REMOTE_CONTEXT_CALL,
      HAS_CONFLICTING_INTERNAL_CALL,
      FIND_CONFLICTING_CALL,
      FIND_CONFLICTING_INTERNAL_CALL,
      CHECK_REGION_DEPENDENCE_CALL,
      FIND_PARENT_REGION_REQ_CALL,
      FIND_PARENT_REGION_CALL,
      CHECK_PRIVILEGE_CALL,
      TRIGGER_SINGLE_CALL,
      INITIALIZE_MAP_TASK_CALL,
      FINALIZE_MAP_TASK_CALL,
      VALIDATE_VARIANT_SELECTION_CALL,
      MAP_ALL_REGIONS_CALL,
      INITIALIZE_REGION_TREE_CONTEXTS_CALL,
      INVALIDATE_REGION_TREE_CONTEXTS_CALL,
      CREATE_INSTANCE_TOP_VIEW_CALL,
      LAUNCH_TASK_CALL,
      ACTIVATE_MULTI_CALL,
      DEACTIVATE_MULTI_CALL,
      SLICE_INDEX_SPACE_CALL,
      CLONE_MULTI_CALL,
      MULTI_TRIGGER_EXECUTION_CALL,
      PACK_MULTI_CALL,
      UNPACK_MULTI_CALL,
      ACTIVATE_INDIVIDUAL_CALL,
      DEACTIVATE_INDIVIDUAL_CALL,
      INDIVIDUAL_PERFORM_MAPPING_CALL,
      INDIVIDUAL_RETURN_VIRTUAL_CALL,
      INDIVIDUAL_TRIGGER_COMPLETE_CALL,
      INDIVIDUAL_TRIGGER_COMMIT_CALL,
      INDIVIDUAL_POST_MAPPED_CALL,
      INDIVIDUAL_PACK_TASK_CALL,
      INDIVIDUAL_UNPACK_TASK_CALL,
      INDIVIDUAL_PACK_REMOTE_COMPLETE_CALL,
      INDIVIDUAL_UNPACK_REMOTE_COMPLETE_CALL,
      POINT_ACTIVATE_CALL,
      POINT_DEACTIVATE_CALL,
      POINT_TASK_COMPLETE_CALL,
      POINT_TASK_COMMIT_CALL,
      POINT_PACK_TASK_CALL,
      POINT_UNPACK_TASK_CALL,
      POINT_TASK_POST_MAPPED_CALL,
      REMOTE_TASK_ACTIVATE_CALL,
      REMOTE_TASK_DEACTIVATE_CALL,
      REMOTE_UNPACK_CONTEXT_CALL,
      INDEX_ACTIVATE_CALL,
      INDEX_DEACTIVATE_CALL,
      INDEX_COMPUTE_FAT_PATH_CALL,
      INDEX_PREMAP_TASK_CALL,
      INDEX_DISTRIBUTE_CALL,
      INDEX_PERFORM_MAPPING_CALL,
      INDEX_COMPLETE_CALL,
      INDEX_COMMIT_CALL,
      INDEX_PERFORM_INLINING_CALL,
      INDEX_CLONE_AS_SLICE_CALL,
      INDEX_HANDLE_FUTURE,
      INDEX_RETURN_SLICE_MAPPED_CALL,
      INDEX_RETURN_SLICE_COMPLETE_CALL,
      INDEX_RETURN_SLICE_COMMIT_CALL,
      SLICE_ACTIVATE_CALL,
      SLICE_DEACTIVATE_CALL,
      SLICE_APPLY_VERSION_INFO_CALL,
      SLICE_DISTRIBUTE_CALL,
      SLICE_PERFORM_MAPPING_CALL,
      SLICE_LAUNCH_CALL,
      SLICE_MAP_AND_LAUNCH_CALL,
      SLICE_PACK_TASK_CALL,
      SLICE_UNPACK_TASK_CALL,
      SLICE_CLONE_AS_SLICE_CALL,
      SLICE_HANDLE_FUTURE_CALL,
      SLICE_CLONE_AS_POINT_CALL,
      SLICE_ENUMERATE_POINTS_CALL,
      SLICE_MAPPED_CALL,
      SLICE_COMPLETE_CALL,
      SLICE_COMMIT_CALL,
      REALM_SPAWN_META_CALL,
      REALM_SPAWN_TASK_CALL,
      REALM_CREATE_INSTANCE_CALL,
      REALM_ISSUE_COPY_CALL,
      REALM_ISSUE_FILL_CALL,
      REGION_TREE_LOGICAL_ANALYSIS_CALL,
      REGION_TREE_LOGICAL_FENCE_CALL,
      REGION_TREE_VERSIONING_ANALYSIS_CALL,
      REGION_TREE_ADVANCE_VERSION_NUMBERS_CALL,
      REGION_TREE_INITIALIZE_CONTEXT_CALL,
      REGION_TREE_INVALIDATE_CONTEXT_CALL,
      REGION_TREE_PREMAP_ONLY_CALL,
      REGION_TREE_PHYSICAL_REGISTER_ONLY_CALL,
      REGION_TREE_PHYSICAL_REGISTER_USERS_CALL,
      REGION_TREE_PHYSICAL_PERFORM_CLOSE_CALL,
      REGION_TREE_PHYSICAL_CLOSE_CONTEXT_CALL,
      REGION_TREE_PHYSICAL_COPY_ACROSS_CALL,
      REGION_TREE_PHYSICAL_REDUCE_ACROSS_CALL,
      REGION_TREE_PHYSICAL_CONVERT_MAPPING_CALL,
      REGION_TREE_PHYSICAL_FILL_FIELDS_CALL,
      REGION_TREE_PHYSICAL_ATTACH_EXTERNAL_CALL,
      REGION_TREE_PHYSICAL_DETACH_EXTERNAL_CALL,
      REGION_NODE_REGISTER_LOGICAL_USER_CALL,
      REGION_NODE_CLOSE_LOGICAL_NODE_CALL,
      REGION_NODE_SIPHON_LOGICAL_CHILDREN_CALL,
      REGION_NODE_SIPHON_LOGICAL_PROJECTION_CALL,
      REGION_NODE_PERFORM_LOGICAL_CLOSES_CALL,
      REGION_NODE_FIND_VALID_INSTANCE_VIEWS_CALL,
      REGION_NODE_FIND_VALID_REDUCTION_VIEWS_CALL,
      REGION_NODE_ISSUE_UPDATE_COPIES_CALL,
      REGION_NODE_SORT_COPY_INSTANCES_CALL,
      REGION_NODE_ISSUE_GROUPED_COPIES_CALL,
      REGION_NODE_ISSUE_UPDATE_REDUCTIONS_CALL,
      REGION_NODE_PREMAP_REGION_CALL,
      REGION_NODE_REGISTER_REGION_CALL,
      REGION_NODE_CLOSE_STATE_CALL,
      CURRENT_STATE_RECORD_VERSION_NUMBERS_CALL,
      CURRENT_STATE_ADVANCE_VERSION_NUMBERS_CALL,
      PHYSICAL_STATE_CAPTURE_STATE_CALL,
      PHYSICAL_STATE_APPLY_PATH_ONLY_CALL,
      PHYSICAL_STATE_APPLY_STATE_CALL,
      PHYSICAL_STATE_MAKE_LOCAL_CALL,
      MATERIALIZED_VIEW_FIND_LOCAL_PRECONDITIONS_CALL,
      MATERIALIZED_VIEW_FIND_LOCAL_COPY_PRECONDITIONS_CALL,
      MATERIALIZED_VIEW_FILTER_PREVIOUS_USERS_CALL,
      MATERIALIZED_VIEW_FILTER_CURRENT_USERS_CALL,
      MATERIALIZED_VIEW_FILTER_LOCAL_USERS_CALL,
      REDUCTION_VIEW_PERFORM_REDUCTION_CALL,
      REDUCTION_VIEW_PERFORM_DEFERRED_REDUCTION_CALL,
      REDUCTION_VIEW_PERFORM_DEFERRED_REDUCTION_ACROSS_CALL,
      REDUCTION_VIEW_FIND_COPY_PRECONDITIONS_CALL,
      REDUCTION_VIEW_FIND_USER_PRECONDITIONS_CALL,
      REDUCTION_VIEW_FILTER_LOCAL_USERS_CALL,
      PHYSICAL_TRACE_EXECUTE_CALL,
      PHYSICAL_TRACE_PRECONDITION_CHECK_CALL,
      PHYSICAL_TRACE_OPTIMIZE_CALL,
      LAST_RUNTIME_CALL_KIND, // This one must be last
    };

#define RUNTIME_CALL_DESCRIPTIONS(name)                               \
    const char *name[LAST_RUNTIME_CALL_KIND] = {                      \
      "Pack Base Task",                                               \
      "Unpack Base Task",                                             \
      "Task Privilege Check",                                         \
      "Clone Base Task",                                              \
      "Compute Point Requirements",                                   \
      "Intra-Task Aliasing",                                          \
      "Activate Single",                                              \
      "Deactivate Single",                                            \
      "Select Inline Variant",                                        \
      "Inline Child Task",                                            \
      "Pack Single Task",                                             \
      "Unpack Single Task",                                           \
      "Pack Remote Context",                                          \
      "Has Conflicting Internal",                                     \
      "Find Conflicting",                                             \
      "Find Conflicting Internal",                                    \
      "Check Region Dependence",                                      \
      "Find Parent Region Requirement",                               \
      "Find Parent Region",                                           \
      "Check Privilege",                                              \
      "Trigger Single",                                               \
      "Initialize Map Task",                                          \
      "Finalized Map Task",                                           \
      "Validate Variant Selection",                                   \
      "Map All Regions",                                              \
      "Initialize Region Tree Contexts",                              \
      "Invalidate Region Tree Contexts",                              \
      "Create Instance Top View",                                     \
      "Launch Task",                                                  \
      "Activate Multi",                                               \
      "Deactivate Multi",                                             \
      "Slice Index Space",                                            \
      "Clone Multi Call",                                             \
      "Multi Trigger Execution",                                      \
      "Pack Multi",                                                   \
      "Unpack Multi",                                                 \
      "Activate Individual",                                          \
      "Deactivate Individual",                                        \
      "Individual Perform Mapping",                                   \
      "Individual Return Virtual",                                    \
      "Individual Trigger Complete",                                  \
      "Individual Trigger Commit",                                    \
      "Individual Post Mapped",                                       \
      "Individual Pack Task",                                         \
      "Individual Unpack Task",                                       \
      "Individual Pack Remote Complete",                              \
      "Individual Unpack Remote Complete",                            \
      "Activate Point",                                               \
      "Deactivate Point",                                             \
      "Point Task Complete",                                          \
      "Point Task Commit",                                            \
      "Point Task Pack",                                              \
      "Point Task Unpack",                                            \
      "Point Task Post Mapped",                                       \
      "Remote Task Activate",                                         \
      "Remote Task Deactivate",                                       \
      "Remote Unpack Context",                                        \
      "Index Activate",                                               \
      "Index Deactivate",                                             \
      "Index Compute Fat Path",                                       \
      "Index PreMap Task",                                            \
      "Index Distribute",                                             \
      "Index Perform Mapping",                                        \
      "Index Complete",                                               \
      "Index Commit",                                                 \
      "Index Perform Inlining",                                       \
      "Index Clone As Slice",                                         \
      "Index Handle Future",                                          \
      "Index Return Slice Mapped",                                    \
      "Index Return Slice Complete",                                  \
      "Index Return Slice Commit",                                    \
      "Slice Activate",                                               \
      "Slice Deactivate",                                             \
      "Slice Apply Version Info",                                     \
      "Slice Distribute",                                             \
      "Slice Perform Mapping",                                        \
      "Slice Launch",                                                 \
      "Slice Map and Launch",                                         \
      "Slice Pack Task",                                              \
      "Slice Unpack Task",                                            \
      "Slice Clone As Slice",                                         \
      "Slice Handle Future",                                          \
      "Slice Cone as Point",                                          \
      "Slice Enumerate Points",                                       \
      "Slice Mapped",                                                 \
      "Slice Complete",                                               \
      "Slice Commit",                                                 \
      "Realm Spawn Meta",                                             \
      "Realm Spawn Task",                                             \
      "Realm Create Instance",                                        \
      "Realm Issue Copy",                                             \
      "Realm Issue Fill",                                             \
      "Region Tree Logical Analysis",                                 \
      "Region Tree Logical Fence",                                    \
      "Region Tree Versioning Analysis",                              \
      "Region Tree Advance Version Numbers",                          \
      "Region Tree Initialize Context",                               \
      "Region Tree Invalidate Context",                               \
      "Region Tree Premap Only",                                      \
      "Region Tree Physical Register Only",                           \
      "Region Tree Physical Register Users",                          \
      "Region Tree Physical Perform Close",                           \
      "Region Tree Physical Close Context",                           \
      "Region Tree Physical Copy Across",                             \
      "Region Tree Physical Reduce Across",                           \
      "Region Tree Physical Convert Mapping",                         \
      "Region Tree Physical Fill Fields",                             \
      "Region Tree Physical Attach External",                         \
      "Region Tree Physical Detach External",                         \
      "Region Node Register Logical User",                            \
      "Region Node Close Logical Node",                               \
      "Region Node Siphon Logical Children",                          \
      "Region Node Siphon Logical Projection",                        \
      "Region Node Perform Logical Closes",                           \
      "Region Node Find Valid Instance Views",                        \
      "Region Node Find Valid Reduction Views",                       \
      "Region Node Issue Update Copies",                              \
      "Region Node Sort Copy Instances",                              \
      "Region Node Issue Grouped Copies",                             \
      "Region Node Issue Update Reductions",                          \
      "Region Node Premap Region",                                    \
      "Region Node Register Region",                                  \
      "Region Node Close State",                                      \
      "Logical State Record Verison Numbers",                         \
      "Logical State Advance Version Numbers",                        \
      "Physical State Capture State",                                 \
      "Physical State Apply Path Only",                               \
      "Physical State Apply State",                                   \
      "Physical State Make Local",                                    \
      "Materialized View Find Local Preconditions",                   \
      "Materialized View Find Local Copy Preconditions",              \
      "Materialized View Filter Previous Users",                      \
      "Materialized View Filter Current Users",                       \
      "Materialized View Filter Local Users",                         \
      "Reduction View Perform Reduction",                             \
      "Reduction View Perform Deferred Reduction",                    \
      "Reduction View Perform Deferred Reduction Across",             \
      "Reduction View Find Copy Preconditions",                       \
      "Reduction View Find User Preconditions",                       \
      "Reduction View Filter Local Users",                            \
      "Physical Trace Execute",                                       \
      "Physical Trace Precondition Check",                            \
      "Physical Trace Optimize",                                      \
    };

    enum SemanticInfoKind {
      INDEX_SPACE_SEMANTIC,
      INDEX_PARTITION_SEMANTIC,
      FIELD_SPACE_SEMANTIC,
      FIELD_SEMANTIC,
      LOGICAL_REGION_SEMANTIC,
      LOGICAL_PARTITION_SEMANTIC,
      TASK_SEMANTIC,
    };

    // Static locations for where collectives are allocated
    // These are just arbitrary numbers but they should appear
    // with at most one logical static collective kind
    // Ones that have been commented out are free to be reused
    enum CollectiveIndexLocation {
      COLLECTIVE_LOC_0 = 0, 
      COLLECTIVE_LOC_1 = 1,
      COLLECTIVE_LOC_2 = 2,
      COLLECTIVE_LOC_3 = 3,
      COLLECTIVE_LOC_4 = 4, 
      COLLECTIVE_LOC_5 = 5,
      COLLECTIVE_LOC_6 = 6,
      COLLECTIVE_LOC_7 = 7,
      COLLECTIVE_LOC_8 = 8, 
      COLLECTIVE_LOC_9 = 9,
      COLLECTIVE_LOC_10 = 10,
      COLLECTIVE_LOC_11 = 11, 
      COLLECTIVE_LOC_12 = 12, 
      COLLECTIVE_LOC_13 = 13,
      COLLECTIVE_LOC_14 = 14,
      COLLECTIVE_LOC_15 = 15,
      COLLECTIVE_LOC_16 = 16,
      COLLECTIVE_LOC_17 = 17, 
      COLLECTIVE_LOC_18 = 18, 
      COLLECTIVE_LOC_19 = 19,
      COLLECTIVE_LOC_20 = 20,
      COLLECTIVE_LOC_21 = 21, 
      COLLECTIVE_LOC_22 = 22, 
      COLLECTIVE_LOC_23 = 23,
      COLLECTIVE_LOC_24 = 24,
      COLLECTIVE_LOC_25 = 25,
      COLLECTIVE_LOC_26 = 26,
      COLLECTIVE_LOC_27 = 27, 
      COLLECTIVE_LOC_28 = 28, 
      COLLECTIVE_LOC_29 = 29,
      COLLECTIVE_LOC_30 = 30,
      COLLECTIVE_LOC_31 = 31, 
      COLLECTIVE_LOC_32 = 32,
      COLLECTIVE_LOC_33 = 33,
      COLLECTIVE_LOC_34 = 34,
      COLLECTIVE_LOC_35 = 35,
      COLLECTIVE_LOC_36 = 36,
      COLLECTIVE_LOC_37 = 37, 
      COLLECTIVE_LOC_38 = 38, 
      COLLECTIVE_LOC_39 = 39,
      COLLECTIVE_LOC_40 = 40,
      COLLECTIVE_LOC_41 = 41,
      COLLECTIVE_LOC_42 = 42,
      COLLECTIVE_LOC_43 = 43,
      COLLECTIVE_LOC_44 = 44,
      COLLECTIVE_LOC_45 = 45,
      COLLECTIVE_LOC_46 = 46,
      COLLECTIVE_LOC_47 = 47,
      COLLECTIVE_LOC_48 = 48,
      COLLECTIVE_LOC_49 = 49,
      COLLECTIVE_LOC_50 = 50,
      COLLECTIVE_LOC_51 = 51,
      COLLECTIVE_LOC_52 = 52,
      COLLECTIVE_LOC_53 = 53,
      COLLECTIVE_LOC_54 = 54,
      COLLECTIVE_LOC_55 = 55,
      COLLECTIVE_LOC_56 = 56,
      COLLECTIVE_LOC_57 = 57,
      COLLECTIVE_LOC_58 = 58,
      COLLECTIVE_LOC_59 = 59,
      COLLECTIVE_LOC_60 = 60,
      COLLECTIVE_LOC_61 = 61,
      COLLECTIVE_LOC_62 = 62,
      COLLECTIVE_LOC_63 = 63,
      COLLECTIVE_LOC_64 = 64,
      COLLECTIVE_LOC_65 = 65,
      COLLECTIVE_LOC_66 = 66,
      COLLECTIVE_LOC_67 = 67,
      COLLECTIVE_LOC_68 = 68,
      COLLECTIVE_LOC_69 = 69,
      COLLECTIVE_LOC_70 = 70,
      COLLECTIVE_LOC_71 = 71,
      COLLECTIVE_LOC_72 = 72,
      COLLECTIVE_LOC_73 = 73,
      COLLECTIVE_LOC_74 = 74,
      COLLECTIVE_LOC_75 = 75,
      COLLECTIVE_LOC_76 = 76,
      COLLECTIVE_LOC_77 = 77,
      COLLECTIVE_LOC_78 = 78,
      COLLECTIVE_LOC_79 = 79,
      COLLECTIVE_LOC_80 = 80,
      COLLECTIVE_LOC_81 = 81,
      COLLECTIVE_LOC_82 = 82,
      COLLECTIVE_LOC_83 = 83,
      COLLECTIVE_LOC_84 = 84,
      COLLECTIVE_LOC_85 = 85,
      COLLECTIVE_LOC_86 = 86,
      COLLECTIVE_LOC_87 = 87,
      COLLECTIVE_LOC_88 = 88,
      COLLECTIVE_LOC_89 = 89,
      COLLECTIVE_LOC_90 = 90,
      COLLECTIVE_LOC_91 = 91,
      COLLECTIVE_LOC_92 = 92,
      //COLLECTIVE_LOC_93 = 93,
      COLLECTIVE_LOC_94 = 94,
      COLLECTIVE_LOC_95 = 95,
      COLLECTIVE_LOC_96 = 96,
      COLLECTIVE_LOC_97 = 97,
      COLLECTIVE_LOC_98 = 98,
      COLLECTIVE_LOC_99 = 99,
      COLLECTIVE_LOC_100 = 100,
      COLLECTIVE_LOC_101 = 101,
      COLLECTIVE_LOC_102 = 102,
      COLLECTIVE_LOC_103 = 103,
      COLLECTIVE_LOC_104 = 104,
      COLLECTIVE_LOC_105 = 105
    };

    // legion_types.h
    class LocalLock;
    class AutoLock;
    class AutoTryLock;
    class LgEvent; // base event type for legion
    class ApEvent; // application event
    class ApUserEvent; // application user event
    class ApBarrier; // application barrier
    class RtEvent; // runtime event
    class RtUserEvent; // runtime user event
    class RtBarrier;

    // legion_utilities.h
    struct RegionUsage; 
    template<typename T> class Fraction;
    template<typename T, unsigned LOG2MAX> class BitPermutation;

    // Forward declarations for runtime level objects
    // runtime.h
    class Collectable;
    class FieldAllocatorImpl;
    class ArgumentMapImpl;
    class FutureImpl;
    class FutureInstance;
    class FutureMapImpl;
    class ReplFutureMapImpl;
    class PhysicalRegionImpl;
    class OutputRegionImpl;
    class ExternalResourcesImpl;
    class PieceIteratorImpl;
    class GrantImpl;
    class PredicateImpl;
    class LegionHandshakeImpl;
    class ProcessorManager;
    class MemoryManager;
    class VirtualChannel;
    class MessageManager;
    class ShutdownManager;
    class TaskImpl;
    class VariantImpl;
    class LayoutConstraints;
    class ProjectionFunction;
    class ShardingFunction;
    class Runtime;
    // A small interface class for handling profiling responses
    struct ProfilingResponseBase;
    class ProfilingResponseHandler {
    public:
      virtual void handle_profiling_response(
                const ProfilingResponseBase *base,
                const Realm::ProfilingResponse &response,
                const void *orig, size_t orig_length) = 0;
    };
    struct ProfilingResponseBase {
    public:
      ProfilingResponseBase(ProfilingResponseHandler *h)
        : handler(h) { }
    public:
      ProfilingResponseHandler *const handler;
    };

    // legion_ops.h
    class Provenance;
    class Operation;
    class SpeculativeOp;
    class Memoizable;
    class MapOp;
    class CopyOp;
    class IndexCopyOp;
    class PointCopyOp;
    class FenceOp;
    class FrameOp;
    class CreationOp;
    class DeletionOp;
    class InternalOp;
    class CloseOp;
    class MergeCloseOp;
    class PostCloseOp;
    class VirtualCloseOp;
    class RefinementOp;
    class AdvisementOp;
    class AcquireOp;
    class ReleaseOp;
    class DynamicCollectiveOp;
    class FuturePredOp;
    class NotPredOp;
    class AndPredOp;
    class OrPredOp;
    class MustEpochOp;
    class PendingPartitionOp;
    class DependentPartitionOp;
    class PointDepPartOp;
    class FillOp;
    class IndexFillOp;
    class PointFillOp;
    class AttachOp;
    class IndexAttachOp;
    class PointAttachOp;
    class DetachOp;
    class IndexDetachOp;
    class PointDetachOp;
    class TimingOp;
    class TunableOp;
    class AllReduceOp;
    class ExternalMappable;
    class RemoteOp;
    class RemoteMapOp;
    class RemoteCopyOp;
    class RemoteCloseOp;
    class RemoteAcquireOp;
    class RemoteReleaseOp;
    class RemoteFillOp;
    class RemotePartitionOp;
    class RemoteReplayOp;
    class RemoteSummaryOp;

    // legion_tasks.h
    class ExternalTask;
    class TaskOp;
    class RemoteTaskOp;
    class SingleTask;
    class MultiTask;
    class IndividualTask;
    class PointTask;
    class ShardTask;
    class IndexTask;
    class SliceTask;
    class RemoteTask;

    // legion_context.h
    class TaskContext;
    class InnerContext;;
    class TopLevelContext;
    class ReplicateContext;
    class RemoteContext;
    class LeafContext;

    // legion_trace.h
    class LegionTrace;
    class StaticTrace;
    class DynamicTrace;
    class TraceCaptureOp;
    class TraceCompleteOp;
    class TraceReplayOp;
    class TraceBeginOp;
    class TraceSummaryOp;
    class PhysicalTrace;
    class TraceViewSet;
    class TraceConditionSet;
    class PhysicalTemplate;
    class ShardedPhysicalTemplate;
    class Instruction;
    class GetTermEvent;
    class CreateApUserEvent;
    class TriggerEvent;
    class MergeEvent;
    class AssignFenceCompletion;
    class IssueCopy;
    class IssueFill;
    class IssueAcross;
    class GetOpTermEvent;
    class SetOpSyncEvent;
    class SetEffects;
    class CompleteReplay;
    class AcquireReplay;
    class ReleaseReplay;
    class BarrierArrival;
    class BarrierAdvance;

    // region_tree.h
    class RegionTreeForest;
    class CopyAcrossExecutor;
    class CopyAcrossUnstructured;
    class IndexSpaceExpression;
    class IndexSpaceExprRef;
    class IndexSpaceOperation;
    template<int DIM, typename T> class IndexSpaceOperationT;
    template<int DIM, typename T> class IndexSpaceUnion;
    template<int DIM, typename T> class IndexSpaceIntersection;
    template<int DIM, typename T> class IndexSpaceDifference;
    class ExpressionTrieNode;
    class IndexTreeNode;
    class IndexSpaceNode;
    template<int DIM, typename T> class IndexSpaceNodeT;
    class IndexPartNode;
    template<int DIM, typename T> class IndexPartNodeT;
    class FieldSpaceNode;
    class RegionTreeNode;
    class RegionNode;
    class PartitionNode;
    class ColorSpaceIterator;
    template<int DIM, typename T> class ColorSpaceIteratorT;
    template<int DIM, typename T, typename RT = void> class KDNode;

    class RegionTreeContext;
    class RegionTreePath;
    class PathTraverser;
    class NodeTraverser;

    class ProjectionEpoch;
    class LogicalState;
    class EquivalenceSet;
    class PendingEquivalenceSet;
    class EqSetTracker;
    class VersionManager;
    class VersionInfo;
    class RayTracer;

    class Collectable;
    class Notifiable;
    class ReferenceMutator;
    class LocalReferenceMutator;
    class ImplicitReferenceTracker;
    class DistributedCollectable;
    class LayoutDescription;
    class InstanceManager; // base class for all instances
    class CopyAcrossHelper;
    class LogicalView; // base class for instance and reduction
    class InstanceKey;
    class InstanceView;
    class CollectableView; // pure virtual class
    class IndividualView;
    class CollectiveView;
    class MaterializedView;
    class ReplicatedView;
    class ReductionView;
    class AllreduceView;
    class DeferredView;
    class FillView;
    class PhiView;
    class MappingRef;
    class InstanceRef;
    class InstanceSet;
    class InnerTaskView;
    class VirtualManager;
    class PhysicalManager;
    class InstanceBuilder;

    class RegionAnalyzer;
    class RegionMapper;

    struct GenericUser;
    struct LogicalUser;
    struct PhysicalUser;
    struct LogicalTraceInfo;
    struct PhysicalTraceInfo;
    class LogicalCloser;
    class TreeCloseImpl;
    class TreeClose;
    struct CloseInfo; 
    struct FieldDataDescriptor;
    struct PendingRemoteExpression;

    // legion_spy.h
    class TreeStateLogger;

    // legion_profiling.h
    class LegionProfiler;
    class LegionProfInstance;

    // mapper_manager.h
    class MappingCallInfo;
    class MapperManager;
    class SerializingManager;
    class ConcurrentManager;
    typedef Mapping::MapperEvent MapperEvent;
    typedef Mapping::ProfilingMeasurementID ProfilingMeasurementID;

    // legion_replication.h
    class ShardedMapping;
    class ReplIndividualTask;
    class ReplIndexTask;
    class ReplMergeCloseOp;
    class ReplRefinementOp;
    class ReplFillOp;
    class ReplIndexFillOp;
    class ReplCopyOp;
    class ReplIndexCopyOp;
    class ReplDeletionOp;
    class ReplPendingPartitionOp;
    class ReplDependentPartitionOp;
    class ReplMustEpochOp;
    class ReplTimingOp;
    class ReplTunableOp;
    class ReplAllReduceOp;
    class ReplFenceOp;
    class ReplMapOp;
    class ReplAttachOp;
    class ReplIndexAttachOp;
    class ReplDetachOp;
    class ReplIndexDetachOp;
    class ReplAcquireOp;
    class ReplReleaseOp;
    class ReplTraceOp;
    class ReplTraceCaptureOp;
    class ReplTraceCompleteOp;
    class ReplTraceReplayOp;
    class ReplTraceBeginOp;
    class ReplTraceSummaryOp;
    class ShardMapping;
    class CollectiveMapping;
    class ShardManager;
    class ShardCollective;
    class GatherCollective;
    template<bool>
    class AllGatherCollective;
    template<typename T> class BarrierExchangeCollective;
    template<typename T> class ValueBroadcast;
    class CrossProductCollective;
    class ShardingGatherCollective;
    class FieldDescriptorExchange;
    class FieldDescriptorGather;
    class FutureBroadcast;
    class FutureExchange;
    class FutureNameExchange;
    class MustEpochMappingBroadcast;
    class MustEpochMappingExchange;

    // Nasty global variable for TLS support of figuring out
    // our context implicitly
    extern __thread TaskContext *implicit_context;
    // Same thing for the runtime
    extern __thread Runtime *implicit_runtime;
    // Another nasty global variable for tracking the fast
    // reservations that we are holding
    extern __thread AutoLock *local_lock_list;
    // One more nasty global variable that we use for tracking
    // the provenance of meta-task operations for profiling
    // purposes, this has no bearing on correctness
    extern __thread ::legion_unique_id_t implicit_provenance;
    // Use this to track if we're inside of a registration 
    // callback function which we know to be deduplicated
    enum RegistrationCallbackMode {
      NO_REGISTRATION_CALLBACK = 0,
      LOCAL_REGISTRATION_CALLBACK = 1,
      GLOBAL_REGISTRATION_CALLBACK = 2,
    };
    extern __thread unsigned inside_registration_callback;
    // This data structure tracks references to any live
    // temporary index space expressions that have been
    // handed back by the region tree inside the execution
    // of a meta-task or a runtime API call. It also tracks
    // changes to remote distributed collectable that can be
    // delayed and batched together.
    extern __thread ImplicitReferenceTracker *implicit_reference_tracker; 
#ifdef DEBUG_LEGION_WAITS
    extern __thread int meta_task_id;
#endif
#ifdef DEBUG_LEGION_CALLERS
    extern __thread LgTaskID implicit_task_kind;
    extern __thread LgTaskID implicit_task_caller;
#endif

    /**
     * \class LgTaskArgs
     * The base class for all Legion Task arguments
     */
    template<typename T>
    struct LgTaskArgs {
    public:
      LgTaskArgs(::legion_unique_id_t uid)
        : provenance(uid),
#ifdef DEBUG_LEGION_CALLERS
          lg_call_id(implicit_task_kind),
#endif
          lg_task_id(T::TASK_ID) { }
    public:
      // In this order for alignment reasons
      const ::legion_unique_id_t provenance;
#ifdef DEBUG_LEGION_CALLERS
      const LgTaskID lg_call_id;
#endif
      const LgTaskID lg_task_id;
    };

#define FRIEND_ALL_RUNTIME_CLASSES                          \
    friend class Legion::Runtime;                           \
    friend class Internal::Runtime;                         \
    friend class Internal::PhysicalRegionImpl;              \
    friend class Internal::ExternalResourcesImpl;           \
    friend class Internal::TaskImpl;                        \
    friend class Internal::ProcessorManager;                \
    friend class Internal::MemoryManager;                   \
    friend class Internal::Operation;                       \
    friend class Internal::SpeculativeOp;                   \
    friend class Internal::MapOp;                           \
    friend class Internal::CopyOp;                          \
    friend class Internal::IndexCopyOp;                     \
    friend class Internal::PointCopyOp;                     \
    friend class Internal::FenceOp;                         \
    friend class Internal::DynamicCollectiveOp;             \
    friend class Internal::FuturePredOp;                    \
    friend class Internal::CreationOp;                      \
    friend class Internal::DeletionOp;                      \
    friend class Internal::CloseOp;                         \
    friend class Internal::MergeCloseOp;                    \
    friend class Internal::PostCloseOp;                     \
    friend class Internal::VirtualCloseOp;                  \
    friend class Internal::RefinementOp;                    \
    friend class Internal::AdvisementOp;                    \
    friend class Internal::AcquireOp;                       \
    friend class Internal::ReleaseOp;                       \
    friend class Internal::PredicateImpl;                   \
    friend class Internal::NotPredOp;                       \
    friend class Internal::AndPredOp;                       \
    friend class Internal::OrPredOp;                        \
    friend class Internal::MustEpochOp;                     \
    friend class Internal::PendingPartitionOp;              \
    friend class Internal::DependentPartitionOp;            \
    friend class Internal::PointDepPartOp;                  \
    friend class Internal::FillOp;                          \
    friend class Internal::IndexFillOp;                     \
    friend class Internal::PointFillOp;                     \
    friend class Internal::AttachOp;                        \
    friend class Internal::IndexAttachOp;                   \
    friend class Internal::ReplIndexAttachOp;               \
    friend class Internal::PointAttachOp;                   \
    friend class Internal::DetachOp;                        \
    friend class Internal::IndexDetachOp;                   \
    friend class Internal::ReplIndexDetachOp;               \
    friend class Internal::PointDetachOp;                   \
    friend class Internal::TimingOp;                        \
    friend class Internal::TunableOp;                       \
    friend class Internal::AllReduceOp;                     \
    friend class Internal::TraceSummaryOp;                  \
    friend class Internal::ExternalMappable;                \
    friend class Internal::ExternalTask;                    \
    friend class Internal::TaskOp;                          \
    friend class Internal::SingleTask;                      \
    friend class Internal::MultiTask;                       \
    friend class Internal::IndividualTask;                  \
    friend class Internal::PointTask;                       \
    friend class Internal::IndexTask;                       \
    friend class Internal::SliceTask;                       \
    friend class Internal::ReplIndividualTask;              \
    friend class Internal::ReplIndexTask;                   \
    friend class Internal::ReplFillOp;                      \
    friend class Internal::ReplIndexFillOp;                 \
    friend class Internal::ReplCopyOp;                      \
    friend class Internal::ReplIndexCopyOp;                 \
    friend class Internal::ReplDeletionOp;                  \
    friend class Internal::ReplPendingPartitionOp;          \
    friend class Internal::ReplDependentPartitionOp;        \
    friend class Internal::ReplMustEpochOp;                 \
    friend class Internal::ReplMapOp;                       \
    friend class Internal::ReplTimingOp;                    \
    friend class Internal::ReplTunableOp;                   \
    friend class Internal::ReplAllReduceOp;                 \
    friend class Internal::ReplFenceOp;                     \
    friend class Internal::ReplAttachOp;                    \
    friend class Internal::ReplDetachOp;                    \
    friend class Internal::ReplAcquireOp;                   \
    friend class Internal::ReplReleaseOp;                   \
    friend class Internal::RegionTreeForest;                \
    friend class Internal::IndexSpaceNode;                  \
    template<int, typename>                                 \
    friend class Internal::IndexSpaceNodeT;                 \
    friend class Internal::IndexPartNode;                   \
    friend class Internal::FieldSpaceNode;                  \
    friend class Internal::RegionTreeNode;                  \
    friend class Internal::RegionNode;                      \
    friend class Internal::PartitionNode;                   \
    friend class Internal::LogicalView;                     \
    friend class Internal::InstanceView;                    \
    friend class Internal::DeferredView;                    \
    friend class Internal::ReductionView;                   \
    friend class Internal::MaterializedView;                \
    friend class Internal::FillView;                        \
    friend class Internal::LayoutDescription;               \
    friend class Internal::InstanceManager;                 \
    friend class Internal::PhysicalManager;                 \
    friend class Internal::TreeStateLogger;                 \
    friend class Internal::MapperManager;                   \
    friend class Internal::InstanceRef;                     \
    friend class Internal::LegionHandshakeImpl;             \
    friend class Internal::ArgumentMapImpl;                 \
    friend class Internal::FutureMapImpl;                   \
    friend class Internal::ReplFutureMapImpl;               \
    friend class Internal::TaskContext;                     \
    friend class Internal::InnerContext;                    \
    friend class Internal::TopLevelContext;                 \
    friend class Internal::RemoteContext;                   \
    friend class Internal::LeafContext;                     \
    friend class Internal::ReplicateContext;                \
    friend class Internal::InstanceBuilder;                 \
    friend class Internal::FutureNameExchange;              \
    friend class Internal::MustEpochMappingExchange;        \
    friend class Internal::MustEpochMappingBroadcast;       \
    friend class BindingLib::Utility;                       \
    friend class CObjectWrapper;                  

#define LEGION_EXTERN_LOGGER_DECLARATIONS      \
    extern Realm::Logger log_run;              \
    extern Realm::Logger log_task;             \
    extern Realm::Logger log_index;            \
    extern Realm::Logger log_field;            \
    extern Realm::Logger log_region;           \
    extern Realm::Logger log_inst;             \
    extern Realm::Logger log_variant;          \
    extern Realm::Logger log_allocation;       \
    extern Realm::Logger log_migration;        \
    extern Realm::Logger log_prof;             \
    extern Realm::Logger log_garbage;          \
    extern Realm::Logger log_spy;              \
    extern Realm::Logger log_shutdown;         \
    extern Realm::Logger log_tracing;

  }; // Internal namespace

  // Typedefs that are needed everywhere
  typedef Realm::Runtime RealmRuntime;
  typedef Realm::Machine Machine;
  typedef Realm::Memory Memory;
  typedef Realm::Processor Processor;
  typedef Realm::ProcessorGroup ProcessorGroup;
  typedef Realm::CodeDescriptor CodeDescriptor;
  typedef Realm::Reservation Reservation;
  typedef Realm::CompletionQueue CompletionQueue;
  typedef ::legion_reduction_op_id_t ReductionOpID;
  typedef Realm::ReductionOpUntyped ReductionOp;
  typedef ::legion_custom_serdez_id_t CustomSerdezID;
  typedef Realm::CustomSerdezUntyped SerdezOp;
  typedef Realm::Machine::ProcessorMemoryAffinity ProcessorMemoryAffinity;
  typedef Realm::Machine::MemoryMemoryAffinity MemoryMemoryAffinity;
  typedef Realm::DynamicTemplates::TagType TypeTag;
  typedef Realm::Logger Logger;
  typedef ::legion_coord_t coord_t;
  typedef std::map<CustomSerdezID, 
                   const Realm::CustomSerdezUntyped *> SerdezOpTable;
  typedef std::map<Realm::ReductionOpID, 
          const Realm::ReductionOpUntyped *> ReductionOpTable;
  typedef void (*SerdezInitFnptr)(const ReductionOp*, void *&, size_t&);
  typedef void (*SerdezFoldFnptr)(const ReductionOp*, void *&, 
                                  size_t&, const void*);
  typedef std::map<Realm::ReductionOpID, SerdezRedopFns> SerdezRedopTable;
  typedef ::legion_projection_type_t HandleType;
  typedef ::legion_address_space_t AddressSpace;
  typedef ::legion_task_priority_t TaskPriority;
  typedef ::legion_garbage_collection_priority_t GCPriority;
  typedef ::legion_color_t Color;
  typedef ::legion_field_id_t FieldID;
  typedef ::legion_trace_id_t TraceID;
  typedef ::legion_mapper_id_t MapperID;
  typedef ::legion_context_id_t ContextID;
  typedef ::legion_instance_id_t InstanceID;
  typedef ::legion_index_space_id_t IndexSpaceID;
  typedef ::legion_index_partition_id_t IndexPartitionID;
  typedef ::legion_index_tree_id_t IndexTreeID;
  typedef ::legion_field_space_id_t FieldSpaceID;
  typedef ::legion_generation_id_t GenerationID;
  typedef ::legion_type_handle TypeHandle;
  typedef ::legion_projection_id_t ProjectionID;
  typedef ::legion_sharding_id_t ShardingID;
  typedef ::legion_region_tree_id_t RegionTreeID;
  typedef ::legion_distributed_id_t DistributedID;
  typedef ::legion_address_space_t AddressSpaceID;
  typedef ::legion_tunable_id_t TunableID;
  typedef ::legion_local_variable_id_t LocalVariableID;
  typedef ::legion_mapping_tag_id_t MappingTagID;
  typedef ::legion_semantic_tag_t SemanticTag;
  typedef ::legion_variant_id_t VariantID;
  typedef ::legion_code_descriptor_id_t CodeDescriptorID;
  typedef ::legion_unique_id_t UniqueID;
  typedef ::legion_version_id_t VersionID;
  typedef ::legion_projection_epoch_id_t ProjectionEpochID;
  typedef ::legion_task_id_t TaskID;
  typedef ::legion_layout_constraint_id_t LayoutConstraintID;
  typedef ::legion_replication_id_t ReplicationID;
  typedef ::legion_shard_id_t ShardID;
  typedef ::legion_internal_color_t LegionColor;
  typedef void (*RegistrationCallbackFnptr)(Machine machine, 
                Runtime *rt, const std::set<Processor> &local_procs);
  typedef void (*RegistrationWithArgsCallbackFnptr)(
                const RegistrationCallbackArgs &args);
  typedef LogicalRegion (*RegionProjectionFnptr)(LogicalRegion parent, 
      const DomainPoint&, Runtime *rt);
  typedef LogicalRegion (*PartitionProjectionFnptr)(LogicalPartition parent, 
      const DomainPoint&, Runtime *rt);
  typedef bool (*PredicateFnptr)(const void*, size_t, 
      const std::vector<Future> futures);
  typedef void (*RealmFnptr)(const void*,size_t,
                             const void*,size_t,Processor);
  // Magical typedefs 
  // (don't forget to update ones in old HighLevel namespace in legion.inl)
  typedef Internal::TaskContext* Context;
  // Anothing magical typedef
  namespace Mapping {
    typedef Internal::MappingCallInfo* MapperContext;
    typedef Internal::InstanceManager* PhysicalInstanceImpl;
<<<<<<< HEAD
    typedef Internal::ReplicatedView*  CollectiveViewImpl;
    // These type imports are experimental to facilitate coordination and
=======
    // This type import is experimental to facilitate coordination and
>>>>>>> 68876d60
    // synchronization between different mappers and may be revoked later
    // as we develop new abstractions for mappers to interact
    typedef Internal::LocalLock LocalLock;
  };

  namespace Internal { 
    // The invalid color
    const LegionColor INVALID_COLOR = LLONG_MAX;
    // This is only needed internally
    typedef Realm::RegionInstance PhysicalInstance;
    typedef unsigned long long CollectiveID;
    typedef unsigned long long IndexSpaceExprID;
    struct ContextCoordinate;
    typedef ContextCoordinate TraceLocalID;
    typedef std::vector<ContextCoordinate> TaskTreeCoordinates;
    // Helper for encoding templates
    struct NT_TemplateHelper : 
      public Realm::DynamicTemplates::ListProduct2<Realm::DIMCOUNTS, 
                                                   Realm::DIMTYPES> {
    typedef Realm::DynamicTemplates::ListProduct2<Realm::DIMCOUNTS, 
                                                  Realm::DIMTYPES> SUPER;
    public:
      template<int N, typename T> __CUDA_HD__
      static inline constexpr TypeTag encode_tag(void) {
#if __cplusplus >= 201402L
        constexpr TypeTag type =
          SUPER::template encode_tag<Realm::DynamicTemplates::Int<N>, T>();
        static_assert(type != 0, "All types should be non-zero for Legion");
        return type;
#else
        return SUPER::template encode_tag<Realm::DynamicTemplates::Int<N>, T>();
#endif
      }
      template<int N, typename T>
      static inline void check_type(const TypeTag t) {
#ifdef DEBUG_LEGION
#ifndef NDEBUG
        const TypeTag t1 = encode_tag<N,T>();
#endif
        assert(t1 == t);
#endif
      }
      struct DimHelper {
      public:
        template<typename N, typename T>
        static inline void demux(int *result) { *result = N::N; }
      };
      static inline int get_dim(const TypeTag t) {
        int result = 0;
        SUPER::demux<DimHelper>(t, &result);
        return result; 
      }
    };
    // Pull some of the mapper types into the internal space
    typedef Mapping::Mapper Mapper;
    typedef Mapping::PhysicalInstance MappingInstance;
    typedef Mapping::CollectiveView MappingCollective;
    // A little bit of logic here to figure out the 
    // kind of bit mask to use for FieldMask

// The folowing macros are used in the FieldMask instantiation of BitMask
// If you change one you probably have to change the others too
#define LEGION_FIELD_MASK_FIELD_TYPE          uint64_t 
#define LEGION_FIELD_MASK_FIELD_SHIFT         6
#define LEGION_FIELD_MASK_FIELD_MASK          0x3F
#define LEGION_FIELD_MASK_FIELD_ALL_ONES      0xFFFFFFFFFFFFFFFF

#if defined(__AVX__)
#if (LEGION_MAX_FIELDS > 256)
    typedef AVXTLBitMask<LEGION_MAX_FIELDS> FieldMask;
#elif (LEGION_MAX_FIELDS > 128)
    typedef AVXBitMask<LEGION_MAX_FIELDS> FieldMask;
#elif (LEGION_MAX_FIELDS > 64)
    typedef SSEBitMask<LEGION_MAX_FIELDS> FieldMask;
#else
    typedef BitMask<LEGION_FIELD_MASK_FIELD_TYPE,LEGION_MAX_FIELDS,
                    LEGION_FIELD_MASK_FIELD_SHIFT,
                    LEGION_FIELD_MASK_FIELD_MASK> FieldMask;
#endif
#elif defined(__SSE2__)
#if (LEGION_MAX_FIELDS > 128)
    typedef SSETLBitMask<LEGION_MAX_FIELDS> FieldMask;
#elif (LEGION_MAX_FIELDS > 64)
    typedef SSEBitMask<LEGION_MAX_FIELDS> FieldMask;
#else
    typedef BitMask<LEGION_FIELD_MASK_FIELD_TYPE,LEGION_MAX_FIELDS,
                    LEGION_FIELD_MASK_FIELD_SHIFT,
                    LEGION_FIELD_MASK_FIELD_MASK> FieldMask;
#endif
#elif defined(__ALTIVEC__)
#if (LEGION_MAX_FIELDS > 128)
    typedef PPCTLBitMask<LEGION_MAX_FIELDS> FieldMask;
#elif (LEGION_MAX_FIELDS > 64)
    typedef PPCBitMask<LEGION_MAX_FIELDS> FieldMask;
#else
    typedef BitMask<LEGION_FIELD_MASK_FIELD_TYPE,LEGION_MAX_FIELDS,
                    LEGION_FIELD_MASK_FIELD_SHIFT,
                    LEGION_FIELD_MASK_FIELD_MASK> FieldMask;
#endif
#elif defined(__ARM_NEON)
#if (LEGION_MAX_FIELDS > 128)
    typedef NeonTLBitMask<LEGION_MAX_FIELDS> FieldMask;
#elif (LEGION_MAX_FIELDS > 64)
    typedef NeonBitMask<LEGION_MAX_FIELDS> FieldMask;
#else
    typedef BitMask<LEGION_FIELD_MASK_FIELD_TYPE,LEGION_MAX_FIELDS,
                    LEGION_FIELD_MASK_FIELD_SHIFT,
                    LEGION_FIELD_MASK_FIELD_MASK> FieldMask;
#endif
#else
#if (LEGION_MAX_FIELDS > 64)
    typedef TLBitMask<LEGION_FIELD_MASK_FIELD_TYPE,LEGION_MAX_FIELDS,
                      LEGION_FIELD_MASK_FIELD_SHIFT,
                      LEGION_FIELD_MASK_FIELD_MASK> FieldMask;
#else
    typedef BitMask<LEGION_FIELD_MASK_FIELD_TYPE,LEGION_MAX_FIELDS,
                    LEGION_FIELD_MASK_FIELD_SHIFT,
                    LEGION_FIELD_MASK_FIELD_MASK> FieldMask;
#endif
#endif
    typedef BitPermutation<FieldMask,LEGION_FIELD_LOG2> FieldPermutation;
    typedef Fraction<unsigned long> InstFrac;
#undef LEGION_FIELD_MASK_FIELD_SHIFT
#undef LEGION_FIELD_MASK_FIELD_MASK

    // Similar logic as field masks for node masks

// The following macros are used in the NodeMask instantiation of BitMask
// If you change one you probably have to change the others too
#define LEGION_NODE_MASK_NODE_TYPE           uint64_t
#define LEGION_NODE_MASK_NODE_SHIFT          6
#define LEGION_NODE_MASK_NODE_MASK           0x3F
#define LEGION_NODE_MASK_NODE_ALL_ONES       0xFFFFFFFFFFFFFFFF

#if defined(__AVX__)
#if (LEGION_MAX_NUM_NODES > 256)
    typedef AVXTLBitMask<LEGION_MAX_NUM_NODES> NodeMask;
#elif (LEGION_MAX_NUM_NODES > 128)
    typedef AVXBitMask<LEGION_MAX_NUM_NODES> NodeMask;
#elif (LEGION_MAX_NUM_NODES > 64)
    typedef SSEBitMask<LEGION_MAX_NUM_NODES> NodeMask;
#else
    typedef BitMask<LEGION_NODE_MASK_NODE_TYPE,LEGION_MAX_NUM_NODES,
                    LEGION_NODE_MASK_NODE_SHIFT,
                    LEGION_NODE_MASK_NODE_MASK> NodeMask;
#endif
#elif defined(__SSE2__)
#if (LEGION_MAX_NUM_NODES > 128)
    typedef SSETLBitMask<LEGION_MAX_NUM_NODES> NodeMask;
#elif (LEGION_MAX_NUM_NODES > 64)
    typedef SSEBitMask<LEGION_MAX_NUM_NODES> NodeMask;
#else
    typedef BitMask<LEGION_NODE_MASK_NODE_TYPE,LEGION_MAX_NUM_NODES,
                    LEGION_NODE_MASK_NODE_SHIFT,
                    LEGION_NODE_MASK_NODE_MASK> NodeMask;
#endif
#elif defined(__ALTIVEC__)
#if (LEGION_MAX_NUM_NODES > 128)
    typedef PPCTLBitMask<LEGION_MAX_NUM_NODES> NodeMask;
#elif (LEGION_MAX_NUM_NODES > 64)
    typedef PPCBitMask<LEGION_MAX_NUM_NODES> NodeMask;
#else
    typedef BitMask<LEGION_NODE_MASK_NODE_TYPE,LEGION_MAX_NUM_NODES,
                    LEGION_NODE_MASK_NODE_SHIFT,
                    LEGION_NODE_MASK_NODE_MASK> NodeMask;
#endif
#elif defined(__ARM_NEON)
#if (LEGION_MAX_NUM_NODES > 128)
    typedef NeonTLBitMask<LEGION_MAX_NUM_NODES> NodeMask;
#elif (LEGION_MAX_NUM_NODES > 64)
    typedef NeonBitMask<LEGION_MAX_NUM_NODES> NodeMask;
#else
    typedef BitMask<LEGION_NODE_MASK_NODE_TYPE,LEGION_MAX_NUM_NODES,
                    LEGION_NODE_MASK_NODE_SHIFT,
                    LEGION_NODE_MASK_NODE_MASK> NodeMask;
#endif
#else
#if (LEGION_MAX_NUM_NODES > 64)
    typedef TLBitMask<LEGION_NODE_MASK_NODE_TYPE,LEGION_MAX_NUM_NODES,
                      LEGION_NODE_MASK_NODE_SHIFT,
                      LEGION_NODE_MASK_NODE_MASK> NodeMask;
#else
    typedef BitMask<LEGION_NODE_MASK_NODE_TYPE,LEGION_MAX_NUM_NODES,
                    LEGION_NODE_MASK_NODE_SHIFT,
                    LEGION_NODE_MASK_NODE_MASK> NodeMask;
#endif
#endif
    typedef CompoundBitMask<NodeMask,1/*bloat*/,true/*bidir*/> NodeSet;

#undef LEGION_NODE_MASK_NODE_SHIFT
#undef LEGION_NODE_MASK_NODE_MASK

// The following macros are used in the ProcessorMask instantiation of BitMask
// If you change one you probably have to change the others too
#define LEGION_PROC_MASK_PROC_TYPE           uint64_t
#define LEGION_PROC_MASK_PROC_SHIFT          6
#define LEGION_PROC_MASK_PROC_MASK           0x3F
#define LEGION_PROC_MASK_PROC_ALL_ONES       0xFFFFFFFFFFFFFFFF

#if defined(__AVX__)
#if (LEGION_MAX_NUM_PROCS > 256)
    typedef AVXTLBitMask<LEGION_MAX_NUM_PROCS> ProcessorMask;
#elif (LEGION_MAX_NUM_PROCS > 128)
    typedef AVXBitMask<LEGION_MAX_NUM_PROCS> ProcessorMask;
#elif (LEGION_MAX_NUM_PROCS > 64)
    typedef SSEBitMask<LEGION_MAX_NUM_PROCS> ProcessorMask;
#else
    typedef BitMask<LEGION_PROC_MASK_PROC_TYPE,LEGION_MAX_NUM_PROCS,
                    LEGION_PROC_MASK_PROC_SHIFT,
                    LEGION_PROC_MASK_PROC_MASK> ProcessorMask;
#endif
#elif defined(__SSE2__)
#if (LEGION_MAX_NUM_PROCS > 128)
    typedef SSETLBitMask<LEGION_MAX_NUM_PROCS> ProcessorMask;
#elif (LEGION_MAX_NUM_PROCS > 64)
    typedef SSEBitMask<LEGION_MAX_NUM_PROCS> ProcessorMask;
#else
    typedef BitMask<LEGION_PROC_MASK_PROC_TYPE,LEGION_MAX_NUM_PROCS,
                    LEGION_PROC_MASK_PROC_SHIFT,
                    LEGION_PROC_MASK_PROC_MASK> ProcessorMask;
#endif
#elif defined(__ALTIVEC__)
#if (LEGION_MAX_NUM_PROCS > 128)
    typedef PPCTLBitMask<LEGION_MAX_NUM_PROCS> ProcessorMask;
#elif (LEGION_MAX_NUM_PROCS > 64)
    typedef PPCBitMask<LEGION_MAX_NUM_PROCS> ProcessorMask;
#else
    typedef BitMask<LEGION_PROC_MASK_PROC_TYPE,LEGION_MAX_NUM_PROCS,
                    LEGION_PROC_MASK_PROC_SHIFT,
                    LEGION_PROC_MASK_PROC_MASK> ProcessorMask;
#endif
#elif defined(__ARM_NEON)
#if (LEGION_MAX_NUM_PROCS > 128)
    typedef NeonTLBitMask<LEGION_MAX_NUM_PROCS> ProcessorMask;
#elif (LEGION_MAX_NUM_PROCS > 64)
    typedef NeonBitMask<LEGION_MAX_NUM_PROCS> ProcessorMask;
#else
    typedef BitMask<LEGION_PROC_MASK_PROC_TYPE,LEGION_MAX_NUM_PROCS,
                    LEGION_PROC_MASK_PROC_SHIFT,
                    LEGION_PROC_MASK_PROC_MASK> ProcessorMask;
#endif
#else
#if (LEGION_MAX_NUM_PROCS > 64)
    typedef TLBitMask<LEGION_PROC_MASK_PROC_TYPE,LEGION_MAX_NUM_PROCS,
                      LEGION_PROC_MASK_PROC_SHIFT,
                      LEGION_PROC_MASK_PROC_MASK> ProcessorMask;
#else
    typedef BitMask<LEGION_PROC_MASK_PROC_TYPE,LEGION_MAX_NUM_PROCS,
                    LEGION_PROC_MASK_PROC_SHIFT,
                    LEGION_PROC_MASK_PROC_MASK> ProcessorMask;
#endif
#endif

#undef PROC_SHIFT
#undef PROC_MASK 

    // Legion derived event types
    class LgEvent : public Realm::Event {
    public:
      static const LgEvent NO_LG_EVENT;
    public:
      LgEvent(void) noexcept { id = 0; }
      LgEvent(const LgEvent &rhs) = default;
      explicit LgEvent(const Realm::Event e) { id = e.id; }
    public:
      inline LgEvent& operator=(const LgEvent &rhs) = default;
    public:
      // Override the wait method so we can have our own implementation
      inline void wait(void) const;
      inline void wait_faultaware(bool &poisoned) const;
    };

    class PredEvent : public LgEvent {
    public:
      static const PredEvent NO_PRED_EVENT;
    public:
      PredEvent(void) noexcept : LgEvent() { } 
      PredEvent(const PredEvent &rhs) = default;
      explicit PredEvent(const Realm::UserEvent &e) : LgEvent(e) { }
    public:
      inline PredEvent& operator=(const PredEvent &rhs) = default;
      inline operator Realm::UserEvent() const
        { Realm::UserEvent e; e.id = id; return e; }
    };

    class ApEvent : public LgEvent {
    public:
      static const ApEvent NO_AP_EVENT;
    public:
      ApEvent(void) noexcept : LgEvent() { }
      ApEvent(const ApEvent &rhs) = default;
      explicit ApEvent(const Realm::Event &e) : LgEvent(e) { }
      explicit ApEvent(const PredEvent &e) { id = e.id; }
    public:
      inline ApEvent& operator=(const ApEvent &rhs) = default;
      inline bool has_triggered_faultignorant(void) const
        { bool poisoned = false; 
          return has_triggered_faultaware(poisoned); }
      inline void wait_faultignorant(void) const
        { bool poisoned = false; LgEvent::wait_faultaware(poisoned); }
      // TODO: enable this to ensure we are always checking for faults
#if 0
    private:
      // Make these private because we always want to be conscious of faults
      // when testing or waiting on application events
      inline bool has_triggered(void) const { return LgEvent::has_triggered(); }
      inline void wait(void) const { LgEvent::wait(); }
#endif
    };

    class ApUserEvent : public ApEvent {
    public:
      static const ApUserEvent NO_AP_USER_EVENT;
    public:
      ApUserEvent(void) noexcept : ApEvent() { }
      ApUserEvent(const ApUserEvent &rhs) = default;
      explicit ApUserEvent(const Realm::UserEvent &e) : ApEvent(e) { }
    public:
      inline ApUserEvent& operator=(const ApUserEvent &rhs) = default;
      inline operator Realm::UserEvent() const
        { Realm::UserEvent e; e.id = id; return e; }
    };

    class ApBarrier : public ApEvent {
    public:
      static const ApBarrier NO_AP_BARRIER;
    public:
      ApBarrier(void) noexcept : ApEvent(), timestamp(0) { }
      ApBarrier(const ApBarrier &rhs) = default; 
      explicit ApBarrier(const Realm::Barrier &b) 
        : ApEvent(b), timestamp(b.timestamp) { }
    public:
      inline ApBarrier& operator=(const ApBarrier &rhs) = default;
      inline operator Realm::Barrier() const
        { Realm::Barrier b; b.id = id; 
          b.timestamp = timestamp; return b; }
    public:
      inline bool get_result(void *value, size_t value_size) const
        { Realm::Barrier b; b.id = id;
          b.timestamp = timestamp; return b.get_result(value, value_size); }
      inline void destroy_barrier(void)
        { Realm::Barrier b; b.id = id;
          b.timestamp = timestamp; b.destroy_barrier(); }
    public:
      Realm::Barrier::timestamp_t timestamp;
    };

    class RtEvent : public LgEvent {
    public:
      static const RtEvent NO_RT_EVENT;
    public:
      RtEvent(void) noexcept : LgEvent() { }
      RtEvent(const RtEvent &rhs) = default;
      explicit RtEvent(const Realm::Event &e) : LgEvent(e) { }
      explicit RtEvent(const PredEvent &e) { id = e.id; }
    public:
      inline RtEvent& operator=(const RtEvent &rhs) = default;
    };

    class RtUserEvent : public RtEvent {
    public:
      static const RtUserEvent NO_RT_USER_EVENT;
    public:
      RtUserEvent(void) noexcept : RtEvent() { }
      RtUserEvent(const RtUserEvent &rhs) = default;
      explicit RtUserEvent(const Realm::UserEvent &e) : RtEvent(e) { }
    public:
      inline RtUserEvent& operator=(const RtUserEvent &rhs) = default;
      inline operator Realm::UserEvent() const
        { Realm::UserEvent e; e.id = id; return e; }
    };

    class RtBarrier : public RtEvent {
    public:
      static const RtBarrier NO_RT_BARRIER;
    public:
      RtBarrier(void) noexcept : RtEvent(), timestamp(0) { }
      RtBarrier(const RtBarrier &rhs) = default;
      explicit RtBarrier(const Realm::Barrier &b)
        : RtEvent(b), timestamp(b.timestamp) { }
    public:
      inline RtBarrier& operator=(const RtBarrier &rhs) = default;
      inline operator Realm::Barrier() const
        { Realm::Barrier b; b.id = id; 
          b.timestamp = timestamp; return b; } 
    public:
      inline bool get_result(void *value, size_t value_size) const
        { Realm::Barrier b; b.id = id;
          b.timestamp = timestamp; return b.get_result(value, value_size); }
      inline RtBarrier get_previous_phase(void)
        { Realm::Barrier b; b.id = id;
          return RtBarrier(b.get_previous_phase()); }
      inline void destroy_barrier(void)
        { Realm::Barrier b; b.id = id;
          b.timestamp = timestamp; b.destroy_barrier(); }
    public:
      Realm::Barrier::timestamp_t timestamp;
    }; 

    // Local lock for accelerating lock taking
    class LocalLock {
    public:
      inline LocalLock(void) { } 
    public:
      inline LocalLock(const LocalLock &rhs)
      {
        // should never be called
        assert(false);
      }
      inline ~LocalLock(void) { }
    public:
      inline LocalLock& operator=(const LocalLock &rhs)
      {
        // should never be called
        assert(false);
        return *this;
      }
    private:
      // These are only accessible via AutoLock
      friend class AutoLock;
      friend class AutoTryLock;
      friend class Mapping::AutoLock;
      inline RtEvent lock(void)   { return RtEvent(wrlock()); }
      inline RtEvent wrlock(void) { return RtEvent(reservation.wrlock()); }
      inline RtEvent rdlock(void) { return RtEvent(reservation.rdlock()); }
      inline bool trylock(void) { return reservation.trylock(); }
      inline bool trywrlock(void) { return reservation.trywrlock(); }
      inline bool tryrdlock(void) { return reservation.tryrdlock(); }
      inline void unlock(void) { reservation.unlock(); }
    private:
      inline void advise_sleep_entry(Realm::UserEvent guard)
        { reservation.advise_sleep_entry(guard); }
      inline void advise_sleep_exit(void)
        { reservation.advise_sleep_exit(); }
    protected:
      Realm::FastReservation reservation;
    };

    /////////////////////////////////////////////////////////////
    // AutoLock 
    /////////////////////////////////////////////////////////////
    // An auto locking class for taking a lock and releasing it when
    // the object goes out of scope
    class AutoLock { 
    public:
      inline AutoLock(LocalLock &r, int mode = 0, bool excl = true)
        : local_lock(r), previous(Internal::local_lock_list), 
          exclusive(excl), held(true)
      {
#ifdef DEBUG_REENTRANT_LOCKS
        if (previous != NULL)
          previous->check_for_reentrant_locks(&local_lock);
#endif
        if (exclusive)
        {
          RtEvent ready = local_lock.wrlock();
          while (ready.exists())
          {
            ready.wait();
            ready = local_lock.wrlock();
          }
        }
        else
        {
          RtEvent ready = local_lock.rdlock();
          while (ready.exists())
          {
            ready.wait();
            ready = local_lock.rdlock();
          }
        }
        Internal::local_lock_list = this;
      }
    protected:
      // Helper constructor for AutoTryLock and Mapping::AutoLock
      inline AutoLock(int mode, bool excl, LocalLock &r)
        : local_lock(r), previous(Internal::local_lock_list), 
          exclusive(excl), held(false)
      {
#ifdef DEBUG_REENTRANT_LOCKS
        if (previous != NULL)
          previous->check_for_reentrant_locks(&local_lock);
#endif
      }
    public:
      AutoLock(AutoLock &&rhs) = delete;
      AutoLock(const AutoLock &rhs) = delete;
      inline ~AutoLock(void)
      {
        if (held)
        {
#ifdef DEBUG_LEGION
          assert(Internal::local_lock_list == this);
#endif
          local_lock.unlock();
          Internal::local_lock_list = previous;
        }
        else
          assert(Internal::local_lock_list == previous);
      }
    public:
      AutoLock& operator=(AutoLock &&rhs) = delete;
      AutoLock& operator=(const AutoLock &rhs) = delete;
    public:
      inline void release(void) 
      { 
#ifdef DEBUG_LEGION
        assert(held);
        assert(Internal::local_lock_list == this);
#endif
        local_lock.unlock(); 
        Internal::local_lock_list = previous;
        held = false; 
      }
      inline void reacquire(void)
      {
#ifdef DEBUG_LEGION
        assert(!held);
        assert(Internal::local_lock_list == previous);
#endif
#ifdef DEBUG_REENTRANT_LOCKS
        if (previous != NULL)
          previous->check_for_reentrant_locks(&local_lock);
#endif
        if (exclusive)
        {
          RtEvent ready = local_lock.wrlock();
          while (ready.exists())
          {
            ready.wait();
            ready = local_lock.wrlock();
          }
        }
        else
        {
          RtEvent ready = local_lock.rdlock();
          while (ready.exists())
          {
            ready.wait();
            ready = local_lock.rdlock();
          }
        }
        Internal::local_lock_list = this;
        held = true;
      }
    public:
      inline void advise_sleep_entry(Realm::UserEvent guard) const
      {
        if (held)
          local_lock.advise_sleep_entry(guard);
        if (previous != NULL)
          previous->advise_sleep_entry(guard);
      }
      inline void advise_sleep_exit(void) const
      {
        if (held)
          local_lock.advise_sleep_exit();
        if (previous != NULL)
          previous->advise_sleep_exit();
      }
#ifdef DEBUG_REENTRANT_LOCKS
      inline void check_for_reentrant_locks(LocalLock *to_acquire) const
      {
        assert(to_acquire != &local_lock);
        if (previous != NULL)
          previous->check_for_reentrant_locks(to_acquire);
      }
#endif
    protected:
      LocalLock &local_lock;
      AutoLock *const previous;
      const bool exclusive;
      bool held;
    };

    // AutoTryLock is an extension of AutoLock that supports try lock
    class AutoTryLock : public AutoLock {
    public:
      inline AutoTryLock(LocalLock &r, int mode = 0, bool excl = true)
        : AutoLock(mode, excl, r) 
      {
        if (exclusive)
          ready = local_lock.wrlock();
        else
          ready = local_lock.rdlock();
        held = !ready.exists();
        if (held)
          Internal::local_lock_list = this;
      }
      AutoTryLock(const AutoTryLock &rhs) = delete;
    public:
      AutoTryLock& operator=(const AutoTryLock &rhs) = delete;
    public:
      // Allow an easy test for whether we got the lock or not
      inline bool has_lock(void) const { return held; }
      inline RtEvent try_next(void) const { return ready; }
    protected:
      RtEvent ready;
    };
    
    // Special method that we need here for waiting on events

    //--------------------------------------------------------------------------
    inline void LgEvent::wait(void) const
    //--------------------------------------------------------------------------
    {
#ifdef DEBUG_LEGION_WAITS
      const int local_meta_task_id = Internal::meta_task_id;
      const long long start = Realm::Clock::current_time_in_microseconds();
#endif
      // Save the context locally
      Internal::TaskContext *local_ctx = Internal::implicit_context; 
      // Save the task provenance information
      UniqueID local_provenance = Internal::implicit_provenance;
#ifdef DEBUG_LEGION_CALLERS
      LgTaskID local_kind = Internal::implicit_task_kind;
      LgTaskID local_caller = Internal::implicit_task_caller;
#endif
      // Save whether we are in a registration callback
      unsigned local_callback = Internal::inside_registration_callback;
      // Save the reference tracker that we have
      ImplicitReferenceTracker *local_tracker = implicit_reference_tracker;
      Internal::implicit_reference_tracker = NULL;
      // Check to see if we have any local locks to notify
      if (Internal::local_lock_list != NULL)
      {
        // Make a copy of the local locks here
        AutoLock *local_lock_list_copy = Internal::local_lock_list;
        // Set this back to NULL until we are done waiting
        Internal::local_lock_list = NULL;
        // Make a user event and notify all the thread locks
        const Realm::UserEvent done = Realm::UserEvent::create_user_event();
        local_lock_list_copy->advise_sleep_entry(done);
        // Now we can do the wait
        if (!Processor::get_executing_processor().exists())
          Realm::Event::external_wait();
        else
          Realm::Event::wait();
        // When we wake up, notify that we are done and exited the wait
        local_lock_list_copy->advise_sleep_exit();
        // Trigger the user-event
        done.trigger();
        // Restore our local lock list
        Internal::local_lock_list = local_lock_list_copy; 
      }
      else // Just do the normal wait
      {
        if (!Processor::get_executing_processor().exists())
          Realm::Event::external_wait();
        else
          Realm::Event::wait();
      }
      // Write the context back
      Internal::implicit_context = local_ctx;
      // Write the provenance information back
      Internal::implicit_provenance = local_provenance;
#ifdef DEBUG_LEGION_CALLERS
      Internal::implicit_task_kind = local_kind;
      Internal::implicit_task_caller = local_caller;
#endif
      // Write the registration callback information back
      Internal::inside_registration_callback = local_callback;
#ifdef DEBUG_LEGION
      assert(Internal::implicit_reference_tracker == NULL);
#endif
      // Write the local reference tracker back
      Internal::implicit_reference_tracker = local_tracker;
#ifdef DEBUG_LEGION_WAITS
      Internal::meta_task_id = local_meta_task_id;
      const long long stop = Realm::Clock::current_time_in_microseconds();
      if (((stop - start) >= LIMIT) && (local_meta_task_id == BAD_TASK_ID))
        assert(false);
#endif
    }

    //--------------------------------------------------------------------------
    inline void LgEvent::wait_faultaware(bool &poisoned) const
    //--------------------------------------------------------------------------
    {
#ifdef DEBUG_LEGION_WAITS
      const int local_meta_task_id = Internal::meta_task_id;
      const long long start = Realm::Clock::current_time_in_microseconds();
#endif
      // Save the context locally
      Internal::TaskContext *local_ctx = Internal::implicit_context; 
      // Save the task provenance information
      UniqueID local_provenance = Internal::implicit_provenance;
#ifdef DEBUG_LEGION_CALLERS
      LgTaskID local_kind = Internal::implicit_task_kind;
      LgTaskID local_caller = Internal::implicit_task_caller;
#endif
      // Save whether we are in a registration callback
      unsigned local_callback = Internal::inside_registration_callback;
      // Save the reference tracker that we have
      ImplicitReferenceTracker *local_tracker = implicit_reference_tracker;
      Internal::implicit_reference_tracker = NULL;
      // Check to see if we have any local locks to notify
      if (Internal::local_lock_list != NULL)
      {
        // Make a copy of the local locks here
        AutoLock *local_lock_list_copy = Internal::local_lock_list;
        // Set this back to NULL until we are done waiting
        Internal::local_lock_list = NULL;
        // Make a user event and notify all the thread locks
        const Realm::UserEvent done = Realm::UserEvent::create_user_event();
        local_lock_list_copy->advise_sleep_entry(done);
        // Now we can do the wait
        if (!Processor::get_executing_processor().exists())
          Realm::Event::external_wait_faultaware(poisoned);
        else
          Realm::Event::wait_faultaware(poisoned);
        // When we wake up, notify that we are done and exited the wait
        local_lock_list_copy->advise_sleep_exit();
        // Trigger the user-event
        done.trigger();
        // Restore our local lock list
        Internal::local_lock_list = local_lock_list_copy; 
      }
      else // Just do the normal wait
      {
        if (!Processor::get_executing_processor().exists())
          Realm::Event::external_wait_faultaware(poisoned);
        else
          Realm::Event::wait_faultaware(poisoned);
      }
      // Write the context back
      Internal::implicit_context = local_ctx;
      // Write the provenance information back
      Internal::implicit_provenance = local_provenance;
#ifdef DEBUG_LEGION_CALLERS
      Internal::implicit_task_kind = local_kind;
      Internal::implicit_task_caller = local_caller;
#endif
      // Write the registration callback information back
      Internal::inside_registration_callback = local_callback;
#ifdef DEBUG_LEGION
      assert(Internal::implicit_reference_tracker == NULL);
#endif
      // Write the local reference tracker back
      Internal::implicit_reference_tracker = local_tracker;
#ifdef DEBUG_LEGION_WAITS
      Internal::meta_task_id = local_meta_task_id;
      const long long stop = Realm::Clock::current_time_in_microseconds();
      if (((stop - start) >= LIMIT) && (local_meta_task_id == BAD_TASK_ID))
        assert(false);
#endif
    }

#ifdef LEGION_SPY
    // Need a custom version of these for Legion Spy to track instance events
    class CopySrcDstField : public Realm::CopySrcDstField {
    public:
      CopySrcDstField(void) : Realm::CopySrcDstField() { }
      CopySrcDstField(const CopySrcDstField &rhs)
        : Realm::CopySrcDstField(rhs) { inst_event = rhs.inst_event; }
      inline CopySrcDstField& operator=(const CopySrcDstField &rhs)
      { 
        Realm::CopySrcDstField::operator = (rhs); 
        inst_event = rhs.inst_event; 
        return *this; 
      }
    public:
      ApEvent inst_event;
    };
#else
    typedef Realm::CopySrcDstField CopySrcDstField;
#endif

  }; // namespace Internal 
  
  // A class for preventing serialization of Legion objects
  // which cannot be serialized
  template<typename T>
  class Unserializable {
  public:
    inline size_t legion_buffer_size(void);
    inline size_t legion_serialize(void *buffer);
    inline size_t legion_deserialize(const void *buffer);
  };

}; // Legion namespace

// now that we have things like LgEvent defined, we can include accessor.h to
// pick up ptr_t, which is used for compatibility-mode Coloring and friends
#include "legion/accessor.h"

namespace Legion {
  typedef LegionRuntime::Accessor::ByteOffset ByteOffset;

  typedef std::map<Color,ColoredPoints<ptr_t> > Coloring;
  typedef std::map<Color,Domain> DomainColoring;
  typedef std::map<Color,std::set<Domain> > MultiDomainColoring;
  typedef std::map<DomainPoint,ColoredPoints<ptr_t> > PointColoring;
  typedef std::map<DomainPoint,Domain> DomainPointColoring;
  typedef std::map<DomainPoint,std::set<Domain> > MultiDomainPointColoring;
};

#endif // __LEGION_TYPES_H__<|MERGE_RESOLUTION|>--- conflicted
+++ resolved
@@ -2240,12 +2240,8 @@
   namespace Mapping {
     typedef Internal::MappingCallInfo* MapperContext;
     typedef Internal::InstanceManager* PhysicalInstanceImpl;
-<<<<<<< HEAD
     typedef Internal::ReplicatedView*  CollectiveViewImpl;
-    // These type imports are experimental to facilitate coordination and
-=======
     // This type import is experimental to facilitate coordination and
->>>>>>> 68876d60
     // synchronization between different mappers and may be revoked later
     // as we develop new abstractions for mappers to interact
     typedef Internal::LocalLock LocalLock;
