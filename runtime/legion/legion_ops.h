--- conflicted
+++ resolved
@@ -1554,12 +1554,7 @@
                    get_acquired_instances_ref(void);
       virtual void update_atomic_locks(const unsigned index,
                                        Reservation lock, bool exclusive);
-<<<<<<< HEAD
-      virtual void record_reference_mutation_effect(RtEvent event);
       virtual ApEvent get_program_order_event(void);
-=======
-      virtual ApEvent get_program_order_event(void) const;
->>>>>>> 0d096c5d
     public:
       virtual UniqueID get_unique_id(void) const;
       virtual size_t get_context_index(void) const;
@@ -4120,7 +4115,7 @@
       void log_fill_requirement(void) const;
       // This call only happens from control replication when we had to 
       // make a new view because not everyone agreed on which view to use
-      RtEvent register_fill_view_creation(FillView *view, bool set);
+      void register_fill_view_creation(FillView *view, bool set);
     public:
       // From Memoizable
       virtual const VersionInfo& get_version_info(unsigned idx) const
