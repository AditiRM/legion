/* Copyright 2022 Stanford University, NVIDIA Corporation
 *
 * Licensed under the Apache License, Version 2.0 (the "License");
 * you may not use this file except in compliance with the License.
 * You may obtain a copy of the License at
 *
 *     http://www.apache.org/licenses/LICENSE-2.0
 *
 * Unless required by applicable law or agreed to in writing, software
 * distributed under the License is distributed on an "AS IS" BASIS,
 * WITHOUT WARRANTIES OR CONDITIONS OF ANY KIND, either express or implied.
 * See the License for the specific language governing permissions and
 * limitations under the License.
 */


#ifndef __LEGION_OPERATIONS_H__
#define __LEGION_OPERATIONS_H__

#include "legion.h"
#include "legion/runtime.h"
#include "legion/region_tree.h"
#include "legion/legion_mapping.h"
#include "legion/legion_utilities.h"
#include "legion/legion_allocation.h"
#include "legion/legion_instances.h"
#include "legion/legion_analysis.h"
#include "legion/mapper_manager.h"

namespace Legion {
  namespace Internal {

    // Special typedef for predicates
    typedef PredicateImpl PredicateOp;  

    /**
     * \class ResourceTracker
     * A helper class for tracking which privileges an
     * operation owns. This is inherited by multi-tasks
     * for aggregating the privilege results of their
     * children as well as task contexts for tracking
     * which privileges have been accrued or deleted
     * as part of the execution of the task.
     */
    class ResourceTracker {
    public:
      ResourceTracker(void);
      ResourceTracker(const ResourceTracker &rhs);
      virtual ~ResourceTracker(void);
    public:
      ResourceTracker& operator=(const ResourceTracker &rhs);
    public:
      bool has_return_resources(void) const;
      void return_resources(ResourceTracker *target, size_t return_index,
                            std::set<RtEvent> &preconditions);
      virtual void receive_resources(size_t return_index,
              std::map<LogicalRegion,unsigned> &created_regions,
              std::vector<LogicalRegion> &deleted_regions,
              std::set<std::pair<FieldSpace,FieldID> > &created_fields,
              std::vector<std::pair<FieldSpace,FieldID> > &deleted_fields,
              std::map<FieldSpace,unsigned> &created_field_spaces,
              std::map<FieldSpace,std::set<LogicalRegion> > &latent_spaces,
              std::vector<FieldSpace> &deleted_field_spaces,
              std::map<IndexSpace,unsigned> &created_index_spaces,
              std::vector<std::pair<IndexSpace,bool> > &deleted_index_spaces,
              std::map<IndexPartition,unsigned> &created_partitions,
              std::vector<std::pair<IndexPartition,bool> > &deleted_partitions,
              std::set<RtEvent> &preconditions) = 0;
      void pack_resources_return(Serializer &rez, size_t return_index);
      static RtEvent unpack_resources_return(Deserializer &derez,
                                             ResourceTracker *target);
    protected:
      void merge_received_resources(
              std::map<LogicalRegion,unsigned> &created_regions,
              std::vector<LogicalRegion> &deleted_regions,
              std::set<std::pair<FieldSpace,FieldID> > &created_fields,
              std::vector<std::pair<FieldSpace,FieldID> > &deleted_fields,
              std::map<FieldSpace,unsigned> &created_field_spaces,
              std::map<FieldSpace,std::set<LogicalRegion> > &latent_spaces,
              std::vector<FieldSpace> &deleted_field_spaces,
              std::map<IndexSpace,unsigned> &created_index_spaces,
              std::vector<std::pair<IndexSpace,bool> > &deleted_index_spaces,
              std::map<IndexPartition,unsigned> &created_partitions,
              std::vector<std::pair<IndexPartition,bool> > &deleted_partitions);
    protected:
      std::map<LogicalRegion,unsigned>                 created_regions;
      std::map<LogicalRegion,bool>                     local_regions;
      std::set<std::pair<FieldSpace,FieldID> >         created_fields;
      std::map<std::pair<FieldSpace,FieldID>,bool>     local_fields;
      std::map<FieldSpace,unsigned>                    created_field_spaces;
      std::map<IndexSpace,unsigned>                    created_index_spaces;
      std::map<IndexPartition,unsigned>                created_index_partitions;
    protected:
      std::vector<LogicalRegion>                       deleted_regions;
      std::vector<std::pair<FieldSpace,FieldID> >      deleted_fields;
      std::vector<FieldSpace>                          deleted_field_spaces;
      std::map<FieldSpace,std::set<LogicalRegion> >    latent_field_spaces;
      std::vector<std::pair<IndexSpace,bool> >         deleted_index_spaces;
      std::vector<std::pair<IndexPartition,bool> >     deleted_index_partitions;
    };

    /**
     * \class Operation
     * The operation class serves as the root of the tree
     * of all operations that can be performed in a Legion
     * program.
     */
    class Operation : public ReferenceMutator, public ProfilingResponseHandler {
    public:
      enum OpKind {
        MAP_OP_KIND,
        COPY_OP_KIND,
        FENCE_OP_KIND,
        FRAME_OP_KIND,
        CREATION_OP_KIND,
        DELETION_OP_KIND,
        MERGE_CLOSE_OP_KIND,
        POST_CLOSE_OP_KIND,
        VIRTUAL_CLOSE_OP_KIND,
        RETURN_CLOSE_OP_KIND,
        REFINEMENT_OP_KIND,
        ADVISEMENT_OP_KIND,
        ACQUIRE_OP_KIND,
        RELEASE_OP_KIND,
        DYNAMIC_COLLECTIVE_OP_KIND,
        FUTURE_PRED_OP_KIND,
        NOT_PRED_OP_KIND,
        AND_PRED_OP_KIND,
        OR_PRED_OP_KIND,
        MUST_EPOCH_OP_KIND,
        PENDING_PARTITION_OP_KIND,
        DEPENDENT_PARTITION_OP_KIND,
        FILL_OP_KIND,
        ATTACH_OP_KIND,
        DETACH_OP_KIND,
        TIMING_OP_KIND,
        TUNABLE_OP_KIND,
        ALL_REDUCE_OP_KIND,
        TRACE_CAPTURE_OP_KIND,
        TRACE_COMPLETE_OP_KIND,
        TRACE_REPLAY_OP_KIND,
        TRACE_BEGIN_OP_KIND,
        TRACE_SUMMARY_OP_KIND,
        TASK_OP_KIND,
        LAST_OP_KIND,
      };
      static const char *const op_names[LAST_OP_KIND];
#define OPERATION_NAMES {           \
        "Mapping",                  \
        "Copy",                     \
        "Fence",                    \
        "Frame",                    \
        "Creation",                 \
        "Deletion",                 \
        "Merge Close",              \
        "Post Close",               \
        "Virtual Close",            \
        "Return Close",             \
        "Refinement",               \
        "Advisement",               \
        "Acquire",                  \
        "Release",                  \
        "Dynamic Collective",       \
        "Future Predicate",         \
        "Not Predicate",            \
        "And Predicate",            \
        "Or Predicate",             \
        "Must Epoch",               \
        "Pending Partition",        \
        "Dependent Partition",      \
        "Fill",                     \
        "Attach",                   \
        "Detach",                   \
        "Timing",                   \
        "Tunable",                  \
        "All Reduce Op",            \
        "Trace Capture",            \
        "Trace Complete",           \
        "Trace Replay",             \
        "Trace Begin",              \
        "Trace Summary",            \
        "Task",                     \
      } 
    public:
      struct TriggerOpArgs : public LgTaskArgs<TriggerOpArgs> {
      public:
        static const LgTaskID TASK_ID = LG_TRIGGER_OP_ID;
      public:
        TriggerOpArgs(Operation *o)
          : LgTaskArgs<TriggerOpArgs>(o->get_unique_op_id()), op(o) { }
      public:
        Operation *const op;
      };
      struct DeferReleaseAcquiredArgs : 
        public LgTaskArgs<DeferReleaseAcquiredArgs> {
      public:
        static const LgTaskID TASK_ID = LG_DEFER_RELEASE_ACQUIRED_TASK_ID;
      public:
        DeferReleaseAcquiredArgs(Operation *op, 
            std::vector<std::pair<PhysicalManager*,unsigned> > *insts)
          : LgTaskArgs<DeferReleaseAcquiredArgs>(op->get_unique_op_id()),
            instances(insts) { }
      public:
        std::vector<std::pair<PhysicalManager*,unsigned> > *const instances;
      };
    public:
      class MappingDependenceTracker {
      public:
        inline void add_mapping_dependence(RtEvent dependence)
          { mapping_dependences.insert(dependence); }
        inline void add_resolution_dependence(RtEvent dependence)
          { resolution_dependences.insert(dependence); }
        void issue_stage_triggers(Operation *op, Runtime *runtime, 
                                  MustEpochOp *must_epoch);
      private:
        std::set<RtEvent> mapping_dependences;
        std::set<RtEvent> resolution_dependences;
      };
      class CommitDependenceTracker {
      public:
        inline void add_commit_dependence(RtEvent dependence)
          { commit_dependences.insert(dependence); }
        bool issue_commit_trigger(Operation *op, Runtime *runtime);
      private:
        std::set<RtEvent> commit_dependences;
      };
      struct OpProfilingResponse : public ProfilingResponseBase {
      public:
        OpProfilingResponse(ProfilingResponseHandler *h, 
                            unsigned s, unsigned d, bool f, bool t = false)
          : ProfilingResponseBase(h), src(s), dst(d), fill(f), task(t) { }
      public:
        unsigned src, dst;
        bool fill;
        bool task;
      };
    public:
      Operation(Runtime *rt);
      virtual ~Operation(void);
    public:
      static const char* get_string_rep(OpKind kind);
    public:
      virtual void activate(void) = 0;
      virtual void deactivate(void) = 0; 
      virtual const char* get_logging_name(void) const = 0;
      virtual OpKind get_operation_kind(void) const = 0;
      virtual size_t get_region_count(void) const;
      virtual Mappable* get_mappable(void);
      virtual Memoizable* get_memoizable(void) { return NULL; }
      virtual bool invalidates_physical_trace_template(bool &exec_fence) const
        { exec_fence = false; return true; }
    protected:
      // Base call
      void activate_operation(void);
      void deactivate_operation(void);
    public:
      inline GenerationID get_generation(void) const { return gen; }
      inline RtEvent get_mapped_event(void) const { return mapped_event; }
      inline RtEvent get_resolved_event(void) const { return resolved_event; }
      inline ApEvent get_completion_event(void) const {return completion_event;}
      inline RtEvent get_commit_event(void) const { return commit_event; }
      inline ApEvent get_execution_fence_event(void) const 
        { return execution_fence_event; }
      inline bool has_execution_fence_event(void) const 
        { return execution_fence_event.exists(); }
      inline void set_execution_fence_event(ApEvent fence_event)
        { execution_fence_event = fence_event; }
      inline InnerContext* get_context(void) const { return parent_ctx; }
      inline UniqueID get_unique_op_id(void) const { return unique_op_id; } 
      virtual bool is_memoizing(void) const { return false; }
      inline bool is_tracing(void) const { return tracing; }
      inline bool is_tracking_parent(void) const { return track_parent; } 
      inline LegionTrace* get_trace(void) const { return trace; }
      inline size_t get_ctx_index(void) const { return context_index; }
      inline MustEpochOp* get_must_epoch_op(void) const { return must_epoch; } 
    public:
      // Be careful using this call as it is only valid when the operation
      // actually has a parent task.  Right now the only place it is used
      // is in putting the operation in the right dependence queue which
      // we know happens on the home node and therefore the operations is
      // guaranteed to have a parent task.
      unsigned get_operation_depth(void) const; 
    public:
      void initialize_privilege_path(RegionTreePath &path,
                                     const RegionRequirement &req);
      void initialize_mapping_path(RegionTreePath &path,
                                   const RegionRequirement &req,
                                   LogicalRegion start_node);
      void initialize_mapping_path(RegionTreePath &path,
                                   const RegionRequirement &req,
                                   LogicalPartition start_node);
      void set_tracking_parent(size_t index);
      void set_trace(LegionTrace *trace,
                     const std::vector<StaticDependence> *dependences,
                     const LogicalTraceInfo *trace_info = NULL);
      void set_trace_local_id(size_t id);
      void set_must_epoch(MustEpochOp *epoch, bool do_registration);
    public:
      // Localize a region requirement to its parent context
      // This means that region == parent and the
      // coherence mode is exclusive
      static void localize_region_requirement(RegionRequirement &req);
      // We want to release our valid references for mapping as soon as
      // possible after mapping is done so the garbage collector can do
      // deferred collection ASAP if it needs to. However, there is a catch:
      // instances which are empty have no GC references from the physical
      // analysis to protect them from collection. That's not a problem for
      // the GC, but it is for keeping their meta-data structures alive.
      // Our solution is just to keep the valid references on the emtpy
      // acquired instances until the very end of the operation as they
      // will not hurt anything.
      RtEvent release_nonempty_acquired_instances(RtEvent precondition,
          std::map<PhysicalManager*,unsigned> &acquired_insts);
      static void release_acquired_instances(
          std::map<PhysicalManager*,unsigned> &acquired_insts);
      static void handle_deferred_release(const void *args);
    public:
      // Initialize this operation in a new parent context
      // along with the number of regions this task has
      void initialize_operation(InnerContext *ctx, bool track,
                                unsigned num_regions = 0,
          const std::vector<StaticDependence> *dependences = NULL);
    public:
      // Inherited from ReferenceMutator
      virtual void record_reference_mutation_effect(RtEvent event);
    public:
      RtEvent execute_prepipeline_stage(GenerationID gen,
                                        bool from_logical_analysis);
      // This is a virtual method because SpeculativeOp overrides
      // it to check for handling speculation before proceeding
      // with the analysis
      virtual void execute_dependence_analysis(void);
    public:
      // The following calls may be implemented
      // differently depending on the operation, but we
      // provide base versions of them so that operations
      // only have to overload the stages that they care
      // about modifying.
      // See if we have a preprocessing stage
      virtual bool has_prepipeline_stage(void) const;
      // The function call for made for all operations 
      // prior to entering the pipeline 
      virtual void trigger_prepipeline_stage(void);
      // The function to call for depence analysis
      virtual void trigger_dependence_analysis(void);
      // The function to call when the operation has all its
      // mapping depenedences satisfied
      // In general put this on the ready queue so the runtime
      // can invoke the trigger mapping call.
      virtual void trigger_ready(void);
      // The function to call for executing an operation
      // Note that this one is not invoked by the Operation class
      // but by the runtime, therefore any operations must be
      // placed on the ready queue in order for the runtime to
      // perform this mapping
      virtual void trigger_mapping(void);
      // Helper function for trigger execution 
      // (only used in a limited set of operations and not
      // part of the default pipeline)
      virtual void trigger_execution(void);
      // The function to trigger once speculation is
      // ready to be resolved
      virtual void trigger_resolution(void);
      // The function to call once the operation is ready to complete
      virtual void trigger_complete(void);
      // The function to call when commit the operation is
      // ready to commit
      virtual void trigger_commit(void);
      // A helper method for deciding what to do when we have
      // aliased region requirements for an operation
      virtual void report_interfering_requirements(unsigned idx1,unsigned idx2);
      // A method for finding the parent index of a region
      // requirement for an operation which is necessary for
      // issuing close operation on behalf of the operation.
      virtual unsigned find_parent_index(unsigned idx);
      // Determine if this operation is an internal operation
      virtual bool is_internal_op(void) const { return false; }
      // Determine if this operation is a partition operation
      virtual bool is_partition_op(void) const { return false; }
      // Determine if this is a predicated operation
      virtual bool is_predicated_op(void) const { return false; }
    public: // virtual methods for mapping
      // Pick the sources for a copy operations
      virtual void select_sources(const unsigned index,
                                  const InstanceRef &target,
                                  const InstanceSet &sources,
                                  std::vector<unsigned> &ranking);
      virtual CollectiveManager* find_or_create_collective_instance(
                                  MappingCallKind mapper_call, unsigned index,
                                  const LayoutConstraintSet &constraints,
                                  const std::vector<LogicalRegion> &regions,
                                  Memory::Kind kind, size_t *footprint,
                                  LayoutConstraintKind *unsat_kind,
                                  unsigned *unsat_index,
                                  DomainPoint &collective_point);
      virtual bool finalize_collective_instance(MappingCallKind mapper_call,
                                                unsigned index, bool success);
      virtual void report_total_collective_instance_calls(MappingCallKind call,
                                                          unsigned total_calls);
      virtual void report_uninitialized_usage(const unsigned index,
                                              LogicalRegion handle,
                                              const RegionUsage usage,
                                              const char *field_string,
                                              RtUserEvent reported);
      // Get a reference to our data structure for tracking acquired instances
      virtual std::map<PhysicalManager*,unsigned>*
                                       get_acquired_instances_ref(void);
      // Update the set of atomic locks for this operation
      virtual void update_atomic_locks(const unsigned index, 
                                       Reservation lock, bool exclusive);
      // Get the restrict precondition for this operation
      static ApEvent merge_sync_preconditions(const TraceInfo &info,
                                const std::vector<Grant> &grants,
                                const std::vector<PhaseBarrier> &wait_barriers);
      virtual void add_copy_profiling_request(const PhysicalTraceInfo &info,
                               Realm::ProfilingRequestSet &requests, 
                               bool fill, unsigned count = 1);
      // Report a profiling result for this operation
      virtual void handle_profiling_response(const ProfilingResponseBase *base,
                                        const Realm::ProfilingResponse &result,
                                        const void *orig, size_t orig_length);
      virtual void handle_profiling_update(int count);
      // Compute the initial precondition for this operation
      virtual ApEvent compute_init_precondition(const TraceInfo &info); 
      // Return the event to use for waiting for program order execution
      virtual ApEvent get_program_order_event(void) const 
        { return completion_event; }
    protected:
      void filter_copy_request_kinds(MapperManager *mapper,
          const std::set<ProfilingMeasurementID> &requests,
          std::vector<ProfilingMeasurementID> &results, bool warn_if_not_copy);
    public:
      // The following are sets of calls that we can use to 
      // indicate mapping, execution, resolution, completion, and commit
      //
      // Add this to the list of ready operations
      void enqueue_ready_operation(RtEvent wait_on = RtEvent::NO_RT_EVENT,
                            LgPriority priority = LG_THROUGHPUT_WORK_PRIORITY);
      // Indicate that we are done mapping this operation
      void complete_mapping(RtEvent wait_on = RtEvent::NO_RT_EVENT); 
      // Indicate when this operation has finished executing
      void complete_execution(RtEvent wait_on = RtEvent::NO_RT_EVENT);
      // Indicate when we have resolved the speculation for
      // this operation
      void resolve_speculation(RtEvent wait_on = RtEvent::NO_RT_EVENT);
      // Indicate that we are completing this operation
      // which will also verify any regions for our producers
      void complete_operation(RtEvent wait_on = RtEvent::NO_RT_EVENT);
      // Indicate that we are committing this operation
      void commit_operation(bool do_deactivate,
                            RtEvent wait_on = RtEvent::NO_RT_EVENT);
      // Indicate that this operation is hardened against failure
      void harden_operation(void);
      // Quash this task and do what is necessary to the
      // rest of the operations in the graph
      void quash_operation(GenerationID gen, bool restart);
    public:
      // For operations that wish to complete early they can do so
      // using this method which will allow them to immediately 
      // chain an event to directly trigger the completion event
      // Note that we don't support early completion if we're doing
      // inorder program execution
      inline bool request_early_complete(ApEvent chain_event) 
        {
          if (!runtime->program_order_execution)
          {
#ifdef DEBUG_LEGION
            assert(need_completion_trigger);
#endif
            need_completion_trigger = false;
            __sync_synchronize();
            Runtime::trigger_event(NULL, completion_event, chain_event);
            return true;
          }
          else
            return false;
        }
      inline bool request_early_complete_no_trigger(ApUserEvent &to_trigger)
        {
          if (!runtime->program_order_execution)
          {
#ifdef DEBUG_LEGION
            assert(need_completion_trigger);
#endif
            need_completion_trigger = false;
            __sync_synchronize();
            to_trigger = completion_event;
            return true;
          }
          else
            return false;
        }
      // For operations that need to trigger commit early,
      // then they should use this call to avoid races
      // which could result in trigger commit being
      // called twice.
      void request_early_commit(void);
    public:
      // Everything below here is implementation
      //
      // Call these two functions before and after
      // dependence analysis, they place a temporary
      // dependence on the operation so that it doesn't
      // prematurely trigger before the analysis is
      // complete.  The end call will trigger the
      // operation if it is complete.
      void begin_dependence_analysis(void);
      void end_dependence_analysis(void);
      // Operations for registering dependences and
      // then notifying them when being woken up
      // This call will attempt to register a dependence
      // from the operation on which it is called to the target
      // Return true if the operation has committed and can be 
      // pruned out of the list of mapping dependences.
      bool register_dependence(Operation *target, GenerationID target_gen);
      // This function call does everything that the previous one does, but
      // it also records information about the regions involved and how
      // whether or not they will be validated by the consuming operation.
      // Return true if the operation has committed and can be pruned
      // out of the list of dependences.
      bool register_region_dependence(unsigned idx, Operation *target,
                              GenerationID target_gen, unsigned target_idx,
                              DependenceType dtype, bool validates,
                              const FieldMask &dependent_mask);
      // This function should only be called when we are tracing.
      // We record other possible interferences with prior operations
      // that are only not-interfering for privileges in case we make
      // an internal operation that we did not have before.
      void register_no_dependence(unsigned idx, Operation *target,
                              GenerationID target_gen, unsigned target_idx,
                              const FieldMask &dependent_mask);
      // This method is invoked by one of the two above to perform
      // the registration.  Returns true if we have not yet commited
      // and should therefore be notified once the dependent operation
      // has committed or verified its regions.
      bool perform_registration(GenerationID our_gen, 
                                Operation *op, GenerationID op_gen,
                                bool &registered_dependence,
                                MappingDependenceTracker *tracker,
                                RtEvent other_commit_event);
      // Check to see if the operation is still valid
      // for the given GenerationID.  This method is not precise
      // and may return false when the operation has committed.
      // However, the converse will never be occur.
      bool is_operation_committed(GenerationID gen);
      // Add and remove mapping references to tell an operation
      // how many places additional dependences can come from.
      // Once the mapping reference count goes to zero, no
      // additional dependences can be registered.
      bool add_mapping_reference(GenerationID gen);
      void remove_mapping_reference(GenerationID gen);
    public:
      // Some extra support for tracking dependences that we've 
      // registered as part of our logical traversal
      void record_logical_dependence(const LogicalUser &user);
      inline LegionList<LogicalUser,LOGICAL_REC_ALLOC>&
          get_logical_records(void) { return logical_records; }
      void clear_logical_records(void);
    public:
      // Notify when a region from a dependent task has 
      // been verified (flows up edges)
      void notify_regions_verified(const std::set<unsigned> &regions,
                                   GenerationID gen);
    public:
      // Help for seeing if the parent region is non-exclusively virtual mapped
      bool is_parent_nonexclusive_virtual_mapping(unsigned index);
      // Help for finding the contexts for an operation
      InnerContext* find_physical_context(unsigned index);
    public:
      // Support for operations that compute futures
      void compute_task_tree_coordinates(TaskTreeCoordinates &coordinates);
    public: // Support for mapping operations
      static void prepare_for_mapping(const InstanceRef &ref,
                                      MappingInstance &instance);
      static void prepare_for_mapping(const InstanceSet &valid,
                           std::vector<MappingInstance> &input_valid);
      static void prepare_for_mapping(const InstanceSet &valid,
                           const std::set<Memory> &filter_memories,
                           std::vector<MappingInstance> &input_valid);
      void compute_ranking(MapperManager            *mapper,
          const std::deque<MappingInstance>         &output,
          const InstanceSet                         &sources,
          std::vector<unsigned>                     &ranking) const;
#ifdef DEBUG_LEGION
    protected:
      virtual void dump_physical_state(RegionRequirement *req, unsigned idx,
                                       bool before = false,
                                       bool closing = false);
#endif
    public:
      // Pack the needed parts of this operation for a remote operation
      virtual void pack_remote_operation(Serializer &rez, AddressSpaceID target,
                                         std::set<RtEvent> &applied) const;
      void pack_local_remote_operation(Serializer &rez) const;
    protected:
      static inline void add_launch_space_reference(IndexSpaceNode *node)
      {
        LocalReferenceMutator mutator;
        node->add_base_valid_ref(CONTEXT_REF, &mutator);
      }
      static inline bool remove_launch_space_reference(IndexSpaceNode *node)
      {
        if (node == NULL)
          return false;
        return node->remove_base_valid_ref(CONTEXT_REF);
      }
    public:
      Runtime *const runtime;
    protected:
      mutable LocalLock op_lock;
      GenerationID gen;
      UniqueID unique_op_id;
      // The issue index of this operation in the context
      size_t context_index;
      // Operations on which this operation depends
      std::map<Operation*,GenerationID> incoming;
      // Operations which depend on this operation
      std::map<Operation*,GenerationID> outgoing;
      // Number of outstanding mapping references, once this goes to 
      // zero then the set of outgoing edges is fixed
      unsigned outstanding_mapping_references;
      // The set of unverified regions
      std::set<unsigned> unverified_regions;
      // For each of our regions, a map of operations to the regions
      // which we can verify for each operation
      std::map<Operation*,std::set<unsigned> > verify_regions;
      // Whether this operation is active or not
      bool activated;
      // Whether this operation has executed its prepipeline stage yet
      bool prepipelined;
      // Whether this operation has mapped, once it has mapped then
      // the set of incoming dependences is fixed
      bool mapped;
      // Whether this task has executed or not
      bool executed;
      // Whether speculation for this operation has been resolved
      bool resolved;
      // Whether this operation has completed, cannot commit until
      // both completed is set, and outstanding mapping references
      // has been gone to zero.
      bool completed;
      // Some operations commit out of order and if they do then
      // commited is set to prevent any additional dependences from
      // begin registered.
      bool committed;
      // Whether the physical instances for this region have been
      // hardened by copying them into reslient memories
      bool hardened;
      // Track whether trigger_commit has already been invoked
      bool trigger_commit_invoked;
      // Keep track of whether an eary commit was requested
      bool early_commit_request;
      // Indicate whether we are responsible for
      // triggering the completion event for this operation
      bool need_completion_trigger;
      // Are we tracking this operation in the parent's context
      bool track_parent;
      // The enclosing context for this operation
      InnerContext *parent_ctx;
      // The prepipeline event for this operation
      RtUserEvent prepipelined_event;
      // The mapped event for this operation
      RtUserEvent mapped_event;
      // The resolved event for this operation
      RtUserEvent resolved_event;
      // The completion event for this operation
      ApUserEvent completion_event;
      // The commit event for this operation
      RtUserEvent commit_event;
      // Previous execution fence if there was one
      ApEvent execution_fence_event;
      // The trace for this operation if any
      LegionTrace *trace;
      // Track whether we are tracing this operation
      bool tracing;
      // The id local to a trace
      size_t trace_local_id;
      // Our must epoch if we have one
      MustEpochOp *must_epoch;
      // A set list or recorded dependences during logical traversal
      LegionList<LogicalUser,LOGICAL_REC_ALLOC> logical_records;
      // Dependence trackers for detecting when it is safe to map and commit
      // We allocate and free these every time to ensure that their memory
      // is always cleaned up after each operation
      MappingDependenceTracker *mapping_tracker;
      CommitDependenceTracker  *commit_tracker;
    };

    /**
     * \class CollectiveInstanceCreator
     * This class provides a common base class for operations that need to 
     * provide support for the creation of collective instances
     */
    template<typename OP>
    class CollectiveInstanceCreator : public OP {
    public:
      CollectiveInstanceCreator(Runtime *rt);
      CollectiveInstanceCreator(const CollectiveInstanceCreator<OP> &rhs);
    public:
      virtual IndexSpaceNode* get_collective_space(void) const = 0;
    public:
      // For collective instances
      virtual CollectiveManager* find_or_create_collective_instance(
                                  MappingCallKind mapper_call, unsigned index,
                                  const LayoutConstraintSet &constraints,
                                  const std::vector<LogicalRegion> &regions,
                                  Memory::Kind kind, size_t *footprint,
                                  LayoutConstraintKind *unsat_kind,
                                  unsigned *unsat_index,
                                  DomainPoint &collective_point);
      virtual bool finalize_collective_instance(MappingCallKind mapper_call,
                                                unsigned index, bool success);
      virtual void report_total_collective_instance_calls(MappingCallKind call,
                                                          unsigned total_calls);
    protected:
      typedef std::pair<MappingCallKind,unsigned> CollectiveKey;
      struct CollectiveInstance {
      public:
        CollectiveInstance(void) : manager(NULL), remaining(0), pending(0) { }
      public:
        CollectiveManager *manager;
        RtUserEvent ready_event;
        ApUserEvent instance_event;
        size_t remaining;
        size_t pending;
      };
      std::map<CollectiveKey,CollectiveInstance> collective_instances;
    };

    /**
     * \class ExternalMappable
     * This is class that provides some basic functionality for
     * packing and unpacking the data structures used by 
     * external facing operations
     */
    class ExternalMappable {
    public:
      virtual void set_context_index(size_t index) = 0;
    public:
      static void pack_mappable(const Mappable &mappable, Serializer &rez);
      static void pack_index_space_requirement(
          const IndexSpaceRequirement &req, Serializer &rez);
      static void pack_region_requirement(
          const RegionRequirement &req, Serializer &rez);
      static void pack_grant(
          const Grant &grant, Serializer &rez);
      static void pack_phase_barrier(
          const PhaseBarrier &barrier, Serializer &rez);
    public:
      static void unpack_mappable(Mappable &mappable, Deserializer &derez);
      static void unpack_index_space_requirement(
          IndexSpaceRequirement &req, Deserializer &derez);
      static void unpack_region_requirement(
          RegionRequirement &req, Deserializer &derez);
      static void unpack_grant(
          Grant &grant, Deserializer &derez);
      static void unpack_phase_barrier(
          PhaseBarrier &barrier, Deserializer &derez);
    };

    /**
     * \class PredicateWaiter
     * An interface class for speculative operations
     * and compound predicates that allows them to
     * be notified when their constituent predicates
     * have been resolved.
     */
    class PredicateWaiter {
    public:
      virtual void notify_predicate_value(GenerationID gen, bool value) = 0;
    };

    /**
     * \class Predicate 
     * A predicate operation is an abstract class that
     * contains a method that allows other operations to
     * sample their values and see if they are resolved
     * or whether they are speculated values.
     */
    class PredicateImpl : public Operation {
    public:
      PredicateImpl(Runtime *rt);
    public:
      void activate_predicate(void);
      void deactivate_predicate(void);
    public:
      void add_predicate_reference(void);
      void remove_predicate_reference(void);
      virtual void trigger_complete(void);
      virtual void trigger_commit(void);
      virtual bool invalidates_physical_trace_template(bool &exec_fence) const
        { return false; }
    public:
      bool register_waiter(PredicateWaiter *waiter, 
                           GenerationID gen, bool &value);
      PredEvent get_true_guard(void);
      PredEvent get_false_guard(void);
      void get_predicate_guards(PredEvent &true_guard, PredEvent &false_guard);
      Future get_future_result(void);
    protected:
      void set_resolved_value(GenerationID pred_gen, bool value);
    protected:
      bool predicate_resolved;
      bool predicate_value;
      std::map<PredicateWaiter*,GenerationID> waiters;
    protected:
      RtUserEvent collect_predicate;
      unsigned predicate_references;
      PredEvent true_guard, false_guard;
    protected:
      Future result_future;
      bool can_result_future_complete;
    };

    /**
     * \class SpeculativeOp
     * A speculative operation is an abstract class
     * that serves as the basis for operation which
     * can be speculated on a predicate value.  They
     * will ask the predicate value for their value and
     * whether they have actually been resolved or not.
     * Based on that infomration the speculative operation
     * will decide how to manage the operation.
     */
    class SpeculativeOp : public Operation, PredicateWaiter {
    public:
      enum SpecState {
        PENDING_ANALYSIS_STATE,
        SPECULATE_TRUE_STATE,
        SPECULATE_FALSE_STATE,
        RESOLVE_TRUE_STATE,
        RESOLVE_FALSE_STATE,
      };
    public:
      SpeculativeOp(Runtime *rt);
    public:
      void activate_speculative(void);
      void deactivate_speculative(void);
    public:
      void initialize_speculation(InnerContext *ctx,bool track,unsigned regions,
          const std::vector<StaticDependence> *dependences, const Predicate &p);
      void register_predicate_dependence(void);
      virtual bool is_predicated_op(void) const;
      // Wait until the predicate is valid and then return
      // its value.  Give it the current processor in case it
      // needs to wait for the value
      bool get_predicate_value(Processor proc);
    public:
      // Override the execute dependence analysis call so 
      // we can decide whether to continue performing the 
      // dependence analysis here or not
      virtual void execute_dependence_analysis(void);
      virtual void trigger_resolution(void);
    public:
      // Call this method for inheriting classes 
      // to determine whether they should speculate 
      virtual bool query_speculate(bool &value, bool &mapping_only) = 0;
    public:
      // Every speculative operation will always get exactly one
      // call back to one of these methods after the predicate has
      // resolved. The 'speculated' parameter indicates whether the
      // operation was speculated by the mapper. The 'launch' parameter
      // indicates whether the operation has been issued into the 
      // pipeline for execution yet
      virtual void resolve_true(bool speculated, bool launched) = 0;
      virtual void resolve_false(bool speculated, bool launched) = 0;
    public:
      virtual void notify_predicate_value(GenerationID gen, bool value);
    protected:
      SpecState    speculation_state;
      PredicateOp *predicate;
      bool speculate_mapping_only;
      bool received_trigger_resolution;
    protected:
      RtUserEvent predicate_waiter; // used only when needed
    };

    /**
     * \class Memoizable
     * An abstract class for retrieving trace local ids in physical tracing.
     */
    class Memoizable {
    public:
      virtual ~Memoizable(void) { }
      virtual bool is_recording(void) const = 0;
      virtual bool is_memoizing(void) const = 0;
      virtual AddressSpaceID get_origin_space(void) const = 0;
      virtual PhysicalTemplate* get_template(void) const = 0;
      virtual ApEvent get_memo_completion(void) const = 0;
      virtual void replay_mapping_output(void) = 0;
      virtual Operation* get_operation(void) const = 0;
      virtual Operation::OpKind get_memoizable_kind(void) const = 0;
      // Return a trace local unique ID for this operation
      virtual TraceLocalID get_trace_local_id(void) const = 0;
      virtual ApEvent compute_sync_precondition(const TraceInfo *in) const = 0;
      virtual void set_effects_postcondition(ApEvent postcondition) = 0;
      virtual void complete_replay(ApEvent complete_event) = 0;
    protected:
      virtual const VersionInfo& get_version_info(unsigned idx) const = 0;
    public:
      //virtual Memoizable* clone(Operation *op) { return this; }
    };

    /**
     * \class MemoizableOp
     * A memoizable operation is an abstract class
     * that serves as the basis for operation whose
     * physical analysis can be memoized.  Memoizable
     * operations go through an extra step in the mapper
     * to determine whether to memoize their physical analysis.
     */
    template<typename OP>
    class MemoizableOp : public OP, public Memoizable {
    public:
      enum MemoizableState {
        NO_MEMO,   // The operation is not subject to memoization
        MEMO_REQ,  // The mapper requested memoization on this operation
        MEMO_RECORD,    // The runtime is recording analysis for this operation
        MEMO_REPLAY,    // The runtime is replaying analysis for this opeartion
      };
    public:
      MemoizableOp(Runtime *rt);
      void initialize_memoizable(void);
      virtual Operation* get_operation(void) const 
        { return const_cast<MemoizableOp<OP>*>(this); }
      virtual Memoizable* get_memoizable(void) { return this; }
    protected:
      void activate_memoizable(void);
    public:
      virtual void execute_dependence_analysis(void);
      virtual void trigger_replay(void) = 0;
    public:
      // From Memoizable
      virtual TraceLocalID get_trace_local_id(void) const;
      virtual PhysicalTemplate* get_template(void) const;
      virtual ApEvent compute_sync_precondition(const TraceInfo *info) const
        { assert(false); return ApEvent::NO_AP_EVENT; }
      virtual void set_effects_postcondition(ApEvent postcondition)
        { assert(false); }
      virtual void complete_replay(ApEvent complete_event)
        { assert(false); }
      virtual ApEvent get_memo_completion(void) const
        { return this->get_completion_event(); }
      virtual void replay_mapping_output(void) { /*do nothing*/ }
      virtual Operation::OpKind get_memoizable_kind(void) const
        { return this->get_operation_kind(); }
      virtual ApEvent compute_init_precondition(const TraceInfo &info);
    protected:
      void invoke_memoize_operation(MapperID mapper_id);
    public:
      virtual bool is_memoizing(void) const { return memo_state != NO_MEMO; }
      virtual bool is_recording(void) const { return memo_state == MEMO_RECORD;}
      inline bool is_replaying(void) const { return memo_state == MEMO_REPLAY; }
      virtual AddressSpaceID get_origin_space(void) const 
        { return this->runtime->address_space; }
      inline MemoizableState get_memoizable_state(void) const 
        { return memo_state; }
    protected:
      // The physical trace for this operation if any
      PhysicalTemplate *tpl;
      // Track whether we are memoizing physical analysis for this operation
      MemoizableState memo_state;
      bool need_prepipeline_stage;
    };

    /**
     * \class ExternalMapping
     * An extension of the external-facing InlineMapping to help 
     * with packing and unpacking them
     */
    class ExternalMapping : public InlineMapping, public ExternalMappable {
    public:
      ExternalMapping(void);
    public:
      virtual void set_context_index(size_t index) = 0;
    public:
      void pack_external_mapping(Serializer &rez, AddressSpaceID target) const;
      void unpack_external_mapping(Deserializer &derez, Runtime *runtime);
    };

    /**
     * \class MapOp
     * Mapping operations are used for computing inline mapping
     * operations.  Mapping operations will always update a
     * physical region once they have finished mapping.  They
     * then complete and commit immediately, possibly even
     * before the physical region is ready to be used.  This
     * also reflects that mapping operations cannot be rolled
     * back because once they have mapped, then information
     * has the ability to escape back to the application's
     * domain and can no longer be tracked by Legion.  Any
     * attempt to roll back an inline mapping operation
     * will result in the entire enclosing task context
     * being restarted.
     */
    class MapOp : public ExternalMapping, public Operation,
                  public LegionHeapify<MapOp> {
    public:
      static const AllocationType alloc_type = MAP_OP_ALLOC;
    public:
      MapOp(Runtime *rt);
      MapOp(const MapOp &rhs);
      virtual ~MapOp(void);
    public:
      MapOp& operator=(const MapOp &rhs);
    public:
      PhysicalRegion initialize(InnerContext *ctx,
                                const InlineLauncher &launcher);
      void initialize(InnerContext *ctx, const PhysicalRegion &region);
      inline const RegionRequirement& get_requirement(void) const
        { return requirement; }
    protected:
      void deactivate_map_op(void);
    public:
      virtual void activate(void);
      virtual void deactivate(void);
      virtual const char* get_logging_name(void) const;
      virtual OpKind get_operation_kind(void) const;
      virtual size_t get_region_count(void) const;
      virtual Mappable* get_mappable(void);
    public:
      virtual bool has_prepipeline_stage(void) const { return true; }
      virtual void trigger_prepipeline_stage(void);
      virtual void trigger_dependence_analysis(void);
      virtual void trigger_ready(void);
      virtual void trigger_mapping(void);
      virtual void trigger_commit(void);
      virtual unsigned find_parent_index(unsigned idx);
      virtual void select_sources(const unsigned index,
                                  const InstanceRef &target,
                                  const InstanceSet &sources,
                                  std::vector<unsigned> &ranking);
      virtual std::map<PhysicalManager*,unsigned>*
                   get_acquired_instances_ref(void);
      virtual void update_atomic_locks(const unsigned index,
                                       Reservation lock, bool exclusive);
      virtual void record_reference_mutation_effect(RtEvent event);
      virtual ApEvent get_program_order_event(void) const;
    public:
      virtual UniqueID get_unique_id(void) const;
      virtual size_t get_context_index(void) const;
      virtual void set_context_index(size_t index);
      virtual int get_depth(void) const;
      virtual const Task* get_parent_task(void) const;
    protected:
      void check_privilege(void);
      void compute_parent_index(void);
      bool invoke_mapper(InstanceSet &mapped_instances,
                         std::vector<PhysicalManager*> &source_instances);
      virtual void add_copy_profiling_request(const PhysicalTraceInfo &info,
                               Realm::ProfilingRequestSet &requests,
                               bool fill, unsigned count = 1);
      virtual void handle_profiling_response(const ProfilingResponseBase *base,
                                      const Realm::ProfilingResponse &response,
                                      const void *orig, size_t orig_length);
      virtual void handle_profiling_update(int count);
      virtual void pack_remote_operation(Serializer &rez, AddressSpaceID target,
                                         std::set<RtEvent> &applied) const;
      virtual DomainPoint get_shard_point(void) const;
    protected:
      bool remap_region;
      ApUserEvent ready_event;
      ApEvent termination_event;
      PhysicalRegion region;
      RegionTreePath privilege_path;
      unsigned parent_req_index;
      VersionInfo version_info;
      std::map<PhysicalManager*,unsigned> acquired_instances;
      std::map<Reservation,bool> atomic_locks;
      std::set<RtEvent> map_applied_conditions;
    protected:
      MapperManager *mapper;
    protected:
      struct MapProfilingInfo : public Mapping::Mapper::InlineProfilingInfo {
      public:
        void *buffer;
        size_t buffer_size;
      };
      std::vector<ProfilingMeasurementID>           profiling_requests;
      std::vector<MapProfilingInfo>                     profiling_info;
      RtUserEvent                                   profiling_reported;
      int                                           profiling_priority;
      std::atomic<int>                  outstanding_profiling_requests;
      std::atomic<int>                  outstanding_profiling_reported;
    };

    /**
     * \class ExternalCopy
     * An extension of the external-facing Copy to help 
     * with packing and unpacking them
     */
    class ExternalCopy : public Copy, public ExternalMappable {
    public:
      ExternalCopy(void);
    public:
      virtual void set_context_index(size_t index) = 0;
    public:
      void pack_external_copy(Serializer &rez, AddressSpaceID target) const;
      void unpack_external_copy(Deserializer &derez, Runtime *runtime);
    };

    /**
     * \class CopyOp
     * The copy operation provides a mechanism for applications
     * to directly copy data between pairs of fields possibly
     * from different region trees in an efficient way by
     * using the low-level runtime copy facilities. 
     */
    class CopyOp : public ExternalCopy, public MemoizableOp<SpeculativeOp>,
                   public LegionHeapify<CopyOp> {
    public:
      static const AllocationType alloc_type = COPY_OP_ALLOC;
    public:
      enum ReqType {
        SRC_REQ = 0,
        DST_REQ = 1,
        GATHER_REQ = 2,
        SCATTER_REQ = 3,
      };
    public:
      struct DeferredCopyAcross : public LgTaskArgs<DeferredCopyAcross>,
                                  public PhysicalTraceInfo {
      public:
        static const LgTaskID TASK_ID = LG_DEFERRED_COPY_ACROSS_TASK_ID;
      public:
        DeferredCopyAcross(CopyOp *op, const PhysicalTraceInfo &info,
                           unsigned idx, ApEvent init, ApUserEvent local_pre,
                           ApUserEvent local_post, ApEvent collective_pre, 
                           ApEvent collective_post, PredEvent g, RtUserEvent a,
                           InstanceSet *src, InstanceSet *dst,
                           InstanceSet *gather, InstanceSet *scatter,
                           const bool preimages)
          : LgTaskArgs<DeferredCopyAcross>(op->get_unique_op_id()), 
            PhysicalTraceInfo(info), copy(op), index(idx),
            init_precondition(init), local_precondition(local_pre),
            local_postcondition(local_post), 
            collective_precondition(collective_pre), 
            collective_postcondition(collective_post), guard(g), applied(a),
            src_targets(src), dst_targets(dst), gather_targets(gather),
            scatter_targets(scatter), compute_preimages(preimages)
          // This is kind of scary, Realm is about to make a copy of this
          // without our knowledge, but we need to preserve the correctness
          // of reference counting on PhysicalTraceRecorders, so just add
          // an extra reference here that we will remove when we're handled.
          { if (rec != NULL) rec->add_recorder_reference(); }
      public:
        inline void remove_recorder_reference(void) const
          { if ((rec != NULL) && rec->remove_recorder_reference()) delete rec; }
      public:
        CopyOp *const copy;
        const unsigned index;
        const ApEvent init_precondition;
        const ApUserEvent local_precondition;
        const ApUserEvent local_postcondition;
        const ApEvent collective_precondition;
        const ApEvent collective_postcondition;
        const PredEvent guard;
        const RtUserEvent applied;
        InstanceSet *const src_targets;
        InstanceSet *const dst_targets;
        InstanceSet *const gather_targets;
        InstanceSet *const scatter_targets;
        const bool compute_preimages;
      };
    public:
      CopyOp(Runtime *rt);
      CopyOp(const CopyOp &rhs);
      virtual ~CopyOp(void);
    public:
      CopyOp& operator=(const CopyOp &rhs);
    public:
      void initialize(InnerContext *ctx,
                      const CopyLauncher &launcher);
      void activate_copy(void);
      void deactivate_copy(void);
      void log_copy_requirements(void) const;
      void perform_base_dependence_analysis(void);
    public:
      virtual void activate(void);
      virtual void deactivate(void);
      virtual const char* get_logging_name(void) const;
      virtual OpKind get_operation_kind(void) const;
      virtual size_t get_region_count(void) const;
      virtual Mappable* get_mappable(void);
    public:
      virtual bool has_prepipeline_stage(void) const
        { return need_prepipeline_stage; }
      virtual void trigger_prepipeline_stage(void);
      virtual void trigger_dependence_analysis(void);
      virtual void trigger_ready(void);
      virtual void trigger_mapping(void);
      virtual void trigger_commit(void);
      virtual void report_interfering_requirements(unsigned idx1,unsigned idx2);
      virtual RtEvent exchange_indirect_records(
          const unsigned index, const ApEvent local_pre, 
          const ApEvent local_post, ApEvent &collective_pre,
          ApEvent &collective_post, const TraceInfo &trace_info,
          const InstanceSet &instances, const RegionRequirement &req,
          const DomainPoint &key,
          std::vector<IndirectRecord> &records, const bool sources);
    public:
      virtual bool query_speculate(bool &value, bool &mapping_only);
      virtual void resolve_true(bool speculated, bool launched);
      virtual void resolve_false(bool speculated, bool launched);
    public:
      virtual unsigned find_parent_index(unsigned idx);
      virtual void select_sources(const unsigned index,
                                  const InstanceRef &target,
                                  const InstanceSet &sources,
                                  std::vector<unsigned> &ranking);
      virtual std::map<PhysicalManager*,unsigned>*
                   get_acquired_instances_ref(void);
      virtual void update_atomic_locks(const unsigned index,
                                       Reservation lock, bool exclusive);
      virtual void record_reference_mutation_effect(RtEvent event);
    public:
      virtual UniqueID get_unique_id(void) const;
      virtual size_t get_context_index(void) const;
      virtual void set_context_index(size_t index);
      virtual int get_depth(void) const;
      virtual const Task* get_parent_task(void) const;
    protected:
      void check_copy_privileges(const bool permit_projection) const;
      void check_copy_privilege(const RegionRequirement &req, unsigned idx,
                                const bool permit_projection) const;
      void perform_type_checking(void) const;
      void compute_parent_indexes(void);
      void perform_copy_across(const unsigned index, 
                               const ApEvent init_precondition,
                               const ApUserEvent local_precondition,
                               const ApUserEvent local_postcondition,
                               const ApEvent collective_precondition,
                               const ApEvent collective_postcondition,
                               const PredEvent predication_guard,
                               const InstanceSet &src_targets,
                               const InstanceSet &dst_targets,
                               const InstanceSet *gather_targets,
                               const InstanceSet *scatter_targets,
                               const PhysicalTraceInfo &trace_info,
                               std::set<RtEvent> &applied_conditions,
                               const bool compute_preimages);
      void finalize_copy_profiling(void);
    public:
      static void handle_deferred_across(const void *args);
    public:
      // From MemoizableOp
      virtual void trigger_replay(void);
    public:
      // From Memoizable
      virtual ApEvent compute_sync_precondition(const TraceInfo *info) const;
      virtual void complete_replay(ApEvent copy_complete_event);
      virtual const VersionInfo& get_version_info(unsigned idx) const;
      virtual const RegionRequirement& get_requirement(unsigned idx) const;
    protected:
      template<ReqType REQ_TYPE>
      static const char* get_req_type_name(void);
      template<ReqType REQ_TYPE>
      int perform_conversion(unsigned idx, const RegionRequirement &req,
                             std::vector<MappingInstance> &output,
                             InstanceSet &targets, bool is_reduce = false);
      virtual void add_copy_profiling_request(const PhysicalTraceInfo &info,
                               Realm::ProfilingRequestSet &requests,
                               bool fill, unsigned count = 1);
      virtual void handle_profiling_response(const ProfilingResponseBase *base,
                                      const Realm::ProfilingResponse &response,
                                      const void *orig, size_t orig_length);
      virtual void handle_profiling_update(int count);
      virtual void pack_remote_operation(Serializer &rez, AddressSpaceID target,
                                         std::set<RtEvent> &applied) const;
      // Separate function for this so it can be called by derived classes
      RtEvent perform_local_versioning_analysis(void);
    public:
      std::vector<RegionTreePath>           src_privilege_paths;
      std::vector<RegionTreePath>           dst_privilege_paths;
      std::vector<unsigned>                 src_parent_indexes;
      std::vector<unsigned>                 dst_parent_indexes;
      LegionVector<VersionInfo>             src_versions;
      LegionVector<VersionInfo>             dst_versions;
      std::vector<IndexSpaceExpression*>    copy_expressions;
    public: // These are only used for indirect copies
      std::vector<RegionTreePath>           gather_privilege_paths;
      std::vector<RegionTreePath>           scatter_privilege_paths;
      std::vector<unsigned>                 gather_parent_indexes;
      std::vector<unsigned>                 scatter_parent_indexes;
      std::vector<bool>                     gather_is_range;
      std::vector<bool>                     scatter_is_range;
      LegionVector<VersionInfo>             gather_versions;
      LegionVector<VersionInfo>             scatter_versions;
      std::vector<std::vector<IndirectRecord> > src_indirect_records;
      std::vector<std::vector<IndirectRecord> > dst_indirect_records;
    protected: // for support with mapping
      MapperManager*              mapper;
    protected:
      std::vector<PhysicalManager*>         across_sources;
      std::map<PhysicalManager*,unsigned> acquired_instances;
      std::vector<std::map<Reservation,bool> > atomic_locks;
      std::set<RtEvent> map_applied_conditions;
    public:
      PredEvent                   predication_guard;
    protected:
      struct CopyProfilingInfo : public Mapping::Mapper::CopyProfilingInfo {
      public:
        void *buffer;
        size_t buffer_size;
      };
      std::vector<ProfilingMeasurementID>         profiling_requests;
      std::vector<CopyProfilingInfo>                  profiling_info;
      RtUserEvent                                 profiling_reported;
      int                                         profiling_priority;
      std::atomic<int>                outstanding_profiling_requests;
      std::atomic<int>                outstanding_profiling_reported;
    public:
      bool                            possible_src_indirect_out_of_range;
      bool                            possible_dst_indirect_out_of_range;
      bool                            possible_dst_indirect_aliasing; 
    };

    /**
     * \class IndexCopyOp
     * An index copy operation is the same as a copy operation
     * except it is an index space operation for performing
     * multiple copies with projection functions
     */
    class IndexCopyOp : public CollectiveInstanceCreator<CopyOp> {
    public:
      IndexCopyOp(Runtime *rt);
      IndexCopyOp(const IndexCopyOp &rhs);
      virtual ~IndexCopyOp(void);
    public:
      IndexCopyOp& operator=(const IndexCopyOp &rhs);
    public:
      void initialize(InnerContext *ctx,
                      const IndexCopyLauncher &launcher,
                      IndexSpace launch_space);
    public:
      virtual void activate(void);
      virtual void deactivate(void); 
    protected:
      void activate_index_copy(void);
      void deactivate_index_copy(void);
    public:
      virtual void trigger_prepipeline_stage(void);
      virtual void trigger_dependence_analysis(void);
      virtual void trigger_ready(void);
      virtual void trigger_mapping(void);
      virtual void trigger_commit(void);
      virtual void report_interfering_requirements(unsigned idx1,unsigned idx2);
      virtual RtEvent exchange_indirect_records(
          const unsigned index, const ApEvent local_pre,
          const ApEvent local_post, ApEvent &collective_pre,
          ApEvent &collective_post, const TraceInfo &trace_info,
          const InstanceSet &instances, const RegionRequirement &req,
          const DomainPoint &key,
          std::vector<IndirectRecord> &records, const bool sources); 
      virtual RtEvent finalize_exchange(const unsigned index,const bool source);
    public:
      virtual RtEvent find_intra_space_dependence(const DomainPoint &point);
      virtual void record_intra_space_dependence(const DomainPoint &point,
                                                 const DomainPoint &next,
                                                 RtEvent point_mapped);
    public:
      // From MemoizableOp
      virtual void trigger_replay(void);
    public:
      // From CollectiveInstanceCreator
      virtual IndexSpaceNode* get_collective_space(void) const 
        { return launch_space; }
    public:
      void enumerate_points(bool replaying);
      void handle_point_commit(RtEvent point_committed);
      void check_point_requirements(void);
    protected:
      void log_index_copy_requirements(void);
    public:
      IndexSpaceNode*                                    launch_space;
    protected:
      std::vector<PointCopyOp*>                          points;
      struct IndirectionExchange {
        std::set<ApEvent> local_preconditions;
        std::set<ApEvent> local_postconditions;
        std::vector<std::vector<IndirectRecord>*> src_records;
        std::vector<std::vector<IndirectRecord>*> dst_records;
        ApUserEvent collective_pre;
        ApUserEvent collective_post;
        RtUserEvent src_ready;
        RtUserEvent dst_ready;
      };
      std::vector<IndirectionExchange>                   collective_exchanges;
      unsigned                                           points_committed;
      bool                                       collective_src_indirect_points;
      bool                                       collective_dst_indirect_points;
      bool                                               commit_request;
      std::set<RtEvent>                                  commit_preconditions;
    protected:
      // For checking aliasing of points in debug mode only
      std::set<std::pair<unsigned,unsigned> > interfering_requirements; 
      std::map<DomainPoint,RtEvent> intra_space_dependences;
      std::map<DomainPoint,RtUserEvent> pending_intra_space_dependences;
    };

    /**
     * \class PointCopyOp
     * A point copy operation is used for executing the
     * physical part of the analysis for an index copy
     * operation.
     */
    class PointCopyOp : public CopyOp, public ProjectionPoint {
    public:
      friend class IndexCopyOp;
      PointCopyOp(Runtime *rt);
      PointCopyOp(const PointCopyOp &rhs);
      virtual ~PointCopyOp(void);
    public:
      PointCopyOp& operator=(const PointCopyOp &rhs);
    public:
      void initialize(IndexCopyOp *owner, const DomainPoint &point);
      void launch(void);
    public:
      virtual void activate(void);
      virtual void deactivate(void);
      virtual void trigger_prepipeline_stage(void);
      virtual void trigger_dependence_analysis(void);
      virtual void trigger_ready(void);
      // trigger_mapping same as base class
      virtual void trigger_commit(void);
      virtual RtEvent exchange_indirect_records(
          const unsigned index, const ApEvent local_pre,
          const ApEvent local_post, ApEvent &collective_pre,
          ApEvent &collective_post, const TraceInfo &trace_info,
          const InstanceSet &instances, const RegionRequirement &req,
          const DomainPoint &key,
          std::vector<IndirectRecord> &records, const bool sources);
    public:
      // For collective instances
      virtual CollectiveManager* find_or_create_collective_instance(
                                  MappingCallKind mapper_call, unsigned index,
                                  const LayoutConstraintSet &constraints,
                                  const std::vector<LogicalRegion> &regions,
                                  Memory::Kind kind, size_t *footprint,
                                  LayoutConstraintKind *unsat_kind,
                                  unsigned *unsat_index,
                                  DomainPoint &collective_point);
      virtual bool finalize_collective_instance(MappingCallKind mapper_call,
                                                unsigned index, bool success);
      virtual void report_total_collective_instance_calls(MappingCallKind call,
                                                          unsigned total_calls);
    public:
      // From ProjectionPoint
      virtual const DomainPoint& get_domain_point(void) const;
      virtual void set_projection_result(unsigned idx, LogicalRegion result);
      virtual void record_intra_space_dependences(unsigned idx,
                               const std::vector<DomainPoint> &region_deps);
      virtual const Mappable* as_mappable(void) const { return this; }
    public:
      // From Memoizable
      virtual TraceLocalID get_trace_local_id(void) const;
    protected:
      IndexCopyOp*                          owner;
      std::set<RtEvent>                     intra_space_mapping_dependences;
    };

    /**
     * \class FenceOp
     * Fence operations give the application the ability to
     * enforce ordering guarantees between different tasks
     * in the same context which may become important when
     * certain updates to the region tree are desired to be
     * observed before a later operation either maps or 
     * runs. All fences are mapping fences for correctness.
     * Fences all support the optional ability to be an 
     * execution fence.
     */
    class FenceOp : public MemoizableOp<Operation>, 
                    public LegionHeapify<FenceOp> {
    public:
      enum FenceKind {
        MAPPING_FENCE,
        EXECUTION_FENCE,
      };
    public:
      static const AllocationType alloc_type = FENCE_OP_ALLOC;
    public:
      FenceOp(Runtime *rt);
      FenceOp(const FenceOp &rhs);
      virtual ~FenceOp(void);
    public:
      FenceOp& operator=(const FenceOp &rhs);
    public:
      Future initialize(InnerContext *ctx, FenceKind kind, 
                        bool need_future, bool track=true);
      inline void add_mapping_applied_condition(RtEvent precondition)
        { map_applied_conditions.insert(precondition); }
      inline void record_execution_precondition(ApEvent precondition)
        { execution_preconditions.insert(precondition); }
    public:
      virtual void activate(void);
      virtual void deactivate(void);
      virtual const char* get_logging_name(void) const;
      virtual OpKind get_operation_kind(void) const;
      virtual bool invalidates_physical_trace_template(bool &exec_fence) const
        { exec_fence = (fence_kind == EXECUTION_FENCE); return exec_fence; }
    public:
      virtual void trigger_dependence_analysis(void);
      virtual void trigger_mapping(void);
#ifdef LEGION_SPY
      virtual void trigger_complete(void);
#endif
      virtual void trigger_replay(void);
      virtual void complete_replay(ApEvent complete_event);
      virtual const VersionInfo& get_version_info(unsigned idx) const;
    protected:
      void activate_fence(void);
      void deactivate_fence(void);
      void perform_fence_analysis(bool update_fence = false);
      void update_current_fence(void);
    protected:
      FenceKind fence_kind;
      std::set<RtEvent> map_applied_conditions;
      std::set<ApEvent> execution_preconditions;
      Future result;
    };

    /**
     * \class FrameOp
     * Frame operations provide a mechanism for grouping 
     * operations within the same context into frames. Frames
     * provide an application directed way of controlling the
     * number of outstanding operations in flight in a context
     * at any given time through the mapper interface.
     */
    class FrameOp : public FenceOp {
    public:
      static const AllocationType alloc_type = FRAME_OP_ALLOC;
    public:
      FrameOp(Runtime *rt);
      FrameOp(const FrameOp &rhs);
      virtual ~FrameOp(void);
    public:
      FrameOp& operator=(const FrameOp &rhs);
    public:
      void initialize(InnerContext *ctx);
      void set_previous(ApEvent previous);
    public:
      virtual void activate(void);
      virtual void deactivate(void);
      virtual const char* get_logging_name(void) const;
      virtual OpKind get_operation_kind(void) const;
    public:
      virtual void trigger_mapping(void);
      virtual void trigger_complete(void);
    protected:
      ApEvent previous_completion;
    };

    /**
     * \class CreationOp
     * A creation operation is used for deferring the creation of
     * an particular resource until some event has transpired such
     * as the resolution of a future.
     */
    class CreationOp : public Operation, public LegionHeapify<CreationOp> {
    public:
      static const AllocationType alloc_type = CREATION_OP_ALLOC;
    public:
      enum CreationKind {
        FENCE_CREATION,
        INDEX_SPACE_CREATION,
        FIELD_ALLOCATION,
        FUTURE_MAP_CREATION,
      };
    public:
      CreationOp(Runtime *rt);
      CreationOp(const CreationOp &rhs);
      virtual ~CreationOp(void);
    public:
      CreationOp& operator=(const CreationOp &rhs);
    public:
      void initialize_fence(InnerContext *ctx, RtEvent precondition);
      void initialize_index_space(InnerContext *ctx, IndexSpaceNode *node, 
                            const Future &future, bool owner = true,
                            const CollectiveMapping *mapping = NULL);
      void initialize_field(InnerContext *ctx, FieldSpaceNode *node,
                            FieldID fid, const Future &field_size,
                            RtEvent precondition, bool owner = true);
      void initialize_fields(InnerContext *ctx, FieldSpaceNode *node,
                             const std::vector<FieldID> &fids,
                             const std::vector<Future> &field_sizes,
                             RtEvent precondition, bool owner = true);
      void initialize_map(InnerContext *ctx,
                          const std::map<DomainPoint,Future> &futures);
    public:
      virtual void activate(void);
      virtual void deactivate(void);
      virtual const char* get_logging_name(void) const;
      virtual OpKind get_operation_kind(void) const;
    public:
      virtual void trigger_dependence_analysis(void);
      virtual void trigger_mapping(void);
      virtual void trigger_complete(void);
    protected:
      CreationKind kind; 
      IndexSpaceNode *index_space_node;
      FieldSpaceNode *field_space_node;
      std::vector<Future> futures;
      std::vector<FieldID> fields;
      RtEvent mapping_precondition;
      const CollectiveMapping *mapping;
      bool owner;
    };

    /**
     * \class DeletionOp
     * In keeping with the deferred execution model, deletions
     * must be deferred until all other operations that were
     * issued earlier are done using the regions that are
     * going to be deleted.  Deletion operations defer deletions
     * until they are safe to be committed.
     */
    class DeletionOp : public Operation, public LegionHeapify<DeletionOp> {
    public:
      static const AllocationType alloc_type = DELETION_OP_ALLOC;
    public:
      enum DeletionKind {
        INDEX_SPACE_DELETION,
        INDEX_PARTITION_DELETION,
        FIELD_SPACE_DELETION,
        FIELD_DELETION,
        LOGICAL_REGION_DELETION,
      };
    public:
      DeletionOp(Runtime *rt);
      DeletionOp(const DeletionOp &rhs);
      virtual ~DeletionOp(void);
    public:
      DeletionOp& operator=(const DeletionOp &rhs);
    public:
      void set_deletion_preconditions(ApEvent precondition,
          const std::map<Operation*,GenerationID> &dependences);
    public:
      void initialize_index_space_deletion(InnerContext *ctx, IndexSpace handle,
                                   std::vector<IndexPartition> &sub_partitions,
                                   const bool unordered);
      void initialize_index_part_deletion(InnerContext *ctx,IndexPartition part,
                                   std::vector<IndexPartition> &sub_partitions,
                                   const bool unordered);
      void initialize_field_space_deletion(InnerContext *ctx,
                                           FieldSpace handle,
                                           const bool unordered);
      void initialize_field_deletion(InnerContext *ctx, FieldSpace handle,
                                     FieldID fid, const bool unordered,
                                     FieldAllocatorImpl *allocator,
                                     const bool non_owner_shard);
      void initialize_field_deletions(InnerContext *ctx, FieldSpace handle,
                                      const std::set<FieldID> &to_free,
                                      const bool unordered,
                                      FieldAllocatorImpl *allocator,
                                      const bool non_owner_shard,
                                      const bool skip_dep_analysis = false);
      void initialize_logical_region_deletion(InnerContext *ctx, 
                                      LogicalRegion handle, 
                                      const bool unordered,
                                      const bool skip_dep_analysis = false);
    public:
      virtual void activate(void);
      virtual void deactivate(void);
      virtual const char* get_logging_name(void) const;
      virtual OpKind get_operation_kind(void) const;
    protected:
      void activate_deletion(void);
      void deactivate_deletion(void);
      void log_deletion_requirements(void);
    public:
      virtual void trigger_dependence_analysis(void);
      virtual void trigger_ready(void);
      virtual void trigger_mapping(void); 
      virtual void trigger_complete(void);
      virtual unsigned find_parent_index(unsigned idx);
      virtual void pack_remote_operation(Serializer &rez, AddressSpaceID target,
                                         std::set<RtEvent> &applied) const;
    protected:
      DeletionKind kind;
      ApEvent execution_precondition;
      IndexSpace index_space;
      IndexPartition index_part;
      std::vector<IndexPartition> sub_partitions;
      FieldSpace field_space;
      FieldAllocatorImpl *allocator;
      LogicalRegion logical_region;
      std::set<FieldID> free_fields;
      std::vector<FieldID> local_fields;
      std::vector<FieldID> global_fields;
      std::vector<unsigned> local_field_indexes;
      std::vector<unsigned> parent_req_indexes;
      std::vector<unsigned> deletion_req_indexes;
      std::vector<bool> returnable_privileges;
      std::vector<RegionRequirement> deletion_requirements;
      LegionVector<VersionInfo> version_infos;
      std::set<RtEvent> map_applied_conditions;
      std::vector<EquivalenceSet*> to_release;
      std::map<Operation*,GenerationID> dependences;
      bool has_preconditions;
    }; 

    /**
     * \class InternalOp
     * The InternalOp class is an abstract intermediate class
     * for detecting when an operation is generated by the 
     * runtime and not one created by the runtime. This
     * distinction is primarily emplyed by the tracing 
     * infrastructure which can memoize analysis overheads
     * for application operations, but must still handle
     * internal operations correctly.
     */
    class InternalOp : public Operation {
    public:
      InternalOp(Runtime *rt);
      virtual ~InternalOp(void);
    public:
      void initialize_internal(Operation *creator, int creator_req_idx,
                               const LogicalTraceInfo &trace_info);
      void activate_internal(void);
      void deactivate_internal(void);
    public:
      virtual bool is_internal_op(void) const { return true; }
      virtual const FieldMask& get_internal_mask(void) const = 0;
    public:
      inline Operation* get_creator_op(void) const { return create_op; }
      inline GenerationID get_creator_gen(void) const { return create_gen; }
      inline int get_internal_index(void) const { return creator_req_idx; }
      void record_trace_dependence(Operation *target, GenerationID target_gen,
                                   int target_idx, int source_idx,
                                   DependenceType dtype,
                                   const FieldMask &dependent_mask);
      virtual unsigned find_parent_index(unsigned idx);
    protected:
      // These things are really only needed for tracing
      // Information about the operation that generated
      // this close operation so we don't register dependences on it
      Operation *create_op;
      GenerationID create_gen;
      // The source index of the region requirement from the original 
      // operation that generated this internal operation
      int creator_req_idx;
    };

    /**
     * \class ExternalClose
     * An extension of the external-facing Close to help 
     * with packing and unpacking them
     */
    class ExternalClose : public Close, public ExternalMappable {
    public:
      ExternalClose(void);
    public:
      virtual void set_context_index(size_t index) = 0;
    public:
      void pack_external_close(Serializer &rez, AddressSpaceID target) const;
      void unpack_external_close(Deserializer &derez, Runtime *runtime);
    };

    /**
     * \class CloseOp
     * Close operations are only visible internally inside
     * the runtime and are issued to help close up the 
     * physical region tree. There are two types of close
     * operations that both inherit from this class:
     * InterCloseOp and PostCloseOp.
     */
    class CloseOp : public ExternalClose, public InternalOp {
    public:
      static const AllocationType alloc_type = CLOSE_OP_ALLOC;
    public:
      CloseOp(Runtime *rt);
      CloseOp(const CloseOp &rhs);
      virtual ~CloseOp(void);
    public:
      CloseOp& operator=(const CloseOp &rhs);
    public:
      virtual UniqueID get_unique_id(void) const;
      virtual size_t get_context_index(void) const;
      virtual void set_context_index(size_t index);
      virtual int get_depth(void) const;
      virtual const Task* get_parent_task(void) const;
      virtual Mappable* get_mappable(void);
    public:
      void activate_close(void);
      void deactivate_close(void);
      // This is for post and virtual close ops
      void initialize_close(InnerContext *ctx,
                            const RegionRequirement &req, bool track);
      // These is for internal close ops
      void initialize_close(Operation *creator, unsigned idx,
                            unsigned parent_req_index,
                            const RegionRequirement &req,
                            const LogicalTraceInfo &trace_info);
      void perform_logging(void);
    public:
      virtual void activate(void) = 0;
      virtual void deactivate(void) = 0;
      virtual const char* get_logging_name(void) const = 0;
      virtual OpKind get_operation_kind(void) const = 0;
      virtual size_t get_region_count(void) const;
      virtual const FieldMask& get_internal_mask(void) const;
    public:
      virtual void trigger_commit(void);
    protected:
      RegionTreePath privilege_path;
      VersionInfo    version_info;
    };

    /**
     * \class MergeCloseOp
     * merge close operations are issued by the runtime
     * for closing up region trees as part of the normal execution
     * of an application.
     */
    class MergeCloseOp : public CloseOp, public LegionHeapify<MergeCloseOp> {
    public:
      MergeCloseOp(Runtime *runtime);
      MergeCloseOp(const MergeCloseOp &rhs);
      virtual ~MergeCloseOp(void);
    public:
      MergeCloseOp& operator=(const MergeCloseOp &rhs);
    public:
      void initialize(InnerContext *ctx, const RegionRequirement &req,
                      const LogicalTraceInfo &trace_info, int close_idx,
                      const FieldMask &close_mask, Operation *create_op);
      // Make this virtual so we can override for ReplMergeCloseOp
      virtual void record_refinements(const FieldMask &refinement_mask, 
                                      const bool overwrite);
      void activate_merge(void);
      void deactivate_merge(void);
    public:
      virtual void activate(void);
      virtual void deactivate(void);
      virtual const char* get_logging_name(void) const;
      virtual OpKind get_operation_kind(void) const;
      virtual const FieldMask& get_internal_mask(void) const;
    public:
      virtual unsigned find_parent_index(unsigned idx);
      virtual void trigger_ready(void);
      virtual void trigger_mapping(void);
      virtual void trigger_complete(void);
    protected:
      unsigned parent_req_index; 
    protected:
      FieldMask close_mask;
      VersionInfo version_info;
      std::vector<EquivalenceSet*> to_release;
      FieldMask refinement_mask;
      bool refinement_overwrite;
    };

    /**
     * \class PostCloseOp
     * Post close operations are issued by the runtime after a
     * task has finished executing and the region tree contexts
     * need to be closed up to the original physical instance
     * that was mapped by the parent task.
     */
    class PostCloseOp : public CloseOp, public LegionHeapify<PostCloseOp> {
    public:
      PostCloseOp(Runtime *runtime);
      PostCloseOp(const PostCloseOp &rhs);
      virtual ~PostCloseOp(void);
    public:
      PostCloseOp& operator=(const PostCloseOp &rhs);
    public:
      void initialize(InnerContext *ctx, unsigned index, 
                      const InstanceSet &target_instances); 
    public:
      virtual void activate(void);
      virtual void deactivate(void);
      virtual const char* get_logging_name(void) const;
      virtual OpKind get_operation_kind(void) const;
    public:
      virtual void trigger_dependence_analysis(void);
      virtual void trigger_ready(void);
      virtual void trigger_mapping(void);
      virtual void trigger_commit(void);
      virtual unsigned find_parent_index(unsigned idx);
      virtual void select_sources(const unsigned index,
                                  const InstanceRef &target,
                                  const InstanceSet &sources,
                                  std::vector<unsigned> &ranking);
      virtual std::map<PhysicalManager*,unsigned>*
                   get_acquired_instances_ref(void);
      virtual void record_reference_mutation_effect(RtEvent event);
    protected:
      virtual void add_copy_profiling_request(const PhysicalTraceInfo &info,
                               Realm::ProfilingRequestSet &requests,
                               bool fill, unsigned count = 1);
      virtual void handle_profiling_response(const ProfilingResponseBase *base,
                                      const Realm::ProfilingResponse &response,
                                      const void *orig, size_t orig_length);
      virtual void handle_profiling_update(int count);
      virtual void pack_remote_operation(Serializer &rez, AddressSpaceID target,
                                         std::set<RtEvent> &applied) const;
    protected:
      unsigned parent_idx;
      InstanceSet target_instances;
      std::map<PhysicalManager*,unsigned> acquired_instances;
      std::set<RtEvent> map_applied_conditions;
    protected:
      MapperManager *mapper;
    protected:
      struct CloseProfilingInfo : public Mapping::Mapper::CloseProfilingInfo {
      public:
        void *buffer;
        size_t buffer_size;
      };
      std::vector<ProfilingMeasurementID>          profiling_requests;
      std::vector<CloseProfilingInfo>                  profiling_info;
      RtUserEvent                                  profiling_reported;
      int                                          profiling_priority;
      std::atomic<int>                 outstanding_profiling_requests;
      std::atomic<int>                 outstanding_profiling_reported;
    };

    /**
     * \class VirtualCloseOp
     * Virtual close operations are issued by the runtime for
     * closing up virtual mappings to a composite instance
     * that can then be propagated back to the enclosing
     * parent task.
     */
    class VirtualCloseOp : public CloseOp, 
                           public LegionHeapify<VirtualCloseOp> {
    public:
      VirtualCloseOp(Runtime *runtime);
      VirtualCloseOp(const VirtualCloseOp &rhs);
      virtual ~VirtualCloseOp(void);
    public:
      VirtualCloseOp& operator=(const VirtualCloseOp &rhs);
    public:
      void initialize(InnerContext *ctx, unsigned index,
                      const RegionRequirement &req,
                      const VersionInfo *targets);
    public:
      virtual void activate(void);
      virtual void deactivate(void);
      virtual const char* get_logging_name(void) const;
      virtual OpKind get_operation_kind(void) const;
    public:
      virtual void trigger_dependence_analysis(void);
      virtual void trigger_ready(void);
      virtual void trigger_mapping(void);
      virtual unsigned find_parent_index(unsigned idx);
#ifdef LEGION_SPY
      virtual void trigger_complete(void);
#endif
    protected:
      VersionInfo source_version_info;
      const VersionInfo *target_version_info;
      std::set<RtEvent> map_applied_conditions;
      unsigned parent_idx;
    };

    /**
     * \class RefinementOp
     * A refinement operation is an internal operation that 
     * is used to update the equivalence sets being used to
     * represent logical regions.
     */
    class RefinementOp : public InternalOp, public LegionHeapify<RefinementOp> {
    public:
      static const AllocationType alloc_type = REFINEMENT_OP_ALLOC;
    public:
      RefinementOp(Runtime *runtime);
      RefinementOp(const RefinementOp &rhs);
      virtual ~RefinementOp(void);
    public:
      RefinementOp& operator=(const RefinementOp &rhs);
    public:
      void initialize(Operation *creator, unsigned idx, 
                      const LogicalTraceInfo &trace_info,
                      RegionNode *to_refine, const FieldMask &mask);
      void record_refinement(RegionTreeNode *node, const FieldMask &mask,
                             RefProjectionSummary *summary = NULL);
      void record_refinements(FieldMaskSet<RegionTreeNode> &nodes);
      void record_uninitialized(const FieldMask &mask);
#ifdef DEBUG_LEGION
      void verify_refinement_mask(const FieldMask &refinement_mask);
#endif
    protected:
      void initialize_region(RegionNode *node, const FieldMask &mask,
         std::map<PartitionNode*,std::vector<RegionNode*> > &refinement_regions,
                            FieldMaskSet<PartitionNode> &refinement_partitions,
                            std::set<RtEvent> &map_applied_conditions);
      void initialize_partition(PartitionNode *node, const FieldMask &mask,
         std::map<PartitionNode*,std::vector<RegionNode*> > &refinement_regions,
                            FieldMaskSet<PartitionNode> &refinement_partitions,
                            std::set<RtEvent> &map_applied_conditions);
      void initialize_pending(PendingEquivalenceSet *set, const FieldMask &mask,
                              std::set<RtEvent> &applied_events);
    public:
      virtual void activate(void);
      virtual void deactivate(void);
      virtual const char* get_logging_name(void) const;
      virtual OpKind get_operation_kind(void) const;
      virtual const FieldMask& get_internal_mask(void) const;
    public:
      virtual void trigger_dependence_analysis(void);
      virtual void trigger_ready(void);
      virtual void trigger_mapping(void);
      virtual void trigger_complete(void);
    protected:
      void activate_refinement(void);
      void deactivate_refinement(void);
    protected:
      // Upper bound node where this refinement is occuring
      RegionNode *to_refine;
      // The current equivalence sets for the node to be refined
      VersionInfo version_info;
      // Region tree nodes from which to make refinements
      FieldMaskSet<RegionTreeNode> make_from;
      // Projection summaries for non-trivial projections from nodes
      LegionMap<RegionTreeNode*,
                FieldMaskSet<RefProjectionSummary> > projections;
      // Equivalence sets that need to be released at completion
      std::vector<EquivalenceSet*> to_release;
      // Fields which do not have initialized equivalence sets
      FieldMask uninitialized_fields;
    };

    /**
     * \class AdvisementOp
     * An advisement operation is an operation that goes through
     * the execution pipeline for the sole purpose of generating
     * refinement operations to alter the equivalence sets of a
     * region tree.
     */
    class AdvisementOp : public Operation {
    public:
      AdvisementOp(Runtime *runtime);
      AdvisementOp(const AdvisementOp &rhs);
      virtual ~AdvisementOp(void);
    public:
      AdvisementOp& operator=(const AdvisementOp &rhs);
    public:
      void initialize(InnerContext *ctx, LogicalRegion parent,
                      const std::set<LogicalRegion> &regions,
                      const std::set<LogicalPartition> &partitions,
                      const std::set<FieldID> &fields, 
                      ShardingFunction *function = NULL);
    public:
      virtual void activate(void);
      virtual void deactivate(void);
      virtual const char* get_logging_name(void) const;
      virtual OpKind get_operation_kind(void) const;
      virtual size_t get_region_count(void) const;
    public:
      virtual bool has_prepipeline_stage(void) const { return true; }
      virtual void trigger_prepipeline_stage(void);
      virtual void trigger_dependence_analysis(void);
      virtual void trigger_mapping(void);
#ifdef LEGION_SPY
      virtual void trigger_complete(void);
#endif
      virtual unsigned find_parent_index(unsigned idx);
    protected:
      LogicalRegion parent;
      std::vector<LogicalRegion> regions;
      std::vector<LogicalPartition> partitions;
      std::vector<FieldID> fields;
      std::vector<unsigned> parent_indexes;
      std::vector<RegionRequirement> requirements;
      std::vector<RegionTreePath> privilege_paths;
      std::set<RtEvent> map_applied_conditions;
      ShardingFunction *sharding_function;
    };

    /**
     * \class ExternalAcquire
     * An extension of the external-facing Acquire to help 
     * with packing and unpacking them
     */
    class ExternalAcquire : public Acquire, public ExternalMappable {
    public:
      ExternalAcquire(void);
    public:
      virtual void set_context_index(size_t index) = 0;
    public:
      void pack_external_acquire(Serializer &rez, AddressSpaceID target) const;
      void unpack_external_acquire(Deserializer &derez, Runtime *runtime);
    };

    /**
     * \class AcquireOp
     * Acquire operations are used for performing
     * user-level software coherence when tasks own
     * regions with simultaneous coherence.
     */
    class AcquireOp : public ExternalAcquire,public MemoizableOp<SpeculativeOp>,
                      public LegionHeapify<AcquireOp> {
    public:
      static const AllocationType alloc_type = ACQUIRE_OP_ALLOC;
    public:
      AcquireOp(Runtime *rt);
      AcquireOp(const AcquireOp &rhs);
      virtual ~AcquireOp(void);
    public:
      AcquireOp& operator=(const AcquireOp &rhs);
    public:
      void initialize(InnerContext *ctx, const AcquireLauncher &launcher);
    public:
      virtual void activate(void);
      virtual void deactivate(void);
      virtual const char* get_logging_name(void) const; 
      virtual OpKind get_operation_kind(void) const;
      virtual size_t get_region_count(void) const;
      virtual Mappable* get_mappable(void);
    public:
      virtual bool has_prepipeline_stage(void) const { return true; }
      virtual void trigger_prepipeline_stage(void);
      virtual void trigger_dependence_analysis(void);
      virtual void trigger_ready(void);
      virtual void trigger_mapping(void);
    public:
      virtual bool query_speculate(bool &value, bool &mapping_only);
      virtual void resolve_true(bool speculated, bool launched);
      virtual void resolve_false(bool speculated, bool launched);
    public:
      virtual void trigger_commit(void);
      virtual unsigned find_parent_index(unsigned idx);
      virtual std::map<PhysicalManager*,unsigned>*
                   get_acquired_instances_ref(void);
      virtual void record_reference_mutation_effect(RtEvent event);
    public: 
      virtual UniqueID get_unique_id(void) const;
      virtual size_t get_context_index(void) const;
      virtual void set_context_index(size_t index);
      virtual int get_depth(void) const;
      virtual const Task* get_parent_task(void) const;
    public:
      const RegionRequirement& get_requirement(void) const;
    public:
      // From MemoizableOp
      virtual void trigger_replay(void);
    public:
      // From Memoizable
      virtual ApEvent compute_sync_precondition(const TraceInfo *info) const;
      virtual void complete_replay(ApEvent acquire_complete_event);
      virtual const VersionInfo& get_version_info(unsigned idx) const;
      virtual const RegionRequirement& get_requirement(unsigned idx) const;
    protected:
      void check_acquire_privilege(void);
      void compute_parent_index(void);
      void invoke_mapper(void);
      void log_acquire_requirement(void);
      virtual void add_copy_profiling_request(const PhysicalTraceInfo &info,
                               Realm::ProfilingRequestSet &requests,
                               bool fill, unsigned count = 1);
      virtual void handle_profiling_response(const ProfilingResponseBase *base,
                                      const Realm::ProfilingResponse &response,
                                      const void *orig, size_t orig_length);
      virtual void handle_profiling_update(int count);
      virtual void pack_remote_operation(Serializer &rez, AddressSpaceID target,
                                         std::set<RtEvent> &applied) const;
    protected:
      RegionRequirement requirement;
      RegionTreePath    privilege_path;
      VersionInfo       version_info;
      unsigned          parent_req_index;
      std::map<PhysicalManager*,unsigned> acquired_instances;
      std::set<RtEvent> map_applied_conditions;
    protected:
      MapperManager*    mapper;
    protected:
      struct AcquireProfilingInfo : 
        public Mapping::Mapper::AcquireProfilingInfo {
      public:
        void *buffer;
        size_t buffer_size;
      };
      std::vector<ProfilingMeasurementID>            profiling_requests;
      std::vector<AcquireProfilingInfo>                  profiling_info;
      RtUserEvent                                    profiling_reported;
      int                                            profiling_priority;
      std::atomic<int>                   outstanding_profiling_requests;
      std::atomic<int>                   outstanding_profiling_reported;
    };

    /**
     * \class ExternalRelease
     * An extension of the external-facing Release to help 
     * with packing and unpacking them
     */
    class ExternalRelease: public Release, public ExternalMappable {
    public:
      ExternalRelease(void);
    public:
      virtual void set_context_index(size_t index) = 0;
    public:
      void pack_external_release(Serializer &rez, AddressSpaceID target) const;
      void unpack_external_release(Deserializer &derez, Runtime *runtime);
    };

    /**
     * \class ReleaseOp
     * Release operations are used for performing
     * user-level software coherence when tasks own
     * regions with simultaneous coherence.
     */
    class ReleaseOp : public ExternalRelease,public MemoizableOp<SpeculativeOp>,
                      public LegionHeapify<ReleaseOp> {
    public:
      static const AllocationType alloc_type = RELEASE_OP_ALLOC;
    public:
      ReleaseOp(Runtime *rt);
      ReleaseOp(const ReleaseOp &rhs);
      virtual ~ReleaseOp(void);
    public:
      ReleaseOp& operator=(const ReleaseOp &rhs);
    public:
      void initialize(InnerContext *ctx, const ReleaseLauncher &launcher);
    public:
      virtual void activate(void);
      virtual void deactivate(void);
      virtual const char* get_logging_name(void) const;
      virtual OpKind get_operation_kind(void) const;
      virtual size_t get_region_count(void) const;
      virtual Mappable* get_mappable(void);
    public:
      virtual bool has_prepipeline_stage(void) const { return true; }
      virtual void trigger_prepipeline_stage(void);
      virtual void trigger_dependence_analysis(void);
      virtual void trigger_ready(void);
      virtual void trigger_mapping(void);
    public:
      virtual bool query_speculate(bool &value, bool &mapping_only);
      virtual void resolve_true(bool speculated, bool launched);
      virtual void resolve_false(bool speculated, bool launched);
    public:
      virtual void trigger_commit(void);
      virtual unsigned find_parent_index(unsigned idx);
      virtual void select_sources(const unsigned index,
                                  const InstanceRef &target,
                                  const InstanceSet &sources,
                                  std::vector<unsigned> &ranking);
      virtual std::map<PhysicalManager*,unsigned>*
                   get_acquired_instances_ref(void);
      virtual void record_reference_mutation_effect(RtEvent event);
    public:
      virtual UniqueID get_unique_id(void) const;
      virtual size_t get_context_index(void) const;
      virtual void set_context_index(size_t index);
      virtual int get_depth(void) const;
      virtual const Task* get_parent_task(void) const;
    public:
      const RegionRequirement& get_requirement(void) const;
    public:
      // From MemoizableOp
      virtual void trigger_replay(void);
    public:
      // From Memoizable
      virtual ApEvent compute_sync_precondition(const TraceInfo *info) const;
      virtual void complete_replay(ApEvent release_complete_event);
      virtual const VersionInfo& get_version_info(unsigned idx) const;
      virtual const RegionRequirement& get_requirement(unsigned idx) const;
    protected:
      void check_release_privilege(void);
      void compute_parent_index(void);
      void invoke_mapper(std::vector<PhysicalManager*> &source_instances);
      void log_release_requirement(void);
      virtual void add_copy_profiling_request(const PhysicalTraceInfo &info,
                               Realm::ProfilingRequestSet &requests,
                               bool fill, unsigned count = 1);
      virtual void handle_profiling_response(const ProfilingResponseBase *base,
                                      const Realm::ProfilingResponse &response,
                                      const void *orig, size_t orig_length);
      virtual void handle_profiling_update(int count);
      virtual void pack_remote_operation(Serializer &rez, AddressSpaceID target,
                                         std::set<RtEvent> &applied) const;
    protected:
      RegionRequirement requirement;
      PhysicalRegion    restricted_region;
      RegionTreePath    privilege_path;
      VersionInfo       version_info;
      unsigned          parent_req_index;
      std::map<PhysicalManager*,unsigned> acquired_instances;
      std::set<RtEvent> map_applied_conditions;
    protected:
      MapperManager*    mapper;
    protected:
      struct ReleaseProfilingInfo : 
        public Mapping::Mapper::ReleaseProfilingInfo {
      public:
        void *buffer;
        size_t buffer_size;
      };
      std::vector<ProfilingMeasurementID>            profiling_requests;
      std::vector<ReleaseProfilingInfo>                  profiling_info;
      RtUserEvent                                    profiling_reported;
      int                                            profiling_priority;
      std::atomic<int>                   outstanding_profiling_requests;
      std::atomic<int>                   outstanding_profiling_reported;
    };

    /**
     * \class DynamicCollectiveOp
     * A class for getting values from a collective operation
     * and writing them into a future. This will also give
     * us the framework necessary to handle roll backs on 
     * collectives so we can memoize their results.
     */
    class DynamicCollectiveOp : public MemoizableOp<Operation>,
                                public LegionHeapify<DynamicCollectiveOp> {
    public:
      static const AllocationType alloc_type = DYNAMIC_COLLECTIVE_OP_ALLOC;
    public:
      DynamicCollectiveOp(Runtime *rt);
      DynamicCollectiveOp(const DynamicCollectiveOp &rhs);
      virtual ~DynamicCollectiveOp(void);
    public:
      DynamicCollectiveOp& operator=(const DynamicCollectiveOp &rhs);
    public:
      Future initialize(InnerContext *ctx, const DynamicCollective &dc);
    public:
      virtual const VersionInfo& get_version_info(unsigned idx) const
        { assert(false); return *(new VersionInfo()); }
      virtual const RegionRequirement& get_requirement(unsigned idx) const
        { assert(false); return *(new RegionRequirement()); }
    public:
      // From MemoizableOp
      virtual void trigger_replay(void);
    public:
      virtual void activate(void);
      virtual void deactivate(void);
      virtual const char* get_logging_name(void) const;
      virtual OpKind get_operation_kind(void) const;
    public:
      virtual void trigger_dependence_analysis(void);
      virtual void trigger_mapping(void);
      virtual void trigger_execution(void);
      virtual void trigger_complete(void);
    protected:
      Future future;
      DynamicCollective collective;
    };

    /**
     * \class FuturePredOp
     * A class for making predicates out of futures.
     */
    class FuturePredOp : public PredicateOp, 
                         public LegionHeapify<FuturePredOp> {
    public:
      static const AllocationType alloc_type = FUTURE_PRED_OP_ALLOC;
    public:
      FuturePredOp(Runtime *rt);
      FuturePredOp(const FuturePredOp &rhs);
      virtual ~FuturePredOp(void);
    public:
      FuturePredOp& operator=(const FuturePredOp &rhs);
    public:
      void initialize(InnerContext *ctx, Future f);
    public:
      virtual void activate(void);
      virtual void deactivate(void);
      const char* get_logging_name(void) const;
      OpKind get_operation_kind(void) const;
    public:
      virtual void trigger_dependence_analysis(void);
      virtual void trigger_mapping(void);
      virtual void deferred_execute(void);
    protected:
      Future future;
    };

    /**
     * \class NotPredOp
     * A class for negating other predicates
     */
    class NotPredOp : public PredicateOp, PredicateWaiter,
                      public LegionHeapify<NotPredOp> {
    public:
      static const AllocationType alloc_type = NOT_PRED_OP_ALLOC;
    public:
      NotPredOp(Runtime *rt);
      NotPredOp(const NotPredOp &rhs);
      virtual ~NotPredOp(void);
    public:
      NotPredOp& operator=(const NotPredOp &rhs);
    public:
      void initialize(InnerContext *task, const Predicate &p);
    public:
      virtual void activate(void);
      virtual void deactivate(void);
      virtual const char* get_logging_name(void) const;
      virtual OpKind get_operation_kind(void) const;
    public:
      virtual void trigger_dependence_analysis(void);
      virtual void trigger_ready(void);
      virtual void notify_predicate_value(GenerationID gen, bool value);
    protected:
      PredicateOp *pred_op;
    };

    /**
     * \class AndPredOp
     * A class for and-ing other predicates
     */
    class AndPredOp : public PredicateOp, PredicateWaiter,
                      public LegionHeapify<AndPredOp> {
    public:
      static const AllocationType alloc_type = AND_PRED_OP_ALLOC;
    public:
      AndPredOp(Runtime *rt);
      AndPredOp(const AndPredOp &rhs);
      virtual ~AndPredOp(void);
    public:
      AndPredOp& operator=(const AndPredOp &rhs);
    public:
      void initialize(InnerContext *task, 
                      const std::vector<Predicate> &predicates);
    public:
      virtual void activate(void);
      virtual void deactivate(void);
      virtual const char* get_logging_name(void) const;
      virtual OpKind get_operation_kind(void) const;
    public:
      virtual void trigger_dependence_analysis(void);
      virtual void trigger_ready(void);
      virtual void notify_predicate_value(GenerationID pred_gen, bool value);
    protected:
      std::vector<PredicateOp*> previous;
      unsigned                  true_count;
      bool                      false_short;
    };

    /**
     * \class OrPredOp
     * A class for or-ing other predicates
     */
    class OrPredOp : public PredicateOp, PredicateWaiter,
                     public LegionHeapify<OrPredOp> {
    public:
      static const AllocationType alloc_type = OR_PRED_OP_ALLOC;
    public:
      OrPredOp(Runtime *rt);
      OrPredOp(const OrPredOp &rhs);
      virtual ~OrPredOp(void);
    public:
      OrPredOp& operator=(const OrPredOp &rhs);
    public:
      void initialize(InnerContext *task, 
                      const std::vector<Predicate> &predicates);
    public:
      virtual void activate(void);
      virtual void deactivate(void);
      virtual const char* get_logging_name(void) const;
      virtual OpKind get_operation_kind(void) const;
    public:
      virtual void trigger_dependence_analysis(void);
      virtual void trigger_ready(void);
      virtual void notify_predicate_value(GenerationID pred_gen, bool value);
    protected:
      std::vector<PredicateOp*> previous;
      unsigned                  false_count;
      bool                      true_short;
    };

    /**
     * \class MustEpochOp
     * This operation is actually a meta-operation that
     * represents a collection of operations which all
     * must be guaranteed to be run in parallel.  It
     * mediates all the various stages of performing
     * these operations and ensures that they can all
     * be run in parallel or it reports an error.
     */
    class MustEpochOp : public Operation, public MustEpoch, 
      public ResourceTracker, public LegionHeapify<MustEpochOp> {
    public:
      static const AllocationType alloc_type = MUST_EPOCH_OP_ALLOC;
    public:
      struct DependenceRecord {
      public:
        inline void add_entry(unsigned op_idx, unsigned req_idx)
          { op_indexes.push_back(op_idx); req_indexes.push_back(req_idx); }
      public:
        std::vector<unsigned> op_indexes;
        std::vector<unsigned> req_indexes;
      };
    public:
      struct MustEpochIndivArgs : public LgTaskArgs<MustEpochIndivArgs> {
      public:
        static const LgTaskID TASK_ID = LG_MUST_INDIV_ID;
      public:
        MustEpochIndivArgs(Processor p, IndividualTask *t, MustEpochOp *o)
          : LgTaskArgs<MustEpochIndivArgs>(o->get_unique_op_id()),
            current_proc(p), task(t) { }
      public:
        const Processor current_proc;
        IndividualTask *const task;
      };
      struct MustEpochIndexArgs : public LgTaskArgs<MustEpochIndexArgs> {
      public:
        static const LgTaskID TASK_ID = LG_MUST_INDEX_ID;
      public:
        MustEpochIndexArgs(Processor p, IndexTask *t, MustEpochOp *o)
          : LgTaskArgs<MustEpochIndexArgs>(o->get_unique_op_id()),
            current_proc(p), task(t) { }
      public:
        const Processor current_proc;
        IndexTask *const task;
      };
      struct MustEpochMapArgs : public LgTaskArgs<MustEpochMapArgs> {
      public:
        static const LgTaskID TASK_ID = LG_MUST_MAP_ID;
      public:
        MustEpochMapArgs(MustEpochOp *o)
          : LgTaskArgs<MustEpochMapArgs>(o->get_unique_op_id()),
            owner(o), task(NULL) { }
      public:
        MustEpochOp *const owner;
        SingleTask *task;
      };
      struct MustEpochDistributorArgs : 
        public LgTaskArgs<MustEpochDistributorArgs> {
      public:
        static const LgTaskID TASK_ID = LG_MUST_DIST_ID;
      public:
        MustEpochDistributorArgs(MustEpochOp *o)
          : LgTaskArgs<MustEpochDistributorArgs>(o->get_unique_op_id()),
            task(NULL) { }
      public:
        TaskOp *task;
      };
      struct MustEpochLauncherArgs : 
        public LgTaskArgs<MustEpochLauncherArgs> {
      public:
        static const LgTaskID TASK_ID = LG_MUST_LAUNCH_ID;
      public:
        MustEpochLauncherArgs(MustEpochOp *o)
          : LgTaskArgs<MustEpochLauncherArgs>(o->get_unique_op_id()),
            task(NULL) { }
      public:
        TaskOp *task;
      };
    public:
      MustEpochOp(Runtime *rt);
      MustEpochOp(const MustEpochOp &rhs);
      virtual ~MustEpochOp(void);
    public:
      MustEpochOp& operator=(const MustEpochOp &rhs);
    public:
      inline FutureMap get_future_map(void) const { return result_map; }
    public:
      // From MustEpoch
      virtual UniqueID get_unique_id(void) const;
      virtual size_t get_context_index(void) const;
      virtual int get_depth(void) const;
      virtual const Task* get_parent_task(void) const;
    public:
      FutureMap initialize(InnerContext *ctx,const MustEpochLauncher &launcher);
      // Make this a virtual method so it can be overridden for
      // control replicated version of must epoch op
      virtual FutureMapImpl* create_future_map(TaskContext *ctx,
                      IndexSpace domain, IndexSpace shard_space); 
      // Another virtual method to override for control replication
      virtual void instantiate_tasks(InnerContext *ctx,
                                     const MustEpochLauncher &launcher);
      void find_conflicted_regions(
          std::vector<PhysicalRegion> &unmapped); 
    public:
      virtual void activate(void);
      virtual void deactivate(void);
    public:
      void activate_must_epoch_op(void);
      void deactivate_must_epoch_op(void);
    public:
      virtual const char* get_logging_name(void) const;
      virtual size_t get_region_count(void) const;
      virtual OpKind get_operation_kind(void) const;
    public:
      virtual void trigger_dependence_analysis(void);
      virtual void trigger_mapping(void);
      virtual void trigger_complete(void);
      virtual void trigger_commit(void);
    public:
      void verify_dependence(Operation *source_op, GenerationID source_gen,
                             Operation *target_op, GenerationID target_gen);
      bool record_dependence(Operation *source_op, GenerationID source_gen,
                             Operation *target_op, GenerationID target_gen,
                             unsigned source_idx, unsigned target_idx,
                             DependenceType dtype);
      bool record_intra_must_epoch_dependence(
                             unsigned src_index, unsigned src_idx,
                             unsigned dst_index, unsigned dst_idx,
                             DependenceType dtype);
      void must_epoch_map_task_callback(SingleTask *task, 
                                        Mapper::MapTaskInput &input,
                                        Mapper::MapTaskOutput &output);
      // Get a reference to our data structure for tracking acquired instances
      virtual std::map<PhysicalManager*,unsigned>*
                                       get_acquired_instances_ref(void);
    public:
      // Make this a virtual method to override it for control replication
      virtual MapperManager* invoke_mapper(void);
    public:
      // From ResourceTracker
      virtual void receive_resources(size_t return_index,
              std::map<LogicalRegion,unsigned> &created_regions,
              std::vector<LogicalRegion> &deleted_regions,
              std::set<std::pair<FieldSpace,FieldID> > &created_fields,
              std::vector<std::pair<FieldSpace,FieldID> > &deleted_fields,
              std::map<FieldSpace,unsigned> &created_field_spaces,
              std::map<FieldSpace,std::set<LogicalRegion> > &latent_spaces,
              std::vector<FieldSpace> &deleted_field_spaces,
              std::map<IndexSpace,unsigned> &created_index_spaces,
              std::vector<std::pair<IndexSpace,bool> > &deleted_index_spaces,
              std::map<IndexPartition,unsigned> &created_partitions,
              std::vector<std::pair<IndexPartition,bool> > &deleted_partitions,
              std::set<RtEvent> &preconditions);
    public:
      void add_mapping_dependence(RtEvent precondition);
      void register_single_task(SingleTask *single, unsigned index);
      void register_slice_task(SliceTask *slice);
    public:
      // Methods for keeping track of when we can complete and commit
      void register_subop(Operation *op);
      void notify_subop_complete(Operation *op, RtEvent precondition);
      void notify_subop_commit(Operation *op, RtEvent precondition);
    public:
      RtUserEvent find_slice_versioning_event(UniqueID slice_id, bool &first);
    protected:
      int find_operation_index(Operation *op, GenerationID generation);
      TaskOp* find_task_by_index(int index);
    protected:
      static bool single_task_sorter(const Task *t1, const Task *t2);
    public:
      static void trigger_tasks(MustEpochOp *owner,
                         const std::vector<IndividualTask*> &indiv_tasks,
                         std::vector<bool> &indiv_triggered,
                         const std::vector<IndexTask*> &index_tasks,
                         std::vector<bool> &index_triggered);
      static void handle_trigger_individual(const void *args);
      static void handle_trigger_index(const void *args);
    protected:
      // Have a virtual function that we can override to for doing the
      // mapping and distribution of the point tasks, we'll override
      // this for control replication
      virtual void map_and_distribute(std::set<RtEvent> &tasks_mapped,
                                      std::set<ApEvent> &tasks_complete);
      // Make this virtual so we can override it for control replication
      void map_tasks(void) const;
      void map_single_task(SingleTask *task);
    public:
      static void handle_map_task(const void *args);
    protected:
      void distribute_tasks(void);
      void compute_launch_space(const MustEpochLauncher &launcher);
    public:
      static void handle_distribute_task(const void *args);
      static void handle_launch_task(const void *args);
    protected:
      std::vector<IndividualTask*>        indiv_tasks;
      std::vector<bool>                   indiv_triggered;
      std::vector<IndexTask*>             index_tasks;
      std::vector<bool>                   index_triggered;
    protected:
      // The component slices for distribution
      std::set<SliceTask*>         slice_tasks;
      // The actual base operations
      // Use a deque to keep everything in order
      std::vector<SingleTask*>     single_tasks;
    protected:
      Mapper::MapMustEpochInput    input;
      Mapper::MapMustEpochOutput   output;
    protected:
      FutureMap result_map;
      unsigned remaining_resource_returns;
      unsigned remaining_subop_completes;
      unsigned remaining_subop_commits;
    protected:
      // Used to know if we successfully triggered everything
      // and therefore have all of the single tasks and a
      // valid set of constraints.
      bool triggering_complete;
      // Used for computing the constraints
      std::vector<std::set<SingleTask*> > task_sets;
      // Track the physical instances that we've acquired
      std::map<PhysicalManager*,unsigned> acquired_instances;
    protected:
      std::map<std::pair<unsigned/*task index*/,unsigned/*req index*/>,
               unsigned/*dependence index*/> dependence_map;
      std::vector<DependenceRecord*> dependences;
      std::map<std::pair<Operation*,GenerationID>,std::vector<std::pair<
        unsigned/*op idx*/,unsigned/*req idx*/> > > internal_dependences;
      std::map<SingleTask*,unsigned/*single task index*/> single_task_map;
      std::vector<std::set<unsigned/*single task index*/> > mapping_dependences;
    protected:
      std::map<UniqueID,RtUserEvent> slice_version_events;
    protected:
<<<<<<< HEAD
      std::set<RtEvent> completion_preconditions;
=======
      std::set<RtEvent> completion_preconditions, commit_preconditions;
      std::set<ApEvent> completion_effects;
    };

    /**
     * \class MustEpochTriggerer
     * A helper class for parallelizing must epoch triggering
     */
    class MustEpochTriggerer {
    public:
      struct MustEpochIndivArgs : public LgTaskArgs<MustEpochIndivArgs> {
      public:
        static const LgTaskID TASK_ID = LG_MUST_INDIV_ID;
      public:
        MustEpochIndivArgs(MustEpochTriggerer *trig, MustEpochOp *owner,
                           IndividualTask *t)
          : LgTaskArgs<MustEpochIndivArgs>(owner->get_unique_op_id()),
            triggerer(trig), task(t) { }
      public:
        MustEpochTriggerer *const triggerer;
        IndividualTask *const task;
      };
      struct MustEpochIndexArgs : public LgTaskArgs<MustEpochIndexArgs> {
      public:
        static const LgTaskID TASK_ID = LG_MUST_INDEX_ID;
      public:
        MustEpochIndexArgs(MustEpochTriggerer *trig, MustEpochOp *owner,
                           IndexTask *t)
          : LgTaskArgs<MustEpochIndexArgs>(owner->get_unique_op_id()),
            triggerer(trig), task(t) { }
      public:
        MustEpochTriggerer *const triggerer;
        IndexTask *const task;
      };
    public:
      MustEpochTriggerer(MustEpochOp *owner);
      MustEpochTriggerer(const MustEpochTriggerer &rhs);
      ~MustEpochTriggerer(void);
    public:
      MustEpochTriggerer& operator=(const MustEpochTriggerer &rhs);
    public:
      void trigger_tasks(const std::vector<IndividualTask*> &indiv_tasks,
                         std::vector<bool> &indiv_triggered,
                         const std::vector<IndexTask*> &index_tasks,
                         std::vector<bool> &index_triggered);
      void trigger_individual(IndividualTask *task);
      void trigger_index(IndexTask *task);
    public:
      static void handle_individual(const void *args);
      static void handle_index(const void *args);
    private:
      const Processor current_proc;
      MustEpochOp *const owner;
      Reservation trigger_lock;
    };

    /**
     * \class MustEpochMapper
     * A helper class for parallelizing mapping for must epochs
     */
    class MustEpochMapper {
    public:
      struct MustEpochMapArgs : public LgTaskArgs<MustEpochMapArgs> {
      public:
        static const LgTaskID TASK_ID = LG_MUST_MAP_ID;
      public:
        MustEpochMapArgs(MustEpochMapper *map, MustEpochOp *owner)
          : LgTaskArgs<MustEpochMapArgs>(owner->get_unique_op_id()),
            mapper(map) { }
      public:
        MustEpochMapper *const mapper;
        SingleTask *task;
      };
    public:
      MustEpochMapper(MustEpochOp *owner);
      MustEpochMapper(const MustEpochMapper &rhs);
      ~MustEpochMapper(void);
    public:
      MustEpochMapper& operator=(const MustEpochMapper &rhs);
    public:
      void map_tasks(const std::deque<SingleTask*> &single_tasks,
            const std::vector<std::set<unsigned> > &dependences);
      void map_task(SingleTask *task);
    public:
      static void handle_map_task(const void *args);
    private:
      MustEpochOp *const owner;
    };

    class MustEpochDistributor {
    public:
      struct MustEpochDistributorArgs : 
        public LgTaskArgs<MustEpochDistributorArgs> {
      public:
        static const LgTaskID TASK_ID = LG_MUST_DIST_ID;
      public:
        MustEpochDistributorArgs(MustEpochOp *owner)
          : LgTaskArgs<MustEpochDistributorArgs>(owner->get_unique_op_id()) { }
      public:
        TaskOp *task;
      };
      struct MustEpochLauncherArgs : 
        public LgTaskArgs<MustEpochLauncherArgs> {
      public:
        static const LgTaskID TASK_ID = LG_MUST_LAUNCH_ID;
      public:
        MustEpochLauncherArgs(MustEpochOp *owner)
          : LgTaskArgs<MustEpochLauncherArgs>(owner->get_unique_op_id()) { }
      public:
        TaskOp *task;
      };
    public:
      MustEpochDistributor(MustEpochOp *owner);
      MustEpochDistributor(const MustEpochDistributor &rhs);
      ~MustEpochDistributor(void);
    public:
      MustEpochDistributor& operator=(const MustEpochDistributor &rhs);
    public:
      void distribute_tasks(Runtime *runtime,
                            const std::vector<IndividualTask*> &indiv_tasks,
                            const std::set<SliceTask*> &slice_tasks);
    public:
      static void handle_distribute_task(const void *args);
      static void handle_launch_task(const void *args);
    private:
      MustEpochOp *const owner;
>>>>>>> e63605a9
    };

    /**
     * \class PendingPartitionOp
     * Pending partition operations are ones that must be deferred
     * in order to move the overhead of computing them off the 
     * application cores. In many cases deferring them is also
     * necessary to avoid possible application deadlock with
     * other pending partitions.
     */
    class PendingPartitionOp : public Operation,
                               public LegionHeapify<PendingPartitionOp> {
    public:
      static const AllocationType alloc_type = PENDING_PARTITION_OP_ALLOC;
    protected:
      enum PendingPartitionKind
      {
        EQUAL_PARTITION = 0,
        WEIGHT_PARTITION,
        UNION_PARTITION,
        INTERSECTION_PARTITION,
        INTERSECTION_WITH_REGION,
        DIFFERENCE_PARTITION,
        RESTRICTED_PARTITION,
        BY_DOMAIN_PARTITION,
      };
      // Track pending partition operations as thunks
      class PendingPartitionThunk {
      public:
        virtual ~PendingPartitionThunk(void) { }
      public:
        virtual ApEvent perform(PendingPartitionOp *op,
                                RegionTreeForest *forest) = 0;
        virtual ApEvent perform_shard(PendingPartitionOp *op,
                                      RegionTreeForest *forest,
                                      ShardID shard, size_t total_shards) = 0;
        virtual void perform_logging(PendingPartitionOp* op) = 0;
      };
      class EqualPartitionThunk : public PendingPartitionThunk {
      public:
        EqualPartitionThunk(IndexPartition id, size_t g)
          : pid(id), granularity(g) { }
        virtual ~EqualPartitionThunk(void) { }
      public:
        virtual ApEvent perform(PendingPartitionOp *op,
                                RegionTreeForest *forest)
        { return forest->create_equal_partition(op, pid, granularity); }
        virtual ApEvent perform_shard(PendingPartitionOp *op,
                                      RegionTreeForest *forest,
                                      ShardID shard, size_t total_shards)
        { return forest->create_equal_partition(op, pid, granularity,
                                                shard, total_shards); }
        virtual void perform_logging(PendingPartitionOp* op);
      protected:
        IndexPartition pid;
        size_t granularity;
      };
      class WeightPartitionThunk : public PendingPartitionThunk {
      public:
        WeightPartitionThunk(IndexPartition id, const FutureMap &w, size_t g)
          : pid(id), weights(w), granularity(g) { }
        virtual ~WeightPartitionThunk(void) { }
      public:
        virtual ApEvent perform(PendingPartitionOp *op,
                                RegionTreeForest *forest)
        { return forest->create_partition_by_weights(op, pid, 
                                        weights, granularity); }
        virtual ApEvent perform_shard(PendingPartitionOp *op,
                                      RegionTreeForest *forest,
                                      ShardID shard, size_t total_shards)
        { return forest->create_partition_by_weights(op, pid, weights,
                                      granularity, shard, total_shards); }
        virtual void perform_logging(PendingPartitionOp *op);
      protected:
        IndexPartition pid;
        FutureMap weights;
        size_t granularity;
      };
      class UnionPartitionThunk : public PendingPartitionThunk {
      public:
        UnionPartitionThunk(IndexPartition id, 
                            IndexPartition h1, IndexPartition h2)
          : pid(id), handle1(h1), handle2(h2) { }
        virtual ~UnionPartitionThunk(void) { }
      public:
        virtual ApEvent perform(PendingPartitionOp *op,
                                RegionTreeForest *forest)
        { return forest->create_partition_by_union(op, pid, handle1, handle2); }
        virtual ApEvent perform_shard(PendingPartitionOp *op,
                                      RegionTreeForest *forest,
                                      ShardID shard, size_t total_shards)
        { return forest->create_partition_by_union(op, pid, handle1, handle2,
                                                   shard, total_shards); }
        virtual void perform_logging(PendingPartitionOp* op);
      protected:
        IndexPartition pid;
        IndexPartition handle1;
        IndexPartition handle2;
      };
      class IntersectionPartitionThunk : public PendingPartitionThunk {
      public:
        IntersectionPartitionThunk(IndexPartition id, 
                            IndexPartition h1, IndexPartition h2)
          : pid(id), handle1(h1), handle2(h2) { }
        virtual ~IntersectionPartitionThunk(void) { }
      public:
        virtual ApEvent perform(PendingPartitionOp *op,
                                RegionTreeForest *forest)
        { return forest->create_partition_by_intersection(op, pid, handle1,
                                                          handle2); }
        virtual ApEvent perform_shard(PendingPartitionOp *op,
                                      RegionTreeForest *forest,
                                      ShardID shard, size_t total_shards)
        { return forest->create_partition_by_intersection(op, pid, handle1,
                                              handle2, shard, total_shards); }
        virtual void perform_logging(PendingPartitionOp* op);
      protected:
        IndexPartition pid;
        IndexPartition handle1;
        IndexPartition handle2;
      };
      class IntersectionWithRegionThunk: public PendingPartitionThunk {
      public:
        IntersectionWithRegionThunk(IndexPartition id, IndexPartition p, bool d)
          : pid(id), part(p), dominates(d) { }
        virtual ~IntersectionWithRegionThunk(void) { }
      public:
        virtual ApEvent perform(PendingPartitionOp *op,
                                RegionTreeForest *forest)
        { return forest->create_partition_by_intersection(op, pid, 
                                                          part, dominates); }
        virtual ApEvent perform_shard(PendingPartitionOp *op,
                                      RegionTreeForest *forest,
                                      ShardID shard, size_t total_shards)
        { return forest->create_partition_by_intersection(op, pid, part,
                                              dominates, shard, total_shards); }
        virtual void perform_logging(PendingPartitionOp* op);
      protected:
        IndexPartition pid;
        IndexPartition part;
        const bool dominates;
      };
      class DifferencePartitionThunk : public PendingPartitionThunk {
      public:
        DifferencePartitionThunk(IndexPartition id, 
                            IndexPartition h1, IndexPartition h2)
          : pid(id), handle1(h1), handle2(h2) { }
        virtual ~DifferencePartitionThunk(void) { }
      public:
        virtual ApEvent perform(PendingPartitionOp *op,
                                RegionTreeForest *forest)
        { return forest->create_partition_by_difference(op, pid, handle1,
                                                        handle2); }
        virtual ApEvent perform_shard(PendingPartitionOp *op,
                                      RegionTreeForest *forest,
                                      ShardID shard, size_t total_shards)
        { return forest->create_partition_by_difference(op, pid, handle1, 
                                          handle2, shard, total_shards); }
        virtual void perform_logging(PendingPartitionOp* op);
      protected:
        IndexPartition pid;
        IndexPartition handle1;
        IndexPartition handle2;
      };
      class RestrictedPartitionThunk : public PendingPartitionThunk {
      public:
        RestrictedPartitionThunk(IndexPartition id, const void *tran,
                  size_t tran_size, const void *ext, size_t ext_size)
          : pid(id), transform(malloc(tran_size)), extent(malloc(ext_size))
        { memcpy(transform, tran, tran_size); memcpy(extent, ext, ext_size); }
        virtual ~RestrictedPartitionThunk(void)
          { free(transform); free(extent); }
      public:
        virtual ApEvent perform(PendingPartitionOp *op,
                                RegionTreeForest *forest)
        { return forest->create_partition_by_restriction(pid, 
                                              transform, extent); }
        virtual ApEvent perform_shard(PendingPartitionOp *op,
                                      RegionTreeForest *forest,
                                      ShardID shard, size_t total_shards)
        { return forest->create_partition_by_restriction(pid, transform,
                                            extent, shard, total_shards); }
        virtual void perform_logging(PendingPartitionOp *op);
      protected:
        IndexPartition pid;
        void *const transform;
        void *const extent;
      };
      class FutureMapThunk : public PendingPartitionThunk {
      public:
        FutureMapThunk(IndexPartition id, const FutureMap &fm, bool inter)
          : pid(id), future_map(fm), perform_intersections(inter) { }
        virtual ~FutureMapThunk(void) { }
      public:
        virtual ApEvent perform(PendingPartitionOp *op,
                                RegionTreeForest *forest)
        { return forest->create_partition_by_domain(op, pid, future_map,
                                              perform_intersections); }
        virtual ApEvent perform_shard(PendingPartitionOp *op,
                                      RegionTreeForest *forest,
                                      ShardID shard, size_t total_shards)
        { return forest->create_partition_by_domain(op, pid, future_map,
                            perform_intersections, shard, total_shards); }
        virtual void perform_logging(PendingPartitionOp *op);
      protected:
        IndexPartition pid;
        FutureMap future_map;
        bool perform_intersections;
      };
      class CrossProductThunk : public PendingPartitionThunk {
      public:
        CrossProductThunk(IndexPartition b, IndexPartition s, LegionColor c)
          : base(b), source(s), part_color(c) { }
        virtual ~CrossProductThunk(void) { }
      public:
        virtual ApEvent perform(PendingPartitionOp *op,
                                RegionTreeForest *forest)
        { return forest->create_cross_product_partitions(op, base, source, 
                                                         part_color); }
        virtual ApEvent perform_shard(PendingPartitionOp *op,
                                      RegionTreeForest *forest,
                                      ShardID shard, size_t total_shards)
        { return forest->create_cross_product_partitions(op, base, source,
                                        part_color, shard, total_shards); }
        virtual void perform_logging(PendingPartitionOp* op);
      protected:
        IndexPartition base;
        IndexPartition source;
        LegionColor part_color;
      };
      class ComputePendingSpace : public PendingPartitionThunk {
      public:
        ComputePendingSpace(IndexSpace t, bool is,
                            const std::vector<IndexSpace> &h)
          : is_union(is), is_partition(false), target(t), handles(h) { }
        ComputePendingSpace(IndexSpace t, bool is, IndexPartition h)
          : is_union(is), is_partition(true), target(t), handle(h) { }
        virtual ~ComputePendingSpace(void) { }
      public:
        virtual ApEvent perform(PendingPartitionOp *op,
                                RegionTreeForest *forest)
        { if (is_partition)
            return forest->compute_pending_space(op, target, handle, is_union);
          else
            return forest->compute_pending_space(op, target, 
                                                 handles, is_union); }
        virtual ApEvent perform_shard(PendingPartitionOp *op,
                                      RegionTreeForest *forest,
                                      ShardID shard, size_t total_shards)
        { if (is_partition)
            return forest->compute_pending_space(op, target, handle, is_union,
                                                 shard, total_shards);
          else
            return forest->compute_pending_space(op, target, handles, 
                                               is_union, shard, total_shards); }
        virtual void perform_logging(PendingPartitionOp* op);
      protected:
        bool is_union, is_partition;
        IndexSpace target;
        IndexPartition handle;
        std::vector<IndexSpace> handles;
      };
      class ComputePendingDifference : public PendingPartitionThunk {
      public:
        ComputePendingDifference(IndexSpace t, IndexSpace i,
                                 const std::vector<IndexSpace> &h)
          : target(t), initial(i), handles(h) { }
        virtual ~ComputePendingDifference(void) { }
      public:
        virtual ApEvent perform(PendingPartitionOp *op,
                                RegionTreeForest *forest)
        { return forest->compute_pending_space(op, target, initial, handles); }
        virtual ApEvent perform_shard(PendingPartitionOp *op,
                                      RegionTreeForest *forest,
                                      ShardID shard, size_t total_shards)
        { return forest->compute_pending_space(op, target, initial, handles,
                                               shard, total_shards); }
        virtual void perform_logging(PendingPartitionOp* op);
      protected:
        IndexSpace target, initial;
        std::vector<IndexSpace> handles;
      };
    public:
      PendingPartitionOp(Runtime *rt);
      PendingPartitionOp(const PendingPartitionOp &rhs);
      virtual ~PendingPartitionOp(void);
    public:
      PendingPartitionOp& operator=(const PendingPartitionOp &rhs);
    public:
      void initialize_equal_partition(InnerContext *ctx,
                                      IndexPartition pid, size_t granularity);
      void initialize_weight_partition(InnerContext *ctx, IndexPartition pid,
                                const FutureMap &weights, size_t granularity);
      void initialize_union_partition(InnerContext *ctx,
                                      IndexPartition pid, 
                                      IndexPartition handle1,
                                      IndexPartition handle2);
      void initialize_intersection_partition(InnerContext *ctx,
                                             IndexPartition pid, 
                                             IndexPartition handle1,
                                             IndexPartition handle2);
      void initialize_intersection_partition(InnerContext *ctx,
                                             IndexPartition pid, 
                                             IndexPartition part,
                                             const bool dominates);
      void initialize_difference_partition(InnerContext *ctx,
                                           IndexPartition pid, 
                                           IndexPartition handle1,
                                           IndexPartition handle2);
      void initialize_restricted_partition(InnerContext *ctx,
                                           IndexPartition pid,
                                           const void *transform,
                                           size_t transform_size,
                                           const void *extent,
                                           size_t extent_size);
      void initialize_by_domain(InnerContext *ctx, IndexPartition pid,
                                const FutureMap &future_map,
                                bool perform_intersections);
      void initialize_cross_product(InnerContext *ctx, IndexPartition base, 
                                    IndexPartition source, LegionColor color);
      void initialize_index_space_union(InnerContext *ctx, IndexSpace target, 
                                        const std::vector<IndexSpace> &handles);
      void initialize_index_space_union(InnerContext *ctx, IndexSpace target, 
                                        IndexPartition handle);
      void initialize_index_space_intersection(InnerContext *ctx, 
                                               IndexSpace target,
                                        const std::vector<IndexSpace> &handles);
      void initialize_index_space_intersection(InnerContext *ctx,
                                              IndexSpace target,
                                              IndexPartition handle);
      void initialize_index_space_difference(InnerContext *ctx, 
                                             IndexSpace target, 
                                             IndexSpace initial,
                                        const std::vector<IndexSpace> &handles);
      void perform_logging(void);
    public:
      void activate_pending(void);
      void deactivate_pending(void);
    public:
      virtual void trigger_dependence_analysis(void);
      virtual void trigger_ready(void);
      virtual void trigger_mapping(void);
      virtual void trigger_complete(void);
      virtual bool is_partition_op(void) const { return true; } 
    public:
      virtual void activate(void);
      virtual void deactivate(void);
      virtual const char* get_logging_name(void) const;
      virtual OpKind get_operation_kind(void) const;
    protected:
      virtual void request_future_buffers(std::set<RtEvent> &mapped_events,
                                          std::set<RtEvent> &ready_events);
    protected:
      PendingPartitionThunk *thunk;
      FutureMap future_map;
    };

    /**
     * \class ExternalPartition
     * An extension of the external-facing Partition to help 
     * with packing and unpacking them
     */
    class ExternalPartition: public Partition, public ExternalMappable {
    public:
      ExternalPartition(void);
    public:
      virtual void set_context_index(size_t index) = 0;
    public:
      void pack_external_partition(Serializer &rez,AddressSpaceID target) const;
      void unpack_external_partition(Deserializer &derez, Runtime *runtime);
    };

    /**
     * \class DependentPartitionOp
     * An operation for creating different kinds of partitions
     * which are dependent on mapping a region in order to compute
     * the resulting partition.
     */
    class DependentPartitionOp : public ExternalPartition, 
                                 public CollectiveInstanceCreator<Operation>,
                                 public LegionHeapify<DependentPartitionOp> {
    public:
      static const AllocationType alloc_type = DEPENDENT_PARTITION_OP_ALLOC;
    protected:
      // Track dependent partition operations as thunks
      class DepPartThunk {
      public:
        virtual ~DepPartThunk(void) { }
      public:
        virtual ApEvent perform(DependentPartitionOp *op,
            RegionTreeForest *forest, ApEvent instances_ready,
            const std::vector<FieldDataDescriptor> &instances) = 0;
        virtual PartitionKind get_kind(void) const = 0;
        virtual IndexPartition get_partition(void) const = 0;
        virtual bool safe_projection(IndexPartition p) const { return false; }
        // This method should only be used by control replication thunks
        virtual void elide_collectives(void) { assert(false); }
      };
      class ByFieldThunk : public DepPartThunk {
      public:
        ByFieldThunk(IndexPartition p)
          : pid(p) { }
      public:
        virtual ApEvent perform(DependentPartitionOp *op,
            RegionTreeForest *forest, ApEvent instances_ready,
            const std::vector<FieldDataDescriptor> &instances);
        virtual PartitionKind get_kind(void) const { return BY_FIELD; }
        virtual IndexPartition get_partition(void) const { return pid; }
      protected:
        IndexPartition pid;
      };
      class ByImageThunk : public DepPartThunk {
      public:
        ByImageThunk(IndexPartition p, IndexPartition proj)
          : pid(p), projection(proj) { }
      public:
        virtual ApEvent perform(DependentPartitionOp *op,
            RegionTreeForest *forest, ApEvent instances_ready,
            const std::vector<FieldDataDescriptor> &instances);
        virtual PartitionKind get_kind(void) const { return BY_IMAGE; }
        virtual IndexPartition get_partition(void) const { return pid; }
        virtual bool safe_projection(IndexPartition p) const 
          { return (p == projection); }
      protected:
        IndexPartition pid;
        IndexPartition projection;
      };
      class ByImageRangeThunk : public DepPartThunk {
      public:
        ByImageRangeThunk(IndexPartition p, IndexPartition proj)
          : pid(p), projection(proj) { }
      public:
        virtual ApEvent perform(DependentPartitionOp *op,
            RegionTreeForest *forest, ApEvent instances_ready,
            const std::vector<FieldDataDescriptor> &instances);
        virtual PartitionKind get_kind(void) const { return BY_IMAGE_RANGE; }
        virtual IndexPartition get_partition(void) const { return pid; }
        virtual bool safe_projection(IndexPartition p) const
          { return (p == projection); }
      protected:
        IndexPartition pid;
        IndexPartition projection;
      };
      class ByPreimageThunk : public DepPartThunk {
      public:
        ByPreimageThunk(IndexPartition p, IndexPartition proj)
          : pid(p), projection(proj) { }
      public:
        virtual ApEvent perform(DependentPartitionOp *op,
            RegionTreeForest *forest, ApEvent instances_ready,
            const std::vector<FieldDataDescriptor> &instances);
        virtual PartitionKind get_kind(void) const { return BY_PREIMAGE; }
        virtual IndexPartition get_partition(void) const { return pid; }
      protected:
        IndexPartition pid;
        IndexPartition projection;
      };
      class ByPreimageRangeThunk : public DepPartThunk {
      public:
        ByPreimageRangeThunk(IndexPartition p, IndexPartition proj)
          : pid(p), projection(proj) { }
      public:
        virtual ApEvent perform(DependentPartitionOp *op,
            RegionTreeForest *forest, ApEvent instances_ready,
            const std::vector<FieldDataDescriptor> &instances);
        virtual PartitionKind get_kind(void) const { return BY_PREIMAGE_RANGE; }
        virtual IndexPartition get_partition(void) const { return pid; }
      protected:
        IndexPartition pid;
        IndexPartition projection;
      };
      class AssociationThunk : public DepPartThunk {
      public:
        AssociationThunk(IndexSpace d, IndexSpace r)
          : domain(d), range(r) { }
      public:
        virtual ApEvent perform(DependentPartitionOp *op,
            RegionTreeForest *forest, ApEvent instances_ready,
            const std::vector<FieldDataDescriptor> &instances);
        virtual PartitionKind get_kind(void) const { return BY_ASSOCIATION; }
        virtual IndexPartition get_partition(void) const
          { return IndexPartition::NO_PART; }
      protected:
        IndexSpace domain;
        IndexSpace range;
      };
    public:
      DependentPartitionOp(Runtime *rt);
      DependentPartitionOp(const DependentPartitionOp &rhs);
      virtual ~DependentPartitionOp(void);
    public:
      DependentPartitionOp& operator=(const DependentPartitionOp &rhs);
    public:
      void initialize_by_field(InnerContext *ctx, IndexPartition pid,
                               LogicalRegion handle, LogicalRegion parent,
                               IndexSpace color_space, FieldID fid, 
                               MapperID id, MappingTagID tag,
                               const UntypedBuffer &marg); 
      void initialize_by_image(InnerContext *ctx, IndexPartition pid,
                               IndexSpace handle, LogicalPartition projection,
                               LogicalRegion parent, FieldID fid,
                               MapperID id, MappingTagID tag,
                               const UntypedBuffer &marg);
      void initialize_by_image_range(InnerContext *ctx, IndexPartition pid,
                               IndexSpace handle, LogicalPartition projection,
                               LogicalRegion parent, FieldID fid,
                               MapperID id, MappingTagID tag,
                               const UntypedBuffer &marg);
      void initialize_by_preimage(InnerContext *ctx, IndexPartition pid,
                               IndexPartition projection, LogicalRegion handle,
                               LogicalRegion parent, FieldID fid,
                               MapperID id, MappingTagID tag,
                               const UntypedBuffer &marg);
      void initialize_by_preimage_range(InnerContext *ctx, IndexPartition pid,
                               IndexPartition projection, LogicalRegion handle,
                               LogicalRegion parent, FieldID fid,
                               MapperID id, MappingTagID tag,
                               const UntypedBuffer &marg);
      void initialize_by_association(InnerContext *ctx, LogicalRegion domain,
                               LogicalRegion domain_parent, FieldID fid,
                               IndexSpace range, MapperID id, MappingTagID tag,
                               const UntypedBuffer &marg);
      void perform_logging(void) const;
      void log_requirement(void) const;
      const RegionRequirement& get_requirement(void) const;
    protected:
      void check_by_field(IndexPartition pid, IndexSpace color_space,
          LogicalRegion handle, LogicalRegion parent, FieldID fid) const;
      void check_by_image(IndexPartition pid, IndexSpace pid_parent,
          LogicalPartition projection, LogicalRegion parent, FieldID fid) const;
      void check_by_image_range(IndexPartition pid, IndexSpace pid_parent,
          LogicalPartition projection, LogicalRegion parent, FieldID fid) const;
      void check_by_preimage(IndexPartition pid, IndexPartition proj,
                             LogicalRegion handle, LogicalRegion parent,
                             FieldID fid) const;
      void check_by_preimage_range(IndexPartition pid, IndexPartition proj,
                             LogicalRegion handle, LogicalRegion parent,
                             FieldID fid) const;
      void check_by_association(LogicalRegion domain,
          LogicalRegion domain_parent, FieldID fid, IndexSpace range) const;
    public:
      virtual bool has_prepipeline_stage(void) const { return true; }
      virtual void trigger_prepipeline_stage(void);
      virtual void trigger_dependence_analysis(void);
      virtual void trigger_ready(void);
      virtual void trigger_mapping(void);
      // A method for override with control replication
      virtual void finalize_mapping(void);
      virtual ApEvent trigger_thunk(IndexSpace handle,
                                    const InstanceSet &mapped_instances,
                                    const PhysicalTraceInfo &info,
                                    const DomainPoint &key);
      virtual unsigned find_parent_index(unsigned idx);
      virtual bool is_partition_op(void) const { return true; }
      virtual void select_partition_projection(void);
    public:
      virtual PartitionKind get_partition_kind(void) const;
      virtual UniqueID get_unique_id(void) const;
      virtual size_t get_context_index(void) const;
      virtual void set_context_index(size_t index);
      virtual int get_depth(void) const;
      virtual const Task* get_parent_task(void) const;
      virtual Mappable* get_mappable(void);
    public:
      virtual void activate(void);
      virtual void deactivate(void);
      virtual const char* get_logging_name(void) const;
      virtual OpKind get_operation_kind(void) const;
      virtual size_t get_region_count(void) const;
      virtual void trigger_commit(void);
    public:
      void activate_dependent(void);
      void deactivate_dependent(void);
    public:
      virtual void select_sources(const unsigned index,
                                  const InstanceRef &target,
                                  const InstanceSet &sources,
                                  std::vector<unsigned> &ranking);
      virtual std::map<PhysicalManager*,unsigned>*
                   get_acquired_instances_ref(void);
      virtual void record_reference_mutation_effect(RtEvent event);
      virtual void add_copy_profiling_request(const PhysicalTraceInfo &info,
                               Realm::ProfilingRequestSet &requests,
                               bool fill, unsigned count = 1);
      // Report a profiling result for this operation
      virtual void handle_profiling_response(const ProfilingResponseBase *base,
                                        const Realm::ProfilingResponse &result,
                                        const void *orig, size_t orig_length);
      virtual void handle_profiling_update(int count);
      virtual void pack_remote_operation(Serializer &rez, AddressSpaceID target,
                                         std::set<RtEvent> &applied) const;
    public:
      // From CollectiveInstanceCreator
      virtual IndexSpaceNode* get_collective_space(void) const 
        { return launch_space; }
    public:
      // For collective instances
      virtual CollectiveManager* find_or_create_collective_instance(
                                  MappingCallKind mapper_call, unsigned index,
                                  const LayoutConstraintSet &constraints,
                                  const std::vector<LogicalRegion> &regions,
                                  Memory::Kind kind, size_t *footprint,
                                  LayoutConstraintKind *unsat_kind,
                                  unsigned *unsat_index,
                                  DomainPoint &collective_point);
      virtual bool finalize_collective_instance(MappingCallKind mapper_call,
                                                unsigned index, bool success);
      virtual void report_total_collective_instance_calls(MappingCallKind call,
                                                          unsigned total_calls);
    protected:
      void check_privilege(void);
      void compute_parent_index(void);
      bool invoke_mapper(InstanceSet &mapped_instances,
                         std::vector<PhysicalManager*> &source_instances);
      void activate_dependent_op(void);
      void deactivate_dependent_op(void);
      void finalize_partition_profiling(void);
    public:
      void handle_point_commit(RtEvent point_committed);
    public:
      VersionInfo version_info;
      RegionTreePath privilege_path;
      unsigned parent_req_index;
      std::map<PhysicalManager*,unsigned> acquired_instances;
      std::set<RtEvent> map_applied_conditions;
      DepPartThunk *thunk;
      ApEvent partition_ready;
    protected:
      MapperManager *mapper;
    protected:
      // For index versions of this operation
      IndexSpaceNode*                   launch_space;
      std::vector<FieldDataDescriptor>  instances;
      std::set<ApEvent>                 index_preconditions;
      std::vector<PointDepPartOp*>      points; 
      unsigned                          points_committed;
      bool                              commit_request;
      std::set<RtEvent>                 commit_preconditions;
#ifdef LEGION_SPY
      // Special helper event to make things look right for Legion Spy
      ApUserEvent                       intermediate_index_event;
#endif
    protected:
      struct PartitionProfilingInfo :
        public Mapping::Mapper::PartitionProfilingInfo {
      public:
        void *buffer;
        size_t buffer_size;
      };
      std::vector<ProfilingMeasurementID>              profiling_requests;
      std::vector<PartitionProfilingInfo>                  profiling_info;
      RtUserEvent                                      profiling_reported;
      int                                              profiling_priority;
      std::atomic<int>                     outstanding_profiling_requests;
      std::atomic<int>                     outstanding_profiling_reported;
    };

    /**
     * \class PointDepPartOp
     * This is a point class for mapping a particular 
     * subregion of a partition for a dependent partitioning
     * operation.
     */
    class PointDepPartOp : public DependentPartitionOp, public ProjectionPoint {
    public:
      PointDepPartOp(Runtime *rt);
      PointDepPartOp(const PointDepPartOp &rhs);
      virtual ~PointDepPartOp(void);
    public:
      PointDepPartOp& operator=(const PointDepPartOp &rhs);
    public:
      void initialize(DependentPartitionOp *owner, const DomainPoint &point);
      void launch(void);
    public:
      virtual void activate(void);
      virtual void deactivate(void);
      virtual void trigger_prepipeline_stage(void);
      virtual void trigger_dependence_analysis(void);
      virtual ApEvent trigger_thunk(IndexSpace handle,
                                    const InstanceSet &mapped_instances,
                                    const PhysicalTraceInfo &trace_info,
                                    const DomainPoint &key);
      virtual void trigger_commit(void);
      virtual PartitionKind get_partition_kind(void) const;
    public:
      // For collective instances
      virtual CollectiveManager* find_or_create_collective_instance(
                                  MappingCallKind mapper_call, unsigned index,
                                  const LayoutConstraintSet &constraints,
                                  const std::vector<LogicalRegion> &regions,
                                  Memory::Kind kind, size_t *footprint,
                                  LayoutConstraintKind *unsat_kind,
                                  unsigned *unsat_index,
                                  DomainPoint &collective_point);
      virtual bool finalize_collective_instance(MappingCallKind mapper_call,
                                                unsigned index, bool success);
      virtual void report_total_collective_instance_calls(MappingCallKind call,
                                                          unsigned total_calls);
    public:
      // From ProjectionPoint
      virtual const DomainPoint& get_domain_point(void) const;
      virtual void set_projection_result(unsigned idx, LogicalRegion result);
      virtual void record_intra_space_dependences(unsigned idx,
                               const std::vector<DomainPoint> &region_deps);
      virtual const Mappable* as_mappable(void) const { return this; }
    public:
      DependentPartitionOp *owner;
    };

    /**
     * \class ExternalFill
     * An extension of the external-facing Fill to help 
     * with packing and unpacking them
     */
    class ExternalFill : public Fill, public ExternalMappable {
    public:
      ExternalFill(void);
    public:
      virtual void set_context_index(size_t index) = 0;
    public:
      void pack_external_fill(Serializer &rez, AddressSpaceID target) const;
      void unpack_external_fill(Deserializer &derez, Runtime *runtime);
    };

    /**
     * \class FillOp
     * Fill operations are used to initialize a field to a
     * specific value for a particular logical region.
     */
    class FillOp : public MemoizableOp<SpeculativeOp>, public ExternalFill,
                   public LegionHeapify<FillOp> {
    public:
      static const AllocationType alloc_type = FILL_OP_ALLOC;
    public:
      FillOp(Runtime *rt);
      FillOp(const FillOp &rhs);
      virtual ~FillOp(void);
    public:
      FillOp& operator=(const FillOp &rhs);
    public:
      void initialize(InnerContext *ctx, const FillLauncher &launcher);
      inline const RegionRequirement& get_requirement(void) const 
        { return requirement; }
      void activate_fill(void);
      void deactivate_fill(void);
    public:
      virtual void activate(void);
      virtual void deactivate(void);
      virtual const char* get_logging_name(void) const;
      virtual size_t get_region_count(void) const;
      virtual OpKind get_operation_kind(void) const;
      virtual Mappable* get_mappable(void);
      virtual UniqueID get_unique_id(void) const;
      virtual size_t get_context_index(void) const;
      virtual void set_context_index(size_t index);
      virtual int get_depth(void) const;
      virtual const Task* get_parent_task(void) const;
      virtual std::map<PhysicalManager*,unsigned>*
                                       get_acquired_instances_ref(void);
      virtual void add_copy_profiling_request(const PhysicalTraceInfo &info,
                               Realm::ProfilingRequestSet &requests,
                               bool fill, unsigned count = 1);
    public:
      virtual bool has_prepipeline_stage(void) const
        { return need_prepipeline_stage; }
      virtual void trigger_prepipeline_stage(void);
      virtual void trigger_dependence_analysis(void);
      virtual void trigger_ready(void);
      virtual void trigger_mapping(void);
      virtual void trigger_execution(void);
    public:
      virtual bool query_speculate(bool &value, bool &mapping_only);
      virtual void resolve_true(bool speculated, bool launched);
      virtual void resolve_false(bool speculated, bool launched);
    public:
      virtual unsigned find_parent_index(unsigned idx);
      virtual void trigger_complete(void);
      virtual void trigger_commit(void);
    public:
      void check_fill_privilege(void);
      void compute_parent_index(void);
      ApEvent compute_sync_precondition(const TraceInfo *info) const;
      void log_fill_requirement(void) const;
    public:
      // From Memoizable
      virtual const VersionInfo& get_version_info(unsigned idx) const
        { return version_info; }
      virtual const RegionRequirement& get_requirement(unsigned idx) const
        { return get_requirement(); }
    public:
      // From MemoizableOp
      virtual void trigger_replay(void);
    public:
      virtual void pack_remote_operation(Serializer &rez, AddressSpaceID target,
                                         std::set<RtEvent> &applied) const;
    public:
      RegionTreePath privilege_path;
      VersionInfo version_info;
      unsigned parent_req_index;
      void *value;
      size_t value_size;
      Future future;
      FillView *fill_view;
      std::set<RtEvent> map_applied_conditions;
      PredEvent true_guard, false_guard;
    };
    
    /**
     * \class IndexFillOp
     * This is the same as a fill operation except for
     * applying a number of fill operations over an 
     * index space of points with projection functions.
     */
    class IndexFillOp : public CollectiveInstanceCreator<FillOp> {
    public:
      IndexFillOp(Runtime *rt);
      IndexFillOp(const IndexFillOp &rhs);
      virtual ~IndexFillOp(void);
    public:
      IndexFillOp& operator=(const IndexFillOp &rhs);
    public:
      void initialize(InnerContext *ctx,
                      const IndexFillLauncher &launcher,
                      IndexSpace launch_space);
    public:
      virtual void activate(void);
      virtual void deactivate(void);
    protected:
      void activate_index_fill(void);
      void deactivate_index_fill(void);
    public:
      virtual void trigger_prepipeline_stage(void);
      virtual void trigger_dependence_analysis(void);
      virtual void trigger_ready(void);
      virtual void trigger_mapping(void);
      virtual void trigger_commit(void);
    public:
      // From MemoizableOp
      virtual void trigger_replay(void);
    public:
      // From CollectiveInstanceCreator
      virtual IndexSpaceNode* get_collective_space(void) const 
        { return launch_space; }
    public:
      void perform_base_dependence_analysis(void);
      void enumerate_points(bool replaying);
      void handle_point_commit(void);
      void check_point_requirements(void);
    protected:
      void log_index_fill_requirement(void);
    public:
      IndexSpaceNode*               launch_space;
    protected:
      std::vector<PointFillOp*>     points;
      unsigned                      points_committed;
      bool                          commit_request;
    };

    /**
     * \class PointFillOp
     * A point fill op is used for executing the
     * physical part of the analysis for an index
     * fill operation.
     */
    class PointFillOp : public FillOp, public ProjectionPoint {
    public:
      PointFillOp(Runtime *rt);
      PointFillOp(const PointFillOp &rhs);
      virtual ~PointFillOp(void);
    public:
      PointFillOp& operator=(const PointFillOp &rhs);
    public:
      void initialize(IndexFillOp *owner, const DomainPoint &point);
      void launch(void);
    public:
      virtual void activate(void);
      virtual void deactivate(void);
      virtual void trigger_prepipeline_stage(void);
      virtual void trigger_dependence_analysis(void);
      virtual void trigger_ready(void);
      // trigger_mapping same as base class
      virtual void trigger_commit(void);
    public:
      // For collective instances
      virtual CollectiveManager* find_or_create_collective_instance(
                                  MappingCallKind mapper_call, unsigned index,
                                  const LayoutConstraintSet &constraints,
                                  const std::vector<LogicalRegion> &regions,
                                  Memory::Kind kind, size_t *footprint,
                                  LayoutConstraintKind *unsat_kind,
                                  unsigned *unsat_index,
                                  DomainPoint &collective_point);
      virtual bool finalize_collective_instance(MappingCallKind mapper_call,
                                                unsigned index, bool success);
      virtual void report_total_collective_instance_calls(MappingCallKind call,
                                                          unsigned total_calls);
    public:
      // From ProjectionPoint
      virtual const DomainPoint& get_domain_point(void) const;
      virtual void set_projection_result(unsigned idx, LogicalRegion result);
      virtual void record_intra_space_dependences(unsigned idx,
                               const std::vector<DomainPoint> &region_deps);
      virtual const Mappable* as_mappable(void) const { return this; }
    public:
      // From Memoizable
      virtual TraceLocalID get_trace_local_id(void) const;
    protected:
      IndexFillOp*              owner;
    };

    /**
     * \class AttachOp
     * Operation for attaching a file to a physical instance
     */
    class AttachOp : public Operation, public LegionHeapify<AttachOp> {
    public:
      static const AllocationType alloc_type = ATTACH_OP_ALLOC;
    public:
      AttachOp(Runtime *rt);
      AttachOp(const AttachOp &rhs);
      virtual ~AttachOp(void);
    public:
      AttachOp& operator=(const AttachOp &rhs);
    public:
      PhysicalRegion initialize(InnerContext *ctx,
                                const AttachLauncher &launcher);
      inline const RegionRequirement& get_requirement(void) const 
        { return requirement; }
    public:
      virtual void activate(void);
      virtual void deactivate(void);
      virtual const char* get_logging_name(void) const;
      virtual size_t get_region_count(void) const;
      virtual OpKind get_operation_kind(void) const;
    public:
      virtual bool has_prepipeline_stage(void) const { return true; }
      virtual void trigger_prepipeline_stage(void);
      virtual void trigger_dependence_analysis(void);
      virtual void trigger_ready(void);
      virtual void trigger_mapping(void);
      virtual unsigned find_parent_index(unsigned idx);
      virtual void trigger_commit(void);
      virtual void record_reference_mutation_effect(RtEvent event);
      virtual void pack_remote_operation(Serializer &rez, AddressSpaceID target,
                                         std::set<RtEvent> &applied) const;
      virtual RtEvent check_for_coregions(void);
    public:
      LogicalRegion create_external_instance(void);
      PhysicalInstance create_instance(IndexSpaceNode *node,
                                       const std::vector<FieldID> &field_set,
                                       const std::vector<size_t> &field_sizes,
                                             LayoutConstraintSet &cons,
                                             ApEvent &ready_event,
                                             size_t &instance_footprint);
    protected:
      void activate_attach_op(void);
      void deactivate_attach_op(void);
      void check_privilege(void);
      void compute_parent_index(void);
      void log_requirement(void);
    public:
      ExternalResource resource;
      RegionRequirement requirement;
      RegionTreePath privilege_path;
      VersionInfo version_info;
      const char *file_name;
      std::map<FieldID,const char*> field_map;
      std::map<FieldID,void*> field_pointers_map;
      LegionFileMode file_mode;
      PhysicalRegion region;
      unsigned parent_req_index;
      InstanceSet external_instances;
      ApUserEvent attached_event;
      std::set<RtEvent> map_applied_conditions;
      LayoutConstraintSet layout_constraint_set;
      size_t footprint;
      ApEvent termination_event;
      bool restricted;
      bool mapping;
      bool local_files;
    };

    /**
     * \class IndexAttachOp
     * This provides support for doing index space attach
     * operations where we are attaching external resources
     * to many subregions of a region tree with a single operation
     */
    class IndexAttachOp : public Operation,public LegionHeapify<IndexAttachOp> {
    public:
      static const AllocationType alloc_type = ATTACH_OP_ALLOC;
    public:
      IndexAttachOp(Runtime *rt);
      IndexAttachOp(const IndexAttachOp &rhs);
      virtual ~IndexAttachOp(void);
    public:
      IndexAttachOp& operator=(const IndexAttachOp &rhs);
    public:
      ExternalResources initialize(InnerContext *ctx,
                                   RegionTreeNode *upper_bound,
                                   IndexSpaceNode *launch_bounds,
                                   const IndexAttachLauncher &launcher,
                                   const std::vector<unsigned> &indexes);
      inline const RegionRequirement& get_requirement(void) const
        { return requirement; }
    public:
      virtual void activate(void);
      virtual void deactivate(void);
      virtual const char* get_logging_name(void) const;
      virtual size_t get_region_count(void) const;
      virtual OpKind get_operation_kind(void) const;
    public:
      virtual bool has_prepipeline_stage(void) const { return true; }
      virtual void trigger_prepipeline_stage(void);
      virtual void trigger_dependence_analysis(void);
      virtual void trigger_ready(void);
      virtual void trigger_commit(void);
      virtual unsigned find_parent_index(unsigned idx);
      virtual void check_point_requirements(
                    const std::vector<IndexSpace> &spaces);
      virtual bool are_all_direct_children(bool local) { return local; }
      virtual RtEvent find_coregions(PointAttachOp *point, LogicalRegion region,
          InstanceSet &instances, ApUserEvent &attached_event);
    public:
      void handle_point_commit(void);
    protected:
      void activate_index_attach(void);
      void deactivate_index_attach(void);
      void compute_parent_index(void);
      void check_privilege(void);
      void log_requirement(void);
    protected:
      RegionRequirement                             requirement;
      ExternalResources                             resources;
      RegionTreePath                                privilege_path;
      IndexSpaceNode*                               launch_space;
      std::vector<PointAttachOp*>                   points;
      std::map<LogicalRegion,std::vector<PointAttachOp*> >  coregions;
      std::map<LogicalRegion,ApUserEvent>           coregions_attached;
      std::set<RtEvent>                             map_applied_conditions;
      unsigned                                      parent_req_index;
      unsigned                                      points_committed;
      bool                                          commit_request;
    };
    
    /**
     * \class PointAttachOp
     * An individual attach operation inside of an index attach operation
     */
    class PointAttachOp : public AttachOp {
    public:
      PointAttachOp(Runtime *rt);
      PointAttachOp(const PointAttachOp &rhs);
      virtual ~PointAttachOp(void);
    public:
      PointAttachOp& operator=(const PointAttachOp &rhs);
    public:
      virtual void activate(void);
      virtual void deactivate(void);
    public:
      PhysicalRegionImpl* initialize(IndexAttachOp *owner, InnerContext *ctx,
        const IndexAttachLauncher &launcher, const OrderingConstraint &ordering,
        const DomainPoint &point, unsigned index);
    public:
      // Overload to look for coregions between points
      virtual RtEvent check_for_coregions(void);
      virtual void trigger_ready(void);
      virtual void trigger_commit(void);
    protected:
      IndexAttachOp *owner;
      DomainPoint index_point;
    };

    /**
     * \class DetachOp
     * Operation for detaching a file from a physical instance
     */
    class DetachOp : public Operation, public LegionHeapify<DetachOp> {
    public:
      static const AllocationType alloc_type = DETACH_OP_ALLOC;
    public:
      DetachOp(Runtime *rt);
      DetachOp(const DetachOp &rhs);
      virtual ~DetachOp(void);
    public:
      DetachOp& operator=(const DetachOp &rhs);
    public:
      Future initialize_detach(InnerContext *ctx, PhysicalRegion region,
                               const bool flush, const bool unordered);
    public:
      virtual void activate(void);
      virtual void deactivate(void);
      virtual const char* get_logging_name(void) const;
      virtual size_t get_region_count(void) const;
      virtual OpKind get_operation_kind(void) const;
    public:
      virtual bool has_prepipeline_stage(void) const { return true; }
      virtual void trigger_prepipeline_stage(void);
      virtual void trigger_dependence_analysis(void);
      virtual void trigger_ready(void);
      virtual void trigger_mapping(void);
      virtual unsigned find_parent_index(unsigned idx);
      virtual void trigger_complete(void);
      virtual void trigger_commit(void);
      virtual void select_sources(const unsigned index,
                                  const InstanceRef &target,
                                  const InstanceSet &sources,
                                  std::vector<unsigned> &ranking);
      virtual void add_copy_profiling_request(const PhysicalTraceInfo &info,
                               Realm::ProfilingRequestSet &requests,
                               bool fill, unsigned count = 1);
      virtual void pack_remote_operation(Serializer &rez, AddressSpaceID target,
                                         std::set<RtEvent> &applied) const;
    protected:
      void activate_detach_op(void);
      void deactivate_detach_op(void);
      void compute_parent_index(void);
      void log_requirement(void);
    public:
      PhysicalRegion region;
      RegionRequirement requirement;
      RegionTreePath privilege_path;
      VersionInfo version_info;
      unsigned parent_req_index;
      std::set<RtEvent> map_applied_conditions;
      Future result;
      bool flush;
    };

    /**
     * \class IndexDetachOp
     * This is an index space detach operation for performing many detaches
     */
    class IndexDetachOp : public Operation,public LegionHeapify<IndexDetachOp> {
    public:
      static const AllocationType alloc_type = DETACH_OP_ALLOC;
    public:
      IndexDetachOp(Runtime *rt);
      IndexDetachOp(const IndexDetachOp &rhs);
      virtual ~IndexDetachOp(void);
    public:
      IndexDetachOp& operator=(const IndexDetachOp &rhs);
    public:
      Future initialize_detach(InnerContext *ctx, LogicalRegion parent,
                               RegionTreeNode *upper_bound,
                               IndexSpaceNode *launch_bounds,
                               ExternalResourcesImpl *external,
                               const std::vector<FieldID> &privilege_fields,
                               const std::vector<PhysicalRegion> &regions,
                               bool flush, bool unordered);
    public:
      virtual void activate(void);
      virtual void deactivate(void);
      virtual const char* get_logging_name(void) const;
      virtual size_t get_region_count(void) const;
      virtual OpKind get_operation_kind(void) const;
    public:
      virtual bool has_prepipeline_stage(void) const { return true; }
      virtual void trigger_prepipeline_stage(void);
      virtual void trigger_dependence_analysis(void);
      virtual void trigger_ready(void);
      virtual void trigger_complete(void);
      virtual void trigger_commit(void);
      virtual unsigned find_parent_index(unsigned idx);
    public:
      void complete_detach(void);
      void handle_point_complete(void);
      void handle_point_commit(void);
    protected:
      void activate_index_detach(void);
      void deactivate_index_detach(void);
      void compute_parent_index(void);
      void log_requirement(void);
    protected:
      RegionRequirement                             requirement;
      ExternalResources                             resources;
      RegionTreePath                                privilege_path;
      IndexSpaceNode*                               launch_space;
      std::vector<PointDetachOp*>                   points;
      std::set<RtEvent>                             map_applied_conditions;
      Future                                        result;
      unsigned                                      parent_req_index;
      unsigned                                      points_completed;
      unsigned                                      points_committed;
      bool                                          complete_request;
      bool                                          commit_request;
    };

    /**
     * \class PointDetachOp
     * Indvidiual detach operations for an index space detach
     */
    class PointDetachOp : public DetachOp {
    public:
      PointDetachOp(Runtime *rt);
      PointDetachOp(const PointDetachOp &rhs);
      virtual ~PointDetachOp(void);
    public:
      PointDetachOp& operator=(const PointDetachOp &rhs);
    public:
      virtual void activate(void);
      virtual void deactivate(void);
    public:
      void initialize_detach(IndexDetachOp *owner, InnerContext *ctx,
            const PhysicalRegion &region, const DomainPoint &point, bool flush);
    public:
      virtual void trigger_ready(void);
      virtual void trigger_complete(void);
      virtual void trigger_commit(void);
    protected:
      IndexDetachOp *owner;
      DomainPoint index_point;
    };

    /**
     * \class TimingOp
     * Operation for performing timing measurements
     */
    class TimingOp : public Operation, public LegionHeapify<TimingOp> {
    public:
      TimingOp(Runtime *rt);
      TimingOp(const TimingOp &rhs);
      virtual ~TimingOp(void);
    public:
      TimingOp& operator=(const TimingOp &rhs);
    public:
      Future initialize(InnerContext *ctx, const TimingLauncher &launcher);
    public:
      virtual void activate(void);
      virtual void deactivate(void);
      virtual const char* get_logging_name(void) const;
      virtual OpKind get_operation_kind(void) const;
      virtual bool invalidates_physical_trace_template(bool &exec_fence) const
        { return false; }
    protected:
      void activate_timing(void);
      void deactivate_timing(void);
    public:
      virtual void trigger_dependence_analysis(void);
      virtual void trigger_mapping(void);
      virtual void trigger_execution(void);
    protected:
      TimingMeasurement measurement;
      std::set<Future> preconditions;
      Future result;
    };

    /**
     * \class TunableOp
     * Operation for performing tunable requests
     */
    class TunableOp : public Operation, public LegionHeapify<TunableOp> {
    public:
      TunableOp(Runtime *rt);
      TunableOp(const TunableOp &rhs);
      virtual ~TunableOp(void);
    public:
      TunableOp& operator=(const TunableOp &rhs);
    public:
      void activate_tunable(void);
      void deactivate_tunable(void);
      Future initialize(InnerContext *ctx, const TunableLauncher &launcher);
    public:
      virtual void activate(void);
      virtual void deactivate(void);
      virtual const char* get_logging_name(void) const;
      virtual OpKind get_operation_kind(void) const;
      virtual bool invalidates_physical_trace_template(bool &exec_fence) const
        { return false; }
    public:
      virtual void trigger_dependence_analysis(void);
      virtual void trigger_mapping(void);
<<<<<<< HEAD
      virtual void deferred_execute(void);
      // virtual method for control replication
      virtual void process_result(MapperManager *mapper,
                                  void *buffer, size_t size) const { }
=======
      virtual void trigger_execution(void);
>>>>>>> e63605a9
    protected:
      TunableID tunable_id;
      MapperID mapper_id;
      MappingTagID tag;
      void *arg;
      size_t argsize;
      size_t tunable_index;
      size_t return_type_size;
      Future result;
      FutureInstance *instance;
      std::vector<Future> futures;
    };

    /**
     * \class AllReduceOp 
     * Operation for reducing future maps down to futures
     */
    class AllReduceOp : public Operation, public LegionHeapify<AllReduceOp> {
    public:
      AllReduceOp(Runtime *rt);
      AllReduceOp(const AllReduceOp &rhs);
      virtual ~AllReduceOp(void);
    public:
      AllReduceOp& operator=(const AllReduceOp &rhs);
    public:
      Future initialize(InnerContext *ctx, const FutureMap &future_map,
                        ReductionOpID redop, bool deterministic,
                        MapperID mapper_id, MappingTagID tag);
    public:
      virtual void activate(void);
      virtual void deactivate(void);
      virtual const char* get_logging_name(void) const;
      virtual OpKind get_operation_kind(void) const;
      virtual bool invalidates_physical_trace_template(bool &exec_fence) const
        { return false; }
      // AllReduceOps should never actually need this but it might get
      // called in the process of doing a mapping call
      virtual std::map<PhysicalManager*,unsigned>*
                   get_acquired_instances_ref(void) { return NULL; }
    protected:
      void activate_all_reduce(void);
      void deactivate_all_reduce(void);
      void invoke_mapper(std::vector<Memory> &targets);
    public:
      virtual void trigger_dependence_analysis(void);
      virtual void trigger_ready(void);
      virtual void trigger_mapping(void);
<<<<<<< HEAD
      virtual void trigger_complete(void);
    protected:
      // These are virtual methods to override for control replication
      virtual void populate_sources(void);
      virtual void create_future_instances(std::vector<Memory> &target_mems);
      virtual void all_reduce_serdez(void);
      virtual RtEvent all_reduce_redop(void);
=======
      virtual void trigger_execution(void);
>>>>>>> e63605a9
    protected:
      FutureMap future_map;
      ReductionOpID redop_id;
      const ReductionOp *redop; 
      const SerdezRedopFns *serdez_redop_fns;
      Future result;
      std::map<DomainPoint,Future> sources;
      std::vector<FutureInstance*> targets;
      size_t future_result_size;
      void *serdez_redop_buffer;
      MapperID mapper_id;
      MappingTagID tag;
      bool deterministic;
    };

    /**
     * \class RemoteOp
     * This operation is a shim for operations on remote nodes
     * and is used by remote physical analysis traversals to handle
     * any requests they might have of the original operation.
     */
    class RemoteOp : public Operation {
    public:
      struct DeferRemoteOpDeletionArgs : 
        public LgTaskArgs<DeferRemoteOpDeletionArgs> {
      public:
        static const LgTaskID TASK_ID = LG_DEFER_REMOTE_OP_DELETION_TASK_ID;
      public:
        DeferRemoteOpDeletionArgs(Operation *o)
          : LgTaskArgs<DeferRemoteOpDeletionArgs>(o->get_unique_op_id()), 
            op(o) { }
      public:
        Operation *const op;
      };
    public:
      RemoteOp(Runtime *rt, Operation *ptr, AddressSpaceID src);
      RemoteOp(const RemoteOp &rhs);
      virtual ~RemoteOp(void);
    public:
      RemoteOp& operator=(const RemoteOp &rhs);
    public:
      virtual void unpack(Deserializer &derez,
                          ReferenceMutator &mutator) = 0;
    public:
      virtual void activate(void);
      virtual void deactivate(void);
      virtual const char* get_logging_name(void) const = 0;
      virtual OpKind get_operation_kind(void) const = 0;
      virtual std::map<PhysicalManager*,unsigned>*
                                       get_acquired_instances_ref(void);
      // This should be the only mapper call that we need to handle
      virtual void select_sources(const unsigned index,
                                  const InstanceRef &target,
                                  const InstanceSet &sources,
                                  std::vector<unsigned> &ranking) = 0;
      virtual void add_copy_profiling_request(const PhysicalTraceInfo &info,
                               Realm::ProfilingRequestSet &requests,
                               bool fill, unsigned count = 1);
      virtual void report_uninitialized_usage(const unsigned index,
                                              LogicalRegion handle,
                                              const RegionUsage usage,
                                              const char *field_string,
                                              RtUserEvent reported);
      virtual void pack_remote_operation(Serializer &rez, AddressSpaceID target,
                                         std::set<RtEvent> &applied) const = 0;
    public:
      void defer_deletion(RtEvent precondition);
      void pack_remote_base(Serializer &rez) const;
      void unpack_remote_base(Deserializer &derez, Runtime *runtime,
                              std::set<RtEvent> &ready_events);
      void pack_profiling_requests(Serializer &rez, 
                                   std::set<RtEvent> &applied) const;
      void unpack_profiling_requests(Deserializer &derez);
      static void handle_deferred_deletion(const void *args);
      // Caller takes ownership of this object and must delete it when done
      static RemoteOp* unpack_remote_operation(Deserializer &derez,
                         Runtime *runtime, std::set<RtEvent> &ready_events);
      static void handle_report_uninitialized(Deserializer &derez);
      static void handle_report_profiling_count_update(Deserializer &derez);
    public:
      // This is a pointer to an operation on a remote node
      // it should never be dereferenced
      Operation *const remote_ptr;
      const AddressSpaceID source;
    protected:
      MapperManager *mapper;
    protected:
      std::vector<ProfilingMeasurementID> profiling_requests;
      int                                 profiling_priority;
      Processor                           profiling_target;
      RtUserEvent                         profiling_response;
      std::atomic<int>                    profiling_reports;
    };

    /**
     * \class RemoteMapOp
     * This is a remote copy of a MapOp to be used
     * for mapper calls and other operations
     */
    class RemoteMapOp : public ExternalMapping, public RemoteOp,
                        public LegionHeapify<RemoteMapOp> {
    public:
      RemoteMapOp(Runtime *rt, Operation *ptr, AddressSpaceID src);
      RemoteMapOp(const RemoteMapOp &rhs);
      virtual ~RemoteMapOp(void);
    public:
      RemoteMapOp& operator=(const RemoteMapOp &rhs); 
    public:
      virtual UniqueID get_unique_id(void) const;
      virtual size_t get_context_index(void) const;
      virtual void set_context_index(size_t index);
      virtual int get_depth(void) const;
      virtual const Task* get_parent_task(void) const;
    public:
      virtual const char* get_logging_name(void) const;
      virtual OpKind get_operation_kind(void) const;
      virtual void select_sources(const unsigned index,
                                  const InstanceRef &target,
                                  const InstanceSet &sources,
                                  std::vector<unsigned> &ranking); 
      virtual void pack_remote_operation(Serializer &rez, AddressSpaceID target,
                                         std::set<RtEvent> &applied) const;
      virtual void unpack(Deserializer &derez, ReferenceMutator &mutator);
    };

    /**
     * \class RemoteCopyOp
     * This is a remote copy of a CopyOp to be used
     * for mapper calls and other operations
     */
    class RemoteCopyOp : public ExternalCopy, public RemoteOp,
                         public LegionHeapify<RemoteCopyOp> {
    public:
      RemoteCopyOp(Runtime *rt, Operation *ptr, AddressSpaceID src);
      RemoteCopyOp(const RemoteCopyOp &rhs);
      virtual ~RemoteCopyOp(void);
    public:
      RemoteCopyOp& operator=(const RemoteCopyOp &rhs);
    public:
      virtual UniqueID get_unique_id(void) const;
      virtual size_t get_context_index(void) const;
      virtual void set_context_index(size_t index);
      virtual int get_depth(void) const;
      virtual const Task* get_parent_task(void) const;
    public:
      virtual const char* get_logging_name(void) const;
      virtual OpKind get_operation_kind(void) const;
      virtual void select_sources(const unsigned index,
                                  const InstanceRef &target,
                                  const InstanceSet &sources,
                                  std::vector<unsigned> &ranking);
      virtual void pack_remote_operation(Serializer &rez, AddressSpaceID target,
                                         std::set<RtEvent> &applied) const;
      virtual void unpack(Deserializer &derez, ReferenceMutator &mutator);
    };

    /**
     * \class RemoteCloseOp
     * This is a remote copy of a CloseOp to be used
     * for mapper calls and other operations
     */
    class RemoteCloseOp : public ExternalClose, public RemoteOp,
                          public LegionHeapify<RemoteCloseOp> {
    public:
      RemoteCloseOp(Runtime *rt, Operation *ptr, AddressSpaceID src);
      RemoteCloseOp(const RemoteCloseOp &rhs);
      virtual ~RemoteCloseOp(void);
    public:
      RemoteCloseOp& operator=(const RemoteCloseOp &rhs);
    public:
      virtual UniqueID get_unique_id(void) const;
      virtual size_t get_context_index(void) const;
      virtual void set_context_index(size_t index);
      virtual int get_depth(void) const;
      virtual const Task* get_parent_task(void) const;
    public:
      virtual const char* get_logging_name(void) const;
      virtual OpKind get_operation_kind(void) const;
      virtual void select_sources(const unsigned index,
                                  const InstanceRef &target,
                                  const InstanceSet &sources,
                                  std::vector<unsigned> &ranking);
      virtual void pack_remote_operation(Serializer &rez, AddressSpaceID target,
                                         std::set<RtEvent> &applied) const;
      virtual void unpack(Deserializer &derez, ReferenceMutator &mutator);
    };

    /**
     * \class RemoteAcquireOp
     * This is a remote copy of a AcquireOp to be used
     * for mapper calls and other operations
     */
    class RemoteAcquireOp : public ExternalAcquire, public RemoteOp,
                            public LegionHeapify<RemoteAcquireOp> {
    public:
      RemoteAcquireOp(Runtime *rt, Operation *ptr, AddressSpaceID src);
      RemoteAcquireOp(const RemoteAcquireOp &rhs);
      virtual ~RemoteAcquireOp(void);
    public:
      RemoteAcquireOp& operator=(const RemoteAcquireOp &rhs);
    public:
      virtual UniqueID get_unique_id(void) const;
      virtual size_t get_context_index(void) const;
      virtual void set_context_index(size_t index);
      virtual int get_depth(void) const;
      virtual const Task* get_parent_task(void) const;
    public:
      virtual const char* get_logging_name(void) const;
      virtual OpKind get_operation_kind(void) const;
      virtual void select_sources(const unsigned index,
                                  const InstanceRef &target,
                                  const InstanceSet &sources,
                                  std::vector<unsigned> &ranking);
      virtual void pack_remote_operation(Serializer &rez, AddressSpaceID target,
                                         std::set<RtEvent> &applied) const;
      virtual void unpack(Deserializer &derez, ReferenceMutator &mutator);
    };

    /**
     * \class RemoteReleaseOp
     * This is a remote copy of a ReleaseOp to be used
     * for mapper calls and other operations
     */
    class RemoteReleaseOp : public ExternalRelease, public RemoteOp,
                            public LegionHeapify<RemoteReleaseOp> {
    public:
      RemoteReleaseOp(Runtime *rt, Operation *ptr, AddressSpaceID src);
      RemoteReleaseOp(const RemoteReleaseOp &rhs);
      virtual ~RemoteReleaseOp(void);
    public:
      RemoteReleaseOp& operator=(const RemoteReleaseOp &rhs);
    public:
      virtual UniqueID get_unique_id(void) const;
      virtual size_t get_context_index(void) const;
      virtual void set_context_index(size_t index);
      virtual int get_depth(void) const;
      virtual const Task* get_parent_task(void) const;
    public:
      virtual const char* get_logging_name(void) const;
      virtual OpKind get_operation_kind(void) const;
      virtual void select_sources(const unsigned index,
                                  const InstanceRef &target,
                                  const InstanceSet &sources,
                                  std::vector<unsigned> &ranking);
      virtual void pack_remote_operation(Serializer &rez, AddressSpaceID target,
                                         std::set<RtEvent> &applied) const;
      virtual void unpack(Deserializer &derez, ReferenceMutator &mutator);
    };

    /**
     * \class RemoteFillOp
     * This is a remote copy of a FillOp to be used
     * for mapper calls and other operations
     */
    class RemoteFillOp : public ExternalFill, public RemoteOp,
                         public LegionHeapify<RemoteFillOp> {
    public:
      RemoteFillOp(Runtime *rt, Operation *ptr, AddressSpaceID src);
      RemoteFillOp(const RemoteFillOp &rhs);
      virtual ~RemoteFillOp(void);
    public:
      RemoteFillOp& operator=(const RemoteFillOp &rhs);
    public:
      virtual UniqueID get_unique_id(void) const;
      virtual size_t get_context_index(void) const;
      virtual void set_context_index(size_t index);
      virtual int get_depth(void) const;
      virtual const Task* get_parent_task(void) const;
    public:
      virtual const char* get_logging_name(void) const;
      virtual OpKind get_operation_kind(void) const;
      virtual void select_sources(const unsigned index,
                                  const InstanceRef &target,
                                  const InstanceSet &sources,
                                  std::vector<unsigned> &ranking);
      virtual void pack_remote_operation(Serializer &rez, AddressSpaceID target,
                                         std::set<RtEvent> &applied) const;
      virtual void unpack(Deserializer &derez, ReferenceMutator &mutator);
    };

    /**
     * \class RemotePartitionOp
     * This is a remote copy of a DependentPartitionOp to be
     * used for mapper calls and other operations
     */
    class RemotePartitionOp : public ExternalPartition, public RemoteOp,
                              public LegionHeapify<RemotePartitionOp> {
    public:
      RemotePartitionOp(Runtime *rt, Operation *ptr, AddressSpaceID src);
      RemotePartitionOp(const RemotePartitionOp &rhs);
      virtual ~RemotePartitionOp(void);
    public:
      RemotePartitionOp& operator=(const RemotePartitionOp &rhs);
    public:
      virtual UniqueID get_unique_id(void) const;
      virtual size_t get_context_index(void) const;
      virtual void set_context_index(size_t index);
      virtual int get_depth(void) const;
      virtual const Task* get_parent_task(void) const;
      virtual PartitionKind get_partition_kind(void) const;
    public:
      virtual const char* get_logging_name(void) const;
      virtual OpKind get_operation_kind(void) const;
      virtual void select_sources(const unsigned index,
                                  const InstanceRef &target,
                                  const InstanceSet &sources,
                                  std::vector<unsigned> &ranking);
      virtual void pack_remote_operation(Serializer &rez, AddressSpaceID target,
                                         std::set<RtEvent> &applied) const;
      virtual void unpack(Deserializer &derez, ReferenceMutator &mutator);
    protected:
      PartitionKind part_kind;
    };

    /**
     * \class RemoteAttachOp
     * This is a remote copy of a DetachOp to be used for 
     * mapper calls and other operations
     */
    class RemoteAttachOp : public RemoteOp,
                           public LegionHeapify<RemoteAttachOp> {
    public:
      RemoteAttachOp(Runtime *rt, Operation *ptr, AddressSpaceID src);
      RemoteAttachOp(const RemoteAttachOp &rhs);
      virtual ~RemoteAttachOp(void);
    public:
      RemoteAttachOp& operator=(const RemoteAttachOp &rhs);
    public:
      virtual UniqueID get_unique_id(void) const;
      virtual size_t get_context_index(void) const;
      virtual void set_context_index(size_t index);
      virtual int get_depth(void) const;
    public:
      virtual const char* get_logging_name(void) const;
      virtual OpKind get_operation_kind(void) const;
      virtual void select_sources(const unsigned index,
                                  const InstanceRef &target,
                                  const InstanceSet &sources,
                                  std::vector<unsigned> &ranking);
      virtual void pack_remote_operation(Serializer &rez, AddressSpaceID target,
                                         std::set<RtEvent> &applied) const;
      virtual void unpack(Deserializer &derez, ReferenceMutator &mutator);
    };

    /**
     * \class RemoteDetachOp
     * This is a remote copy of a DetachOp to be used for 
     * mapper calls and other operations
     */
    class RemoteDetachOp : public RemoteOp,
                           public LegionHeapify<RemoteDetachOp> {
    public:
      RemoteDetachOp(Runtime *rt, Operation *ptr, AddressSpaceID src);
      RemoteDetachOp(const RemoteDetachOp &rhs);
      virtual ~RemoteDetachOp(void);
    public:
      RemoteDetachOp& operator=(const RemoteDetachOp &rhs);
    public:
      virtual UniqueID get_unique_id(void) const;
      virtual size_t get_context_index(void) const;
      virtual void set_context_index(size_t index);
      virtual int get_depth(void) const;
    public:
      virtual const char* get_logging_name(void) const;
      virtual OpKind get_operation_kind(void) const;
      virtual void select_sources(const unsigned index,
                                  const InstanceRef &target,
                                  const InstanceSet &sources,
                                  std::vector<unsigned> &ranking);
      virtual void pack_remote_operation(Serializer &rez, AddressSpaceID target,
                                         std::set<RtEvent> &applied) const;
      virtual void unpack(Deserializer &derez, ReferenceMutator &mutator);
    };

    /**
     * \class RemoteDeletionOp
     * This is a remote copy of a DeletionOp to be used for 
     * mapper calls and other operations
     */
    class RemoteDeletionOp : public RemoteOp,
                             public LegionHeapify<RemoteDeletionOp> {
    public:
      RemoteDeletionOp(Runtime *rt, Operation *ptr, AddressSpaceID src);
      RemoteDeletionOp(const RemoteDeletionOp &rhs);
      virtual ~RemoteDeletionOp(void);
    public:
      RemoteDeletionOp& operator=(const RemoteDeletionOp &rhs);
    public:
      virtual UniqueID get_unique_id(void) const;
      virtual size_t get_context_index(void) const;
      virtual void set_context_index(size_t index);
      virtual int get_depth(void) const;
    public:
      virtual const char* get_logging_name(void) const;
      virtual OpKind get_operation_kind(void) const;
      virtual void select_sources(const unsigned index,
                                  const InstanceRef &target,
                                  const InstanceSet &sources,
                                  std::vector<unsigned> &ranking);
      virtual void pack_remote_operation(Serializer &rez, AddressSpaceID target,
                                         std::set<RtEvent> &applied) const;
      virtual void unpack(Deserializer &derez, ReferenceMutator &mutator);
    };

    /**
     * \class RemoteReplayOp
     * This is a remote copy of a trace replay op, it really doesn't
     * have to do very much at all other than implement the interface
     * for remote ops as it will only be used for checking equivalence
     * sets for valid physical template replay conditions
     */
    class RemoteReplayOp : public RemoteOp,
                           public LegionHeapify<RemoteReplayOp> {
    public:
      RemoteReplayOp(Runtime *rt, Operation *ptr, AddressSpaceID src);
      RemoteReplayOp(const RemoteReplayOp &rhs);
      virtual ~RemoteReplayOp(void);
    public:
      RemoteReplayOp& operator=(const RemoteReplayOp &rhs);
    public:
      virtual UniqueID get_unique_id(void) const;
      virtual size_t get_context_index(void) const;
      virtual void set_context_index(size_t index);
      virtual int get_depth(void) const;
    public:
      virtual const char* get_logging_name(void) const;
      virtual OpKind get_operation_kind(void) const;
      virtual void select_sources(const unsigned index,
                                  const InstanceRef &target,
                                  const InstanceSet &sources,
                                  std::vector<unsigned> &ranking);
      virtual void pack_remote_operation(Serializer &rez, AddressSpaceID target,
                                         std::set<RtEvent> &applied) const;
      virtual void unpack(Deserializer &derez, ReferenceMutator &mutator);
    };

    /**
     * \class RemoteSummaryOp
     * This is a remote copy of a trace summary op, it really doesn't
     * have to do very much at all other than implement the interface
     * for remote ops as it will only be used for updating state for
     * physical template replays
     */
    class RemoteSummaryOp : public RemoteOp,
                            public LegionHeapify<RemoteSummaryOp> {
    public:
      RemoteSummaryOp(Runtime *rt, Operation *ptr, AddressSpaceID src);
      RemoteSummaryOp(const RemoteSummaryOp &rhs);
      virtual ~RemoteSummaryOp(void);
    public:
      RemoteSummaryOp& operator=(const RemoteSummaryOp &rhs);
    public:
      virtual UniqueID get_unique_id(void) const;
      virtual size_t get_context_index(void) const;
      virtual void set_context_index(size_t index);
      virtual int get_depth(void) const;
    public:
      virtual const char* get_logging_name(void) const;
      virtual OpKind get_operation_kind(void) const;
      virtual void select_sources(const unsigned index,
                                  const InstanceRef &target,
                                  const InstanceSet &sources,
                                  std::vector<unsigned> &ranking);
      virtual void pack_remote_operation(Serializer &rez, AddressSpaceID target,
                                         std::set<RtEvent> &applied) const;
      virtual void unpack(Deserializer &derez, ReferenceMutator &mutator);
    };

  }; //namespace Internal 
}; // namespace Legion 

#include "legion_ops.inl"

#endif // __LEGION_OPERATIONS_H__<|MERGE_RESOLUTION|>--- conflicted
+++ resolved
@@ -2363,7 +2363,7 @@
     public:
       virtual void trigger_dependence_analysis(void);
       virtual void trigger_mapping(void);
-      virtual void deferred_execute(void);
+      virtual void trigger_execution(void);
     protected:
       Future future;
     };
@@ -2694,136 +2694,8 @@
     protected:
       std::map<UniqueID,RtUserEvent> slice_version_events;
     protected:
-<<<<<<< HEAD
-      std::set<RtEvent> completion_preconditions;
-=======
       std::set<RtEvent> completion_preconditions, commit_preconditions;
       std::set<ApEvent> completion_effects;
-    };
-
-    /**
-     * \class MustEpochTriggerer
-     * A helper class for parallelizing must epoch triggering
-     */
-    class MustEpochTriggerer {
-    public:
-      struct MustEpochIndivArgs : public LgTaskArgs<MustEpochIndivArgs> {
-      public:
-        static const LgTaskID TASK_ID = LG_MUST_INDIV_ID;
-      public:
-        MustEpochIndivArgs(MustEpochTriggerer *trig, MustEpochOp *owner,
-                           IndividualTask *t)
-          : LgTaskArgs<MustEpochIndivArgs>(owner->get_unique_op_id()),
-            triggerer(trig), task(t) { }
-      public:
-        MustEpochTriggerer *const triggerer;
-        IndividualTask *const task;
-      };
-      struct MustEpochIndexArgs : public LgTaskArgs<MustEpochIndexArgs> {
-      public:
-        static const LgTaskID TASK_ID = LG_MUST_INDEX_ID;
-      public:
-        MustEpochIndexArgs(MustEpochTriggerer *trig, MustEpochOp *owner,
-                           IndexTask *t)
-          : LgTaskArgs<MustEpochIndexArgs>(owner->get_unique_op_id()),
-            triggerer(trig), task(t) { }
-      public:
-        MustEpochTriggerer *const triggerer;
-        IndexTask *const task;
-      };
-    public:
-      MustEpochTriggerer(MustEpochOp *owner);
-      MustEpochTriggerer(const MustEpochTriggerer &rhs);
-      ~MustEpochTriggerer(void);
-    public:
-      MustEpochTriggerer& operator=(const MustEpochTriggerer &rhs);
-    public:
-      void trigger_tasks(const std::vector<IndividualTask*> &indiv_tasks,
-                         std::vector<bool> &indiv_triggered,
-                         const std::vector<IndexTask*> &index_tasks,
-                         std::vector<bool> &index_triggered);
-      void trigger_individual(IndividualTask *task);
-      void trigger_index(IndexTask *task);
-    public:
-      static void handle_individual(const void *args);
-      static void handle_index(const void *args);
-    private:
-      const Processor current_proc;
-      MustEpochOp *const owner;
-      Reservation trigger_lock;
-    };
-
-    /**
-     * \class MustEpochMapper
-     * A helper class for parallelizing mapping for must epochs
-     */
-    class MustEpochMapper {
-    public:
-      struct MustEpochMapArgs : public LgTaskArgs<MustEpochMapArgs> {
-      public:
-        static const LgTaskID TASK_ID = LG_MUST_MAP_ID;
-      public:
-        MustEpochMapArgs(MustEpochMapper *map, MustEpochOp *owner)
-          : LgTaskArgs<MustEpochMapArgs>(owner->get_unique_op_id()),
-            mapper(map) { }
-      public:
-        MustEpochMapper *const mapper;
-        SingleTask *task;
-      };
-    public:
-      MustEpochMapper(MustEpochOp *owner);
-      MustEpochMapper(const MustEpochMapper &rhs);
-      ~MustEpochMapper(void);
-    public:
-      MustEpochMapper& operator=(const MustEpochMapper &rhs);
-    public:
-      void map_tasks(const std::deque<SingleTask*> &single_tasks,
-            const std::vector<std::set<unsigned> > &dependences);
-      void map_task(SingleTask *task);
-    public:
-      static void handle_map_task(const void *args);
-    private:
-      MustEpochOp *const owner;
-    };
-
-    class MustEpochDistributor {
-    public:
-      struct MustEpochDistributorArgs : 
-        public LgTaskArgs<MustEpochDistributorArgs> {
-      public:
-        static const LgTaskID TASK_ID = LG_MUST_DIST_ID;
-      public:
-        MustEpochDistributorArgs(MustEpochOp *owner)
-          : LgTaskArgs<MustEpochDistributorArgs>(owner->get_unique_op_id()) { }
-      public:
-        TaskOp *task;
-      };
-      struct MustEpochLauncherArgs : 
-        public LgTaskArgs<MustEpochLauncherArgs> {
-      public:
-        static const LgTaskID TASK_ID = LG_MUST_LAUNCH_ID;
-      public:
-        MustEpochLauncherArgs(MustEpochOp *owner)
-          : LgTaskArgs<MustEpochLauncherArgs>(owner->get_unique_op_id()) { }
-      public:
-        TaskOp *task;
-      };
-    public:
-      MustEpochDistributor(MustEpochOp *owner);
-      MustEpochDistributor(const MustEpochDistributor &rhs);
-      ~MustEpochDistributor(void);
-    public:
-      MustEpochDistributor& operator=(const MustEpochDistributor &rhs);
-    public:
-      void distribute_tasks(Runtime *runtime,
-                            const std::vector<IndividualTask*> &indiv_tasks,
-                            const std::set<SliceTask*> &slice_tasks);
-    public:
-      static void handle_distribute_task(const void *args);
-      static void handle_launch_task(const void *args);
-    private:
-      MustEpochOp *const owner;
->>>>>>> e63605a9
     };
 
     /**
@@ -4096,14 +3968,10 @@
     public:
       virtual void trigger_dependence_analysis(void);
       virtual void trigger_mapping(void);
-<<<<<<< HEAD
-      virtual void deferred_execute(void);
+      virtual void trigger_execution(void);
       // virtual method for control replication
       virtual void process_result(MapperManager *mapper,
                                   void *buffer, size_t size) const { }
-=======
-      virtual void trigger_execution(void);
->>>>>>> e63605a9
     protected:
       TunableID tunable_id;
       MapperID mapper_id;
@@ -4151,7 +4019,6 @@
       virtual void trigger_dependence_analysis(void);
       virtual void trigger_ready(void);
       virtual void trigger_mapping(void);
-<<<<<<< HEAD
       virtual void trigger_complete(void);
     protected:
       // These are virtual methods to override for control replication
@@ -4159,9 +4026,6 @@
       virtual void create_future_instances(std::vector<Memory> &target_mems);
       virtual void all_reduce_serdez(void);
       virtual RtEvent all_reduce_redop(void);
-=======
-      virtual void trigger_execution(void);
->>>>>>> e63605a9
     protected:
       FutureMap future_map;
       ReductionOpID redop_id;
