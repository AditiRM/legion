/* Copyright 2021 Stanford University
 *
 * Licensed under the Apache License, Version 2.0 (the "License");
 * you may not use this file except in compliance with the License.
 * You may obtain a copy of the License at
 *
 *     http://www.apache.org/licenses/LICENSE-2.0
 *
 * Unless required by applicable law or agreed to in writing, software
 * distributed under the License is distributed on an "AS IS" BASIS,
 * WITHOUT WARRANTIES OR CONDITIONS OF ANY KIND, either express or implied.
 * See the License for the specific language governing permissions and
 * limitations under the License.
 */


#ifndef __LEGION_C_H__
#define __LEGION_C_H__

/**
 * \file legion_c.h
 * Legion C API
 */

// ******************** IMPORTANT **************************
//
// This file is PURE C, **NOT** C++.
//
// ******************** IMPORTANT **************************

#include "legion/legion_config.h"

#include <stdbool.h>
#ifndef LEGION_USE_PYTHON_CFFI
#include <stddef.h>
#include <stdint.h>
#include <stdio.h>
#endif // LEGION_USE_PYTHON_CFFI

#ifdef __cplusplus
extern "C" {
#endif

  // -----------------------------------------------------------------------
  // Proxy Types
  // -----------------------------------------------------------------------

// #define NEW_OPAQUE_TYPE(T) typedef void * T
#define NEW_OPAQUE_TYPE(T) typedef struct T { void *impl; } T
  NEW_OPAQUE_TYPE(legion_runtime_t);
  NEW_OPAQUE_TYPE(legion_context_t);
  NEW_OPAQUE_TYPE(legion_domain_point_iterator_t);
#define NEW_ITERATOR_TYPE(DIM) \
  NEW_OPAQUE_TYPE(legion_rect_in_domain_iterator_##DIM##d_t);
  LEGION_FOREACH_N(NEW_ITERATOR_TYPE);
#undef NEW_ITERATOR_TYPE
  NEW_OPAQUE_TYPE(legion_coloring_t);
  NEW_OPAQUE_TYPE(legion_domain_coloring_t);
  NEW_OPAQUE_TYPE(legion_point_coloring_t);
  NEW_OPAQUE_TYPE(legion_domain_point_coloring_t);
  NEW_OPAQUE_TYPE(legion_multi_domain_point_coloring_t);
  NEW_OPAQUE_TYPE(legion_index_space_allocator_t);
  NEW_OPAQUE_TYPE(legion_field_allocator_t);
  NEW_OPAQUE_TYPE(legion_argument_map_t);
  NEW_OPAQUE_TYPE(legion_predicate_t);
  NEW_OPAQUE_TYPE(legion_future_t);
  NEW_OPAQUE_TYPE(legion_future_map_t);
#define NEW_DEFERRED_BUFFER_TYPE(DIM) \
  NEW_OPAQUE_TYPE(legion_deferred_buffer_char_##DIM##d_t);
  LEGION_FOREACH_N(NEW_DEFERRED_BUFFER_TYPE)
#undef NEW_DEFERRED_BUFFER_TYPE
  NEW_OPAQUE_TYPE(legion_task_launcher_t);
  NEW_OPAQUE_TYPE(legion_index_launcher_t);
  NEW_OPAQUE_TYPE(legion_inline_launcher_t);
  NEW_OPAQUE_TYPE(legion_copy_launcher_t);
  NEW_OPAQUE_TYPE(legion_index_copy_launcher_t);
  NEW_OPAQUE_TYPE(legion_acquire_launcher_t);
  NEW_OPAQUE_TYPE(legion_release_launcher_t);
  NEW_OPAQUE_TYPE(legion_attach_launcher_t);
  NEW_OPAQUE_TYPE(legion_index_attach_launcher_t);
  NEW_OPAQUE_TYPE(legion_must_epoch_launcher_t);
  NEW_OPAQUE_TYPE(legion_physical_region_t);
  NEW_OPAQUE_TYPE(legion_external_resources_t);
#define NEW_ACCESSOR_ARRAY_TYPE(DIM) \
  NEW_OPAQUE_TYPE(legion_accessor_array_##DIM##d_t);
  LEGION_FOREACH_N(NEW_ACCESSOR_ARRAY_TYPE)
#undef NEW_ACCESSOR_ARRAY_TYPE
  NEW_OPAQUE_TYPE(legion_task_t);
  NEW_OPAQUE_TYPE(legion_copy_t);
  NEW_OPAQUE_TYPE(legion_fill_t);
  NEW_OPAQUE_TYPE(legion_inline_t);
  NEW_OPAQUE_TYPE(legion_mappable_t);
  NEW_OPAQUE_TYPE(legion_region_requirement_t);
  NEW_OPAQUE_TYPE(legion_output_requirement_t);
  NEW_OPAQUE_TYPE(legion_machine_t);
  NEW_OPAQUE_TYPE(legion_mapper_t);
  NEW_OPAQUE_TYPE(legion_default_mapper_t);
  NEW_OPAQUE_TYPE(legion_processor_query_t);
  NEW_OPAQUE_TYPE(legion_memory_query_t);
  NEW_OPAQUE_TYPE(legion_machine_query_interface_t);
  NEW_OPAQUE_TYPE(legion_execution_constraint_set_t);
  NEW_OPAQUE_TYPE(legion_layout_constraint_set_t);
  NEW_OPAQUE_TYPE(legion_task_layout_constraint_set_t);
  NEW_OPAQUE_TYPE(legion_slice_task_output_t);
  NEW_OPAQUE_TYPE(legion_map_task_input_t);
  NEW_OPAQUE_TYPE(legion_map_task_output_t);
  NEW_OPAQUE_TYPE(legion_physical_instance_t);
  NEW_OPAQUE_TYPE(legion_mapper_runtime_t);
  NEW_OPAQUE_TYPE(legion_mapper_context_t);
  NEW_OPAQUE_TYPE(legion_field_map_t);
#undef NEW_OPAQUE_TYPE

  /**
   * @see ptr_t
   */
  typedef struct legion_ptr_t {
    long long int value;
  } legion_ptr_t;

  typedef legion_coord_t coord_t;

#define NEW_POINT_TYPE(DIM) typedef struct legion_point_##DIM##d_t { coord_t x[DIM]; } legion_point_##DIM##d_t;
  LEGION_FOREACH_N(NEW_POINT_TYPE)
#undef NEW_POINT_TYPE

#define NEW_RECT_TYPE(DIM) typedef struct legion_rect_##DIM##d_t { legion_point_##DIM##d_t lo, hi; } legion_rect_##DIM##d_t;
  LEGION_FOREACH_N(NEW_RECT_TYPE)
#undef NEW_RECT_TYPE

#define NEW_BLOCKIFY_TYPE(DIM) \
  typedef struct legion_blockify_##DIM##d_t { legion_point_##DIM##d_t block_size; legion_point_##DIM##d_t offset; } legion_blockify_##DIM##d_t;
  LEGION_FOREACH_N(NEW_BLOCKIFY_TYPE)
#undef NEW_BLOCKIFY_TYPE

#define NEW_TRANSFORM_TYPE(D1,D2) \
  typedef struct legion_transform_##D1##x##D2##_t { coord_t trans[D1][D2]; } legion_transform_##D1##x##D2##_t;
  LEGION_FOREACH_NN(NEW_TRANSFORM_TYPE)
#undef NEW_TRANSFORM_TYPE

#define NEW_AFFINE_TRANSFORM_TYPE(D1,D2) \
  typedef struct legion_affine_transform_##D1##x##D2##_t { \
    legion_transform_##D1##x##D2##_t transform; legion_point_##D1##d_t offset; } \
  legion_affine_transform_##D1##x##D2##_t;
  LEGION_FOREACH_NN(NEW_AFFINE_TRANSFORM_TYPE)
#undef NEW_AFFINE_TRANSFORM_TYPE

  /**
   * @see Legion::Domain
   */
  typedef struct legion_domain_t {
    realm_id_t is_id;
    int dim;
// Hack: Python CFFI isn't smart enough to do constant folding so we
// have to do this by hand here. To avoid this bitrotting, at least
// make the preprocessor check that the value is equal to what we
// expect.
#if LEGION_MAX_DIM == 1
#define MAX_DOMAIN_DIM 2 // 2 * LEGION_MAX_RECT_DIM
#elif LEGION_MAX_DIM == 2
#define MAX_DOMAIN_DIM 4 // 2 * LEGION_MAX_RECT_DIM
#elif LEGION_MAX_DIM == 3
#define MAX_DOMAIN_DIM 6 // 2 * LEGION_MAX_RECT_DIM
#elif LEGION_MAX_DIM == 4
#define MAX_DOMAIN_DIM 8 // 2 * LEGION_MAX_RECT_DIM
#elif LEGION_MAX_DIM == 5
#define MAX_DOMAIN_DIM 10 // 2 * LEGION_MAX_RECT_DIM
#elif LEGION_MAX_DIM == 6
#define MAX_DOMAIN_DIM 12 // 2 * LEGION_MAX_RECT_DIM
#elif LEGION_MAX_DIM == 7
#define MAX_DOMAIN_DIM 14 // 2 * LEGION_MAX_RECT_DIM
#elif LEGION_MAX_DIM == 8
#define MAX_DOMAIN_DIM 16 // 2 * LEGION_MAX_RECT_DIM
#elif LEGION_MAX_DIM == 9
#define MAX_DOMAIN_DIM 18 // 2 * LEGION_MAX_RECT_DIM
#else
#error "Illegal value of LEGION_MAX_DIM"
#endif
#if MAX_DOMAIN_DIM != 2 * LEGION_MAX_RECT_DIM // sanity check value
#error Mismatch in MAX_DOMAIN_DIM
#endif
    coord_t rect_data[MAX_DOMAIN_DIM];
#undef MAX_DOMAIN_DIM
  } legion_domain_t;

  /**
   * @see Legion::DomainPoint
   */
  typedef struct legion_domain_point_t {
    int dim;
    coord_t point_data[LEGION_MAX_DIM];
  } legion_domain_point_t;

  /**
   * @see Legion::Transform
   */
  typedef struct legion_domain_transform_t {
    int m, n;
// Hack: Python CFFI isn't smart enough to do constant folding so we
// have to do this by hand here. To avoid this bitrotting, at least
// make the preprocessor check that the value is equal to what we
// expect.
#if LEGION_MAX_DIM == 1
#define MAX_MATRIX_DIM 1
#elif LEGION_MAX_DIM == 2
#define MAX_MATRIX_DIM 4
#elif LEGION_MAX_DIM == 3
#define MAX_MATRIX_DIM 9
#elif LEGION_MAX_DIM == 4
#define MAX_MATRIX_DIM 16
#elif LEGION_MAX_DIM == 5
#define MAX_MATRIX_DIM 25
#elif LEGION_MAX_DIM == 6
#define MAX_MATRIX_DIM 36
#elif LEGION_MAX_DIM == 7
#define MAX_MATRIX_DIM 49
#elif LEGION_MAX_DIM == 8
#define MAX_MATRIX_DIM 64
#elif LEGION_MAX_DIM == 9
#define MAX_MATRIX_DIM 81 
#else
#error "Illegal value of LEGION_MAX_DIM"
#endif
#if MAX_MATRIX_DIM != LEGION_MAX_POINT_DIM * LEGION_MAX_POINT_DIM // sanity check
#error Mismatch in MAX_MATRIX_DIM
#endif
    coord_t matrix[MAX_MATRIX_DIM];
#undef MAX_MATRIX_DIM
  } legion_domain_transform_t;

  /**
   * @see Legion::DomainAffineTransform
   */
  typedef struct legion_domain_affine_transform_t {
    legion_domain_transform_t transform;
    legion_domain_point_t offset;
  } legion_domain_affine_transform_t;

  /**
   * @see Legion::IndexSpace
   */
  typedef struct legion_index_space_t {
    legion_index_space_id_t id;
    legion_index_tree_id_t tid;
    legion_type_tag_t type_tag;
  } legion_index_space_t;

  /**
   * @see Legion::IndexPartition
   */
  typedef struct legion_index_partition_t {
    legion_index_partition_id_t id;
    legion_index_tree_id_t tid;
    legion_type_tag_t type_tag;
  } legion_index_partition_t;

  /**
   * @see Legion::FieldSpace
   */
  typedef struct legion_field_space_t {
    legion_field_space_id_t id;
  } legion_field_space_t;

  /**
   * @see Legion::LogicalRegion
   */
  typedef struct legion_logical_region_t {
    legion_region_tree_id_t tree_id;
    legion_index_space_t index_space;
    legion_field_space_t field_space;
  } legion_logical_region_t;

  /**
   * @see Legion::LogicalPartition
   */
  typedef struct legion_logical_partition_t {
    legion_region_tree_id_t tree_id;
    legion_index_partition_t index_partition;
    legion_field_space_t field_space;
  } legion_logical_partition_t;

  /**
   * @see Legion::TaskArgument
   */
  typedef struct legion_task_argument_t {
    void *args;
    size_t arglen;
  } legion_task_argument_t;

  typedef struct legion_byte_offset_t {
    int offset;
  } legion_byte_offset_t;

  /**
   * @see Legion::InputArgs
   */
  typedef struct legion_input_args_t {
    char **argv;
    int argc;
  } legion_input_args_t;

  /**
   * @see Legion::TaskConfigOptions
   */
  typedef struct legion_task_config_options_t {
    bool leaf /* = false */;
    bool inner /* = false */;
    bool idempotent /* = false */;
    bool replicable /* = false */;
  }  legion_task_config_options_t;

  /**
   * @see Legion::Processor
   */
  typedef struct legion_processor_t {
    realm_id_t id;
  } legion_processor_t;

  /**
   * @see Legion::Memory
   */
  typedef struct legion_memory_t {
    realm_id_t id;
  } legion_memory_t;

  /**
   * @see Legion::Mapper::TaskSlice
   */
  typedef struct legion_task_slice_t {
    legion_domain_t domain;
    legion_processor_t proc;
    bool recurse;
    bool stealable;
  } legion_task_slice_t;

  /**
   * @see Legion::PhaseBarrier
   */
  typedef struct legion_phase_barrier_t {
    // From Realm::Event
    realm_id_t id;
    // From Realm::Barrier
    realm_barrier_timestamp_t timestamp;
  } legion_phase_barrier_t;

  /**
   * @see Legion::DynamicCollective
   */
  typedef struct legion_dynamic_collective_t {
    // From Legion::PhaseBarrier
    //   From Realm::Event
    realm_id_t id;
    //   From Realm::Barrier
    realm_barrier_timestamp_t timestamp;
    // From Legion::DynamicCollective
    legion_reduction_op_id_t redop;
  } legion_dynamic_collective_t;

  /**
   * @see Legion::Mapping::Mapper::TaskOptions
   */
  typedef struct legion_task_options_t {
    legion_processor_t initial_proc;
    bool inline_task;
    bool stealable;
    bool map_locally;
    bool valid_instances;
    bool memoize;
    bool replicate;
    legion_task_priority_t parent_priority;
  } legion_task_options_t;

  typedef struct legion_slice_task_input_t {
    legion_domain_t domain;
  } legion_slice_task_input_t;

  /**
   * Interface for a Legion C registration callback.
   */
  typedef
    void (*legion_registration_callback_pointer_t)(
      legion_machine_t /* machine */,
      legion_runtime_t /* runtime */,
      const legion_processor_t * /* local_procs */,
      unsigned /* num_local_procs */);

  /**
   * Interface for a Legion C task that is wrapped (i.e. this is the Realm
   * task interface)
   */
  typedef realm_task_pointer_t legion_task_pointer_wrapped_t;

  /**
   * Interface for a Legion C projection functor (Logical Region
   * upper bound).
   */
  typedef
    legion_logical_region_t (*legion_projection_functor_logical_region_t)(
      legion_runtime_t /* runtime */,
      legion_logical_region_t /* upper_bound */,
      legion_domain_point_t /* point */,
      legion_domain_t /* launch domain */);

  /**
   * Interface for a Legion C projection functor (Logical Partition
   * upper bound).
   */
  typedef
    legion_logical_region_t (*legion_projection_functor_logical_partition_t)(
      legion_runtime_t /* runtime */,
      legion_logical_partition_t /* upper_bound */,
      legion_domain_point_t /* point */,
      legion_domain_t /* launch domain */);

  /**
   * Interface for a Legion C projection functor (Logical Region
   * upper bound).
   */
  typedef
    legion_logical_region_t (*legion_projection_functor_logical_region_mappable_t)(
      legion_runtime_t /* runtime */,
      legion_mappable_t /* mappable */,
      unsigned /* index */,
      legion_logical_region_t /* upper_bound */,
      legion_domain_point_t /* point */);

  /**
   * Interface for a Legion C projection functor (Logical Partition
   * upper bound).
   */
  typedef
    legion_logical_region_t (*legion_projection_functor_logical_partition_mappable_t)(
      legion_runtime_t /* runtime */,
      legion_mappable_t /* mappable */,
      unsigned /* index */,
      legion_logical_partition_t /* upper_bound */,
      legion_domain_point_t /* point */);

  // -----------------------------------------------------------------------
  // Pointer Operations
  // -----------------------------------------------------------------------

  /**
   * @see ptr_t::nil()
   */
  legion_ptr_t
  legion_ptr_nil(void);

  /**
   * @see ptr_t::is_null()
   */
  bool
  legion_ptr_is_null(legion_ptr_t ptr);

  /**
   * @see Legion::Runtime::safe_cast(
   *        Context, ptr_t, LogicalRegion)
   */
  legion_ptr_t
  legion_ptr_safe_cast(legion_runtime_t runtime,
                       legion_context_t ctx,
                       legion_ptr_t pointer,
                       legion_logical_region_t region);

  // -----------------------------------------------------------------------
  // Domain Operations
  // -----------------------------------------------------------------------

  /**
   * @see Legion::Domain::from_rect()
   */
#define FROM_RECT(DIM) \
  legion_domain_t \
  legion_domain_from_rect_##DIM##d(legion_rect_##DIM##d_t r);
  LEGION_FOREACH_N(FROM_RECT)
#undef FROM_RECT

  /**
   * @see Legion::Domain::Domain(Legion::IndexSpace)
   */
  legion_domain_t
  legion_domain_from_index_space(legion_runtime_t runtime,
                                 legion_index_space_t is);

  /**
   * @see Legion::Domain::get_rect()
   */
#define GET_RECT(DIM) \
  legion_rect_##DIM##d_t \
  legion_domain_get_rect_##DIM##d(legion_domain_t d);
  LEGION_FOREACH_N(GET_RECT)
#undef GET_RECT

  bool
  legion_domain_is_dense(legion_domain_t d);

  // These are the same as above but will ignore 
  // the existence of any sparsity map, whereas the 
  // ones above will fail if a sparsity map exists
#define GET_BOUNDS(DIM) \
  legion_rect_##DIM##d_t \
  legion_domain_get_bounds_##DIM##d(legion_domain_t d);
  LEGION_FOREACH_N(GET_BOUNDS)
#undef GET_BOUNDS

  /**
   * @see Legion::Domain::contains()
   */
  bool
  legion_domain_contains(legion_domain_t d, legion_domain_point_t p);

  /**
   * @see Legion::Domain::get_volume()
   */
  size_t
  legion_domain_get_volume(legion_domain_t d);

  // -----------------------------------------------------------------------
  // Domain Transform Operations
  // -----------------------------------------------------------------------

#define FROM_TRANSFORM(D1,D2) \
  legion_domain_transform_t \
  legion_domain_transform_from_##D1##x##D2(legion_transform_##D1##x##D2##_t t);
  LEGION_FOREACH_NN(FROM_TRANSFORM)
#undef FROM_TRANSFORM

#define FROM_AFFINE(D1,D2) \
  legion_domain_affine_transform_t \
  legion_domain_affine_transform_from_##D1##x##D2(legion_affine_transform_##D1##x##D2##_t t);
  LEGION_FOREACH_NN(FROM_AFFINE)
#undef FROM_AFFINE

  // -----------------------------------------------------------------------
  // Domain Point Operations
  // -----------------------------------------------------------------------

  /**
   * @see Legion::DomainPoint::from_point()
   */
#define FROM_POINT(DIM) \
  legion_domain_point_t \
  legion_domain_point_from_point_##DIM##d(legion_point_##DIM##d_t p);
  LEGION_FOREACH_N(FROM_POINT)
#undef FROM_POINT

  /**
   * @see Legion::DomainPoint::get_point()
   */
#define GET_POINT(DIM) \
  legion_point_##DIM##d_t \
  legion_domain_point_get_point_##DIM##d(legion_domain_point_t p);
  LEGION_FOREACH_N(GET_POINT)
#undef GET_POINT

  /**
   * @see Legion::DomainPoint::nil()
   */
  legion_domain_point_t
  legion_domain_point_nil(void);

  /**
   * @see Legion::DomainPoint::is_null()
   */
  bool
  legion_domain_point_is_null(legion_domain_point_t point);

  /**
   * @see Legion::Runtime::safe_cast(
   *        Context, DomainPoint, LogicalRegion)
   */
  legion_domain_point_t
  legion_domain_point_safe_cast(legion_runtime_t runtime,
                                legion_context_t ctx,
                                legion_domain_point_t point,
                                legion_logical_region_t region);

  // -----------------------------------------------------------------------
  // Domain Point Iterator
  // -----------------------------------------------------------------------

  /**
   * @return Caller takes ownership of return value.
   *
   * @see Legion::Domain::DomainPointIterator::DomainPointIterator()
   */
  legion_domain_point_iterator_t
  legion_domain_point_iterator_create(legion_domain_t handle);

  /**
   * @param handle Caller must have ownership of parameter `handle`.
   *
   * @see Legion::Domain::DomainPointIterator::~DomainPointIterator()
   */
  void
  legion_domain_point_iterator_destroy(legion_domain_point_iterator_t handle);

  /**
   * @see Legion::Domain::DomainPointIterator::any_left
   */
  bool
  legion_domain_point_iterator_has_next(legion_domain_point_iterator_t handle);

  /**
   * @see Legion::Domain::DomainPointIterator::step()
   */
  legion_domain_point_t
  legion_domain_point_iterator_next(legion_domain_point_iterator_t handle);

  // -----------------------------------------------------------------------
  // Rect in Domain Iterator
  // -----------------------------------------------------------------------

  /**
   * @return Caller takes ownership of return value.
   *
   * @see Legion::Domain::RectInDomainIterator::RectInDomainIterator()
   */
#define ITERATOR_CREATE(DIM) \
  legion_rect_in_domain_iterator_##DIM##d_t \
  legion_rect_in_domain_iterator_create_##DIM##d(legion_domain_t handle);
  LEGION_FOREACH_N(ITERATOR_CREATE)
#undef ITERATOR_CREATE

  /**
   * @param handle Caller must have ownership of parameter `handle`.
   *
   * @see Legion::Domain::RectInDomainIterator::~RectInDomainIterator()
   */
#define ITERATOR_DESTROY(DIM) \
  void legion_rect_in_domain_iterator_destroy_##DIM##d( \
        legion_rect_in_domain_iterator_##DIM##d_t handle);
  LEGION_FOREACH_N(ITERATOR_DESTROY)
#undef ITERATOR_DESTROY

  /**
   * @see Legion::Domain::RectInDomainIterator::valid()
   */
#define ITERATOR_VALID(DIM) \
  bool legion_rect_in_domain_iterator_valid_##DIM##d( \
        legion_rect_in_domain_iterator_##DIM##d_t handle);
  LEGION_FOREACH_N(ITERATOR_VALID)
#undef ITERATOR_VALID

  /**
   * @see Legion::Domain::RectInDomainIterator::step()
   */
#define ITERATOR_STEP(DIM) \
  bool legion_rect_in_domain_iterator_step_##DIM##d( \
        legion_rect_in_domain_iterator_##DIM##d_t handle);
  LEGION_FOREACH_N(ITERATOR_STEP)
#undef ITERATOR_STEP

  /**
   * @see Legion::Domain::RectInDomainIterator::operator*()
   */
#define ITERATOR_OP(DIM) \
  legion_rect_##DIM##d_t \
  legion_rect_in_domain_iterator_get_rect_##DIM##d( \
      legion_rect_in_domain_iterator_##DIM##d_t handle);
  LEGION_FOREACH_N(ITERATOR_OP)
#undef ITERATOR_OP

  // -----------------------------------------------------------------------
  // Coloring Operations
  // -----------------------------------------------------------------------

  /**
   * @return Caller takes ownership of return value.
   *
   * @see Legion::Coloring
   */
  legion_coloring_t
  legion_coloring_create(void);

  /**
   * @param handle Caller must have ownership of parameter `handle`.
   *
   * @see Legion::Coloring
   */
  void
  legion_coloring_destroy(legion_coloring_t handle);

  /**
   * @see Legion::Coloring
   */
  void
  legion_coloring_ensure_color(legion_coloring_t handle,
                               legion_color_t color);

  /**
   * @see Legion::Coloring
   */
  void
  legion_coloring_add_point(legion_coloring_t handle,
                            legion_color_t color,
                            legion_ptr_t point);

  /**
   * @see Legion::Coloring
   */
  void
  legion_coloring_delete_point(legion_coloring_t handle,
                               legion_color_t color,
                               legion_ptr_t point);

  /**
   * @see Legion::Coloring
   */
  bool
  legion_coloring_has_point(legion_coloring_t handle,
                            legion_color_t color,
                            legion_ptr_t point);

  /**
   * @see Legion::Coloring
   */
  void
  legion_coloring_add_range(legion_coloring_t handle,
                            legion_color_t color,
                            legion_ptr_t start,
                            legion_ptr_t end /**< inclusive */);

  // -----------------------------------------------------------------------
  // Domain Coloring Operations
  // -----------------------------------------------------------------------

  /**
   * @return Caller takes ownership of return value.
   *
   * @see Legion::DomainColoring
   */
  legion_domain_coloring_t
  legion_domain_coloring_create(void);

  /**
   * @param handle Caller must have ownership of parameter `handle`.
   *
   * @see Legion::DomainColoring
   */
  void
  legion_domain_coloring_destroy(legion_domain_coloring_t handle);

  /**
   * @see Legion::DomainColoring
   */
  void
  legion_domain_coloring_color_domain(legion_domain_coloring_t handle,
                                      legion_color_t color,
                                      legion_domain_t domain);

  /**
   * @see Legion::DomainColoring
   */
  legion_domain_t
  legion_domain_coloring_get_color_space(legion_domain_coloring_t handle);

  // -----------------------------------------------------------------------
  // Point Coloring Operations
  // -----------------------------------------------------------------------

  /**
   * @return Caller takes ownership of return value.
   *
   * @see Legion::PointColoring
   */
  legion_point_coloring_t
  legion_point_coloring_create(void);

  /**
   * @param handle Caller must have ownership of parameter `handle`.
   *
   * @see Legion::PointColoring
   */
  void
  legion_point_coloring_destroy(
    legion_point_coloring_t handle);

  /**
   * @see Legion::PointColoring
   */
  void
  legion_point_coloring_add_point(legion_point_coloring_t handle,
                                  legion_domain_point_t color,
                                  legion_ptr_t point);

  /**
   * @see Legion::PointColoring
   */
  void
  legion_point_coloring_add_range(legion_point_coloring_t handle,
                                  legion_domain_point_t color,
                                  legion_ptr_t start,
                                  legion_ptr_t end /**< inclusive */);

  // -----------------------------------------------------------------------
  // Domain Point Coloring Operations
  // -----------------------------------------------------------------------

  /**
   * @return Caller takes ownership of return value.
   *
   * @see Legion::DomainPointColoring
   */
  legion_domain_point_coloring_t
  legion_domain_point_coloring_create(void);

  /**
   * @param handle Caller must have ownership of parameter `handle`.
   *
   * @see Legion::DomainPointColoring
   */
  void
  legion_domain_point_coloring_destroy(
    legion_domain_point_coloring_t handle);

  /**
   * @see Legion::DomainPointColoring
   */
  void
  legion_domain_point_coloring_color_domain(
    legion_domain_point_coloring_t handle,
    legion_domain_point_t color,
    legion_domain_t domain);

  // -----------------------------------------------------------------------
  // Multi-Domain Point Coloring Operations
  // -----------------------------------------------------------------------

  /**
   * @return Caller takes ownership of return value.
   *
   * @see Legion::MultiDomainPointColoring
   */
  legion_multi_domain_point_coloring_t
  legion_multi_domain_point_coloring_create(void);

  /**
   * @param handle Caller must have ownership of parameter `handle`.
   *
   * @see Legion::MultiDomainPointColoring
   */
  void
  legion_multi_domain_point_coloring_destroy(
    legion_multi_domain_point_coloring_t handle);

  /**
   * @see Legion::MultiDomainPointColoring
   */
  void
  legion_multi_domain_point_coloring_color_domain(
    legion_multi_domain_point_coloring_t handle,
    legion_domain_point_t color,
    legion_domain_t domain);

  // -----------------------------------------------------------------------
  // Index Space Operations
  // ----------------------------------------------------------------------

  /**
   * @return Caller takes ownership of return value.
   *
   * @see Legion::Runtime::create_index_space(Context, size_t)
   */
  legion_index_space_t
  legion_index_space_create(legion_runtime_t runtime,
                            legion_context_t ctx,
                            size_t max_num_elmts);

  /**
   * @return Caller takes ownership of return value.
   *
   * @see Legion::Runtime::create_index_space(Context, Domain)
   */
  legion_index_space_t
  legion_index_space_create_domain(legion_runtime_t runtime,
                                   legion_context_t ctx,
                                   legion_domain_t domain);

  /**
   * @return Caller takes ownership of return value
   *
   * @see Legion::Runtime::create_index_space(Context, size_t, Future, TypeTag)
   */
  legion_index_space_t
  legion_index_space_create_future(legion_runtime_t runtime,
                                   legion_context_t ctx,
                                   size_t dimensions,
                                   legion_future_t future,
                                   legion_type_tag_t type_tag/*=0*/);

  /**
   * @return Caller takes ownership of return value.
   *
   * @see Legion::Runtime::union_index_spaces
   */
  legion_index_space_t
  legion_index_space_union(legion_runtime_t runtime,
                           legion_context_t ctx,
                           const legion_index_space_t *spaces,
                           size_t num_spaces);

  /**
   * @return Caller takes ownership of return value.
   *
   * @see Legion::Runtime::intersect_index_spaces
   */
  legion_index_space_t
  legion_index_space_intersection(legion_runtime_t runtime,
                                  legion_context_t ctx,
                                  const legion_index_space_t *spaces,
                                  size_t num_spaces);

  /**
   * @return Caller takes ownership of return value.
   *
   * @see Legion::Runtime::subtract_index_spaces
   */
  legion_index_space_t
  legion_index_space_subtraction(legion_runtime_t runtime,
                                 legion_context_t ctx,
                                 legion_index_space_t left,
                                 legion_index_space_t right);

  /**
   * @see Legion::Runtime::has_multiple_domains().
   */
  bool
  legion_index_space_has_multiple_domains(legion_runtime_t runtime,
                                          legion_index_space_t handle);

  /**
   * @param handle Caller must have ownership of parameter `handle`.
   *
   * @see Legion::Runtime::get_index_space_domain()
   */
  legion_domain_t
  legion_index_space_get_domain(legion_runtime_t runtime,
                                legion_index_space_t handle);

  /**
   * @param handle Caller must have ownership of parameter `handle`.
   *
   * @see Legion::Runtime::has_parent_index_partition()
   */
  bool
  legion_index_space_has_parent_index_partition(legion_runtime_t runtime,
                                                legion_index_space_t handle);
  /**
   * @param handle Caller must have ownership of parameter `handle`.
   *
   * @see Legion::Runtime::get_parent_index_partition()
   */
  legion_index_partition_t
  legion_index_space_get_parent_index_partition(legion_runtime_t runtime,
                                                legion_index_space_t handle);

  /**
   * @param handle Caller must have ownership of parameter `handle`.
   *
   * @see Legion::Runtime::create_shared_ownership
   */
  void
  legion_index_space_create_shared_ownership(legion_runtime_t runtime,
                                             legion_context_t ctx,
                                             legion_index_space_t handle);

  /**
   * @param handle Caller must have ownership of parameter `handle`.
   *
   * @see Legion::Runtime::destroy_index_space()
   */
  void
  legion_index_space_destroy(legion_runtime_t runtime,
                             legion_context_t ctx,
                             legion_index_space_t handle);

  /**
   * @param handle Caller must have ownership of parameter `handle`.
   *
   * @see Legion::Runtime::destroy_index_space()
   */
  void
  legion_index_space_destroy_unordered(legion_runtime_t runtime,
                                       legion_context_t ctx,
                                       legion_index_space_t handle,
                                       bool unordered);

  /**
   * @see Legion::Runtime::attach_semantic_information()
   */
  void
  legion_index_space_attach_semantic_information(legion_runtime_t runtime,
                                                 legion_index_space_t handle,
                                                 legion_semantic_tag_t tag,
                                                 const void *buffer,
                                                 size_t size,
                                                 bool is_mutable /* = false */);

  /**
   * @see Legion::Runtime::retrieve_semantic_information()
   */
  void
  legion_index_space_retrieve_semantic_information(
                                           legion_runtime_t runtime,
                                           legion_index_space_t handle,
                                           legion_semantic_tag_t tag,
                                           const void **result,
                                           size_t *size,
                                           bool can_fail /* = false */,
                                           bool wait_until_ready /* = false */);

  /**
   * @see Legion::Runtime::attach_name()
   */
  void
  legion_index_space_attach_name(legion_runtime_t runtime,
                                 legion_index_space_t handle,
                                 const char *name,
                                 bool is_mutable /* = false */);

  /**
   * @see Legion::Runtime::retrieve_name()
   */
  void
  legion_index_space_retrieve_name(legion_runtime_t runtime,
                                   legion_index_space_t handle,
                                   const char **result);

  // -----------------------------------------------------------------------
  // Index Partition Operations
  // -----------------------------------------------------------------------

  /**
   * @return Caller takes ownership of return value.
   *
   * @see Legion::Runtime::create_index_partition(
   *        Context, IndexSpace, Coloring, bool, int)
   */
  legion_index_partition_t
  legion_index_partition_create_coloring(
    legion_runtime_t runtime,
    legion_context_t ctx,
    legion_index_space_t parent,
    legion_coloring_t coloring,
    bool disjoint,
    legion_color_t part_color /* = AUTO_GENERATE_ID */);

  /**
   * @return Caller takes ownership of return value.
   *
   * @see Legion::Runtime::create_index_partition(
   *        Context, IndexSpace, Domain, DomainColoring, bool, int)
   */
  legion_index_partition_t
  legion_index_partition_create_domain_coloring(
    legion_runtime_t runtime,
    legion_context_t ctx,
    legion_index_space_t parent,
    legion_domain_t color_space,
    legion_domain_coloring_t coloring,
    bool disjoint,
    legion_color_t part_color /* = AUTO_GENERATE_ID */);

  /**
   * @return Caller takes ownership of return value.
   *
   * @see Legion::Runtime::create_index_partition(
   *        Context, IndexSpace, Domain, PointColoring, PartitionKind, int)
   */
  legion_index_partition_t
  legion_index_partition_create_point_coloring(
    legion_runtime_t runtime,
    legion_context_t ctx,
    legion_index_space_t parent,
    legion_domain_t color_space,
    legion_point_coloring_t coloring,
    legion_partition_kind_t part_kind /* = COMPUTE_KIND */,
    legion_color_t color /* = AUTO_GENERATE_ID */);

  /**
   * @return Caller takes ownership of return value.
   *
   * @see Legion::Runtime::create_index_partition(
   *        Context, IndexSpace, Domain, DomainPointColoring, PartitionKind, int)
   */
  legion_index_partition_t
  legion_index_partition_create_domain_point_coloring(
    legion_runtime_t runtime,
    legion_context_t ctx,
    legion_index_space_t parent,
    legion_domain_t color_space,
    legion_domain_point_coloring_t coloring,
    legion_partition_kind_t part_kind /* = COMPUTE_KIND */,
    legion_color_t color /* = AUTO_GENERATE_ID */);

  /**
   * @return Caller takes ownership of return value.
   *
   * @see Legion::Runtime::create_index_partition(
   *        Context, IndexSpace, Domain, MultiDomainPointColoring, PartitionKind, int)
   */
  legion_index_partition_t
  legion_index_partition_create_multi_domain_point_coloring(
    legion_runtime_t runtime,
    legion_context_t ctx,
    legion_index_space_t parent,
    legion_domain_t color_space,
    legion_multi_domain_point_coloring_t coloring,
    legion_partition_kind_t part_kind /* = COMPUTE_KIND */,
    legion_color_t color /* = AUTO_GENERATE_ID */);

  /**
   * @return Caller takes ownership of return value.
   *
   * @see Legion::Runtime::create_index_partition<T>(
   *        Context, IndexSpace, const T&, int)
   */
#define CREATE_BLOCKIFY(DIM) \
  legion_index_partition_t \
  legion_index_partition_create_blockify_##DIM##d( \
    legion_runtime_t runtime, \
    legion_context_t ctx, \
    legion_index_space_t parent, \
    legion_blockify_##DIM##d_t blockify, \
    legion_color_t part_color /* = AUTO_GENERATE_ID */);
  LEGION_FOREACH_N(CREATE_BLOCKIFY)
#undef CREATE_BLOCKIFY

  /**
   * @return Caller takes ownership of return value.
   *
   * @see Legion::Runtime::create_equal_partition()
   */
  legion_index_partition_t
  legion_index_partition_create_equal(legion_runtime_t runtime,
                                      legion_context_t ctx,
                                      legion_index_space_t parent,
                                      legion_index_space_t color_space,
                                      size_t granularity,
                                      legion_color_t color /* = AUTO_GENERATE_ID */);

  /**
   * @return Caller takes ownership of return value
   *
   * @see Legion::Runtime::create_partition_by_weights
   */
  legion_index_partition_t
  legion_index_partition_create_by_weights(
      legion_runtime_t runtime,
      legion_context_t ctx,
      legion_index_space_t parent,
      legion_domain_point_t *colors,
      int *weights,
      size_t num_colors,
      legion_index_space_t color_space,
      size_t granularity /* = 1 */,
      legion_color_t color /* = AUTO_GENERATE_ID */);

  /**
   * @return Caller takes ownership of return value
   *
   * @see Legion::Runtime::create_partition_by_weights
   */
  legion_index_partition_t
  legion_index_partition_create_by_weights_future_map(
      legion_runtime_t runtime,
      legion_context_t ctx,
      legion_index_space_t parent,
      legion_future_map_t future_map,
      legion_index_space_t color_space,
      size_t granularity /* = 1 */,
      legion_color_t color /* = AUTO_GENERATE_ID */);

  /**
   * @return Caller takes ownership of return value.
   *
   * @see Legion::Runtime::create_partition_by_union()
   */
  legion_index_partition_t
  legion_index_partition_create_by_union(
    legion_runtime_t runtime,
    legion_context_t ctx,
    legion_index_space_t parent,
    legion_index_partition_t handle1,
    legion_index_partition_t handle2,
    legion_index_space_t color_space,
    legion_partition_kind_t part_kind /* = COMPUTE_KIND */,
    legion_color_t color /* = AUTO_GENERATE_ID */);

  /**
   * @return Caller takes ownership of return value.
   *
   * @see Legion::Runtime::create_partition_by_intersection()
   */
  legion_index_partition_t
  legion_index_partition_create_by_intersection(
    legion_runtime_t runtime,
    legion_context_t ctx,
    legion_index_space_t parent,
    legion_index_partition_t handle1,
    legion_index_partition_t handle2,
    legion_index_space_t color_space,
    legion_partition_kind_t part_kind /* = COMPUTE_KIND */,
    legion_color_t color /* = AUTO_GENERATE_ID */);

  /**
   * @return Caller takes ownership of return value.
   *
   * @see Legion::Runtime::create_partition_by_intersection()
   */
  legion_index_partition_t
  legion_index_partition_create_by_intersection_mirror(
    legion_runtime_t runtime,
    legion_context_t ctx,
    legion_index_space_t parent,
    legion_index_partition_t handle,
    legion_partition_kind_t part_kind /* = COMPUTE_KIND */,
    legion_color_t color /* = AUTO_GENERATE_ID */,
    bool dominates /* = false */);

  /**
   * @return Caller takes ownership of return value.
   *
   * @see Legion::Runtime::create_partition_by_difference()
   */
  legion_index_partition_t
  legion_index_partition_create_by_difference(
    legion_runtime_t runtime,
    legion_context_t ctx,
    legion_index_space_t parent,
    legion_index_partition_t handle1,
    legion_index_partition_t handle2,
    legion_index_space_t color_space,
    legion_partition_kind_t part_kind /* = COMPUTE_KIND */,
    legion_color_t color /* = AUTO_GENERATE_ID */);

  /**
   * @return Caller takes ownership of return value
   *
   * @see Legion::Runtime::create_partition_by_domain
   */
  legion_index_partition_t
  legion_index_partition_create_by_domain(
      legion_runtime_t runtime,
      legion_context_t ctx,
      legion_index_space_t parent,
      legion_domain_point_t *colors,
      legion_domain_t *domains,
      size_t num_color_domains,
      legion_index_space_t color_space,
      bool perform_intersections /* = true */,
      legion_partition_kind_t part_kind /* = COMPUTE_KIND */,
      legion_color_t color /* = AUTO_GENERATE_ID */);

  /**
   * @return Caller takes ownership of return value
   *
   * @see Legion::Runtime::create_partition_by_domain
   */
  legion_index_partition_t
  legion_index_partition_create_by_domain_future_map(
      legion_runtime_t runtime,
      legion_context_t ctx,
      legion_index_space_t parent,
      legion_future_map_t future_map,
      legion_index_space_t color_space,
      bool perform_intersections /* = true */,
      legion_partition_kind_t part_kind /* = COMPUTE_KIND */,
      legion_color_t color /* = AUTO_GENERATE_ID */);

  /**
   * @return Caller takes ownership of return value.
   *
   * @see Legion::Runtime::create_partition_by_field()
   */
  legion_index_partition_t
  legion_index_partition_create_by_field(legion_runtime_t runtime,
                                         legion_context_t ctx,
                                         legion_logical_region_t handle,
                                         legion_logical_region_t parent,
                                         legion_field_id_t fid,
                                         legion_index_space_t color_space,
                                         legion_color_t color /* = AUTO_GENERATE_ID */,
                                         legion_mapper_id_t id /* = 0 */,
                                         legion_mapping_tag_id_t tag /* = 0 */,
                                         legion_partition_kind_t part_kind /* = DISJOINT_KIND */);

  /**
   * @return Caller takes ownership of return value.
   *
   * @see Legion::Runtime::create_partition_by_image()
   */
  legion_index_partition_t
  legion_index_partition_create_by_image(
    legion_runtime_t runtime,
    legion_context_t ctx,
    legion_index_space_t handle,
    legion_logical_partition_t projection,
    legion_logical_region_t parent,
    legion_field_id_t fid,
    legion_index_space_t color_space,
    legion_partition_kind_t part_kind /* = COMPUTE_KIND */,
    legion_color_t color /* = AUTO_GENERATE_ID */,
    legion_mapper_id_t id /* = 0 */,
    legion_mapping_tag_id_t tag /* = 0 */);

  /**
   * @return Caller takes ownership of return value.
   *
   * @see Legion::Runtime::create_partition_by_preimage()
   */
  legion_index_partition_t
  legion_index_partition_create_by_preimage(
    legion_runtime_t runtime,
    legion_context_t ctx,
    legion_index_partition_t projection,
    legion_logical_region_t handle,
    legion_logical_region_t parent,
    legion_field_id_t fid,
    legion_index_space_t color_space,
    legion_partition_kind_t part_kind /* = COMPUTE_KIND */,
    legion_color_t color /* = AUTO_GENERATE_ID */,
    legion_mapper_id_t id /* = 0 */,
    legion_mapping_tag_id_t tag /* = 0 */);

  /**
   * @return Caller takes ownership of return value.
   *
   * @see Legion::Runtime::create_partition_by_image_range()
   */
  legion_index_partition_t
  legion_index_partition_create_by_image_range(
    legion_runtime_t runtime,
    legion_context_t ctx,
    legion_index_space_t handle,
    legion_logical_partition_t projection,
    legion_logical_region_t parent,
    legion_field_id_t fid,
    legion_index_space_t color_space,
    legion_partition_kind_t part_kind /* = COMPUTE_KIND */,
    legion_color_t color /* = AUTO_GENERATE_ID */,
    legion_mapper_id_t id /* = 0 */,
    legion_mapping_tag_id_t tag /* = 0 */);

  /**
   * @return Caller takes ownership of return value.
   *
   * @see Legion::Runtime::create_partition_by_preimage()
   */
  legion_index_partition_t
  legion_index_partition_create_by_preimage_range(
    legion_runtime_t runtime,
    legion_context_t ctx,
    legion_index_partition_t projection,
    legion_logical_region_t handle,
    legion_logical_region_t parent,
    legion_field_id_t fid,
    legion_index_space_t color_space,
    legion_partition_kind_t part_kind /* = COMPUTE_KIND */,
    legion_color_t color /* = AUTO_GENERATE_ID */,
    legion_mapper_id_t id /* = 0 */,
    legion_mapping_tag_id_t tag /* = 0 */);

  /**
   * @return Caller takes ownership of return value.
   *
   * @see Legion::Runtime::create_partition_by_restriction()
   */
  legion_index_partition_t
  legion_index_partition_create_by_restriction(
    legion_runtime_t runtime,
    legion_context_t ctx,
    legion_index_space_t parent,
    legion_index_space_t color_space,
    legion_domain_transform_t transform,
    legion_domain_t extent,
    legion_partition_kind_t part_kind /* = COMPUTE_KIND */,
    legion_color_t color /* = AUTO_GENERATE_ID */);

  /**
   * @return Caller takes ownership of return value.
   *
   * @see Legion::Runtime::create_pending_partition()
   */
  legion_index_partition_t
  legion_index_partition_create_pending_partition(
    legion_runtime_t runtime,
    legion_context_t ctx,
    legion_index_space_t parent,
    legion_index_space_t color_space,
    legion_partition_kind_t part_kind /* = COMPUTE_KIND */,
    legion_color_t color /* = AUTO_GENERATE_ID */);

  /**
   * @see Legion::Runtime::create_index_space_union()
   */
  legion_index_space_t
  legion_index_partition_create_index_space_union_spaces(
    legion_runtime_t runtime,
    legion_context_t ctx,
    legion_index_partition_t parent,
    legion_domain_point_t color,
    const legion_index_space_t *spaces,
    size_t num_spaces);

  /**
   * @see Legion::Runtime::create_index_space_union()
   */
  legion_index_space_t
  legion_index_partition_create_index_space_union_partition(
    legion_runtime_t runtime,
    legion_context_t ctx,
    legion_index_partition_t parent,
    legion_domain_point_t color,
    legion_index_partition_t handle);

  /**
   * @see Legion::Runtime::create_index_space_intersection()
   */
  legion_index_space_t
  legion_index_partition_create_index_space_intersection_spaces(
    legion_runtime_t runtime,
    legion_context_t ctx,
    legion_index_partition_t parent,
    legion_domain_point_t color,
    const legion_index_space_t *spaces,
    size_t num_spaces);

  /**
   * @see Legion::Runtime::create_index_space_intersection()
   */
  legion_index_space_t
  legion_index_partition_create_index_space_intersection_partition(
    legion_runtime_t runtime,
    legion_context_t ctx,
    legion_index_partition_t parent,
    legion_domain_point_t color,
    legion_index_partition_t handle);

  /**
   * @see Legion::Runtime::create_index_space_difference()
   */
  legion_index_space_t
  legion_index_partition_create_index_space_difference(
    legion_runtime_t runtime,
    legion_context_t ctx,
    legion_index_partition_t parent,
    legion_domain_point_t color,
    legion_index_space_t initial,
    const legion_index_space_t *spaces,
    size_t num_spaces);

  /**
   * @see Legion::Runtime::is_index_partition_disjoint()
   */
  bool
  legion_index_partition_is_disjoint(legion_runtime_t runtime,
                                     legion_index_partition_t handle);

  /**
   * @see Legion::Runtime::is_index_partition_complete()
   */
  bool
  legion_index_partition_is_complete(legion_runtime_t runtime,
                                     legion_index_partition_t handle);

  /**
   * @return Caller does **NOT** take ownership of return value.
   *
   * @see Legion::Runtime::get_index_subspace()
   */
  legion_index_space_t
  legion_index_partition_get_index_subspace(legion_runtime_t runtime,
                                            legion_index_partition_t handle,
                                            legion_color_t color);

  /**
   * @return Caller does **NOT** take ownership of return value.
   *
   * @see Legion::Runtime::get_index_subspace()
   */
  legion_index_space_t
  legion_index_partition_get_index_subspace_domain_point(
    legion_runtime_t runtime,
    legion_index_partition_t handle,
    legion_domain_point_t color);

  /**
   * @see Legion::Runtime::has_index_subspace()
   */
  bool
  legion_index_partition_has_index_subspace_domain_point(
    legion_runtime_t runtime,
    legion_index_partition_t handle,
    legion_domain_point_t color);

  /**
   * @see Legion::Runtime::get_index_partition_color_space_name()
   */
  legion_index_space_t
  legion_index_partition_get_color_space(legion_runtime_t runtime,
                                         legion_index_partition_t handle);

  /**
   * @see Legion::Runtime::get_index_partition_color()
   */
  legion_color_t
  legion_index_partition_get_color(legion_runtime_t runtime,
                                   legion_index_partition_t handle);

  /**
   * @return Caller does **NOT** take ownership of return value.
   *
   * @see Legion::Runtime::get_parent_index_space()
   */
  legion_index_space_t
  legion_index_partition_get_parent_index_space(legion_runtime_t runtime,
                                                legion_index_partition_t handle);

  /**
   * @param handle Caller must have ownership of parameter `handle`.
   *
   * @see Legion::Runtime::create_shared_ownership
   */
  void
  legion_index_partition_create_shared_ownership(legion_runtime_t runtime,
                                                 legion_context_t ctx,
                                                 legion_index_partition_t handle);

  /**
   * @param handle Caller must have ownership of parameter `handle`.
   *
   * @see Legion::Runtime::destroy_index_space()
   */
  void
  legion_index_partition_destroy(legion_runtime_t runtime,
                                 legion_context_t ctx,
                                 legion_index_partition_t handle);

  /**
   * @see Legion::Runtime::attach_semantic_information()
   */
  void
  legion_index_partition_attach_semantic_information(
                                                legion_runtime_t runtime,
                                                legion_index_partition_t handle,
                                                legion_semantic_tag_t tag,
                                                const void *buffer,
                                                size_t size,
                                                bool is_mutable /* = false */);

  /**
   * @see Legion::Runtime::retrieve_semantic_information()
   */
  void
  legion_index_partition_retrieve_semantic_information(
                                           legion_runtime_t runtime,
                                           legion_index_partition_t handle,
                                           legion_semantic_tag_t tag,
                                           const void **result,
                                           size_t *size,
                                           bool can_fail /* = false */,
                                           bool wait_until_ready /* = false */);

  /**
   * @see Legion::Runtime::attach_name()
   */
  void
  legion_index_partition_attach_name(legion_runtime_t runtime,
                                     legion_index_partition_t handle,
                                     const char *name,
                                     bool is_mutable /* = false */);

  /**
   * @see Legion::Runtime::retrieve_name()
   */
  void
  legion_index_partition_retrieve_name(legion_runtime_t runtime,
                                       legion_index_partition_t handle,
                                       const char **result);

  // -----------------------------------------------------------------------
  // Field Space Operations
  // -----------------------------------------------------------------------

  /**
   * @return Caller takes ownership of return value.
   *
   * @see Legion::Runtime::create_field_space()
   */
  legion_field_space_t
  legion_field_space_create(legion_runtime_t runtime,
                            legion_context_t ctx);

  /**
   * @return Caller takes ownership of return value
   *
   * @see Legion::Runtime::create_field_space()
   */
  legion_field_space_t
  legion_field_space_create_with_fields(legion_runtime_t runtime,
                                        legion_context_t ctx,
                                        size_t *field_sizes,
                                        legion_field_id_t *field_ids,
                                        size_t num_fields, 
                                        legion_custom_serdez_id_t serdez);

  /**
   * @return Caller takes ownership of return value
   *
   * @see Legion::Runtime::create_field_space()
   */
  legion_field_space_t
  legion_field_space_create_with_futures(legion_runtime_t runtime,
                                         legion_context_t ctx,
                                         legion_future_t *field_sizes,
                                         legion_field_id_t *field_ids,
                                         size_t num_fields, 
                                         legion_custom_serdez_id_t serdez);

  /**
   * @param handle Caller must have ownership of parameter `handle`.
   *
   * @see Legion::Runtime::create_shared_ownership
   */
  void
  legion_field_space_create_shared_ownership(legion_runtime_t runtime,
                                             legion_context_t ctx,
                                             legion_field_space_t handle);

  /**
   * @param handle Caller must have ownership of parameter `handle`.
   *
   * @see Legion::Runtime::destroy_field_space()
   */
  void
  legion_field_space_destroy(legion_runtime_t runtime,
                             legion_context_t ctx,
                             legion_field_space_t handle);

  /**
   * @param handle Caller must have ownership of parameter `handle`.
   *
   * @see Legion::Runtime::destroy_field_space()
   */
  void
  legion_field_space_destroy_unordered(legion_runtime_t runtime,
                                       legion_context_t ctx,
                                       legion_field_space_t handle,
                                       bool unordered);

  /**
   * @see Legion::Runtime::attach_semantic_information()
   */
  void
  legion_field_space_attach_semantic_information(
                                                legion_runtime_t runtime,
                                                legion_field_space_t handle,
                                                legion_semantic_tag_t tag,
                                                const void *buffer,
                                                size_t size,
                                                bool is_mutable /* = false */);

  /**
   * @see Legion::Runtime::retrieve_semantic_information()
   */
  void
  legion_field_space_retrieve_semantic_information(
                                           legion_runtime_t runtime,
                                           legion_field_space_t handle,
                                           legion_semantic_tag_t tag,
                                           const void **result,
                                           size_t *size,
                                           bool can_fail /* = false */,
                                           bool wait_until_ready /* = false */);

  /**
   * @param handle Caller must have ownership of parameter `fields`.
   *
   * @see Legion::Runtime::get_field_space_fields()
   */
  bool
  legion_field_space_has_fields(legion_runtime_t runtime,
                                legion_context_t ctx,
                                legion_field_space_t handle,
                                const legion_field_id_t *fields,
                                size_t fields_size);

  /**
   * @see Legion::Runtime::attach_semantic_information()
   */
  void
  legion_field_id_attach_semantic_information(legion_runtime_t runtime,
                                              legion_field_space_t handle,
                                              legion_field_id_t id,
                                              legion_semantic_tag_t tag,
                                              const void *buffer,
                                              size_t size,
                                              bool is_mutable /* = false */);

  /**
   * @see Legion::Runtime::retrieve_semantic_information()
   */
  void
  legion_field_id_retrieve_semantic_information(
                                           legion_runtime_t runtime,
                                           legion_field_space_t handle,
                                           legion_field_id_t id,
                                           legion_semantic_tag_t tag,
                                           const void **result,
                                           size_t *size,
                                           bool can_fail /* = false */,
                                           bool wait_until_ready /* = false */);

  /**
   * @see Legion::Runtime::attach_name()
   */
  void
  legion_field_space_attach_name(legion_runtime_t runtime,
                                 legion_field_space_t handle,
                                 const char *name,
                                 bool is_mutable /* = false */);

  /**
   * @see Legion::Runtime::retrieve_name()
   */
  void
  legion_field_space_retrieve_name(legion_runtime_t runtime,
                                   legion_field_space_t handle,
                                   const char **result);

  /**
   * @see Legion::Runtime::retrieve_name()
   */
  void
  legion_field_id_attach_name(legion_runtime_t runtime,
                              legion_field_space_t handle,
                              legion_field_id_t id,
                              const char *name,
                              bool is_mutable /* = false */);

  /**
   * @see Legion::Runtime::attach_name()
   */
  void
  legion_field_id_retrieve_name(legion_runtime_t runtime,
                                legion_field_space_t handle,
                                legion_field_id_t id,
                                const char **result);

  /**
   * @see Legion::Runtime::get_field_size()
   */
  size_t
  legion_field_id_get_size(legion_runtime_t runtime,
                           legion_context_t ctx,
                           legion_field_space_t handle,
                           legion_field_id_t id);

  // -----------------------------------------------------------------------
  // Logical Region Operations
  // -----------------------------------------------------------------------

  /**
   * @return Caller takes ownership of return value.
   *
   * @see Legion::Runtime::create_logical_region()
   */
  legion_logical_region_t
  legion_logical_region_create(legion_runtime_t runtime,
                               legion_context_t ctx,
                               legion_index_space_t index,
                               legion_field_space_t fields,
                               bool task_local);

  /**
   * @param handle Caller must have ownership of parameter `handle`.
   *
   * @see Legion::Runtime::create_shared_ownership
   */
  void
  legion_logical_region_create_shared_ownership(legion_runtime_t runtime,
                                                legion_context_t ctx,
                                                legion_logical_region_t handle);

  /**
   * @param handle Caller must have ownership of parameter `handle`.
   *
   * @see Legion::Runtime::destroy_logical_region()
   */
  void
  legion_logical_region_destroy(legion_runtime_t runtime,
                                legion_context_t ctx,
                                legion_logical_region_t handle);

  /**
   * @param handle Caller must have ownership of parameter `handle`.
   *
   * @see Legion::Runtime::destroy_logical_region()
   */
  void
  legion_logical_region_destroy_unordered(legion_runtime_t runtime,
                                          legion_context_t ctx,
                                          legion_logical_region_t handle,
                                          bool unordered);

  /**
   * @see Legion::Runtime::get_logical_region_color()
   */
  legion_color_t
  legion_logical_region_get_color(legion_runtime_t runtime,
                                  legion_logical_region_t handle);

  /**
   * @see Legion::Runtime::get_logical_region_color_point()
   */
  legion_domain_point_t
  legion_logical_region_get_color_domain_point(legion_runtime_t runtime_,
                                               legion_logical_region_t handle_);

  /**
   * @see Legion::Runtime::has_parent_logical_partition()
   */
  bool
  legion_logical_region_has_parent_logical_partition(
    legion_runtime_t runtime,
    legion_logical_region_t handle);

  /**
   * @see Legion::Runtime::get_parent_logical_partition()
   */
  legion_logical_partition_t
  legion_logical_region_get_parent_logical_partition(
    legion_runtime_t runtime,
    legion_logical_region_t handle);

  /**
   * @see Legion::Runtime::attach_semantic_information()
   */
  void
  legion_logical_region_attach_semantic_information(
                                                legion_runtime_t runtime,
                                                legion_logical_region_t handle,
                                                legion_semantic_tag_t tag,
                                                const void *buffer,
                                                size_t size,
                                                bool is_mutable /* = false */);

  /**
   * @see Legion::Runtime::retrieve_semantic_information()
   */
  void
  legion_logical_region_retrieve_semantic_information(
                                           legion_runtime_t runtime,
                                           legion_logical_region_t handle,
                                           legion_semantic_tag_t tag,
                                           const void **result,
                                           size_t *size,
                                           bool can_fail /* = false */,
                                           bool wait_until_ready /* = false */);

  /**
   * @see Legion::Runtime::attach_name()
   */
  void
  legion_logical_region_attach_name(legion_runtime_t runtime,
                                    legion_logical_region_t handle,
                                    const char *name,
                                    bool is_mutable /* = false */);

  /**
   * @see Legion::Runtime::retrieve_name()
   */
  void
  legion_logical_region_retrieve_name(legion_runtime_t runtime,
                                      legion_logical_region_t handle,
                                      const char **result);

  /**
   * @see Legion::LogicalRegion::get_index_space
   */
  legion_index_space_t
  legion_logical_region_get_index_space(legion_logical_region_t handle); 
  
  // -----------------------------------------------------------------------
  // Logical Region Tree Traversal Operations
  // -----------------------------------------------------------------------

  /**
   * @return Caller takes ownership of return value.
   *
   * @see Legion::Runtime::get_logical_partition()
   */
  legion_logical_partition_t
  legion_logical_partition_create(legion_runtime_t runtime,
                                  legion_context_t ctx,
                                  legion_logical_region_t parent,
                                  legion_index_partition_t handle);

  /**
   * @return Caller takes ownership of return value.
   *
   * @see Legion::Runtime::get_logical_partition_by_tree()
   */
  legion_logical_partition_t
  legion_logical_partition_create_by_tree(legion_runtime_t runtime,
                                          legion_context_t ctx,
                                          legion_index_partition_t handle,
                                          legion_field_space_t fspace,
                                          legion_region_tree_id_t tid);

  /**
   * @param handle Caller must have ownership of parameter `handle`.
   *
   * @see Legion::Runtime::destroy_logical_partition()
   */
  void
  legion_logical_partition_destroy(legion_runtime_t runtime,
                                   legion_context_t ctx,
                                   legion_logical_partition_t handle);

  /**
   * @param handle Caller must have ownership of parameter `handle`.
   *
   * @see Legion::Runtime::destroy_logical_partition()
   */
  void
  legion_logical_partition_destroy_unordered(legion_runtime_t runtime,
                                             legion_context_t ctx,
                                             legion_logical_partition_t handle,
                                             bool unordered);

  /**
   * @return Caller does **NOT** take ownership of return value.
   *
   * @see Legion::Runtime::get_logical_subregion()
   */
  legion_logical_region_t
  legion_logical_partition_get_logical_subregion(
    legion_runtime_t runtime,
    legion_logical_partition_t parent,
    legion_index_space_t handle);

  /**
   * @return Caller does **NOT** take ownership of return value.
   *
   * @see Legion::Runtime::get_logical_subregion_by_color()
   */
  legion_logical_region_t
  legion_logical_partition_get_logical_subregion_by_color(
    legion_runtime_t runtime,
    legion_logical_partition_t parent,
    legion_color_t c);

  /**
   * @return Caller does **NOT** take ownership of return value.
   *
   * @see Legion::Runtime::get_logical_subregion_by_color()
   */
  legion_logical_region_t
  legion_logical_partition_get_logical_subregion_by_color_domain_point(
    legion_runtime_t runtime,
    legion_logical_partition_t parent,
    legion_domain_point_t c);

  /**
   * @see Legion::Runtime::has_logical_subregion_by_color()
   */
  bool
  legion_logical_partition_has_logical_subregion_by_color_domain_point(
    legion_runtime_t runtime,
    legion_logical_partition_t parent,
    legion_domain_point_t c);

  /**
   * @return Caller does **NOT** take ownership of return value.
   *
   * @see Legion::Runtime::get_logical_subregion_by_tree()
   */
  legion_logical_region_t
  legion_logical_partition_get_logical_subregion_by_tree(
    legion_runtime_t runtime,
    legion_index_space_t handle,
    legion_field_space_t fspace,
    legion_region_tree_id_t tid);

  /**
   * @see Legion::Runtime::get_parent_logical_region()
   */
  legion_logical_region_t
  legion_logical_partition_get_parent_logical_region(
    legion_runtime_t runtime,
    legion_logical_partition_t handle);

  /**
   * @see Legion::Runtime::attach_semantic_information()
   */
  void
  legion_logical_partition_attach_semantic_information(
                                                legion_runtime_t runtime,
                                                legion_logical_partition_t handle,
                                                legion_semantic_tag_t tag,
                                                const void *buffer,
                                                size_t size,
                                                bool is_mutable /* = false */);

  /**
   * @see Legion::Runtime::retrieve_semantic_information()
   */
  void
  legion_logical_partition_retrieve_semantic_information(
                                           legion_runtime_t runtime,
                                           legion_logical_partition_t handle,
                                           legion_semantic_tag_t tag,
                                           const void **result,
                                           size_t *size,
                                           bool can_fail /* = false */,
                                           bool wait_until_ready /* = false */);

  /**
   * @see Legion::Runtime::attach_name()
   */
  void
  legion_logical_partition_attach_name(legion_runtime_t runtime,
                                       legion_logical_partition_t handle,
                                       const char *name,
                                       bool is_mutable /* = false */);

  /**
   * @see Legion::Runtime::retrieve_name()
   */
  void
  legion_logical_partition_retrieve_name(legion_runtime_t runtime,
                                         legion_logical_partition_t handle,
                                         const char **result);

  // -----------------------------------------------------------------------
  // Region Requirement Operations
  // -----------------------------------------------------------------------

  /**
   * @see Legion::RegionRequirement::RegionRequirement()
   */
  legion_region_requirement_t
  legion_region_requirement_create_logical_region(
    legion_logical_region_t handle,
    legion_privilege_mode_t priv,
    legion_coherence_property_t prop,
    legion_logical_region_t parent,
    legion_mapping_tag_id_t tag /* = 0 */,
    bool verified /* = false*/);

  /**
   * @see Legion::RegionRequirement::RegionRequirement()
   */
  legion_region_requirement_t
  legion_region_requirement_create_logical_partition(
    legion_logical_partition_t handle,
    legion_projection_id_t proj /* = 0 */,
    legion_privilege_mode_t priv,
    legion_coherence_property_t prop,
    legion_logical_region_t parent,
    legion_mapping_tag_id_t tag /* = 0 */,
    bool verified /* = false*/);

  /**
   * @see Legion::Requirement::~Requirement()
   */
  void
  legion_region_requirement_destroy(legion_region_requirement_t handle);

  /**
   * @see Legion::RegionRequirement::add_flags
   */
  void
  legion_region_requirement_add_flags(legion_region_requirement_t handle,
                                      legion_region_flags_t flags);

  /**
   * @see Legion::RegionRequirement::region
   */
  legion_logical_region_t
  legion_region_requirement_get_region(legion_region_requirement_t handle);

  /**
   * @see Legion::RegionRequirement::parent
   */
  legion_logical_region_t
  legion_region_requirement_get_parent(legion_region_requirement_t handle);

  /**
   * @see Legion::RegionRequirement::partition
   */
  legion_logical_partition_t
  legion_region_requirement_get_partition(legion_region_requirement_t handle);

  /**
   * @see Legion::RegionRequirement::privilege_fields
   */
  unsigned
  legion_region_requirement_get_privilege_fields_size(
      legion_region_requirement_t handle);

  /**
   * @param fields Caller should give a buffer of the size fields_size
   *
   * @param fields_size the size of the buffer fields
   *
   * @return returns privilege fields in the region requirement.
   *         The return might be truncated if the buffer size is
   *         smaller than the number of privilege fields.
   *
   * @see Legion::RegionRequirement::privilege_fields
   */
  void
  legion_region_requirement_get_privilege_fields(
      legion_region_requirement_t handle,
      legion_field_id_t* fields,
      unsigned fields_size);

  /**
   * @return returns the i-th privilege field in the region requirement.
   *         note that this function takes O(n) time due to the underlying
   *         data structure does not provide an indexing operation.
   *
   * @see Legion::RegionRequirement::privilege_fields
   */
  legion_field_id_t
  legion_region_requirement_get_privilege_field(
      legion_region_requirement_t handle,
      unsigned idx);

  /**
   * @see Legion::RegionRequirement::instance_fields
   */
  unsigned
  legion_region_requirement_get_instance_fields_size(
      legion_region_requirement_t handle);

  /**
   * @param fields Caller should give a buffer of the size fields_size
   *
   * @param fields_size the size of the buffer fields
   *
   * @return returns instance fields in the region requirement.
   *         The return might be truncated if the buffer size is
   *         smaller than the number of instance fields.
   *
   * @see Legion::RegionRequirement::instance_fields
   */
  void
  legion_region_requirement_get_instance_fields(
      legion_region_requirement_t handle,
      legion_field_id_t* fields,
      unsigned fields_size);

  /**
   * @return returns the i-th instance field in the region requirement.
   *
   * @see Legion::RegionRequirement::instance_fields
   */
  legion_field_id_t
  legion_region_requirement_get_instance_field(
      legion_region_requirement_t handle,
      unsigned idx);

  /**
   * @see Legion::RegionRequirement::privilege
   */
  legion_privilege_mode_t
  legion_region_requirement_get_privilege(legion_region_requirement_t handle);

  /**
   * @see Legion::RegionRequirement::prop
   */
  legion_coherence_property_t
  legion_region_requirement_get_prop(legion_region_requirement_t handle);

  /**
   * @see Legion::RegionRequirement::redop
   */
  legion_reduction_op_id_t
  legion_region_requirement_get_redop(legion_region_requirement_t handle);

  /**
   * @see Legion::RegionRequirement::tag
   */
  legion_mapping_tag_id_t
  legion_region_requirement_get_tag(legion_region_requirement_t handle);

  /**
   * @see Legion::RegionRequirement::handle_type
   */
  legion_handle_type_t
  legion_region_requirement_get_handle_type(legion_region_requirement_t handle);

  /**
   * @see Legion::RegionRequirement::projection
   */
  legion_projection_id_t
  legion_region_requirement_get_projection(legion_region_requirement_t handle);

  // -----------------------------------------------------------------------
  // Output Requirement Operations
  // -----------------------------------------------------------------------

  /**
   * @see Legion::OutputRequirement::OutputRequirement()
   */
  legion_output_requirement_t
  legion_output_requirement_create(legion_field_space_t field_space,
                                   legion_field_id_t *fields,
                                   size_t fields_size,
                                   bool global_indexing);

  /**
   * @see Legion::OutputRequirement::OutputRequirement()
   */
  legion_output_requirement_t
  legion_output_requirement_create_region_requirement(
      legion_region_requirement_t handle);

  /**
   * @see Legion::OutputRequirement::~OutputRequirement()
   */
  void
  legion_output_requirement_destroy(legion_output_requirement_t handle);

  /**
   * @see Legion::OutputRequirement::add_field()
   */
  void
  legion_output_requirement_add_field(legion_output_requirement_t handle,
                                      legion_field_id_t field,
                                      bool instance);

  /**
   * @see Legion::OutputRequirement::region
   */
  legion_logical_region_t
  legion_output_requirement_get_region(legion_output_requirement_t handle);

  /**
   * @see Legion::OutputRequirement::parent
   */
  legion_logical_region_t
  legion_output_requirement_get_parent(legion_output_requirement_t handle);

  /**
   * @see Legion::OutputRequirement::partition
   */
  legion_logical_partition_t
  legion_output_requirement_get_partition(legion_output_requirement_t handle);

  // -----------------------------------------------------------------------
  // Allocator and Argument Map Operations
  // -----------------------------------------------------------------------

  /**
   * @return Caller takes ownership of return value.
   *
   * @see Legion::Runtime::create_field_allocator()
   */
  legion_field_allocator_t
  legion_field_allocator_create(legion_runtime_t runtime,
                                legion_context_t ctx,
                                legion_field_space_t handle);

  /**
   * @param handle Caller must have ownership of parameter `handle`.
   *
   * @see Legion::FieldAllocator::~FieldAllocator()
   */
  void
  legion_field_allocator_destroy(legion_field_allocator_t handle);

  /**
   * This will give the value of the macro AUTO_GENERATE_ID
   */
  legion_field_id_t
  legion_auto_generate_id(void);

  /**
   * @see Legion::FieldAllocator::allocate_field()
   */
  legion_field_id_t
  legion_field_allocator_allocate_field(
    legion_field_allocator_t allocator,
    size_t field_size,
    legion_field_id_t desired_fieldid /* = AUTO_GENERATE_ID */);

  /**
   * @see Legion::FieldAllocator::allocate_field()
   */
  legion_field_id_t
  legion_field_allocator_allocate_field_future(
    legion_field_allocator_t allocator,
    legion_future_t field_size,
    legion_field_id_t desired_fieldid /* = AUTO_GENERATE_ID */);

  /**
   * @see Legion::FieldAllocator::free_field()
   */
  void
  legion_field_allocator_free_field(legion_field_allocator_t allocator,
                                    legion_field_id_t fid);

  /**
   * @see Legion::FieldAllocator::free_field()
   */
  void
  legion_field_allocator_free_field_unordered(legion_field_allocator_t allocator,
                                              legion_field_id_t fid,
                                              bool unordered);

  /**
   * @see Legion::FieldAllocator::allocate_local_field()
   */
  legion_field_id_t
  legion_field_allocator_allocate_local_field(
    legion_field_allocator_t allocator,
    size_t field_size,
    legion_field_id_t desired_fieldid /* = AUTO_GENERATE_ID */);

  /**
   * @return Caller takes ownership of return value.
   *
   * @see Legion::ArgumentMap::ArgumentMap()
   */
  legion_argument_map_t
  legion_argument_map_create(void);

  /**
   * @return Caller takes ownership of return value.
   *
   * @see Legion::ArgumentMap::ArgumentMap()
   */
  legion_argument_map_t
  legion_argument_map_from_future_map(legion_future_map_t map);

  /**
   * @see Legion::ArgumentMap::set_point()
   */
  void
  legion_argument_map_set_point(legion_argument_map_t map,
                                legion_domain_point_t dp,
                                legion_task_argument_t arg,
                                bool replace /* = true */);

  /**
   * @see Legion::ArgumentMap::set_point()
   */
  void
  legion_argument_map_set_future(legion_argument_map_t map,
                                 legion_domain_point_t dp,
                                 legion_future_t future,
                                 bool replace /* = true */);

  /**
   * @param handle Caller must have ownership of parameter `handle`.
   *
   * @see Legion::ArgumentMap::~ArgumentMap()
   */
  void
  legion_argument_map_destroy(legion_argument_map_t handle);

  // -----------------------------------------------------------------------
  // Predicate Operations
  // -----------------------------------------------------------------------

  /**
   * @return Caller takes ownership of return value.
   *
   * @see Legion::Runtime::create_predicate()
   */
  legion_predicate_t
  legion_predicate_create(legion_runtime_t runtime,
                          legion_context_t ctx,
                          legion_future_t f);

  /**
   * @param handle Caller must have ownership of parameter `handle`.
   *
   * @see Legion::Predicate::~Predicate()
   */
  void
  legion_predicate_destroy(legion_predicate_t handle);

  /**
   * @return Caller does **NOT** take ownership of return value.
   *
   * @see Legion::Predicate::TRUE_PRED
   */
  const legion_predicate_t
  legion_predicate_true(void);

  /**
   * @return Caller does **NOT** take ownership of return value.
   *
   * @see Legion::Predicate::FALSE_PRED
   */
  const legion_predicate_t
  legion_predicate_false(void);

  // -----------------------------------------------------------------------
  // Phase Barrier Operations
  // -----------------------------------------------------------------------

  /**
   * @return Caller takes ownership of return value.
   *
   * @see Legion::Runtime::create_phase_barrier()
   */
  legion_phase_barrier_t
  legion_phase_barrier_create(legion_runtime_t runtime,
                              legion_context_t ctx,
                              unsigned arrivals);

  /**
   * @param handle Caller must have ownership of parameter `handle`.
   *
   * @see Legion::Runtime::destroy_phase_barrier()
   */
  void
  legion_phase_barrier_destroy(legion_runtime_t runtime,
                               legion_context_t ctx,
                               legion_phase_barrier_t handle);

  /**
   * @see Legion::PhaseBarrier::alter_arrival_count()
   */
  legion_phase_barrier_t
  legion_phase_barrier_alter_arrival_count(legion_runtime_t runtime,
                                           legion_context_t ctx,
                                           legion_phase_barrier_t handle,
                                           int delta);

  /**
   * @see Legion::PhaseBarrier::arrive()
   */
  void
  legion_phase_barrier_arrive(legion_runtime_t runtime,
                              legion_context_t ctx,
                              legion_phase_barrier_t handle,
                              unsigned count /* = 1 */);

  /**
   * @see Legion::PhaseBarrier::wait()
   */
  void
  legion_phase_barrier_wait(legion_runtime_t runtime,
                            legion_context_t ctx,
                            legion_phase_barrier_t handle);

  /**
   * @return Caller does **NOT** take ownership of return value.
   *
   * @see Legion::Runtime::advance_phase_barrier()
   */
  legion_phase_barrier_t
  legion_phase_barrier_advance(legion_runtime_t runtime,
                               legion_context_t ctx,
                               legion_phase_barrier_t handle);

  // -----------------------------------------------------------------------
  // Dynamic Collective Operations
  // -----------------------------------------------------------------------

  /**
   * @return Caller takes ownership of return value.
   *
   * @see Legion::Runtime::create_dynamic_collective()
   */
  legion_dynamic_collective_t
  legion_dynamic_collective_create(legion_runtime_t runtime,
                                   legion_context_t ctx,
                                   unsigned arrivals,
                                   legion_reduction_op_id_t redop,
                                   const void *init_value,
                                   size_t init_size);

  /**
   * @param handle Caller must have ownership of parameter `handle`.
   *
   * @see Legion::Runtime::destroy_dynamic_collective()
   */
  void
  legion_dynamic_collective_destroy(legion_runtime_t runtime,
                                    legion_context_t ctx,
                                    legion_dynamic_collective_t handle);

  /**
   * @see Legion::DynamicCollective::alter_arrival_count()
   */
  legion_dynamic_collective_t
  legion_dynamic_collective_alter_arrival_count(
    legion_runtime_t runtime,
    legion_context_t ctx,
    legion_dynamic_collective_t handle,
    int delta);

  /**
   * @see Legion::Runtime::arrive_dynamic_collective()
   */
  void
  legion_dynamic_collective_arrive(legion_runtime_t runtime,
                                   legion_context_t ctx,
                                   legion_dynamic_collective_t handle,
                                   const void *buffer,
                                   size_t size,
                                   unsigned count /* = 1 */);

  /**
   * @see Legion::Runtime::defer_dynamic_collective_arrival()
   */
  void
  legion_dynamic_collective_defer_arrival(legion_runtime_t runtime,
                                          legion_context_t ctx,
                                          legion_dynamic_collective_t handle,
                                          legion_future_t f,
                                          unsigned count /* = 1 */);

  /**
   * @return Caller takes ownership of return value.
   *
   * @see Legion::Runtime::get_dynamic_collective_result()
   */
  legion_future_t
  legion_dynamic_collective_get_result(legion_runtime_t runtime,
                                       legion_context_t ctx,
                                       legion_dynamic_collective_t handle);

  /**
   * @return Caller does **NOT** take ownership of return value.
   *
   * @see Legion::Runtime::advance_dynamic_collective()
   */
  legion_dynamic_collective_t
  legion_dynamic_collective_advance(legion_runtime_t runtime,
                                    legion_context_t ctx,
                                    legion_dynamic_collective_t handle);

  // -----------------------------------------------------------------------
  // Future Operations
  // -----------------------------------------------------------------------

  /**
   * @return Caller takes ownership of return value.
   *
   * @see Legion::Future::from_untyped_pointer()
   */
  legion_future_t
  legion_future_from_untyped_pointer(legion_runtime_t runtime,
                                     const void *buffer,
                                     size_t size);

  /**
   * @return Caller takes ownership of return value.
   *
   * @see Legion::Future::Future()
   */
  legion_future_t
  legion_future_copy(legion_future_t handle);

  /**
   * @param handle Caller must have ownership of parameter `handle`.
   *
   * @see Legion::Future::~Future()
   */
  void
  legion_future_destroy(legion_future_t handle);

  /**
   * @see Legion::Future::get_void_result()
   */
  void
  legion_future_get_void_result(legion_future_t handle);

  /**
   * @see Legion::Future::wait
   */
  void
  legion_future_wait(legion_future_t handle, 
                     bool silence_warnings /* = false */,
                     const char *warning_string /* = NULL */);

  /**
   * @see Legion::Future::is_empty()
   */
  bool
  legion_future_is_empty(legion_future_t handle,
                         bool block /* = false */);

  /**
   * @see Legion::Future::is_ready()
   */
  bool
  legion_future_is_ready(legion_future_t handle);

  /**
   * @see Legion::Future::is_ready()
   */
  bool
  legion_future_is_ready_subscribe(legion_future_t handle, bool subscribe);

  /**
   * @see Legion::Future::get_untyped_pointer()
   */
  const void *
  legion_future_get_untyped_pointer(legion_future_t handle);

  /**
   * @see Legion::Future::get_untyped_size()
   */
  size_t
  legion_future_get_untyped_size(legion_future_t handle);

  // -----------------------------------------------------------------------
  // Future Map Operations
  // -----------------------------------------------------------------------

  /**
   * @return Caller takes ownership of return value.
   *
   * @see Legion::FutureMap::FutureMap()
   */
  legion_future_map_t
  legion_future_map_copy(legion_future_map_t handle);

  /**
   * @param handle Caller must have ownership of parameter `handle`.
   *
   * @see Legion::FutureMap::~FutureMap()
   */
  void
  legion_future_map_destroy(legion_future_map_t handle);

  /**
   * @see Legion::FutureMap::wait_all_results()
   */
  void
  legion_future_map_wait_all_results(legion_future_map_t handle);

  /**
   * @return Caller takes ownership of return value.
   *
   * @see Legion::Future::get_future()
   */
  legion_future_t
  legion_future_map_get_future(legion_future_map_t handle,
                               legion_domain_point_t point);

  /**
   * @see Legion::FutureMap::get_future_map_domain
   */
  legion_domain_t
  legion_future_map_get_domain(legion_future_map_t handle);

  /**
   * @return Caller takes ownership of return value
   *
   * @see Legion::Runtime::reduce_future_map
   */
  legion_future_t
  legion_future_map_reduce(legion_runtime_t runtime,
                           legion_context_t ctx,
                           legion_future_map_t handle,
                           legion_reduction_op_id_t redop,
                           bool deterministic);

  /**
   * @return Caller takes ownership of return value
   *
   * @see Legion::Runtime::construct_future_map
   */
  legion_future_map_t
  legion_construct_future_map(legion_runtime_t runtime,
                              legion_context_t ctx,
                              legion_domain_t domain,
                              legion_domain_point_t *points,
                              legion_task_argument_t *buffers,
                              size_t num_points,
                              bool collective);

  /**
   * @return Caller takes ownership of return value
   *
   * @see Legion::Runtime::construct_future_map
   */
  legion_future_map_t
  legion_future_map_construct(legion_runtime_t runtime,
                              legion_context_t ctx,
                              legion_domain_t domain,
                              legion_domain_point_t *points,
                              legion_future_t *futures,
<<<<<<< HEAD
                              size_t num_futures); 
=======
                              size_t num_futures,
                              bool collective);
>>>>>>> 80b97054

  // -----------------------------------------------------------------------
  // Deferred Buffer Operations
  // -----------------------------------------------------------------------

  /**
   * @return Caller takes ownership of return value.
   *
   * @see Legion::DeferredBuffer::DeferredBuffer()
   */
#define BUFFER_CREATE(DIM) \
  legion_deferred_buffer_char_##DIM##d_t \
  legion_deferred_buffer_char_##DIM##d_create( \
      legion_rect_##DIM##d_t bounds, \
      legion_memory_kind_t kind, \
      char *initial_value);
  LEGION_FOREACH_N(BUFFER_CREATE)
#undef BUFFER_CREATE

  /*
   * @see Legion::DeferredBuffer::ptr()
   */
#define BUFFER_PTR(DIM) \
  char* \
  legion_deferred_buffer_char_##DIM##d_ptr( \
      legion_deferred_buffer_char_##DIM##d_t buffer, \
      legion_point_##DIM##d_t p);
  LEGION_FOREACH_N(BUFFER_PTR)
#undef BUFFER_PTR

  /*
   * @see Legion::DeferredBuffer::~DeferredBuffer()
   */
#define BUFFER_DESTROY(DIM) \
  void \
  legion_deferred_buffer_char_##DIM##d_destroy( \
      legion_deferred_buffer_char_##DIM##d_t buffer);
  LEGION_FOREACH_N(BUFFER_DESTROY)
#undef BUFFER_DESTROY

  // -----------------------------------------------------------------------
  // Task Launch Operations
  // -----------------------------------------------------------------------

  /**
   * @return Caller takes ownership of return value.
   *
   * @see Legion::TaskLauncher::TaskLauncher()
   */
  legion_task_launcher_t
  legion_task_launcher_create(
    legion_task_id_t tid,
    legion_task_argument_t arg,
    legion_predicate_t pred /* = legion_predicate_true() */,
    legion_mapper_id_t id /* = 0 */,
    legion_mapping_tag_id_t tag /* = 0 */);

  /**
   * @param handle Caller must have ownership of parameter `handle`.
   *
   * @see Legion::TaskLauncher::~TaskLauncher()
   */
  void
  legion_task_launcher_destroy(legion_task_launcher_t handle);

  /**
   * @return Caller takes ownership of return value.
   *
   * @see Legion::Runtime::execute_task()
   */
  legion_future_t
  legion_task_launcher_execute(legion_runtime_t runtime,
                               legion_context_t ctx,
                               legion_task_launcher_t launcher);

  /**
   * @see Legion::TaskLauncher::add_region_requirement()
   */
  unsigned
  legion_task_launcher_add_region_requirement_logical_region(
    legion_task_launcher_t launcher,
    legion_logical_region_t handle,
    legion_privilege_mode_t priv,
    legion_coherence_property_t prop,
    legion_logical_region_t parent,
    legion_mapping_tag_id_t tag /* = 0 */,
    bool verified /* = false*/);

  /**
   * @see Legion::TaskLauncher::add_region_requirement()
   */
  unsigned
  legion_task_launcher_add_region_requirement_logical_region_reduction(
    legion_task_launcher_t launcher,
    legion_logical_region_t handle,
    legion_reduction_op_id_t redop,
    legion_coherence_property_t prop,
    legion_logical_region_t parent,
    legion_mapping_tag_id_t tag /* = 0 */,
    bool verified /* = false*/);

  /**
   * @see Legion::TaskLauncher::region_requirements
   */
  void
  legion_task_launcher_set_region_requirement_logical_region(
    legion_task_launcher_t launcher,
    unsigned idx,
    legion_logical_region_t handle,
    legion_privilege_mode_t priv,
    legion_coherence_property_t prop,
    legion_logical_region_t parent,
    legion_mapping_tag_id_t tag /* = 0 */,
    bool verified /* = false*/);

  /**
   * @see Legion::TaskLauncher::region_requirements
   */
  void
  legion_task_launcher_set_region_requirement_logical_region_reduction(
    legion_task_launcher_t launcher,
    unsigned idx,
    legion_logical_region_t handle,
    legion_reduction_op_id_t redop,
    legion_coherence_property_t prop,
    legion_logical_region_t parent,
    legion_mapping_tag_id_t tag /* = 0 */,
    bool verified /* = false*/);

  /**
   * @see Legion::TaskLauncher::add_field()
   */
  void
  legion_task_launcher_add_field(legion_task_launcher_t launcher,
                                 unsigned idx,
                                 legion_field_id_t fid,
                                 bool inst /* = true */);

  /**
   * @see Legion::RegionRequirement::get_projection_args()
   */
  const void*
  legion_index_launcher_get_projection_args(legion_region_requirement_t requirement,
					    size_t *size);

  /**
   * @see Legion::RegionRequirement::set_projection_args()
   */
  void
  legion_index_launcher_set_projection_args(legion_index_launcher_t launcher_,
					    unsigned idx,
					    const void *args,
					    size_t size,
					    bool own);

  /**
   * @see Legion::RegionRequirement::add_flags()
   */
  void
  legion_task_launcher_add_flags(legion_task_launcher_t launcher,
                                 unsigned idx,
                                 enum legion_region_flags_t flags);

  /**
   * @see Legion::RegionRequirement::flags
   */
  void
  legion_task_launcher_intersect_flags(legion_task_launcher_t launcher,
                                       unsigned idx,
                                       enum legion_region_flags_t flags);

  /**
   * @see Legion::TaskLauncher::add_index_requirement()
   */
  unsigned
  legion_task_launcher_add_index_requirement(
    legion_task_launcher_t launcher,
    legion_index_space_t handle,
    legion_allocate_mode_t priv,
    legion_index_space_t parent,
    bool verified /* = false*/);

  /**
   * @see Legion::TaskLauncher::add_future()
   */
  void
  legion_task_launcher_add_future(legion_task_launcher_t launcher,
                                  legion_future_t future);

  /**
   * @see Legion::TaskLauncher::add_wait_barrier()
   */
  void
  legion_task_launcher_add_wait_barrier(legion_task_launcher_t launcher,
                                        legion_phase_barrier_t bar);

  /**
   * @see Legion::TaskLauncher::add_arrival_barrier()
   */
  void
  legion_task_launcher_add_arrival_barrier(legion_task_launcher_t launcher,
                                           legion_phase_barrier_t bar);

  /**
   * @see Legion::TaskLauncher::point
   */
  void
  legion_task_launcher_set_point(legion_task_launcher_t launcher,
                                 legion_domain_point_t point);

  /**
   * @see Legion::TaskLauncher::sharding_space
   */
  void
  legion_task_launcher_set_sharding_space(legion_task_launcher_t launcher,
                                          legion_index_space_t is);

  /**
   * @see Legion::TaskLauncher::predicate_false_future
   */
  void
  legion_task_launcher_set_predicate_false_future(legion_task_launcher_t launcher,
                                                  legion_future_t f);

  /**
   * @see Legion::TaskLauncher::predicate_false_result
   */
  void
  legion_task_launcher_set_predicate_false_result(legion_task_launcher_t launcher,
                                                  legion_task_argument_t arg);

  /**
   * @see Legion::TaskLauncher::map_id
   */
  void
  legion_task_launcher_set_mapper(legion_task_launcher_t launcher,
                                  legion_mapper_id_t mapper_id); 

  /**
   * @see Legion::TaskLauncher::tag
   */
  void
  legion_task_launcher_set_mapping_tag(legion_task_launcher_t launcher,
                                       legion_mapping_tag_id_t tag);

  /**
   * @see Legion::TaskLauncher::enable_inlining
   */
  void
  legion_task_launcher_set_enable_inlining(legion_task_launcher_t launcher,
                                           bool enable_inlining);

  /**
   * @see Legion::TaskLauncher::local_task_function
   */
  void
  legion_task_launcher_set_local_function_task(legion_task_launcher_t launcher,
                                               bool local_function_task);

  /**
   * @return Caller takes ownership of return value.
   *
   * @see Legion::IndexTaskLauncher::IndexTaskLauncher()
   */
  legion_index_launcher_t
  legion_index_launcher_create(
    legion_task_id_t tid,
    legion_domain_t domain,
    legion_task_argument_t global_arg,
    legion_argument_map_t map,
    legion_predicate_t pred /* = legion_predicate_true() */,
    bool must /* = false */,
    legion_mapper_id_t id /* = 0 */,
    legion_mapping_tag_id_t tag /* = 0 */);

  /**
   * @param handle Caller must have ownership of parameter `handle`.
   *
   * @see Legion::IndexTaskLauncher::~IndexTaskLauncher()
   */
  void
  legion_index_launcher_destroy(legion_index_launcher_t handle);

  /**
   * @return Caller takes ownership of return value.
   *
   * @see Legion::Runtime::execute_index_space(Context, const IndexTaskLauncher &)
   */
  legion_future_map_t
  legion_index_launcher_execute(legion_runtime_t runtime,
                               legion_context_t ctx,
                               legion_index_launcher_t launcher);

  /**
   * @return Caller takes ownership of return value.
   *
   * @see Legion::Runtime::execute_index_space(Context, const IndexTaskLauncher &, ReductionOpID)
   */
  legion_future_t
  legion_index_launcher_execute_reduction(legion_runtime_t runtime,
                                          legion_context_t ctx,
                                          legion_index_launcher_t launcher,
                                          legion_reduction_op_id_t redop);

  /**
   * @return Caller takes ownership of return value.
   *
   * @see Legion::Runtime::execute_index_space(Context, const IndexTaskLauncher &, std::vector<OutputRequirement>*)
   */
  legion_future_map_t
  legion_index_launcher_execute_outputs(legion_runtime_t runtime,
                                        legion_context_t ctx,
                                        legion_index_launcher_t launcher,
                                        legion_output_requirement_t *reqs,
                                        size_t reqs_size);

  /**
   * @return Caller takes ownership of return value.
   *
   * @see Legion::Runtime::execute_index_space(Context, const IndexTaskLauncher &, ReductionOpID)
   */
  legion_future_t
  legion_index_launcher_execute_deterministic_reduction(legion_runtime_t runtime,
                                                        legion_context_t ctx,
                                                        legion_index_launcher_t launcher,
                                                        legion_reduction_op_id_t redop,
                                                        bool deterministic);

  /**
   * @return Caller takes ownership of return value.
   *
   * @see Legion::Runtime::execute_index_space(Context, const IndexTaskLauncher &, ReductionOpID, std::vector<OutputRequirement>*)
   */
  legion_future_t
  legion_index_launcher_execute_reduction_and_outputs(legion_runtime_t runtime,
                                                      legion_context_t ctx,
                                                      legion_index_launcher_t launcher,
                                                      legion_reduction_op_id_t redop,
                                                      bool deterministic,
                                                      legion_output_requirement_t *reqs,
                                                      size_t reqs_size);

  /**
   * @see Legion::IndexTaskLauncher::add_region_requirement()
   */
  unsigned
  legion_index_launcher_add_region_requirement_logical_region(
    legion_index_launcher_t launcher,
    legion_logical_region_t handle,
    legion_projection_id_t proj /* = 0 */,
    legion_privilege_mode_t priv,
    legion_coherence_property_t prop,
    legion_logical_region_t parent,
    legion_mapping_tag_id_t tag /* = 0 */,
    bool verified /* = false*/);

  /**
   * @see Legion::IndexTaskLauncher::add_region_requirement()
   */
  unsigned
  legion_index_launcher_add_region_requirement_logical_partition(
    legion_index_launcher_t launcher,
    legion_logical_partition_t handle,
    legion_projection_id_t proj /* = 0 */,
    legion_privilege_mode_t priv,
    legion_coherence_property_t prop,
    legion_logical_region_t parent,
    legion_mapping_tag_id_t tag /* = 0 */,
    bool verified /* = false*/);

  /**
   * @see Legion::IndexTaskLauncher::add_region_requirement()
   */
  unsigned
  legion_index_launcher_add_region_requirement_logical_region_reduction(
    legion_index_launcher_t launcher,
    legion_logical_region_t handle,
    legion_projection_id_t proj /* = 0 */,
    legion_reduction_op_id_t redop,
    legion_coherence_property_t prop,
    legion_logical_region_t parent,
    legion_mapping_tag_id_t tag /* = 0 */,
    bool verified /* = false*/);

  /**
   * @see Legion::IndexTaskLauncher::add_region_requirement()
   */
  unsigned
  legion_index_launcher_add_region_requirement_logical_partition_reduction(
    legion_index_launcher_t launcher,
    legion_logical_partition_t handle,
    legion_projection_id_t proj /* = 0 */,
    legion_reduction_op_id_t redop,
    legion_coherence_property_t prop,
    legion_logical_region_t parent,
    legion_mapping_tag_id_t tag /* = 0 */,
    bool verified /* = false*/);

  /**
   * @see Legion::IndexTaskLauncher::region_requirements
   */
  void
  legion_index_launcher_set_region_requirement_logical_region(
    legion_index_launcher_t launcher,
    unsigned idx,
    legion_logical_region_t handle,
    legion_projection_id_t proj /* = 0 */,
    legion_privilege_mode_t priv,
    legion_coherence_property_t prop,
    legion_logical_region_t parent,
    legion_mapping_tag_id_t tag /* = 0 */,
    bool verified /* = false*/);

  /**
   * @see Legion::IndexTaskLauncher::region_requirements
   */
  void
  legion_index_launcher_set_region_requirement_logical_partition(
    legion_index_launcher_t launcher,
    unsigned idx,
    legion_logical_partition_t handle,
    legion_projection_id_t proj /* = 0 */,
    legion_privilege_mode_t priv,
    legion_coherence_property_t prop,
    legion_logical_region_t parent,
    legion_mapping_tag_id_t tag /* = 0 */,
    bool verified /* = false*/);

  /**
   * @see Legion::IndexTaskLauncher::region_requirements
   */
  void
  legion_index_launcher_set_region_requirement_logical_region_reduction(
    legion_index_launcher_t launcher,
    unsigned idx,
    legion_logical_region_t handle,
    legion_projection_id_t proj /* = 0 */,
    legion_reduction_op_id_t redop,
    legion_coherence_property_t prop,
    legion_logical_region_t parent,
    legion_mapping_tag_id_t tag /* = 0 */,
    bool verified /* = false*/);

  /**
   * @see Legion::IndexTaskLauncher::region_requirements
   */
  void
  legion_index_launcher_set_region_requirement_logical_partition_reduction(
    legion_index_launcher_t launcher,
    unsigned idx,
    legion_logical_partition_t handle,
    legion_projection_id_t proj /* = 0 */,
    legion_reduction_op_id_t redop,
    legion_coherence_property_t prop,
    legion_logical_region_t parent,
    legion_mapping_tag_id_t tag /* = 0 */,
    bool verified /* = false*/);

  /**
   * @see Legion::IndexLaunchxer::add_field()
   */
  void
  legion_index_launcher_add_field(legion_index_launcher_t launcher,
                                 unsigned idx,
                                 legion_field_id_t fid,
                                 bool inst /* = true */);

  /**
   * @see Legion::RegionRequirement::add_flags()
   */
  void
  legion_index_launcher_add_flags(legion_index_launcher_t launcher,
                                  unsigned idx,
                                  enum legion_region_flags_t flags);

  /**
   * @see Legion::RegionRequirement::flags
   */
  void
  legion_index_launcher_intersect_flags(legion_index_launcher_t launcher,
                                        unsigned idx,
                                        enum legion_region_flags_t flags);

  /**
   * @see Legion::IndexTaskLauncher::add_index_requirement()
   */
  unsigned
  legion_index_launcher_add_index_requirement(
    legion_index_launcher_t launcher,
    legion_index_space_t handle,
    legion_allocate_mode_t priv,
    legion_index_space_t parent,
    bool verified /* = false*/);

  /**
   * @see Legion::IndexTaskLauncher::add_future()
   */
  void
  legion_index_launcher_add_future(legion_index_launcher_t launcher,
                                   legion_future_t future);

  /**
   * @see Legion::IndexTaskLauncher::add_wait_barrier()
   */
  void
  legion_index_launcher_add_wait_barrier(legion_index_launcher_t launcher,
                                         legion_phase_barrier_t bar);

  /**
   * @see Legion::IndexTaskLauncher::add_arrival_barrier()
   */
  void
  legion_index_launcher_add_arrival_barrier(legion_index_launcher_t launcher,
                                            legion_phase_barrier_t bar);

  /**
   * @see Legion::IndexTaskLauncher::point_futures
   */
  void
  legion_index_launcher_add_point_future(legion_index_launcher_t launcher,
                                         legion_argument_map_t map);

  /**
   * @see Legion::IndexTaskLauncher::sharding_space
   */
  void
  legion_index_launcher_set_sharding_space(legion_index_launcher_t launcher,
                                           legion_index_space_t is);

  /**
   * @see Legion::IndexTaskLauncher::map_id
   */
  void
  legion_index_launcher_set_mapper(legion_index_launcher_t launcher,
                                   legion_mapper_id_t mapper_id); 

  /**
   * @see Legion::IndexTaskLauncher::tag
   */
  void
  legion_index_launcher_set_mapping_tag(legion_index_launcher_t launcher,
                                        legion_mapping_tag_id_t tag);

  // -----------------------------------------------------------------------
  // Inline Mapping Operations
  // -----------------------------------------------------------------------

  /**
   * @return Caller takes ownership of return value.
   *
   * @see Legion::InlineLauncher::InlineLauncher()
   */
  legion_inline_launcher_t
  legion_inline_launcher_create_logical_region(
    legion_logical_region_t handle,
    legion_privilege_mode_t priv,
    legion_coherence_property_t prop,
    legion_logical_region_t parent,
    legion_mapping_tag_id_t region_tag /* = 0 */,
    bool verified /* = false*/,
    legion_mapper_id_t id /* = 0 */,
    legion_mapping_tag_id_t launcher_tag /* = 0 */);

  /**
   * @param handle Caller must have ownership of parameter `handle`.
   *
   * @see Legion::InlineLauncher::~InlineLauncher()
   */
  void
  legion_inline_launcher_destroy(legion_inline_launcher_t handle);

  /**
   * @return Caller takes ownership of return value.
   *
   * @see Legion::Runtime::map_region()
   */
  legion_physical_region_t
  legion_inline_launcher_execute(legion_runtime_t runtime,
                                 legion_context_t ctx,
                                 legion_inline_launcher_t launcher);

  /**
   * @see Legion::InlineLauncher::add_field()
   */
  void
  legion_inline_launcher_add_field(legion_inline_launcher_t launcher,
                                   legion_field_id_t fid,
                                   bool inst /* = true */);

  /**
   * @see Legion::Runtime::remap_region()
   */
  void
  legion_runtime_remap_region(legion_runtime_t runtime,
                              legion_context_t ctx,
                              legion_physical_region_t region);

  /**
   * @see Legion::Runtime::unmap_region()
   */
  void
  legion_runtime_unmap_region(legion_runtime_t runtime,
                              legion_context_t ctx,
                              legion_physical_region_t region);

  /**
   * @see Legion::Runtime::unmap_all_regions()
   */
  void
  legion_runtime_unmap_all_regions(legion_runtime_t runtime,
                                   legion_context_t ctx);

  // -----------------------------------------------------------------------
  // Fill Field Operations
  // -----------------------------------------------------------------------

  /**
   * @see Legion::Runtime::fill_field()
   */
  void
  legion_runtime_fill_field(
    legion_runtime_t runtime,
    legion_context_t ctx,
    legion_logical_region_t handle,
    legion_logical_region_t parent,
    legion_field_id_t fid,
    const void *value,
    size_t value_size,
    legion_predicate_t pred /* = legion_predicate_true() */);

  /**
   * @see Legion::Runtime::fill_field()
   */
  void
  legion_runtime_fill_field_future(
    legion_runtime_t runtime,
    legion_context_t ctx,
    legion_logical_region_t handle,
    legion_logical_region_t parent,
    legion_field_id_t fid,
    legion_future_t f,
    legion_predicate_t pred /* = legion_predicate_true() */);

  /**
   * @see Legion::Runtime::fill_field()
   * Same as above except using index fills
   */
  void
  legion_runtime_index_fill_field(
    legion_runtime_t runtime,
    legion_context_t ctx,
    legion_logical_partition_t handle,
    legion_logical_region_t parent,
    legion_field_id_t fid,
    const void *value,
    size_t value_size,
    legion_projection_id_t proj /* = 0 */,
    legion_predicate_t pred /* = legion_predicate_true() */,
    legion_mapper_id_t id /* = 0 */,
    legion_mapping_tag_id_t launcher_tag /* = 0 */);

  /**
   * @see Legion::Runtime::fill_field()
   * Same as above except using index fills
   */
  void
  legion_runtime_index_fill_field_with_space(
    legion_runtime_t runtime,
    legion_context_t ctx,
    legion_index_space_t space,
    legion_logical_partition_t handle,
    legion_logical_region_t parent,
    legion_field_id_t fid,
    const void *value,
    size_t value_size,
    legion_projection_id_t proj /* = 0 */,
    legion_predicate_t pred /* = legion_predicate_true() */,
    legion_mapper_id_t id /* = 0 */,
    legion_mapping_tag_id_t launcher_tag /* = 0 */);

  /**
   * @see Legion::Runtime::fill_field()
   * Same as above except using index fills
   */
  void
  legion_runtime_index_fill_field_with_domain(
    legion_runtime_t runtime,
    legion_context_t ctx,
    legion_domain_t domain,
    legion_logical_partition_t handle,
    legion_logical_region_t parent,
    legion_field_id_t fid,
    const void *value,
    size_t value_size,
    legion_projection_id_t proj /* = 0 */,
    legion_predicate_t pred /* = legion_predicate_true() */,
    legion_mapper_id_t id /* = 0 */,
    legion_mapping_tag_id_t launcher_tag /* = 0 */);

  /**
   * @see Legion::Runtime::fill_field()
   * Same as above except using index fills
   */
  void
  legion_runtime_index_fill_field_future(
    legion_runtime_t runtime,
    legion_context_t ctx,
    legion_logical_partition_t handle,
    legion_logical_region_t parent,
    legion_field_id_t fid,
    legion_future_t f,
    legion_projection_id_t proj /* = 0 */,
    legion_predicate_t pred /* = legion_predicate_true() */,
    legion_mapper_id_t id /* = 0 */,
    legion_mapping_tag_id_t launcher_tag /* = 0 */);

  /**
   * @see Legion::Runtime::fill_field()
   * Same as above except using index fills
   */
  void
  legion_runtime_index_fill_field_future_with_space(
    legion_runtime_t runtime,
    legion_context_t ctx,
    legion_index_space_t space,
    legion_logical_partition_t handle,
    legion_logical_region_t parent,
    legion_field_id_t fid,
    legion_future_t f,
    legion_projection_id_t proj /* = 0 */,
    legion_predicate_t pred /* = legion_predicate_true() */,
    legion_mapper_id_t id /* = 0 */,
    legion_mapping_tag_id_t launcher_tag /* = 0 */);

  /**
   * @see Legion::Runtime::fill_field()
   * Same as above except using index fills
   */
  void
  legion_runtime_index_fill_field_future_with_domain(
    legion_runtime_t runtime,
    legion_context_t ctx,
    legion_domain_t domain,
    legion_logical_partition_t handle,
    legion_logical_region_t parent,
    legion_field_id_t fid,
    legion_future_t f,
    legion_projection_id_t proj /* = 0 */,
    legion_predicate_t pred /* = legion_predicate_true() */,
    legion_mapper_id_t id /* = 0 */,
    legion_mapping_tag_id_t launcher_tag /* = 0 */);

  /**
   * @return Caller does **NOT** take ownership of return value.
   *
   * @see Legion::Fill::requirement
   */
  legion_region_requirement_t
  legion_fill_get_requirement(legion_fill_t fill);

  // -----------------------------------------------------------------------
  // File Operations
  // -----------------------------------------------------------------------

  /**
   * @return Caller takes ownership of return value.
   */
  legion_field_map_t
  legion_field_map_create(void);

  /**
   * @param handle Caller must have ownership of parameter `handle`.
   */
  void
  legion_field_map_destroy(legion_field_map_t handle);

  void
  legion_field_map_insert(legion_field_map_t handle,
                          legion_field_id_t key,
                          const char *value);

  /**
   * @return Caller takes ownership of return value.
   *
   * @see Legion::Runtime::attach_hdf5()
   */
  legion_physical_region_t
  legion_runtime_attach_hdf5(
    legion_runtime_t runtime,
    legion_context_t ctx,
    const char *filename,
    legion_logical_region_t handle,
    legion_logical_region_t parent,
    legion_field_map_t field_map,
    legion_file_mode_t mode);

  /**
   * @see Legion::Runtime::detach_hdf5()
   */
  void
  legion_runtime_detach_hdf5(
    legion_runtime_t runtime,
    legion_context_t ctx,
    legion_physical_region_t region);

  // -----------------------------------------------------------------------
  // Copy Operations
  // -----------------------------------------------------------------------

  /**
   * @return Caller takes ownership of return value.
   *
   * @see Legion::CopyLauncher::CopyLauncher()
   */
  legion_copy_launcher_t
  legion_copy_launcher_create(
    legion_predicate_t pred /* = legion_predicate_true() */,
    legion_mapper_id_t id /* = 0 */,
    legion_mapping_tag_id_t launcher_tag /* = 0 */);

  /**
   * @param handle Caller must have ownership of parameter `handle`.
   *
   * @see Legion::CopyLauncher::~CopyLauncher()
   */
  void
  legion_copy_launcher_destroy(legion_copy_launcher_t handle);

  /**
   * @return Caller takes ownership of return value.
   *
   * @see Legion::Runtime::issue_copy_operation()
   */
  void
  legion_copy_launcher_execute(legion_runtime_t runtime,
                               legion_context_t ctx,
                               legion_copy_launcher_t launcher);

  /**
   * @see Legion::CopyLauncher::add_copy_requirements()
   */
  unsigned
  legion_copy_launcher_add_src_region_requirement_logical_region(
    legion_copy_launcher_t launcher,
    legion_logical_region_t handle,
    legion_privilege_mode_t priv,
    legion_coherence_property_t prop,
    legion_logical_region_t parent,
    legion_mapping_tag_id_t tag /* = 0 */,
    bool verified /* = false*/);

  /**
   * @see Legion::CopyLauncher::add_copy_requirements()
   */
  unsigned
  legion_copy_launcher_add_dst_region_requirement_logical_region(
    legion_copy_launcher_t launcher,
    legion_logical_region_t handle,
    legion_privilege_mode_t priv,
    legion_coherence_property_t prop,
    legion_logical_region_t parent,
    legion_mapping_tag_id_t tag /* = 0 */,
    bool verified /* = false*/);

  /**
   * @see Legion::CopyLauncher::add_region_requirement()
   */
  unsigned
  legion_copy_launcher_add_dst_region_requirement_logical_region_reduction(
    legion_copy_launcher_t launcher,
    legion_logical_region_t handle,
    legion_reduction_op_id_t redop,
    legion_coherence_property_t prop,
    legion_logical_region_t parent,
    legion_mapping_tag_id_t tag /* = 0 */,
    bool verified /* = false*/);

  /**
   * @see Legion::CopyLauncher::add_src_indirect_field()
   */
  unsigned
  legion_copy_launcher_add_src_indirect_region_requirement_logical_region(
    legion_copy_launcher_t launcher,
    legion_logical_region_t handle,
    legion_field_id_t fid,
    legion_coherence_property_t prop,
    legion_logical_region_t parent,
    legion_mapping_tag_id_t tag /* = 0 */,
    bool is_range_indirection /* = false */,
    bool verified /* = false*/);

  /**
   * @see Legion::CopyLauncher::add_dst_indirect_field()
   */
  unsigned
  legion_copy_launcher_add_dst_indirect_region_requirement_logical_region(
    legion_copy_launcher_t launcher,
    legion_logical_region_t handle,
    legion_field_id_t fid,
    legion_coherence_property_t prop,
    legion_logical_region_t parent,
    legion_mapping_tag_id_t tag /* = 0 */,
    bool is_range_indirection /* = false */,
    bool verified /* = false*/);

  /**
   * @see Legion::CopyLauncher::add_src_field()
   */
  void
  legion_copy_launcher_add_src_field(legion_copy_launcher_t launcher,
                                     unsigned idx,
                                     legion_field_id_t fid,
                                     bool inst /* = true */);

  /**
   * @see Legion::CopyLauncher::add_dst_field()
   */
  void
  legion_copy_launcher_add_dst_field(legion_copy_launcher_t launcher,
                                     unsigned idx,
                                     legion_field_id_t fid,
                                     bool inst /* = true */);

  /**
   * @see Legion::CopyLauncher::add_wait_barrier()
   */
  void
  legion_copy_launcher_add_wait_barrier(legion_copy_launcher_t launcher,
                                        legion_phase_barrier_t bar);

  /**
   * @see Legion::CopyLauncher::add_arrival_barrier()
   */
  void
  legion_copy_launcher_add_arrival_barrier(legion_copy_launcher_t launcher,
                                           legion_phase_barrier_t bar);

  /**
   * @see Legion::CopyLauncher::possible_src_indirect_out_of_range
   */
  void
  legion_copy_launcher_set_possible_src_indirect_out_of_range(
      legion_copy_launcher_t launcher, bool flag);

  /**
   * @see Legion::CopyLauncher::possible_dst_indirect_out_of_range
   */
  void
  legion_copy_launcher_set_possible_dst_indirect_out_of_range(
      legion_copy_launcher_t launcher, bool flag);

  /**
   * @return Caller does **NOT** take ownership of return value.
   *
   * @see Legion::Copy::src_requirements
   * @see Legion::Copy::dst_requirements
   * @see Legion::Copy::src_indirect_requirements
   * @see Legion::Copy::dst_indirect_requirements
   */
  legion_region_requirement_t
  legion_copy_get_requirement(legion_copy_t copy, unsigned idx);

  // -----------------------------------------------------------------------
  // Index Copy Operations
  // -----------------------------------------------------------------------

  /**
   * @return Caller takes ownership of return value.
   *
   * @see Legion::IndexCopyLauncher::IndexCopyLauncher()
   */
  legion_index_copy_launcher_t
  legion_index_copy_launcher_create(
    legion_domain_t domain,
    legion_predicate_t pred /* = legion_predicate_true() */,
    legion_mapper_id_t id /* = 0 */,
    legion_mapping_tag_id_t launcher_tag /* = 0 */);

  /**
   * @param handle Caller must have ownership of parameter `handle`.
   *
   * @see Legion::IndexCopyLauncher::~IndexCopyLauncher()
   */
  void
  legion_index_copy_launcher_destroy(legion_index_copy_launcher_t handle);

  /**
   * @return Caller takes ownership of return value.
   *
   * @see Legion::Runtime::issue_index_copy_operation()
   */
  void
  legion_index_copy_launcher_execute(legion_runtime_t runtime,
                                     legion_context_t ctx,
                                     legion_index_copy_launcher_t launcher);

  /**
   * @see Legion::IndexCopyLauncher::add_copy_requirements()
   */
  unsigned
  legion_index_copy_launcher_add_src_region_requirement_logical_region(
    legion_index_copy_launcher_t launcher,
    legion_logical_region_t handle,
    legion_projection_id_t proj /* = 0 */,
    legion_privilege_mode_t priv,
    legion_coherence_property_t prop,
    legion_logical_region_t parent,
    legion_mapping_tag_id_t tag /* = 0 */,
    bool verified /* = false*/);

  /**
   * @see Legion::IndexCopyLauncher::add_copy_requirements()
   */
  unsigned
  legion_index_copy_launcher_add_dst_region_requirement_logical_region(
    legion_index_copy_launcher_t launcher,
    legion_logical_region_t handle,
    legion_projection_id_t proj /* = 0 */,
    legion_privilege_mode_t priv,
    legion_coherence_property_t prop,
    legion_logical_region_t parent,
    legion_mapping_tag_id_t tag /* = 0 */,
    bool verified /* = false*/);

  /**
   * @see Legion::IndexCopyLauncher::add_copy_requirements()
   */
  unsigned
  legion_index_copy_launcher_add_src_region_requirement_logical_partition(
    legion_index_copy_launcher_t launcher,
    legion_logical_partition_t handle,
    legion_projection_id_t proj /* = 0 */,
    legion_privilege_mode_t priv,
    legion_coherence_property_t prop,
    legion_logical_region_t parent,
    legion_mapping_tag_id_t tag /* = 0 */,
    bool verified /* = false*/);

  /**
   * @see Legion::IndexCopyLauncher::add_copy_requirements()
   */
  unsigned
  legion_index_copy_launcher_add_dst_region_requirement_logical_partition(
    legion_index_copy_launcher_t launcher,
    legion_logical_partition_t handle,
    legion_projection_id_t proj /* = 0 */,
    legion_privilege_mode_t priv,
    legion_coherence_property_t prop,
    legion_logical_region_t parent,
    legion_mapping_tag_id_t tag /* = 0 */,
    bool verified /* = false*/);

  /**
   * @see Legion::IndexCopyLauncher::add_copy_requirements()
   */
  unsigned
  legion_index_copy_launcher_add_dst_region_requirement_logical_region_reduction(
    legion_index_copy_launcher_t launcher,
    legion_logical_region_t handle,
    legion_projection_id_t proj /* = 0 */,
    legion_reduction_op_id_t redop,
    legion_coherence_property_t prop,
    legion_logical_region_t parent,
    legion_mapping_tag_id_t tag /* = 0 */,
    bool verified /* = false*/);

  /**
   * @see Legion::IndexCopyLauncher::add_copy_requirements()
   */
  unsigned
  legion_index_copy_launcher_add_dst_region_requirement_logical_partition_reduction(
    legion_index_copy_launcher_t launcher,
    legion_logical_partition_t handle,
    legion_projection_id_t proj /* = 0 */,
    legion_reduction_op_id_t redop,
    legion_coherence_property_t prop,
    legion_logical_region_t parent,
    legion_mapping_tag_id_t tag /* = 0 */,
    bool verified /* = false*/);

  /**
   * @see Legion::IndexCopyLauncher::add_src_indirect_field()
   */
  unsigned
  legion_index_copy_launcher_add_src_indirect_region_requirement_logical_region(
    legion_index_copy_launcher_t launcher,
    legion_logical_region_t handle,
    legion_projection_id_t proj /* = 0 */,
    legion_field_id_t fid,
    legion_coherence_property_t prop,
    legion_logical_region_t parent,
    legion_mapping_tag_id_t tag /* = 0 */,
    bool is_range_indirection /* = false */,
    bool verified /* = false*/);

  /**
   * @see Legion::IndexCopyLauncher::add_dst_indirect_field()
   */
  unsigned
  legion_index_copy_launcher_add_dst_indirect_region_requirement_logical_region(
    legion_index_copy_launcher_t launcher,
    legion_logical_region_t handle,
    legion_projection_id_t proj /* = 0 */,
    legion_field_id_t fid,
    legion_coherence_property_t prop,
    legion_logical_region_t parent,
    legion_mapping_tag_id_t tag /* = 0 */,
    bool is_range_indirection /* = false */,
    bool verified /* = false*/);

  /**
   * @see Legion::IndexCopyLauncher::add_src_indirect_field()
   */
  unsigned
  legion_index_copy_launcher_add_src_indirect_region_requirement_logical_partition(
    legion_index_copy_launcher_t launcher,
    legion_logical_partition_t handle,
    legion_projection_id_t proj /* = 0 */,
    legion_field_id_t fid,
    legion_coherence_property_t prop,
    legion_logical_region_t parent,
    legion_mapping_tag_id_t tag /* = 0 */,
    bool is_range_indirection /* = false */,
    bool verified /* = false*/);

  /**
   * @see Legion::IndexCopyLauncher::add_dst_indirect_field()
   */
  unsigned
  legion_index_copy_launcher_add_dst_indirect_region_requirement_logical_partition(
    legion_index_copy_launcher_t launcher,
    legion_logical_partition_t handle,
    legion_projection_id_t proj /* = 0 */,
    legion_field_id_t fid,
    legion_coherence_property_t prop,
    legion_logical_region_t parent,
    legion_mapping_tag_id_t tag /* = 0 */,
    bool is_range_indirection /* = false */,
    bool verified /* = false*/);

  /**
   * @see Legion::IndexCopyLauncher::add_src_field()
   */
  void
  legion_index_copy_launcher_add_src_field(legion_index_copy_launcher_t launcher,
                                           unsigned idx,
                                           legion_field_id_t fid,
                                           bool inst /* = true */);

  /**
   * @see Legion::IndexCopyLauncher::add_dst_field()
   */
  void
  legion_index_copy_launcher_add_dst_field(legion_index_copy_launcher_t launcher,
                                           unsigned idx,
                                           legion_field_id_t fid,
                                           bool inst /* = true */);

  /**
   * @see Legion::IndexCopyLauncher::add_wait_barrier()
   */
  void
  legion_index_copy_launcher_add_wait_barrier(legion_index_copy_launcher_t launcher,
                                              legion_phase_barrier_t bar);

  /**
   * @see Legion::IndexCopyLauncher::add_arrival_barrier()
   */
  void
  legion_index_copy_launcher_add_arrival_barrier(legion_index_copy_launcher_t launcher,
                                                 legion_phase_barrier_t bar);

  /**
   * @see Legion::IndexCopyLauncher::possible_src_indirect_out_of_range
   */
  void
  legion_index_copy_launcher_set_possible_src_indirect_out_of_range(
      legion_index_copy_launcher_t launcher, bool flag);

  /**
   * @see Legion::IndexCopyLauncher::possible_dst_indirect_out_of_range
   */
  void
  legion_index_copy_launcher_set_possible_dst_indirect_out_of_range(
      legion_index_copy_launcher_t launcher, bool flag);

  // -----------------------------------------------------------------------
  // Acquire Operations
  // -----------------------------------------------------------------------

  /**
   * @return Caller takes ownership of return value.
   *
   * @see Legion::AcquireLauncher::AcquireLauncher()
   */
  legion_acquire_launcher_t
  legion_acquire_launcher_create(
    legion_logical_region_t logical_region,
    legion_logical_region_t parent_region,
    legion_predicate_t pred /* = legion_predicate_true() */,
    legion_mapper_id_t id /* = 0 */,
    legion_mapping_tag_id_t tag /* = 0 */);

  /**
   * @param handle Caller must have ownership of parameter `handle`.
   *
   * @see Legion::AcquireLauncher::~AcquireLauncher()
   */
  void
  legion_acquire_launcher_destroy(legion_acquire_launcher_t handle);

  /**
   * @return Caller takes ownership of return value.
   *
   * @see Legion::Runtime::issue_acquire()
   */
  void
  legion_acquire_launcher_execute(legion_runtime_t runtime,
                                  legion_context_t ctx,
                                  legion_acquire_launcher_t launcher);

  /**
   * @see Legion::AcquireLauncher::add_field()
   */
  void
  legion_acquire_launcher_add_field(legion_acquire_launcher_t launcher,
                                    legion_field_id_t fid);

  /**
   * @see Legion::AcquireLauncher::add_wait_barrier()
   */
  void
  legion_acquire_launcher_add_wait_barrier(legion_acquire_launcher_t launcher,
                                           legion_phase_barrier_t bar);

  /**
   * @see Legion::AcquireLauncher::add_arrival_barrier()
   */
  void
  legion_acquire_launcher_add_arrival_barrier(
    legion_acquire_launcher_t launcher,
    legion_phase_barrier_t bar);

  // -----------------------------------------------------------------------
  // Release Operations
  // -----------------------------------------------------------------------

  /**
   * @return Caller takes ownership of return value.
   *
   * @see Legion::ReleaseLauncher::ReleaseLauncher()
   */
  legion_release_launcher_t
  legion_release_launcher_create(
    legion_logical_region_t logical_region,
    legion_logical_region_t parent_region,
    legion_predicate_t pred /* = legion_predicate_true() */,
    legion_mapper_id_t id /* = 0 */,
    legion_mapping_tag_id_t tag /* = 0 */);

  /**
   * @param handle Caller must have ownership of parameter `handle`.
   *
   * @see Legion::ReleaseLauncher::~ReleaseLauncher()
   */
  void
  legion_release_launcher_destroy(legion_release_launcher_t handle);

  /**
   * @return Caller takes ownership of return value.
   *
   * @see Legion::Runtime::issue_release()
   */
  void
  legion_release_launcher_execute(legion_runtime_t runtime,
                                  legion_context_t ctx,
                                  legion_release_launcher_t launcher);

  /**
   * @see Legion::ReleaseLauncher::add_field()
   */
  void
  legion_release_launcher_add_field(legion_release_launcher_t launcher,
                                    legion_field_id_t fid);

  /**
   * @see Legion::ReleaseLauncher::add_wait_barrier()
   */
  void
  legion_release_launcher_add_wait_barrier(legion_release_launcher_t launcher,
                                           legion_phase_barrier_t bar);

  /**
   * @see Legion::ReleaseLauncher::add_arrival_barrier()
   */
  void
  legion_release_launcher_add_arrival_barrier(
    legion_release_launcher_t launcher,
    legion_phase_barrier_t bar);

  // -----------------------------------------------------------------------
  // Attach/Detach Operations
  // -----------------------------------------------------------------------

  /**
   * @return Caller takes ownership of return value.
   *
   * @see Legion::AttachLauncher::AttachLauncher()
   */
  legion_attach_launcher_t
  legion_attach_launcher_create(
    legion_logical_region_t logical_region,
    legion_logical_region_t parent_region,
    legion_external_resource_t resource);

  /**
   * @see Legion::AttachLauncher::attach_hdf5()
   */
  void
  legion_attach_launcher_attach_hdf5(legion_attach_launcher_t handle,
                                     const char *filename,
                                     legion_field_map_t field_map,
                                     legion_file_mode_t mode);

  /**
   * @see Legion::AttachLauncher::restricted
   */
  void
  legion_attach_launcher_set_restricted(legion_attach_launcher_t handle,
                                        bool restricted);

  /**
   * @see Legion::AttachLauncher::mapped
   */
  void
  legion_attach_launcher_set_mapped(legion_attach_launcher_t handle,
                                    bool mapped);

  /**
   * @param handle Caller must have ownership of parameter `handle`.
   *
   * @see Legion::AttachLauncher::~AttachLauncher()
   */
  void
  legion_attach_launcher_destroy(legion_attach_launcher_t handle);

  /**
   * @return Caller takes ownership of return value.
   *
   * @see Legion::Runtime::attach_external_resource()
   */
  legion_physical_region_t
  legion_attach_launcher_execute(legion_runtime_t runtime,
                                 legion_context_t ctx,
                                 legion_attach_launcher_t launcher);

  /**
   * @see Legion::AttachLauncher::attach_array_soa()
   */
  void
  legion_attach_launcher_add_cpu_soa_field(legion_attach_launcher_t launcher,
                                           legion_field_id_t fid,
                                           void *base_ptr,
                                           bool column_major);

  /**
   * @return Caller takes ownership of return value
   *
   * @see Legion::Runtime::detach_external_resource()
   */
  legion_future_t
  legion_detach_external_resource(legion_runtime_t runtime,
                                  legion_context_t ctx,
                                  legion_physical_region_t handle);

  /**
   * @return Caller takes ownership of return value
   *
   * @see Legion::Runtime::detach_external_resource()
   */
  legion_future_t
  legion_flush_detach_external_resource(legion_runtime_t runtime,
                                        legion_context_t ctx,
                                        legion_physical_region_t handle,
                                        bool flush);

  /**
   * @return Caller takes ownership of return value
   *
   * @see Legion::Runtime::detach_external_resource()
   */
  legion_future_t
  legion_unordered_detach_external_resource(legion_runtime_t runtime,
                                            legion_context_t ctx,
                                            legion_physical_region_t handle,
                                            bool flush,
                                            bool unordered);

  /**
   * @see Legion::Runtime;:progress_unordered_operations()
   */
  void
  legion_context_progress_unordered_operations(legion_runtime_t runtime,
                                               legion_context_t ctx);

  // -----------------------------------------------------------------------
  // Index Attach/Detach Operations
  // -----------------------------------------------------------------------

  /**
   * @return Caller takes ownership of return value.
   *
   * @see Legion::IndexAttachLauncher::IndexAttachLauncher()
   */
  legion_index_attach_launcher_t
  legion_index_attach_launcher_create(
      legion_logical_region_t parent_region,
      legion_external_resource_t resource,
      bool restricted/*=true*/);

  /**
   * @see Legion::IndexAttachLauncher::restricted
   */
  void
  legion_index_attach_launcher_set_restricted(
      legion_index_attach_launcher_t handle, bool restricted);

  /**
   * @see Legion::IndexAttachLauncher::attach_file
   */
  void
  legion_index_attach_launcher_attach_file(legion_index_attach_launcher_t handle,
                                           legion_logical_region_t region,
                                           const char *filename,
                                           const legion_field_id_t *fields,
                                           size_t num_fields,
                                           legion_file_mode_t mode);

  /**
   * @see Legion::IndexAttachLauncher::attach_hdf5()
   */
  void
  legion_index_attach_launcher_attach_hdf5(legion_index_attach_launcher_t handle,
                                           legion_logical_region_t region,
                                           const char *filename,
                                           legion_field_map_t field_map,
                                           legion_file_mode_t mode);

  /**
   * @see Legion::IndexAttachLauncher::attach_array_soa()
   */
  void
  legion_index_attach_launcher_attach_array_soa(legion_index_attach_launcher_t handle,
                                           legion_logical_region_t region,
                                           void *base_ptr, bool column_major,
                                           const legion_field_id_t *fields,
                                           size_t num_fields,
                                           legion_memory_t memory);

  /**
   * @see Legion::IndexAttachLauncher::attach_array_aos()
   */
  void
  legion_index_attach_launcher_attach_array_aos(legion_index_attach_launcher_t handle,
                                           legion_logical_region_t region,
                                           void *base_ptr, bool column_major,
                                           const legion_field_id_t *fields,
                                           size_t num_fields,
                                           legion_memory_t memory);

  /**
   * @param handle Caller must have ownership of parameter `handle`.
   *
   * @see Legion::IndexAttachLauncher::~IndexAttachLauncher()
   */
  void
  legion_index_attach_launcher_destroy(legion_index_attach_launcher_t handle);

  /**
   * @return Caller takes ownership of return value.
   *
   * @see Legion::Runtime::attach_external_resources()
   */
  legion_external_resources_t
  legion_attach_external_resources(legion_runtime_t runtime,
                                   legion_context_t ctx,
                                   legion_attach_launcher_t launcher,
                                   bool deduplicate_across_shards);

  /**
   * @return Caller takes ownership of return value
   *
   * @see Legion::Runtime::detach_external_resource()
   */
  legion_future_t
  legion_detach_external_resources(legion_runtime_t runtime,
                                   legion_context_t ctx,
                                   legion_external_resources_t,
                                   bool flush, bool unordered);

  // -----------------------------------------------------------------------
  // Must Epoch Operations
  // -----------------------------------------------------------------------

  /**
   * @return Caller takes ownership of return value.
   *
   * @see Legion::MustEpochLauncher::MustEpochLauncher()
   */
  legion_must_epoch_launcher_t
  legion_must_epoch_launcher_create(
    legion_mapper_id_t id /* = 0 */,
    legion_mapping_tag_id_t launcher_tag /* = 0 */);

  /**
   * @param handle Caller must have ownership of parameter `handle`.
   *
   * @see Legion::MustEpochLauncher::~MustEpochLauncher()
   */
  void
  legion_must_epoch_launcher_destroy(legion_must_epoch_launcher_t handle);

  /**
   * @return Caller takes ownership of return value.
   *
   * @see Legion::Runtime::execute_must_epoch()
   */
  legion_future_map_t
  legion_must_epoch_launcher_execute(legion_runtime_t runtime,
                                     legion_context_t ctx,
                                     legion_must_epoch_launcher_t launcher);

  /**
   * @param handle Caller must have ownership of parameter `handle`.
   *
   * @see Legion::Must_EpochLauncher::add_single_task()
   */
  void
  legion_must_epoch_launcher_add_single_task(
    legion_must_epoch_launcher_t launcher,
    legion_domain_point_t point,
    legion_task_launcher_t handle);

  /**
   * @param handle Caller must have ownership of parameter `handle`.
   *
   * @see Legion::Must_EpochLauncher::add_index_task()
   */
  void
  legion_must_epoch_launcher_add_index_task(
    legion_must_epoch_launcher_t launcher,
    legion_index_launcher_t handle);

  /**
   * @see Legion::Must_EpochLauncher::launch_domain
   */
  void
  legion_must_epoch_launcher_set_launch_domain(
    legion_must_epoch_launcher_t launcher,
    legion_domain_t domain);

  /**
   * @see Legion::Must_EpochLauncher::launch_space
   */
  void
  legion_must_epoch_launcher_set_launch_space(
    legion_must_epoch_launcher_t launcher,
    legion_index_space_t is);

  // -----------------------------------------------------------------------
  // Fence Operations
  // -----------------------------------------------------------------------

  /**
   * @see Legion::Runtime::issue_mapping_fence()
   */
  legion_future_t
  legion_runtime_issue_mapping_fence(legion_runtime_t runtime,
                                     legion_context_t ctx);

  /**
   * @see Legion::Runtime::issue_execution_fence()
   */
  legion_future_t
  legion_runtime_issue_execution_fence(legion_runtime_t runtime,
                                       legion_context_t ctx);

  // -----------------------------------------------------------------------
  // Tracing Operations
  // -----------------------------------------------------------------------

  /**
   * @see Legion::Runtime::begin_trace()
   */
  void
  legion_runtime_begin_trace(legion_runtime_t runtime,
                             legion_context_t ctx,
                             legion_trace_id_t tid,
                             bool logical_only);

  /**
   * @see Legion::Runtime::end_trace()
   */
  void
  legion_runtime_end_trace(legion_runtime_t runtime,
                           legion_context_t ctx,
                           legion_trace_id_t tid);

  // -----------------------------------------------------------------------
  // Frame Operations
  // -----------------------------------------------------------------------

  void
  legion_runtime_complete_frame(legion_runtime_t runtime,
                                legion_context_t ctx);

  // -----------------------------------------------------------------------
  // Tunable Variables
  // -----------------------------------------------------------------------

  /**
   * @return Caller takes ownership of return value.
   *
   * @see Legion::Runtime::select_tunable_value()
   */
  legion_future_t
  legion_runtime_select_tunable_value(legion_runtime_t runtime,
				      legion_context_t ctx,
				      legion_tunable_id_t tid,
				      legion_mapper_id_t mapper /* = 0 */,
				      legion_mapping_tag_id_t tag /* = 0 */);

  // -----------------------------------------------------------------------
  // Miscellaneous Operations
  // -----------------------------------------------------------------------

  /**
   * @see Legion::Runtime::get_runtime()
   */
  legion_runtime_t
  legion_runtime_get_runtime(void);

  /**
   * @return Caller takes ownership of return value.
   *
   * @see Legion::Runtime::get_context()
   */
  legion_context_t
  legion_runtime_get_context(void);

  /**
   * IMPORTANT: This method is ONLY for use with contexts obtained via legion_runtime_get_context().
   *
   * @param handle Caller must have ownership of parameter `handle`.
   */
  void
  legion_context_destroy(legion_context_t);

  /**
   * @see Legion::Runtime::get_executing_processor()
   */
  legion_processor_t
  legion_runtime_get_executing_processor(legion_runtime_t runtime,
                                         legion_context_t ctx);

  /**
   * @see Legion::Runtime::yield()
   */
  void
  legion_runtime_yield(legion_runtime_t runtime, legion_context_t ctx);

  /**
   * @see Legion::Runtime::local_shard()
   */
  legion_shard_id_t
  legion_runtime_local_shard(legion_runtime_t runtime, legion_context_t ctx);

  /**
   * @see Legion::Runtime::total_shards()
   */
  size_t
  legion_runtime_total_shards(legion_runtime_t runtime, legion_context_t ctx);

  void
  legion_runtime_enable_scheduler_lock(void);

  void
  legion_runtime_disable_scheduler_lock(void);

  /**
   * @see Legion::Runtime::print_once()
   */
  void
  legion_runtime_print_once(legion_runtime_t runtime,
                            legion_context_t ctx,
                            FILE *f,
                            const char *message);
  /**
   * @see Legion::Runtime::print_once()
   */
  void
  legion_runtime_print_once_fd(legion_runtime_t runtime,
                            legion_context_t ctx,
                            int fd, const char *mode,
                            const char *message);

  // -----------------------------------------------------------------------
  // Physical Data Operations
  // -----------------------------------------------------------------------

  /**
   * @param handle Caller must have ownership of parameter `handle`.
   *
   * @see Legion::PhysicalRegion::~PhysicalRegion()
   */
  void
  legion_physical_region_destroy(legion_physical_region_t handle);

  /**
   * @return Caller takes ownership of return value
   *
   * @see Legion::PhysicalRegion::PhysicalRegion
   */
  legion_physical_region_t
  legion_physical_region_copy(legion_physical_region_t handle);

  /**
   * @see Legion::PhysicalRegion::is_mapped()
   */
  bool
  legion_physical_region_is_mapped(legion_physical_region_t handle);

  /**
   * @see Legion::PhysicalRegion::wait_until_valid()
   */
  void
  legion_physical_region_wait_until_valid(legion_physical_region_t handle);

  /**
   * @see Legion::PhysicalRegion::is_valid()
   */
  bool
  legion_physical_region_is_valid(legion_physical_region_t handle);

  /**
   * @see Legion::PhysicalRegion::get_logical_region()
   */
  legion_logical_region_t
  legion_physical_region_get_logical_region(legion_physical_region_t handle);

  /**
   * @see Legion::PhysicalRegion::get_fields()
   */
  size_t
  legion_physical_region_get_field_count(legion_physical_region_t handle);
  legion_field_id_t
  legion_physical_region_get_field_id(legion_physical_region_t handle, size_t index);

  /**
   * @see Legion::PhysicalRegion::get_memories()
   */
  size_t
  legion_physical_region_get_memory_count(legion_physical_region_t handle);
  legion_memory_t
  legion_physical_region_get_memory(legion_physical_region_t handle, size_t index);

  /**
   * @return Caller takes ownership of return value.
   *
   * @see Legion::PhysicalRegion::get_field_accessor()
   */
#define ACCESSOR_ARRAY(DIM) \
  legion_accessor_array_##DIM##d_t \
  legion_physical_region_get_field_accessor_array_##DIM##d( \
    legion_physical_region_t handle, \
    legion_field_id_t fid);
  LEGION_FOREACH_N(ACCESSOR_ARRAY)
#undef ACCESSOR_ARRAY

#define ACCESSOR_ARRAY(DIM) \
  legion_accessor_array_##DIM##d_t \
  legion_physical_region_get_field_accessor_array_##DIM##d_with_transform( \
      legion_physical_region_t handle, \
      legion_field_id_t fid, \
      legion_domain_affine_transform_t transform);
  LEGION_FOREACH_N(ACCESSOR_ARRAY)
#undef ACCESSOR_ARRAY
  
#define RAW_PTR(DIM) \
  void * \
  legion_accessor_array_##DIM##d_raw_rect_ptr(legion_accessor_array_##DIM##d_t handle, \
                                        legion_rect_##DIM##d_t rect, \
                                        legion_rect_##DIM##d_t *subrect, \
                                        legion_byte_offset_t *offsets);
  LEGION_FOREACH_N(RAW_PTR)
#undef RAW_PTR

  // Read
  void
  legion_accessor_array_1d_read(legion_accessor_array_1d_t handle,
                                legion_ptr_t ptr,
                                void *dst, size_t bytes);

#define READ_ARRAY(DIM) \
  void \
  legion_accessor_array_##DIM##d_read_point(legion_accessor_array_##DIM##d_t handle, \
                                      legion_point_##DIM##d_t point, \
                                      void *dst, size_t bytes);
  LEGION_FOREACH_N(READ_ARRAY)
#undef READ_ARRAY

  // Write
  void
  legion_accessor_array_1d_write(legion_accessor_array_1d_t handle,
                                 legion_ptr_t ptr,
                                 const void *src, size_t bytes);

#define WRITE_ARRAY(DIM) \
  void \
  legion_accessor_array_##DIM##d_write_point(legion_accessor_array_##DIM##d_t handle, \
                                       legion_point_##DIM##d_t point, \
                                       const void *src, size_t bytes);
  LEGION_FOREACH_N(WRITE_ARRAY)
#undef WRITE_ARRAY

  // Ref
  void *
  legion_accessor_array_1d_ref(legion_accessor_array_1d_t handle,
                               legion_ptr_t ptr);

#define REF_ARRAY(DIM) \
  void * \
  legion_accessor_array_##DIM##d_ref_point(legion_accessor_array_##DIM##d_t handle, \
                                     legion_point_##DIM##d_t point);
  LEGION_FOREACH_N(REF_ARRAY)
#undef REF_ARRAY

  /**
   * @param handle Caller must have ownership of parameter `handle`.
   */
#define DESTROY_ARRAY(DIM) \
  void \
  legion_accessor_array_##DIM##d_destroy(legion_accessor_array_##DIM##d_t handle);
  LEGION_FOREACH_N(DESTROY_ARRAY)
#undef DESTROY_ARRAY

  // -----------------------------------------------------------------------
  // External Resource Operations
  // -----------------------------------------------------------------------

  /**
   * @see Legion::ExternalResources::~ExternalResources()
   */
  void
  legion_external_resources_destroy(legion_external_resources_t handle);

  /**
   * @see Legion::ExternalResources::size()
   */
  size_t
  legion_external_resources_size(legion_external_resources_t handle);

  /**
   * @return Caller takes ownership of return value.
   *
   * @see Legion::ExternalResources::operator[]()
   */
  legion_physical_region_t
  legion_external_resources_get_region(legion_external_resources_t handle,
                                       unsigned index);

  // -----------------------------------------------------------------------
  // Mappable Operations
  // -----------------------------------------------------------------------

  /**
   * @see Legion::Mappable::get_mappable_type
   */
  enum legion_mappable_type_id_t
  legion_mappable_get_type(legion_mappable_t mappable);

  /**
   * @see Legion::Mappable::as_task()
   */
  legion_task_t
  legion_mappable_as_task(legion_mappable_t mappable);

  /**
   * @see Legion::Mappable::as_copy()
   */
  legion_copy_t
  legion_mappable_as_copy(legion_mappable_t mappable);

  /**
   * @see Legion::Mappable::as_fill()
   */
  legion_fill_t
  legion_mappable_as_fill(legion_mappable_t mappable);

  /**
   * @see Legion::Mappable::as_inline_mapping()
   */
  legion_inline_t
  legion_mappable_as_inline_mapping(legion_mappable_t mappable);


  // -----------------------------------------------------------------------
  // Task Operations
  // -----------------------------------------------------------------------

  /**
   * @see Legion::Mappable::get_unique_id()
   */
  legion_unique_id_t
  legion_context_get_unique_id(legion_context_t ctx); 

  /**
   * @see Legion::Mappable::get_unique_id()
   */
  legion_unique_id_t
  legion_task_get_unique_id(legion_task_t task);

  /**
   * @see Legion::Mappable::get_depth()
   */
  int
  legion_task_get_depth(legion_task_t task);

  /**
   * @see Legion::Mappable::map_id
   */
  legion_mapper_id_t
  legion_task_get_mapper(legion_task_t task);

  /**
   * @see Legion::Mappable::tag
   */
  legion_mapping_tag_id_t
  legion_task_get_tag(legion_task_t task);

  /**
   * @see Legion::Runtime::attach_semantic_information()
   */
  void
  legion_task_id_attach_semantic_information(legion_runtime_t runtime,
                                             legion_task_id_t task_id,
                                             legion_semantic_tag_t tag,
                                             const void *buffer,
                                             size_t size,
                                             bool is_mutable /* = false */);

  /**
   * @see Legion::Runtime::retrieve_semantic_information()
   */
  void
  legion_task_id_retrieve_semantic_information(
                                           legion_runtime_t runtime,
                                           legion_task_id_t task_id,
                                           legion_semantic_tag_t tag,
                                           const void **result,
                                           size_t *size,
                                           bool can_fail /* = false */,
                                           bool wait_until_ready /* = false */);

  /**
   * @see Legion::Runtime::attach_name()
   */
  void
  legion_task_id_attach_name(legion_runtime_t runtime,
                             legion_task_id_t task_id,
                             const char *name,
                             bool is_mutable /* = false */);

  /**
   * @see Legion::Runtime::retrieve_name()
   */
  void
  legion_task_id_retrieve_name(legion_runtime_t runtime,
                               legion_task_id_t task_id,
                               const char **result);

  /**
   * @see Legion::Task::args
   */
  void *
  legion_task_get_args(legion_task_t task);

  /**
   * @see Legion::Task::arglen
   */
  size_t
  legion_task_get_arglen(legion_task_t task);

  /**
   * @see Legion::Task::index_domain
   */
  legion_domain_t
  legion_task_get_index_domain(legion_task_t task);

  /**
   * @see Legion::Task::index_point
   */
  legion_domain_point_t
  legion_task_get_index_point(legion_task_t task);

  /**
   * @see Legion::Task::is_index_space
   */
  bool
  legion_task_get_is_index_space(legion_task_t task);

  /**
   * @see Legion::Task::local_args
   */
  void *
  legion_task_get_local_args(legion_task_t task);

  /**
   * @see Legion::Task::local_arglen
   */
  size_t
  legion_task_get_local_arglen(legion_task_t task);

  /**
   * @see Legion::Task::regions
   */
  unsigned
  legion_task_get_regions_size(legion_task_t task);

  /**
   * @return Caller does **NOT** take ownership of return value.
   *
   * @see Legion::Task::regions
   */
  legion_region_requirement_t
  legion_task_get_requirement(legion_task_t task, unsigned idx);

  /**
   * @see Legion::Task::futures
   */
  unsigned
  legion_task_get_futures_size(legion_task_t task);

  /**
   * @see Legion::Task::futures
   */
  legion_future_t
  legion_task_get_future(legion_task_t task, unsigned idx);

  /**
   * @see Legion::Task::task_id
   */
  legion_task_id_t
  legion_task_get_task_id(legion_task_t task);

  /**
   * @see Legion::Task::target_proc
   */
  legion_processor_t
  legion_task_get_target_proc(legion_task_t task);

  /**
   * @see Legion::Task::variants::name
   */
  const char *
  legion_task_get_name(legion_task_t task);

  // -----------------------------------------------------------------------
  // Inline Operations
  // -----------------------------------------------------------------------

  /**
   * @return Caller does **NOT** take ownership of return value.
   *
   * @see Legion::Inline::requirement
   */
  legion_region_requirement_t
  legion_inline_get_requirement(legion_inline_t inline_operation);

  // -----------------------------------------------------------------------
  // Execution Constraints
  // -----------------------------------------------------------------------

  /**
   * @return Caller takes ownership of return value
   * 
   * @see Legion::ExecutionConstraintSet::ExecutionConstraintSet()
   */
  legion_execution_constraint_set_t
  legion_execution_constraint_set_create(void);

  /**
   * @param handle Caller must have ownership of parameter 'handle'
   *
   * @see Legion::ExecutionConstraintSet::~ExecutionConstraintSet()
   */
  void
  legion_execution_constraint_set_destroy(
    legion_execution_constraint_set_t handle);

  /**
   * @see Legion::ExecutionConstraintSet::add_constraint(Legion::ISAConstraint)
   */
  void
  legion_execution_constraint_set_add_isa_constraint(
    legion_execution_constraint_set_t handle,
    uint64_t prop);

  /**
   * @see Legion::ExecutionConstraintSet::add_constraint(
   *        Legion::ProcessorConstraint)
   */
  void
  legion_execution_constraint_set_add_processor_constraint(
    legion_execution_constraint_set_t handle,
    legion_processor_kind_t proc_kind);

  /**
   * @see Legion::ExecutionConstraintSet::add_constraint(
   *        Legion::ResourceConstraint)
   */
  void
  legion_execution_constraint_set_add_resource_constraint(
    legion_execution_constraint_set_t handle,
    legion_resource_constraint_t resource,
    legion_equality_kind_t eq,
    size_t value);

  /**
   * @see Legion::ExecutionConstraintSet::add_constraint(
   *        Legion::LaunchConstraint)
   */
  void
  legion_execution_constraint_set_add_launch_constraint(
    legion_execution_constraint_set_t handle,
    legion_launch_constraint_t kind,
    size_t value);

  /**
   * @see Legion::ExecutionConstraintSet::add_constraint(
   *        Legion::LaunchConstraint)
   */
  void
  legion_execution_constraint_set_add_launch_constraint_multi_dim(
    legion_execution_constraint_set_t handle,
    legion_launch_constraint_t kind,
    const size_t *values,
    int dims);

  /**
   * @see Legion::ExecutionConstraintSet::add_constraint(
   *        Legion::ColocationConstraint)
   */
  void
  legion_execution_constraint_set_add_colocation_constraint(
    legion_execution_constraint_set_t handle,
    const unsigned *indexes,
    size_t num_indexes,
    const legion_field_id_t *fields,
    size_t num_fields);

  // -----------------------------------------------------------------------
  // Layout Constraints
  // -----------------------------------------------------------------------

  /**
   * @return Caller takes ownership of return value
   *
   * @see Legion::LayoutConstraintSet::LayoutConstraintSet()
   */
  legion_layout_constraint_set_t
  legion_layout_constraint_set_create(void);

  /**
   * @param handle Caller must have ownership of parameter 'handle'
   *
   * @see Legion::LayoutConstraintSet::~LayoutConstraintSet()
   */
  void
  legion_layout_constraint_set_destroy(legion_layout_constraint_set_t handle);

  /**
   * @return Caller takes ownership of return value
   *
   * @see Legion::Runtime::register_layout()
   */
  legion_layout_constraint_id_t
  legion_layout_constraint_set_register(
    legion_runtime_t runtime,
    legion_field_space_t fspace,
    legion_layout_constraint_set_t handle,
    const char *layout_name /* = NULL */);

  /**
   * @return Caller takes ownership of return value
   *
   * @see Legion::Runtime::preregister_layout()
   */
  legion_layout_constraint_id_t
  legion_layout_constraint_set_preregister(
    legion_layout_constraint_set_t handle,
    const char *layout_name /* = NULL */);

  /**
   * @param handle Caller must have ownership of parameter 'handle'
   *
   * @see Legion::Runtime::release_layout()
   */
  void
  legion_layout_constraint_set_release(legion_runtime_t runtime,
                                       legion_layout_constraint_id_t handle);

  /**
   * @see Legion::LayoutConstraintSet::add_constraint(
   *        Legion::SpecializedConstraint)
   */
  void
  legion_layout_constraint_set_add_specialized_constraint(
    legion_layout_constraint_set_t handle,
    legion_specialized_constraint_t specialized,
    legion_reduction_op_id_t redop);

  /**
   * @see Legion::LayoutConstraintSet::add_constraint(
   *        Legion::MemoryConstraint)
   */
  void
  legion_layout_constraint_set_add_memory_constraint(
    legion_layout_constraint_set_t handle,
    legion_memory_kind_t kind);

  /**
   * @see Legion::LayoutConstraintSet::add_constraint(
   *        Legion::FieldConstraint)
   */
  void
  legion_layout_constraint_set_add_field_constraint(
    legion_layout_constraint_set_t handle,
    const legion_field_id_t *fields,
    size_t num_fields,
    bool contiguous,
    bool inorder);

  /**
   * @see Legion::LayoutConstraintSet::add_constraint(
   *        Legion::OrderingConstraint)
   */
  void
  legion_layout_constraint_set_add_ordering_constraint(
    legion_layout_constraint_set_t handle,
    const legion_dimension_kind_t *dims,
    size_t num_dims,
    bool contiguous);

  /**
   * @see Legion::LayoutConstraintSet::add_constraint(
   *        Legion::SplittingConstraint)
   */
  void
  legion_layout_constraint_set_add_splitting_constraint(
    legion_layout_constraint_set_t handle,
    legion_dimension_kind_t dim);

  /**
   * @see Legion::LayoutConstraintSet::add_constraint(
   *        Legion::SplittingConstraint)
   */
  void
  legion_layout_constraint_set_add_full_splitting_constraint(
    legion_layout_constraint_set_t handle,
    legion_dimension_kind_t dim,
    size_t value);

  /**
   * @see Legion::LayoutConstraintSet::add_constraint(
   *        Legion::DimensionConstraint)
   */
  void
  legion_layout_constraint_set_add_dimension_constraint(
    legion_layout_constraint_set_t handle,
    legion_dimension_kind_t dim,
    legion_equality_kind_t eq,
    size_t value);

  /**
   * @see Legion::LayoutConstraintSet::add_constraint(
   *        Legion::AlignmentConstraint)
   */
  void
  legion_layout_constraint_set_add_alignment_constraint(
    legion_layout_constraint_set_t handle,
    legion_field_id_t field,
    legion_equality_kind_t eq,
    size_t byte_boundary);

  /**
   * @see Legion::LayoutConstraintSet::add_constraint(
   *        Legion::OffsetConstraint)
   */
  void
  legion_layout_constraint_set_add_offset_constraint(
    legion_layout_constraint_set_t handle,
    legion_field_id_t field,
    size_t offset);

  /**
   * @see Legion::LayoutConstraintSet::add_constraint(
   *        Legion::PointerConstraint)
   */
  void
  legion_layout_constraint_set_add_pointer_constraint(
    legion_layout_constraint_set_t handle,
    legion_memory_t memory,
    uintptr_t ptr);

  // -----------------------------------------------------------------------
  // Task Layout Constraints
  // -----------------------------------------------------------------------

  /**
   * @return Caller takes ownership of return value
   *
   * @see Legion::TaskLayoutConstraintSet::TaskLayoutConstraintSet()
   */
  legion_task_layout_constraint_set_t
  legion_task_layout_constraint_set_create(void);

  /**
   * @param handle Caller must have ownership of parameter 'handle'
   *
   * @see Legion::TaskLayoutConstraintSet::~TaskLayoutConstraintSet()
   */
  void
  legion_task_layout_constraint_set_destroy(
    legion_task_layout_constraint_set_t handle);

  /**
   * @see Legion::TaskLayoutConstraintSet::add_layout_constraint()
   */
  void
  legion_task_layout_constraint_set_add_layout_constraint(
    legion_task_layout_constraint_set_t handle,
    unsigned idx,
    legion_layout_constraint_id_t layout);

  // -----------------------------------------------------------------------
  // Start-up Operations
  // -----------------------------------------------------------------------

  /**
   * @see Legion::Runtime::initialize()
   */
  void
  legion_runtime_initialize(int *argc,
                            char ***argv,
                            bool filter /* = false */);

  /**
   * @see Legion::Runtime::start()
   */
  int
  legion_runtime_start(int argc,
                       char **argv,
                       bool background /* = false */);

  /**
   * @see Legion::Runtime::wait_for_shutdown()
   */
  int 
  legion_runtime_wait_for_shutdown(void);

  /**
   * @see Legion::Runtime::set_return_code()
   */
  void
  legion_runtime_set_return_code(int return_code);

  /**
   * @see Legion::Runtime::set_top_level_task_id()
   */
  void
  legion_runtime_set_top_level_task_id(legion_task_id_t top_id);

  /**
   * @see Legion::Runtime::get_maximum_dimension()
   */
  size_t
  legion_runtime_get_maximum_dimension(void);

  /**
   * @see Legion::Runtime::get_input_args()
   */
  const legion_input_args_t
  legion_runtime_get_input_args(void);

  /**
   * @see Legion::Runtime::add_registration_callback()
   */
  void
  legion_runtime_add_registration_callback(
    legion_registration_callback_pointer_t callback);

  /**
   * @see Legion::Runtime::generate_library_mapper_ids()
   */
  legion_mapper_id_t
  legion_runtime_generate_library_mapper_ids(
      legion_runtime_t runtime,
      const char *library_name,
      size_t count);

  /**
   * @see Legion::Runtime::replace_default_mapper()
   */
  void
  legion_runtime_replace_default_mapper(
    legion_runtime_t runtime,
    legion_mapper_t mapper,
    legion_processor_t proc);

  /**
   * @see Legion::Runtime::generate_library_projection_ids()
   */
  legion_projection_id_t
  legion_runtime_generate_library_projection_ids(
      legion_runtime_t runtime,
      const char *library_name,
      size_t count);

  /**
   * @see Legion::Runtime::generate_library_sharding_ids()
   */
  legion_sharding_id_t
  legion_runtime_generate_library_sharding_ids(
      legion_runtime_t runtime,
      const char *library_name,
      size_t count);

  /**
   * @see Legion::Runtime::generate_library_reduction_ids()
   */
  legion_reduction_op_id_t
  legion_runtime_generate_library_reduction_ids(
      legion_runtime_t runtime,
      const char *library_name,
      size_t count);

  /**
   * @see Legion::Runtime::preregister_projection_functor()
   */
  void
  legion_runtime_preregister_projection_functor(
    legion_projection_id_t id,
    bool exclusive,
    unsigned depth,
    legion_projection_functor_logical_region_t region_functor,
    legion_projection_functor_logical_partition_t partition_functor);

  /**
   * @see Legion::Runtime::preregister_projection_functor()
   */
  void
  legion_runtime_preregister_projection_functor_mappable(
    legion_projection_id_t id,
    bool exclusive,
    unsigned depth,
    legion_projection_functor_logical_region_mappable_t region_functor,
    legion_projection_functor_logical_partition_mappable_t partition_functor);

  /**
   * @see Legion::Runtime::register_projection_functor()
   */
  void
  legion_runtime_register_projection_functor(
    legion_runtime_t runtime,
    legion_projection_id_t id,
    bool exclusive,
    unsigned depth,
    legion_projection_functor_logical_region_t region_functor,
    legion_projection_functor_logical_partition_t partition_functor);

  /**
   * @see Legion::Runtime::register_projection_functor()
   */
  void
  legion_runtime_register_projection_functor_mappable(
    legion_runtime_t runtime,
    legion_projection_id_t id,
    bool exclusive,
    unsigned depth,
    legion_projection_functor_logical_region_mappable_t region_functor,
    legion_projection_functor_logical_partition_mappable_t partition_functor);

  /**
   * @see Legion::Runtime::generate_library_task_ids()
   */
  legion_task_id_t
  legion_runtime_generate_library_task_ids(
      legion_runtime_t runtime,
      const char *library_name,
      size_t count);

  /**
   * @see Legion::Runtime::register_task_variant()
   */
  legion_task_id_t
  legion_runtime_register_task_variant_fnptr(
    legion_runtime_t runtime,
    legion_task_id_t id /* = AUTO_GENERATE_ID */,
    const char *task_name /* = NULL*/,
    const char *variant_name /* = NULL*/,
    bool global,
    legion_execution_constraint_set_t execution_constraints,
    legion_task_layout_constraint_set_t layout_constraints,
    legion_task_config_options_t options,
    legion_task_pointer_wrapped_t wrapped_task_pointer,
    const void *userdata,
    size_t userlen);

  /**
   * @see Legion::Runtime::preregister_task_variant()
   */
  legion_task_id_t
  legion_runtime_preregister_task_variant_fnptr(
    legion_task_id_t id /* = AUTO_GENERATE_ID */,
    legion_variant_id_t variant_id /* = AUTO_GENERATE_ID */,
    const char *task_name /* = NULL*/,
    const char *variant_name /* = NULL*/,
    legion_execution_constraint_set_t execution_constraints,
    legion_task_layout_constraint_set_t layout_constraints,
    legion_task_config_options_t options,
    legion_task_pointer_wrapped_t wrapped_task_pointer,
    const void *userdata,
    size_t userlen);

#ifdef REALM_USE_LLVM
  /**
   * @see Legion::Runtime::register_task_variant()
   */
  legion_task_id_t
  legion_runtime_register_task_variant_llvmir(
    legion_runtime_t runtime,
    legion_task_id_t id /* = AUTO_GENERATE_ID */,
    const char *task_name /* = NULL*/,
    bool global,
    legion_execution_constraint_set_t execution_constraints,
    legion_task_layout_constraint_set_t layout_constraints,
    legion_task_config_options_t options,
    const char *llvmir,
    const char *entry_symbol,
    const void *userdata,
    size_t userlen);

  /**
   * @see Legion::Runtime::preregister_task_variant()
   */
  legion_task_id_t
  legion_runtime_preregister_task_variant_llvmir(
    legion_task_id_t id /* = AUTO_GENERATE_ID */,
    legion_variant_id_t variant_id /* = AUTO_GENERATE_ID */,
    const char *task_name /* = NULL*/,
    legion_execution_constraint_set_t execution_constraints,
    legion_task_layout_constraint_set_t layout_constraints,
    legion_task_config_options_t options,
    const char *llvmir,
    const char *entry_symbol,
    const void *userdata,
    size_t userlen);
#endif

#ifdef REALM_USE_PYTHON
  /**
   * @see Legion::Runtime::register_task_variant()
   */
  legion_task_id_t
  legion_runtime_register_task_variant_python_source(
    legion_runtime_t runtime,
    legion_task_id_t id /* = AUTO_GENERATE_ID */,
    const char *task_name /* = NULL*/,
    bool global,
    legion_execution_constraint_set_t execution_constraints,
    legion_task_layout_constraint_set_t layout_constraints,
    legion_task_config_options_t options,
    const char *module_name,
    const char *function_name,
    const void *userdata,
    size_t userlen);

  /**
   * @see Legion::Runtime::register_task_variant()
   */
  legion_task_id_t
  legion_runtime_register_task_variant_python_source_qualname(
    legion_runtime_t runtime,
    legion_task_id_t id /* = AUTO_GENERATE_ID */,
    const char *task_name /* = NULL*/,
    bool global,
    legion_execution_constraint_set_t execution_constraints,
    legion_task_layout_constraint_set_t layout_constraints,
    legion_task_config_options_t options,
    const char *module_name,
    const char **function_qualname,
    size_t function_qualname_len,
    const void *userdata,
    size_t userlen);
#endif

  /**
   * @see Legion::LegionTaskWrapper::legion_task_preamble()
   */
  void
  legion_task_preamble(
    const void *data,
    size_t datalen,
    realm_id_t proc_id,
    legion_task_t *taskptr,
    const legion_physical_region_t **regionptr,
    unsigned * num_regions_ptr,
    legion_context_t * ctxptr,
    legion_runtime_t * runtimeptr);

  /**
   * @see Legion::LegionTaskWrapper::legion_task_postamble()
   */
  void
  legion_task_postamble(
    legion_runtime_t runtime,
    legion_context_t ctx,
    const void *retval,
    size_t retsize);

  // -----------------------------------------------------------------------
  // Timing Operations
  // -----------------------------------------------------------------------

  /**
   * @see Realm::Clock::get_current_time_in_micros()
   */
  unsigned long long
  legion_get_current_time_in_micros(void);

  /**
   * @see Realm::Clock::get_current_time_in_nanos()
   */
  unsigned long long
  legion_get_current_time_in_nanos(void);

  /**
   * @see Legion::Runtime::get_current_time()
   */
  legion_future_t
  legion_issue_timing_op_seconds(legion_runtime_t runtime,
                                 legion_context_t ctx);

  /**
   * @see Legion::Runtime::get_current_time_in_microseconds()
   */
  legion_future_t
  legion_issue_timing_op_microseconds(legion_runtime_t runtime,
                                      legion_context_t ctx);

  /**
   * @see Legion::Runtime::get_current_time_in_nanoseconds()
   */
  legion_future_t
  legion_issue_timing_op_nanoseconds(legion_runtime_t runtime,
                                     legion_context_t ctx);

  // -----------------------------------------------------------------------
  // Machine Operations
  // -----------------------------------------------------------------------

  /**
   * @return Caller takes ownership of return value.
   *
   * @see Realm::Machine::get_machine()
   */
  legion_machine_t
  legion_machine_create(void);

  /**
   * @param handle Caller must have ownership of parameter `handle`.
   *
   * @see Realm::Machine::~Machine()
   */
  void
  legion_machine_destroy(legion_machine_t handle);

  /**
   * @see Realm::Machine::get_all_processors()
   */
  void
  legion_machine_get_all_processors(
    legion_machine_t machine,
    legion_processor_t *processors,
    size_t processors_size);

  /**
   * @see Realm::Machine::get_all_processors()
   */
  size_t
  legion_machine_get_all_processors_size(legion_machine_t machine);

  /**
   * @see Realm::Machine::get_all_memories()
   */
  void
  legion_machine_get_all_memories(
    legion_machine_t machine,
    legion_memory_t *memories,
    size_t memories_size);

  /**
   * @see Realm::Machine::get_all_memories()
   */
  size_t
  legion_machine_get_all_memories_size(legion_machine_t machine);

  // -----------------------------------------------------------------------
  // Processor Operations
  // -----------------------------------------------------------------------

  /**
   * @see Realm::Processor::kind()
   */
  legion_processor_kind_t
  legion_processor_kind(legion_processor_t proc);

  /**
   * @see Realm::Processor::address_space()
   */
  legion_address_space_t
  legion_processor_address_space(legion_processor_t proc);

  // -----------------------------------------------------------------------
  // Memory Operations
  // -----------------------------------------------------------------------

  /**
   * @see Realm::Memory::kind()
   */
  legion_memory_kind_t
  legion_memory_kind(legion_memory_t mem);

  /**
   * @see Realm::Memory::address_space()
   */
  legion_address_space_t
  legion_memory_address_space(legion_memory_t mem);

  // -----------------------------------------------------------------------
  // Processor Query Operations
  // -----------------------------------------------------------------------

  /**
   * @return Caller takes ownership of return value.
   *
   * @see Realm::Machine::ProcessorQuery::ProcessorQuery()
   */
  legion_processor_query_t
  legion_processor_query_create(legion_machine_t machine);

  /**
   * @return Caller takes ownership of return value.
   *
   * @see Realm::Machine::ProcessorQuery::ProcessorQuery()
   */
  legion_processor_query_t
  legion_processor_query_create_copy(legion_processor_query_t query);

  /**
   * @param handle Caller must have ownership of parameter `handle`.
   *
   * @see Realm::Machine::ProcessorQuery::~ProcessorQuery()
   */
  void
  legion_processor_query_destroy(legion_processor_query_t handle);

  /**
   * Note: Mutates `query`.
   *
   * @see Realm::Machine::ProcessorQuery::only_kind()
   */
  void
  legion_processor_query_only_kind(legion_processor_query_t query,
                                   legion_processor_kind_t kind);

  /**
   * Note: Mutates `query`.
   *
   * @see Realm::Machine::ProcessorQuery::local_address_space()
   */
  void
  legion_processor_query_local_address_space(legion_processor_query_t query);

  /**
   * Note: Mutates `query`.
   *
   * @see Realm::Machine::ProcessorQuery::same_address_space_as()
   */
  void
  legion_processor_query_same_address_space_as_processor(legion_processor_query_t query,
                                                         legion_processor_t proc);

  /**
   * Note: Mutates `query`.
   *
   * @see Realm::Machine::ProcessorQuery::same_address_space_as()
   */
  void
  legion_processor_query_same_address_space_as_memory(legion_processor_query_t query,
                                                      legion_memory_t mem);

  /**
   * Note: Mutates `query`.
   *
   * @see Realm::Machine::ProcessorQuery::has_affinity_to()
   */
  void
  legion_processor_query_has_affinity_to_memory(legion_processor_query_t query,
                                                legion_memory_t mem,
                                                unsigned min_bandwidth /* = 0 */,
                                                unsigned max_latency /* = 0 */);

  /**
   * Note: Mutates `query`.
   *
   * @see Realm::Machine::ProcessorQuery::best_affinity_to()
   */
  void
  legion_processor_query_best_affinity_to_memory(legion_processor_query_t query,
                                                 legion_memory_t mem,
                                                 int bandwidth_weight /* = 0 */,
                                                 int latency_weight /* = 0 */);

  /**
   * @see Realm::Machine::ProcessorQuery::count()
   */
  size_t
  legion_processor_query_count(legion_processor_query_t query);

  /**
   * @see Realm::Machine::ProcessorQuery::first()
   */
  legion_processor_t
  legion_processor_query_first(legion_processor_query_t query);

  /**
   * @see Realm::Machine::ProcessorQuery::next()
   */
  legion_processor_t
  legion_processor_query_next(legion_processor_query_t query,
                              legion_processor_t after);

  /**
   * @see Realm::Machine::ProcessorQuery::random()
   */
  legion_processor_t
  legion_processor_query_random(legion_processor_query_t query);

  // -----------------------------------------------------------------------
  // Memory Query Operations
  // -----------------------------------------------------------------------

  /**
   * @return Caller takes ownership of return value.
   *
   * @see Realm::Machine::MemoryQuery::MemoryQuery()
   */
  legion_memory_query_t
  legion_memory_query_create(legion_machine_t machine);

  /**
   * @return Caller takes ownership of return value.
   *
   * @see Realm::Machine::MemoryQuery::MemoryQuery()
   */
  legion_memory_query_t
  legion_memory_query_create_copy(legion_memory_query_t query);

  /**
   * @param handle Caller must have ownership of parameter `handle`.
   *
   * @see Realm::Machine::MemoryQuery::~MemoryQuery()
   */
  void
  legion_memory_query_destroy(legion_memory_query_t handle);

  /**
   * Note: Mutates `query`.
   *
   * @see Realm::Machine::MemoryQuery::only_kind()
   */
  void
  legion_memory_query_only_kind(legion_memory_query_t query,
                                legion_memory_kind_t kind);

  /**
   * Note: Mutates `query`.
   *
   * @see Realm::Machine::MemoryQuery::local_address_space()
   */
  void
  legion_memory_query_local_address_space(legion_memory_query_t query);

  /**
   * Note: Mutates `query`.
   *
   * @see Realm::Machine::MemoryQuery::same_address_space_as()
   */
  void
  legion_memory_query_same_address_space_as_processor(legion_memory_query_t query,
                                                      legion_processor_t proc);

  /**
   * Note: Mutates `query`.
   *
   * @see Realm::Machine::MemoryQuery::same_address_space_as()
   */
  void
  legion_memory_query_same_address_space_as_memory(legion_memory_query_t query,
                                                   legion_memory_t mem);

  /**
   * Note: Mutates `query`.
   *
   * @see Realm::Machine::MemoryQuery::has_affinity_to()
   */
  void
  legion_memory_query_has_affinity_to_processor(legion_memory_query_t query,
                                                legion_processor_t proc,
                                                unsigned min_bandwidth /* = 0 */,
                                                unsigned max_latency /* = 0 */);

  /**
   * Note: Mutates `query`.
   *
   * @see Realm::Machine::MemoryQuery::has_affinity_to()
   */
  void
  legion_memory_query_has_affinity_to_memory(legion_memory_query_t query,
                                             legion_memory_t mem,
                                             unsigned min_bandwidth /* = 0 */,
                                             unsigned max_latency /* = 0 */);

  /**
   * Note: Mutates `query`.
   *
   * @see Realm::Machine::MemoryQuery::best_affinity_to()
   */
  void
  legion_memory_query_best_affinity_to_processor(legion_memory_query_t query,
                                                 legion_processor_t proc,
                                                 int bandwidth_weight /* = 0 */,
                                                 int latency_weight /* = 0 */);

  /**
   * Note: Mutates `query`.
   *
   * @see Realm::Machine::MemoryQuery::best_affinity_to()
   */
  void
  legion_memory_query_best_affinity_to_memory(legion_memory_query_t query,
                                              legion_memory_t mem,
                                              int bandwidth_weight /* = 0 */,
                                              int latency_weight /* = 0 */);

  /**
   * @see Realm::Machine::MemoryQuery::count()
   */
  size_t
  legion_memory_query_count(legion_memory_query_t query);

  /**
   * @see Realm::Machine::MemoryQuery::first()
   */
  legion_memory_t
  legion_memory_query_first(legion_memory_query_t query);

  /**
   * @see Realm::Machine::MemoryQuery::next()
   */
  legion_memory_t
  legion_memory_query_next(legion_memory_query_t query,
                           legion_memory_t after);

  /**
   * @see Realm::Machine::MemoryQuery::random()
   */
  legion_memory_t
  legion_memory_query_random(legion_memory_query_t query);

  // -----------------------------------------------------------------------
  // Physical Instance Operations
  // -----------------------------------------------------------------------

  /*
   * @param instance Caller must have ownership of parameter `instance`.
   *
   * @see Legion::Mapping::PhysicalInstance
   */
  void
  legion_physical_instance_destroy(legion_physical_instance_t instance);

  // -----------------------------------------------------------------------
  // Slice Task Output
  // -----------------------------------------------------------------------

  /**
   * @see Legion::Mapping::Mapper::SliceTaskOutput:slices
   */
  void
  legion_slice_task_output_slices_add(
      legion_slice_task_output_t output,
      legion_task_slice_t slice);

  /**
   * @see Legion::Mapping::Mapper::SliceTaskOutput:verify_correctness
   */
  void
  legion_slice_task_output_verify_correctness_set(
      legion_slice_task_output_t output,
      bool verify_correctness);

  // -----------------------------------------------------------------------
  // Map Task Input/Output
  // -----------------------------------------------------------------------

  /**
   * @see Legion::Mapping::Mapper::MapTaskOutput:chosen_instances
   */
  void
  legion_map_task_output_chosen_instances_clear_all(
      legion_map_task_output_t output);

  /**
   * @see Legion::Mapping::Mapper::MapTaskOutput:chosen_instances
   */
  void
  legion_map_task_output_chosen_instances_clear_each(
      legion_map_task_output_t output,
      size_t idx);

  /**
   * @see Legion::Mapping::Mapper::MapTaskOutput:chosen_instances
   */
  void
  legion_map_task_output_chosen_instances_add(
      legion_map_task_output_t output,
      legion_physical_instance_t *instances,
      size_t instances_size);

  /**
   * @see Legion::Mapping::Mapper::MapTaskOutput:chosen_instances
   */
  void
  legion_map_task_output_chosen_instances_set(
      legion_map_task_output_t output,
      size_t idx,
      legion_physical_instance_t *instances,
      size_t instances_size);

  /**
   * @see Legion::Mapping::Mapper::MapTaskOutput:target_procs
   */
  void
  legion_map_task_output_target_procs_clear(
      legion_map_task_output_t output);

  /**
   * @see Legion::Mapping::Mapper::MapTaskOutput:target_procs
   */
  void
  legion_map_task_output_target_procs_add(
      legion_map_task_output_t output,
      legion_processor_t proc);

  /**
   * @see Legion::Mapping::Mapper::MapTaskOutput:target_procs
   */
  legion_processor_t
  legion_map_task_output_target_procs_get(
      legion_map_task_output_t output,
      size_t idx);

  /**
   * @see Legion::Mapping::Mapper::MapTaskOutput:task_priority
   */
  void
  legion_map_task_output_task_priority_set(
      legion_map_task_output_t output,
      legion_task_priority_t priority);

  // -----------------------------------------------------------------------
  // MapperRuntime Operations
  // -----------------------------------------------------------------------

  /**
   * @param result Caller takes ownership of handle pointed by `result`.
   *
   * @see Legion::Mapping::MapperRuntime::create_physical_instance()
   */
  bool
  legion_mapper_runtime_create_physical_instance_layout_constraint(
      legion_mapper_runtime_t runtime,
      legion_mapper_context_t ctx,
      legion_memory_t target_memory,
      legion_layout_constraint_set_t constraints,
      const legion_logical_region_t *regions,
      size_t regions_size,
      legion_physical_instance_t *result,
      bool acquire,
      legion_garbage_collection_priority_t priority);

  /**
   * @param result Caller takes ownership of handle pointed by `result`.
   *
   * @see Legion::Mapping::MapperRuntime::create_physical_instance()
   */
  bool
  legion_mapper_runtime_create_physical_instance_layout_constraint_id(
      legion_mapper_runtime_t runtime,
      legion_mapper_context_t ctx,
      legion_memory_t target_memory,
      legion_layout_constraint_id_t layout_id,
      const legion_logical_region_t *regions,
      size_t regions_size,
      legion_physical_instance_t *result,
      bool acquire,
      legion_garbage_collection_priority_t priority);

  /**
   * @param result Caller takes ownership of handle pointed by `result`.
   *
   * @see Legion::Mapping::MapperRuntime::find_or_create_physical_instance()
   */
  bool
  legion_mapper_runtime_find_or_create_physical_instance_layout_constraint(
      legion_mapper_runtime_t runtime,
      legion_mapper_context_t ctx,
      legion_memory_t target_memory,
      legion_layout_constraint_set_t constraints,
      const legion_logical_region_t *regions,
      size_t regions_size,
      legion_physical_instance_t *result,
      bool *created,
      bool acquire,
      legion_garbage_collection_priority_t priority,
      bool tight_region_bounds);

  /**
   * @param result Caller takes ownership of handle pointed by `result`.
   *
   * @see Legion::Mapping::MapperRuntime::find_or_create_physical_instance()
   */
  bool
  legion_mapper_runtime_find_or_create_physical_instance_layout_constraint_id(
      legion_mapper_runtime_t runtime,
      legion_mapper_context_t ctx,
      legion_memory_t target_memory,
      legion_layout_constraint_id_t layout_id,
      const legion_logical_region_t *regions,
      size_t regions_size,
      legion_physical_instance_t *result,
      bool *created,
      bool acquire,
      legion_garbage_collection_priority_t priority,
      bool tight_region_bounds);

  /**
   * @param result Caller takes ownership of handle pointed by `result`.
   *
   * @see Legion::Mapping::MapperRuntime::find_physical_instance()
   */
  bool
  legion_mapper_runtime_find_physical_instance_layout_constraint(
      legion_mapper_runtime_t runtime,
      legion_mapper_context_t ctx,
      legion_memory_t target_memory,
      legion_layout_constraint_set_t constraints,
      const legion_logical_region_t *regions,
      size_t regions_size,
      legion_physical_instance_t *result,
      bool acquire,
      bool tight_region_bounds);

  /**
   * @param result Caller takes ownership of handle pointed by `result`.
   *
   * @see Legion::Mapping::MapperRuntime::find_physical_instance()
   */
  bool
  legion_mapper_runtime_find_physical_instance_layout_constraint_id(
      legion_mapper_runtime_t runtime,
      legion_mapper_context_t ctx,
      legion_memory_t target_memory,
      legion_layout_constraint_id_t layout_id,
      const legion_logical_region_t *regions,
      size_t regions_size,
      legion_physical_instance_t *result,
      bool acquire,
      bool tight_region_bounds);


  /**
   * @param handle Caller must have ownership of parameter `handle`.
   *
   * @see Legion::Mapping::MapperRuntime::acquire_instance()
   */
  bool
  legion_mapper_runtime_acquire_instance(
      legion_mapper_runtime_t runtime,
      legion_mapper_context_t ctx,
      legion_physical_instance_t instance);

  /**
   * @param handle Caller must have ownership of parameter `handle`.
   *
   * @see Legion::Mapping::MapperRuntime::acquire_instances()
   */
  bool
  legion_mapper_runtime_acquire_instances(
      legion_mapper_runtime_t runtime,
      legion_mapper_context_t ctx,
      legion_physical_instance_t *instances,
      size_t instances_size);

  // A hidden method here that hopefully nobody sees or ever needs
  // to use but its here anyway just in case
  legion_shard_id_t
  legion_context_get_shard_id(legion_runtime_t /*runtime*/,
                              legion_context_t /*context*/,
                              bool /*I know what I am doing*/);
  // Another hidden method for getting the number of shards
  size_t
  legion_context_get_num_shards(legion_runtime_t /*runtime*/,
                                legion_context_t /*context*/,
                                bool /*I know what I am doing*/);
  // Another hidden method for control replication that most
  // people should not be using but for which there are legitamite
  // user, especially in garbage collected languages
  // Note the caller takes ownership of the future
  legion_future_t
  legion_context_consensus_match(legion_runtime_t /*runtime*/,
                                 legion_context_t /*context*/,
                                 const void* /*input*/,
                                 void* /*output*/,
                                 size_t /*num elements*/,
                                 size_t /*element size*/);

  /**
   * used by fortran API
   */
  legion_physical_region_t
  legion_get_physical_region_by_id(
      legion_physical_region_t *regionptr, 
      int id, 
      int num_regions); 
#ifdef __cplusplus
}
#endif

#endif // __LEGION_C_H__<|MERGE_RESOLUTION|>--- conflicted
+++ resolved
@@ -2693,12 +2693,8 @@
                               legion_domain_t domain,
                               legion_domain_point_t *points,
                               legion_future_t *futures,
-<<<<<<< HEAD
-                              size_t num_futures); 
-=======
                               size_t num_futures,
                               bool collective);
->>>>>>> 80b97054
 
   // -----------------------------------------------------------------------
   // Deferred Buffer Operations
