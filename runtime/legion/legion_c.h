/* Copyright 2018 Stanford University
 *
 * Licensed under the Apache License, Version 2.0 (the "License");
 * you may not use this file except in compliance with the License.
 * You may obtain a copy of the License at
 *
 *     http://www.apache.org/licenses/LICENSE-2.0
 *
 * Unless required by applicable law or agreed to in writing, software
 * distributed under the License is distributed on an "AS IS" BASIS,
 * WITHOUT WARRANTIES OR CONDITIONS OF ANY KIND, either express or implied.
 * See the License for the specific language governing permissions and
 * limitations under the License.
 */


#ifndef __LEGION_C_H__
#define __LEGION_C_H__

/**
 * \file legion_c.h
 * Legion C API
 */

// ******************** IMPORTANT **************************
//
// This file is PURE C, **NOT** C++.
//
// ******************** IMPORTANT **************************

#include "legion/legion_config.h"

#include <stdbool.h>
#include <stddef.h>
#include <stdint.h>

#ifdef __cplusplus
extern "C" {
#endif

  // -----------------------------------------------------------------------
  // Proxy Types
  // -----------------------------------------------------------------------

// #define NEW_OPAQUE_TYPE(T) typedef void * T
#define NEW_OPAQUE_TYPE(T) typedef struct T { void *impl; } T
  NEW_OPAQUE_TYPE(legion_runtime_t);
  NEW_OPAQUE_TYPE(legion_context_t);
  NEW_OPAQUE_TYPE(legion_domain_point_iterator_t);
  NEW_OPAQUE_TYPE(legion_coloring_t);
  NEW_OPAQUE_TYPE(legion_domain_coloring_t);
  NEW_OPAQUE_TYPE(legion_point_coloring_t);
  NEW_OPAQUE_TYPE(legion_domain_point_coloring_t);
  NEW_OPAQUE_TYPE(legion_multi_domain_point_coloring_t);
  NEW_OPAQUE_TYPE(legion_index_space_allocator_t);
  NEW_OPAQUE_TYPE(legion_field_allocator_t);
  NEW_OPAQUE_TYPE(legion_argument_map_t);
  NEW_OPAQUE_TYPE(legion_predicate_t);
  NEW_OPAQUE_TYPE(legion_future_t);
  NEW_OPAQUE_TYPE(legion_future_map_t);
  NEW_OPAQUE_TYPE(legion_task_launcher_t);
  NEW_OPAQUE_TYPE(legion_index_launcher_t);
  NEW_OPAQUE_TYPE(legion_inline_launcher_t);
  NEW_OPAQUE_TYPE(legion_copy_launcher_t);
  NEW_OPAQUE_TYPE(legion_index_copy_launcher_t);
  NEW_OPAQUE_TYPE(legion_acquire_launcher_t);
  NEW_OPAQUE_TYPE(legion_release_launcher_t);
  NEW_OPAQUE_TYPE(legion_attach_launcher_t);
  NEW_OPAQUE_TYPE(legion_must_epoch_launcher_t);
  NEW_OPAQUE_TYPE(legion_physical_region_t);
  NEW_OPAQUE_TYPE(legion_accessor_array_1d_t);
  NEW_OPAQUE_TYPE(legion_accessor_array_2d_t);
  NEW_OPAQUE_TYPE(legion_accessor_array_3d_t);
  NEW_OPAQUE_TYPE(legion_index_iterator_t);
  NEW_OPAQUE_TYPE(legion_task_t);
  NEW_OPAQUE_TYPE(legion_inline_t);
  NEW_OPAQUE_TYPE(legion_mappable_t);
  NEW_OPAQUE_TYPE(legion_region_requirement_t);
  NEW_OPAQUE_TYPE(legion_machine_t);
  NEW_OPAQUE_TYPE(legion_mapper_t);
  NEW_OPAQUE_TYPE(legion_default_mapper_t);
  NEW_OPAQUE_TYPE(legion_processor_query_t);
  NEW_OPAQUE_TYPE(legion_memory_query_t);
  NEW_OPAQUE_TYPE(legion_machine_query_interface_t);
  NEW_OPAQUE_TYPE(legion_execution_constraint_set_t);
  NEW_OPAQUE_TYPE(legion_layout_constraint_set_t);
  NEW_OPAQUE_TYPE(legion_task_layout_constraint_set_t);
  NEW_OPAQUE_TYPE(legion_slice_task_output_t);
  NEW_OPAQUE_TYPE(legion_map_task_input_t);
  NEW_OPAQUE_TYPE(legion_map_task_output_t);
  NEW_OPAQUE_TYPE(legion_physical_instance_t);
  NEW_OPAQUE_TYPE(legion_mapper_runtime_t);
  NEW_OPAQUE_TYPE(legion_mapper_context_t);
  NEW_OPAQUE_TYPE(legion_field_map_t);
#undef NEW_OPAQUE_TYPE

  /**
   * @see ptr_t
   */
  typedef struct legion_ptr_t {
    long long int value;
  } legion_ptr_t;

  typedef legion_coord_t coord_t;

#define NEW_POINT_TYPE(T, DIM) typedef struct T { coord_t x[DIM]; } T
  NEW_POINT_TYPE(legion_point_1d_t, 1);
  NEW_POINT_TYPE(legion_point_2d_t, 2);
  NEW_POINT_TYPE(legion_point_3d_t, 3);
#undef NEW_POINT_TYPE

#define NEW_RECT_TYPE(T, PT) typedef struct T { PT lo, hi; } T
  NEW_RECT_TYPE(legion_rect_1d_t, legion_point_1d_t);
  NEW_RECT_TYPE(legion_rect_2d_t, legion_point_2d_t);
  NEW_RECT_TYPE(legion_rect_3d_t, legion_point_3d_t);
#undef NEW_RECT_TYPE

#define NEW_BLOCKIFY_TYPE(T, PT) \
  typedef struct T { PT block_size; PT offset; } T
  NEW_BLOCKIFY_TYPE(legion_blockify_1d_t, legion_point_1d_t);
  NEW_BLOCKIFY_TYPE(legion_blockify_2d_t, legion_point_2d_t);
  NEW_BLOCKIFY_TYPE(legion_blockify_3d_t, legion_point_3d_t);
#undef NEW_BLOCKIFY_TYPE

#define NEW_TRANSFORM_TYPE(T, X, Y) \
  typedef struct T { coord_t trans[X][Y]; } T
  NEW_TRANSFORM_TYPE(legion_transform_1x1_t, 1, 1);
  NEW_TRANSFORM_TYPE(legion_transform_1x2_t, 1, 2);
  NEW_TRANSFORM_TYPE(legion_transform_1x3_t, 1, 3);
  NEW_TRANSFORM_TYPE(legion_transform_2x1_t, 2, 1);
  NEW_TRANSFORM_TYPE(legion_transform_2x2_t, 2, 2);
  NEW_TRANSFORM_TYPE(legion_transform_2x3_t, 2, 3);
  NEW_TRANSFORM_TYPE(legion_transform_3x1_t, 3, 1);
  NEW_TRANSFORM_TYPE(legion_transform_3x2_t, 3, 2);
  NEW_TRANSFORM_TYPE(legion_transform_3x3_t, 3, 3);
#undef NEW_TRANSFORM_TYPE

#define NEW_AFFINE_TRANSFORM_TYPE(T, TT, PT) \
  typedef struct T { TT transform; PT offset; } T
  NEW_AFFINE_TRANSFORM_TYPE(legion_affine_transform_1x1_t, 
                            legion_transform_1x1_t, legion_point_1d_t);
  NEW_AFFINE_TRANSFORM_TYPE(legion_affine_transform_1x2_t,
                            legion_transform_1x2_t, legion_point_1d_t);
  NEW_AFFINE_TRANSFORM_TYPE(legion_affine_transform_1x3_t,
                            legion_transform_1x3_t, legion_point_1d_t);
  NEW_AFFINE_TRANSFORM_TYPE(legion_affine_transform_2x1_t, 
                            legion_transform_2x1_t, legion_point_2d_t);
  NEW_AFFINE_TRANSFORM_TYPE(legion_affine_transform_2x2_t,
                            legion_transform_2x2_t, legion_point_2d_t);
  NEW_AFFINE_TRANSFORM_TYPE(legion_affine_transform_2x3_t,
                            legion_transform_2x3_t, legion_point_2d_t);
  NEW_AFFINE_TRANSFORM_TYPE(legion_affine_transform_3x1_t, 
                            legion_transform_3x1_t, legion_point_3d_t);
  NEW_AFFINE_TRANSFORM_TYPE(legion_affine_transform_3x2_t,
                            legion_transform_3x2_t, legion_point_3d_t);
  NEW_AFFINE_TRANSFORM_TYPE(legion_affine_transform_3x3_t,
                            legion_transform_3x3_t, legion_point_3d_t);
#undef NEW_AFFINE_TRANSFORM_TYPE

  /**
   * @see Legion::Domain
   */
  typedef struct legion_domain_t {
    realm_id_t is_id;
    int dim;
// Hack: Python CFFI isn't smart enough to do constant folding so we
// have to do this by hand here. To avoid this bitrotting, at least
// make the preprocessor check that the value is equal to what we
// expect.
#define MAX_DOMAIN_DIM 6 // 2 * LEGION_MAX_RECT_DIM
#if MAX_DOMAIN_DIM != 2 * LEGION_MAX_RECT_DIM // sanity check value
#error Mismatch in MAX_DOMAIN_DIM
#endif
    coord_t rect_data[MAX_DOMAIN_DIM];
#undef MAX_DOMAIN_DIM
  } legion_domain_t;

  /**
   * @see Legion::DomainPoint
   */
  typedef struct legion_domain_point_t {
    int dim;
    coord_t point_data[MAX_POINT_DIM];
  } legion_domain_point_t;

  /**
   * @see Legion::Transform
   */
  typedef struct legion_domain_transform_t {
    int m, n;
// Hack: Python CFFI isn't smart enough to do constant folding so we
// have to do this by hand here. To avoid this bitrotting, at least
// make the preprocessor check that the value is equal to what we
// expect.
#define MAX_MATRIX_DIM 9
#if MAX_MATRIX_DIM != LEGION_MAX_POINT_DIM * LEGION_MAX_POINT_DIM // sanity check
#error Mismatch in MAX_MATRIX_DIM
#endif
    coord_t matrix[MAX_MATRIX_DIM];
#undef MAX_MATRIX_DIM
  } legion_domain_transform_t;

  /**
   * @see Legion::DomainAffineTransform
   */
  typedef struct legion_domain_affine_transform_t {
    legion_domain_transform_t transform;
    legion_domain_point_t offset;
  } legion_domain_affine_transform_t;

  /**
   * @see Legion::IndexSpace
   */
  typedef struct legion_index_space_t {
    legion_index_space_id_t id;
    legion_index_tree_id_t tid;
    legion_type_tag_t type_tag;
  } legion_index_space_t;

  /**
   * @see Legion::IndexPartition
   */
  typedef struct legion_index_partition_t {
    legion_index_partition_id_t id;
    legion_index_tree_id_t tid;
    legion_type_tag_t type_tag;
  } legion_index_partition_t;

  /**
   * @see Legion::FieldSpace
   */
  typedef struct legion_field_space_t {
    legion_field_space_id_t id;
  } legion_field_space_t;

  /**
   * @see Legion::LogicalRegion
   */
  typedef struct legion_logical_region_t {
    legion_region_tree_id_t tree_id;
    legion_index_space_t index_space;
    legion_field_space_t field_space;
  } legion_logical_region_t;

  /**
   * @see Legion::LogicalPartition
   */
  typedef struct legion_logical_partition_t {
    legion_region_tree_id_t tree_id;
    legion_index_partition_t index_partition;
    legion_field_space_t field_space;
  } legion_logical_partition_t;

  /**
   * @see Legion::TaskArgument
   */
  typedef struct legion_task_argument_t {
    void *args;
    size_t arglen;
  } legion_task_argument_t;

  typedef struct legion_byte_offset_t {
    int offset;
  } legion_byte_offset_t;

  /**
   * @see Legion::InputArgs
   */
  typedef struct legion_input_args_t {
    char **argv;
    int argc;
  } legion_input_args_t;

  /**
   * @see Legion::TaskConfigOptions
   */
  typedef struct legion_task_config_options_t {
    bool leaf /* = false */;
    bool inner /* = false */;
    bool idempotent /* = false */;
    bool replicable /* = false */;
  }  legion_task_config_options_t;

  /**
   * @see Legion::Processor
   */
  typedef struct legion_processor_t {
    realm_id_t id;
  } legion_processor_t;

  /**
   * @see Legion::Memory
   */
  typedef struct legion_memory_t {
    realm_id_t id;
  } legion_memory_t;

  /**
   * @see Legion::Mapper::TaskSlice
   */
  typedef struct legion_task_slice_t {
    legion_domain_t domain;
    legion_processor_t proc;
    bool recurse;
    bool stealable;
  } legion_task_slice_t;

  /**
   * @see Legion::PhaseBarrier
   */
  typedef struct legion_phase_barrier_t {
    // From Realm::Event
    realm_id_t id;
    // From Realm::Barrier
    realm_barrier_timestamp_t timestamp;
  } legion_phase_barrier_t;

  /**
   * @see Legion::DynamicCollective
   */
  typedef struct legion_dynamic_collective_t {
    // From Legion::PhaseBarrier
    //   From Realm::Event
    realm_id_t id;
    //   From Realm::Barrier
    realm_barrier_timestamp_t timestamp;
    // From Legion::DynamicCollective
    legion_reduction_op_id_t redop;
  } legion_dynamic_collective_t;

  /**
   * @see Legion::Mapping::Mapper::TaskOptions
   */
  typedef struct legion_task_options_t {
    legion_processor_t initial_proc;
    bool inline_task;
    bool stealable;
    bool map_locally;
<<<<<<< HEAD
    bool replicate;
=======
    bool memoize;
>>>>>>> 03ad653c
    legion_task_priority_t parent_priority;
  } legion_task_options_t;

  typedef struct legion_slice_task_input_t {
    legion_domain_t domain;
  } legion_slice_task_input_t;

  /**
   * Interface for a Legion C registration callback.
   */
  typedef
    void (*legion_registration_callback_pointer_t)(
      legion_machine_t /* machine */,
      legion_runtime_t /* runtime */,
      const legion_processor_t * /* local_procs */,
      unsigned /* num_local_procs */);

  /**
   * Interface for a Legion C task that is wrapped (i.e. this is the Realm
   * task interface)
   */
  typedef realm_task_pointer_t legion_task_pointer_wrapped_t;

  /**
   * Interface for a Legion C projection functor (Logical Region
   * upper bound).
   */
  typedef
    legion_logical_region_t (*legion_projection_functor_logical_region_t)(
      legion_runtime_t /* runtime */,
      legion_logical_region_t /* upper_bound */,
      legion_domain_point_t /* point */,
      legion_domain_t /* launch domain */);

  /**
   * Interface for a Legion C projection functor (Logical Partition
   * upper bound).
   */
  typedef
    legion_logical_region_t (*legion_projection_functor_logical_partition_t)(
      legion_runtime_t /* runtime */,
      legion_logical_partition_t /* upper_bound */,
      legion_domain_point_t /* point */,
      legion_domain_t /* launch domain */);

  // -----------------------------------------------------------------------
  // Pointer Operations
  // -----------------------------------------------------------------------

  /**
   * @see ptr_t::nil()
   */
  legion_ptr_t
  legion_ptr_nil(void);

  /**
   * @see ptr_t::is_null()
   */
  bool
  legion_ptr_is_null(legion_ptr_t ptr);

  /**
   * @see Legion::Runtime::safe_cast(
   *        Context, ptr_t, LogicalRegion)
   */
  legion_ptr_t
  legion_ptr_safe_cast(legion_runtime_t runtime,
                       legion_context_t ctx,
                       legion_ptr_t pointer,
                       legion_logical_region_t region);

  // -----------------------------------------------------------------------
  // Domain Operations
  // -----------------------------------------------------------------------

  /**
   * @see Legion::Domain::from_rect()
   */
  legion_domain_t
  legion_domain_from_rect_1d(legion_rect_1d_t r);

  /**
   * @see Legion::Domain::from_rect()
   */
  legion_domain_t
  legion_domain_from_rect_2d(legion_rect_2d_t r);

  /**
   * @see Legion::Domain::from_rect()
   */
  legion_domain_t
  legion_domain_from_rect_3d(legion_rect_3d_t r);

  /**
   * @see Legion::Domain::Domain(Legion::IndexSpace)
   */
  legion_domain_t
  legion_domain_from_index_space(legion_runtime_t runtime,
                                 legion_index_space_t is);

  /**
   * @see Legion::Domain::get_rect()
   */
  legion_rect_1d_t
  legion_domain_get_rect_1d(legion_domain_t d);

  /**
   * @see Legion::Domain::get_rect()
   */
  legion_rect_2d_t
  legion_domain_get_rect_2d(legion_domain_t d);

  /**
   * @see Legion::Domain::get_rect()
   */
  legion_rect_3d_t
  legion_domain_get_rect_3d(legion_domain_t d);

  bool
  legion_domain_is_dense(legion_domain_t d);

  // These are the same as above but will ignore 
  // the existence of any sparsity map, whereas the 
  // ones above will fail if a sparsity map exists
  legion_rect_1d_t
  legion_domain_get_bounds_1d(legion_domain_t d);

  legion_rect_2d_t
  legion_domain_get_bounds_2d(legion_domain_t d);

  legion_rect_3d_t
  legion_domain_get_bounds_3d(legion_domain_t d);

  /**
   * @see Legion::Domain::get_volume()
   */
  size_t
  legion_domain_get_volume(legion_domain_t d);

  // -----------------------------------------------------------------------
  // Domain Transform Operations
  // -----------------------------------------------------------------------

  legion_domain_transform_t
  legion_domain_transform_from_1x1(legion_transform_1x1_t t);

  legion_domain_transform_t
  legion_domain_transform_from_1x2(legion_transform_1x2_t t);

  legion_domain_transform_t
  legion_domain_transform_from_1x3(legion_transform_1x3_t t);

  legion_domain_transform_t
  legion_domain_transform_from_2x1(legion_transform_2x1_t t);

  legion_domain_transform_t
  legion_domain_transform_from_2x2(legion_transform_2x2_t t);

  legion_domain_transform_t
  legion_domain_transform_from_2x3(legion_transform_2x3_t t);

  legion_domain_transform_t
  legion_domain_transform_from_3x1(legion_transform_3x1_t t);

  legion_domain_transform_t
  legion_domain_transform_from_3x2(legion_transform_3x2_t t);

  legion_domain_transform_t
  legion_domain_transform_from_3x3(legion_transform_3x3_t t);

  legion_domain_affine_transform_t
  legion_domain_affine_transform_from_1x1(legion_affine_transform_1x1_t t);

  legion_domain_affine_transform_t
  legion_domain_affine_transform_from_1x2(legion_affine_transform_1x2_t t);

  legion_domain_affine_transform_t
  legion_domain_affine_transform_from_1x3(legion_affine_transform_1x3_t t);

  legion_domain_affine_transform_t
  legion_domain_affine_transform_from_2x1(legion_affine_transform_2x1_t t);

  legion_domain_affine_transform_t
  legion_domain_affine_transform_from_2x2(legion_affine_transform_2x2_t t);

  legion_domain_affine_transform_t
  legion_domain_affine_transform_from_2x3(legion_affine_transform_2x3_t t);

  legion_domain_affine_transform_t
  legion_domain_affine_transform_from_3x1(legion_affine_transform_3x1_t t);

  legion_domain_affine_transform_t
  legion_domain_affine_transform_from_3x2(legion_affine_transform_3x2_t t);

  legion_domain_affine_transform_t
  legion_domain_affine_transform_from_3x3(legion_affine_transform_3x3_t t);

  // -----------------------------------------------------------------------
  // Domain Point Operations
  // -----------------------------------------------------------------------

  /**
   * @see Legion::DomainPoint::from_point()
   */
  legion_domain_point_t
  legion_domain_point_from_point_1d(legion_point_1d_t p);

  /**
   * @see Legion::DomainPoint::from_point()
   */
  legion_domain_point_t
  legion_domain_point_from_point_2d(legion_point_2d_t p);

  /**
   * @see Legion::DomainPoint::from_point()
   */
  legion_domain_point_t
  legion_domain_point_from_point_3d(legion_point_3d_t p);

  /**
   * @see Legion::DomainPoint::get_point()
   */
  legion_point_1d_t
  legion_domain_point_get_point_1d(legion_domain_point_t p);

  /**
   * @see Legion::DomainPoint::get_point()
   */
  legion_point_2d_t
  legion_domain_point_get_point_2d(legion_domain_point_t p);

  /**
   * @see Legion::DomainPoint::get_point()
   */
  legion_point_3d_t
  legion_domain_point_get_point_3d(legion_domain_point_t p);

  /**
   * @see Legion::DomainPoint::nil()
   */
  legion_domain_point_t
  legion_domain_point_nil();

  /**
   * @see Legion::DomainPoint::is_null()
   */
  bool
  legion_domain_point_is_null(legion_domain_point_t point);

  /**
   * @see Legion::Runtime::safe_cast(
   *        Context, DomainPoint, LogicalRegion)
   */
  legion_domain_point_t
  legion_domain_point_safe_cast(legion_runtime_t runtime,
                                legion_context_t ctx,
                                legion_domain_point_t point,
                                legion_logical_region_t region);

  // -----------------------------------------------------------------------
  // Domain Point Iterator
  // -----------------------------------------------------------------------

  /**
   * @return Caller takes ownership of return value.
   *
   * @see Legion::Domain::DomainPointIterator::DomainPointIterator()
   */
  legion_domain_point_iterator_t
  legion_domain_point_iterator_create(legion_domain_t handle);

  /**
   * @param handle Caller must have ownership of parameter `handle`.
   *
   * @see Legion::Domain::DomainPointIterator::~DomainPointIterator()
   */
  void
  legion_domain_point_iterator_destroy(legion_domain_point_iterator_t handle);

  /**
   * @see Legion::Domain::DomainPointIterator::any_left
   */
  bool
  legion_domain_point_iterator_has_next(legion_domain_point_iterator_t handle);

  /**
   * @see Legion::Domain::DomainPointIterator::step()
   */
  legion_domain_point_t
  legion_domain_point_iterator_next(legion_domain_point_iterator_t handle);

  // -----------------------------------------------------------------------
  // Coloring Operations
  // -----------------------------------------------------------------------

  /**
   * @return Caller takes ownership of return value.
   *
   * @see Legion::Coloring
   */
  legion_coloring_t
  legion_coloring_create(void);

  /**
   * @param handle Caller must have ownership of parameter `handle`.
   *
   * @see Legion::Coloring
   */
  void
  legion_coloring_destroy(legion_coloring_t handle);

  /**
   * @see Legion::Coloring
   */
  void
  legion_coloring_ensure_color(legion_coloring_t handle,
                               legion_color_t color);

  /**
   * @see Legion::Coloring
   */
  void
  legion_coloring_add_point(legion_coloring_t handle,
                            legion_color_t color,
                            legion_ptr_t point);

  /**
   * @see Legion::Coloring
   */
  void
  legion_coloring_delete_point(legion_coloring_t handle,
                               legion_color_t color,
                               legion_ptr_t point);

  /**
   * @see Legion::Coloring
   */
  bool
  legion_coloring_has_point(legion_coloring_t handle,
                            legion_color_t color,
                            legion_ptr_t point);

  /**
   * @see Legion::Coloring
   */
  void
  legion_coloring_add_range(legion_coloring_t handle,
                            legion_color_t color,
                            legion_ptr_t start,
                            legion_ptr_t end /**< inclusive */);

  // -----------------------------------------------------------------------
  // Domain Coloring Operations
  // -----------------------------------------------------------------------

  /**
   * @return Caller takes ownership of return value.
   *
   * @see Legion::DomainColoring
   */
  legion_domain_coloring_t
  legion_domain_coloring_create(void);

  /**
   * @param handle Caller must have ownership of parameter `handle`.
   *
   * @see Legion::DomainColoring
   */
  void
  legion_domain_coloring_destroy(legion_domain_coloring_t handle);

  /**
   * @see Legion::DomainColoring
   */
  void
  legion_domain_coloring_color_domain(legion_domain_coloring_t handle,
                                      legion_color_t color,
                                      legion_domain_t domain);

  /**
   * @see Legion::DomainColoring
   */
  legion_domain_t
  legion_domain_coloring_get_color_space(legion_domain_coloring_t handle);

  // -----------------------------------------------------------------------
  // Point Coloring Operations
  // -----------------------------------------------------------------------

  /**
   * @return Caller takes ownership of return value.
   *
   * @see Legion::PointColoring
   */
  legion_point_coloring_t
  legion_point_coloring_create(void);

  /**
   * @param handle Caller must have ownership of parameter `handle`.
   *
   * @see Legion::PointColoring
   */
  void
  legion_point_coloring_destroy(
    legion_point_coloring_t handle);

  /**
   * @see Legion::PointColoring
   */
  void
  legion_point_coloring_add_point(legion_point_coloring_t handle,
                                  legion_domain_point_t color,
                                  legion_ptr_t point);

  /**
   * @see Legion::PointColoring
   */
  void
  legion_point_coloring_add_range(legion_point_coloring_t handle,
                                  legion_domain_point_t color,
                                  legion_ptr_t start,
                                  legion_ptr_t end /**< inclusive */);

  // -----------------------------------------------------------------------
  // Domain Point Coloring Operations
  // -----------------------------------------------------------------------

  /**
   * @return Caller takes ownership of return value.
   *
   * @see Legion::DomainPointColoring
   */
  legion_domain_point_coloring_t
  legion_domain_point_coloring_create(void);

  /**
   * @param handle Caller must have ownership of parameter `handle`.
   *
   * @see Legion::DomainPointColoring
   */
  void
  legion_domain_point_coloring_destroy(
    legion_domain_point_coloring_t handle);

  /**
   * @see Legion::DomainPointColoring
   */
  void
  legion_domain_point_coloring_color_domain(
    legion_domain_point_coloring_t handle,
    legion_domain_point_t color,
    legion_domain_t domain);

  // -----------------------------------------------------------------------
  // Multi-Domain Point Coloring Operations
  // -----------------------------------------------------------------------

  /**
   * @return Caller takes ownership of return value.
   *
   * @see Legion::MultiDomainPointColoring
   */
  legion_multi_domain_point_coloring_t
  legion_multi_domain_point_coloring_create(void);

  /**
   * @param handle Caller must have ownership of parameter `handle`.
   *
   * @see Legion::MultiDomainPointColoring
   */
  void
  legion_multi_domain_point_coloring_destroy(
    legion_multi_domain_point_coloring_t handle);

  /**
   * @see Legion::MultiDomainPointColoring
   */
  void
  legion_multi_domain_point_coloring_color_domain(
    legion_multi_domain_point_coloring_t handle,
    legion_domain_point_t color,
    legion_domain_t domain);

  // -----------------------------------------------------------------------
  // Index Space Operations
  // ----------------------------------------------------------------------

  /**
   * @return Caller takes ownership of return value.
   *
   * @see Legion::Runtime::create_index_space(Context, size_t)
   */
  legion_index_space_t
  legion_index_space_create(legion_runtime_t runtime,
                            legion_context_t ctx,
                            size_t max_num_elmts);

  /**
   * @return Caller takes ownership of return value.
   *
   * @see Legion::Runtime::create_index_space(Context, Domain)
   */
  legion_index_space_t
  legion_index_space_create_domain(legion_runtime_t runtime,
                                   legion_context_t ctx,
                                   legion_domain_t domain);

  /**
   * @return Caller takes ownership of return value.
   *
   * @see Legion::Runtime::union_index_spaces
   */
  legion_index_space_t
  legion_index_space_union(legion_runtime_t runtime,
                           legion_context_t ctx,
                           const legion_index_space_t *spaces,
                           size_t num_spaces);

  /**
   * @return Caller takes ownership of return value.
   *
   * @see Legion::Runtime::intersect_index_spaces
   */
  legion_index_space_t
  legion_index_space_intersection(legion_runtime_t runtime,
                                  legion_context_t ctx,
                                  const legion_index_space_t *spaces,
                                  size_t num_spaces);

  /**
   * @see Legion::Runtime::has_multiple_domains().
   */
  bool
  legion_index_space_has_multiple_domains(legion_runtime_t runtime,
                                          legion_index_space_t handle);

  /**
   * @param handle Caller must have ownership of parameter `handle`.
   *
   * @see Legion::Runtime::get_index_space_domain()
   */
  legion_domain_t
  legion_index_space_get_domain(legion_runtime_t runtime,
                                legion_index_space_t handle);

  /**
   * @param handle Caller must have ownership of parameter `handle`.
   *
   * @see Legion::Runtime::get_parent_index_partition()
   */
  legion_index_partition_t
  legion_index_space_get_parent_index_partition(legion_runtime_t runtime,
                                                legion_index_space_t handle);

  /**
   * @param handle Caller must have ownership of parameter `handle`.
   *
   * @see Legion::Runtime::destroy_index_space()
   */
  void
  legion_index_space_destroy(legion_runtime_t runtime,
                             legion_context_t ctx,
                             legion_index_space_t handle);

  /**
   * @see Legion::Runtime::attach_semantic_information()
   */
  void
  legion_index_space_attach_semantic_information(legion_runtime_t runtime,
                                                 legion_index_space_t handle,
                                                 legion_semantic_tag_t tag,
                                                 const void *buffer,
                                                 size_t size,
                                                 bool is_mutable /* = false */);

  /**
   * @see Legion::Runtime::retrieve_semantic_information()
   */
  void
  legion_index_space_retrieve_semantic_information(
                                           legion_runtime_t runtime,
                                           legion_index_space_t handle,
                                           legion_semantic_tag_t tag,
                                           const void **result,
                                           size_t *size,
                                           bool can_fail /* = false */,
                                           bool wait_until_ready /* = false */);

  /**
   * @see Legion::Runtime::attach_name()
   */
  void
  legion_index_space_attach_name(legion_runtime_t runtime,
                                 legion_index_space_t handle,
                                 const char *name,
                                 bool is_mutable /* = false */);

  /**
   * @see Legion::Runtime::retrieve_name()
   */
  void
  legion_index_space_retrieve_name(legion_runtime_t runtime,
                                   legion_index_space_t handle,
                                   const char **result);

  // -----------------------------------------------------------------------
  // Index Partition Operations
  // -----------------------------------------------------------------------

  /**
   * @return Caller takes ownership of return value.
   *
   * @see Legion::Runtime::create_index_partition(
   *        Context, IndexSpace, Coloring, bool, int)
   */
  legion_index_partition_t
  legion_index_partition_create_coloring(
    legion_runtime_t runtime,
    legion_context_t ctx,
    legion_index_space_t parent,
    legion_coloring_t coloring,
    bool disjoint,
    int part_color /* = AUTO_GENERATE_ID */);

  /**
   * @return Caller takes ownership of return value.
   *
   * @see Legion::Runtime::create_index_partition(
   *        Context, IndexSpace, Domain, DomainColoring, bool, int)
   */
  legion_index_partition_t
  legion_index_partition_create_domain_coloring(
    legion_runtime_t runtime,
    legion_context_t ctx,
    legion_index_space_t parent,
    legion_domain_t color_space,
    legion_domain_coloring_t coloring,
    bool disjoint,
    int part_color /* = AUTO_GENERATE_ID */);

  /**
   * @return Caller takes ownership of return value.
   *
   * @see Legion::Runtime::create_index_partition(
   *        Context, IndexSpace, Domain, PointColoring, PartitionKind, int)
   */
  legion_index_partition_t
  legion_index_partition_create_point_coloring(
    legion_runtime_t runtime,
    legion_context_t ctx,
    legion_index_space_t parent,
    legion_domain_t color_space,
    legion_point_coloring_t coloring,
    legion_partition_kind_t part_kind /* = COMPUTE_KIND */,
    int color /* = AUTO_GENERATE_ID */);

  /**
   * @return Caller takes ownership of return value.
   *
   * @see Legion::Runtime::create_index_partition(
   *        Context, IndexSpace, Domain, DomainPointColoring, PartitionKind, int)
   */
  legion_index_partition_t
  legion_index_partition_create_domain_point_coloring(
    legion_runtime_t runtime,
    legion_context_t ctx,
    legion_index_space_t parent,
    legion_domain_t color_space,
    legion_domain_point_coloring_t coloring,
    legion_partition_kind_t part_kind /* = COMPUTE_KIND */,
    int color /* = AUTO_GENERATE_ID */);

  /**
   * @return Caller takes ownership of return value.
   *
   * @see Legion::Runtime::create_index_partition(
   *        Context, IndexSpace, Domain, MultiDomainPointColoring, PartitionKind, int)
   */
  legion_index_partition_t
  legion_index_partition_create_multi_domain_point_coloring(
    legion_runtime_t runtime,
    legion_context_t ctx,
    legion_index_space_t parent,
    legion_domain_t color_space,
    legion_multi_domain_point_coloring_t coloring,
    legion_partition_kind_t part_kind /* = COMPUTE_KIND */,
    int color /* = AUTO_GENERATE_ID */);

  /**
   * @return Caller takes ownership of return value.
   *
   * @see Legion::Runtime::create_index_partition<T>(
   *        Context, IndexSpace, const T&, int)
   */
  legion_index_partition_t
  legion_index_partition_create_blockify_1d(
    legion_runtime_t runtime,
    legion_context_t ctx,
    legion_index_space_t parent,
    legion_blockify_1d_t blockify,
    int part_color /* = AUTO_GENERATE_ID */);

  /**
   * @return Caller takes ownership of return value.
   *
   * @see Legion::Runtime::create_index_partition<T>(
   *        Context, IndexSpace, const T&, int)
   */
  legion_index_partition_t
  legion_index_partition_create_blockify_2d(
    legion_runtime_t runtime,
    legion_context_t ctx,
    legion_index_space_t parent,
    legion_blockify_2d_t blockify,
    int part_color /* = AUTO_GENERATE_ID */);

  /**
   * @return Caller takes ownership of return value.
   *
   * @see Legion::Runtime::create_index_partition<T>(
   *        Context, IndexSpace, const T&, int)
   */
  legion_index_partition_t
  legion_index_partition_create_blockify_3d(
    legion_runtime_t runtime,
    legion_context_t ctx,
    legion_index_space_t parent,
    legion_blockify_3d_t blockify,
    int part_color /* = AUTO_GENERATE_ID */);

  /**
   * @return Caller takes ownership of return value.
   *
   * @see Legion::Runtime::create_equal_partition()
   */
  legion_index_partition_t
  legion_index_partition_create_equal(legion_runtime_t runtime,
                                      legion_context_t ctx,
                                      legion_index_space_t parent,
                                      legion_index_space_t color_space,
                                      size_t granularity,
                                      int color /* = AUTO_GENERATE_ID */);

  /**
   * @return Caller takes ownership of return value.
   *
   * @see Legion::Runtime::create_partition_by_union()
   */
  legion_index_partition_t
  legion_index_partition_create_by_union(
    legion_runtime_t runtime,
    legion_context_t ctx,
    legion_index_space_t parent,
    legion_index_partition_t handle1,
    legion_index_partition_t handle2,
    legion_index_space_t color_space,
    legion_partition_kind_t part_kind /* = COMPUTE_KIND */,
    int color /* = AUTO_GENERATE_ID */);

  /**
   * @return Caller takes ownership of return value.
   *
   * @see Legion::Runtime::create_partition_by_intersection()
   */
  legion_index_partition_t
  legion_index_partition_create_by_intersection(
    legion_runtime_t runtime,
    legion_context_t ctx,
    legion_index_space_t parent,
    legion_index_partition_t handle1,
    legion_index_partition_t handle2,
    legion_index_space_t color_space,
    legion_partition_kind_t part_kind /* = COMPUTE_KIND */,
    int color /* = AUTO_GENERATE_ID */);

  /**
   * @return Caller takes ownership of return value.
   *
   * @see Legion::Runtime::create_partition_by_difference()
   */
  legion_index_partition_t
  legion_index_partition_create_by_difference(
    legion_runtime_t runtime,
    legion_context_t ctx,
    legion_index_space_t parent,
    legion_index_partition_t handle1,
    legion_index_partition_t handle2,
    legion_index_space_t color_space,
    legion_partition_kind_t part_kind /* = COMPUTE_KIND */,
    int color /* = AUTO_GENERATE_ID */);

  /**
   * @return Caller takes ownership of return value.
   *
   * @see Legion::Runtime::create_partition_by_field()
   */
  legion_index_partition_t
  legion_index_partition_create_by_field(legion_runtime_t runtime,
                                         legion_context_t ctx,
                                         legion_logical_region_t handle,
                                         legion_logical_region_t parent,
                                         legion_field_id_t fid,
                                         legion_index_space_t color_space,
                                         int color /* = AUTO_GENERATE_ID */);

  /**
   * @return Caller takes ownership of return value.
   *
   * @see Legion::Runtime::create_partition_by_image()
   */
  legion_index_partition_t
  legion_index_partition_create_by_image(
    legion_runtime_t runtime,
    legion_context_t ctx,
    legion_index_space_t handle,
    legion_logical_partition_t projection,
    legion_logical_region_t parent,
    legion_field_id_t fid,
    legion_index_space_t color_space,
    legion_partition_kind_t part_kind /* = COMPUTE_KIND */,
    int color /* = AUTO_GENERATE_ID */);

  /**
   * @return Caller takes ownership of return value.
   *
   * @see Legion::Runtime::create_partition_by_preimage()
   */
  legion_index_partition_t
  legion_index_partition_create_by_preimage(
    legion_runtime_t runtime,
    legion_context_t ctx,
    legion_index_partition_t projection,
    legion_logical_region_t handle,
    legion_logical_region_t parent,
    legion_field_id_t fid,
    legion_index_space_t color_space,
    legion_partition_kind_t part_kind /* = COMPUTE_KIND */,
    int color /* = AUTO_GENERATE_ID */);

  /**
   * @return Caller takes ownership of return value.
   *
   * @see Legion::Runtime::create_partition_by_image_range()
   */
  legion_index_partition_t
  legion_index_partition_create_by_image_range(
    legion_runtime_t runtime,
    legion_context_t ctx,
    legion_index_space_t handle,
    legion_logical_partition_t projection,
    legion_logical_region_t parent,
    legion_field_id_t fid,
    legion_index_space_t color_space,
    legion_partition_kind_t part_kind /* = COMPUTE_KIND */,
    int color /* = AUTO_GENERATE_ID */);

  /**
   * @return Caller takes ownership of return value.
   *
   * @see Legion::Runtime::create_partition_by_preimage()
   */
  legion_index_partition_t
  legion_index_partition_create_by_preimage_range(
    legion_runtime_t runtime,
    legion_context_t ctx,
    legion_index_partition_t projection,
    legion_logical_region_t handle,
    legion_logical_region_t parent,
    legion_field_id_t fid,
    legion_index_space_t color_space,
    legion_partition_kind_t part_kind /* = COMPUTE_KIND */,
    int color /* = AUTO_GENERATE_ID */);

  /**
   * @return Caller takes ownership of return value.
   *
   * @see Legion::Runtime::create_partition_by_restriction()
   */
  legion_index_partition_t
  legion_index_partition_create_by_restriction(
    legion_runtime_t runtime,
    legion_context_t ctx,
    legion_index_space_t parent,
    legion_index_space_t color_space,
    legion_domain_transform_t transform,
    legion_domain_t extent,
    legion_partition_kind_t part_kind /* = COMPUTE_KIND */,
    int color /* = AUTO_GENERATE_ID */);

  /**
   * @see Legion::Runtime::is_index_partition_disjoint()
   */
  bool
  legion_index_partition_is_disjoint(legion_runtime_t runtime,
                                     legion_index_partition_t handle);

  /**
   * @see Legion::Runtime::is_index_partition_complete()
   */
  bool
  legion_index_partition_is_complete(legion_runtime_t runtime,
                                     legion_index_partition_t handle);

  /**
   * @return Caller does **NOT** take ownership of return value.
   *
   * @see Legion::Runtime::get_index_subspace()
   */
  legion_index_space_t
  legion_index_partition_get_index_subspace(legion_runtime_t runtime,
                                            legion_index_partition_t handle,
                                            legion_color_t color);

  /**
   * @return Caller does **NOT** take ownership of return value.
   *
   * @see Legion::Runtime::get_index_subspace()
   */
  legion_index_space_t
  legion_index_partition_get_index_subspace_domain_point(
    legion_runtime_t runtime,
    legion_index_partition_t handle,
    legion_domain_point_t color);

  /**
   * @see Legion::Runtime::has_index_subspace()
   */
  bool
  legion_index_partition_has_index_subspace_domain_point(
    legion_runtime_t runtime,
    legion_index_partition_t handle,
    legion_domain_point_t color);

  /**
   * @see Legion::Runtime::get_index_partition_color_space_name()
   */
  legion_index_space_t
  legion_index_partition_get_color_space(legion_runtime_t runtime,
                                         legion_index_partition_t handle);

  /**
   * @see Legion::Runtime::get_index_partition_color()
   */
  legion_color_t
  legion_index_partition_get_color(legion_runtime_t runtime,
                                   legion_index_partition_t handle);

  /**
   * @return Caller does **NOT** take ownership of return value.
   *
   * @see Legion::Runtime::get_parent_index_space()
   */
  legion_index_space_t
  legion_index_partition_get_parent_index_space(legion_runtime_t runtime,
                                                legion_index_partition_t handle);

  /**
   * @param handle Caller must have ownership of parameter `handle`.
   *
   * @see Legion::Runtime::destroy_index_space()
   */
  void
  legion_index_partition_destroy(legion_runtime_t runtime,
                                legion_context_t ctx,
                                 legion_index_partition_t handle);

  /**
   * @see Legion::Runtime::attach_semantic_information()
   */
  void
  legion_index_partition_attach_semantic_information(
                                                legion_runtime_t runtime,
                                                legion_index_partition_t handle,
                                                legion_semantic_tag_t tag,
                                                const void *buffer,
                                                size_t size,
                                                bool is_mutable /* = false */);

  /**
   * @see Legion::Runtime::retrieve_semantic_information()
   */
  void
  legion_index_partition_retrieve_semantic_information(
                                           legion_runtime_t runtime,
                                           legion_index_partition_t handle,
                                           legion_semantic_tag_t tag,
                                           const void **result,
                                           size_t *size,
                                           bool can_fail /* = false */,
                                           bool wait_until_ready /* = false */);

  /**
   * @see Legion::Runtime::attach_name()
   */
  void
  legion_index_partition_attach_name(legion_runtime_t runtime,
                                     legion_index_partition_t handle,
                                     const char *name,
                                     bool is_mutable /* = false */);

  /**
   * @see Legion::Runtime::retrieve_name()
   */
  void
  legion_index_partition_retrieve_name(legion_runtime_t runtime,
                                       legion_index_partition_t handle,
                                       const char **result);

  // -----------------------------------------------------------------------
  // Field Space Operations
  // -----------------------------------------------------------------------

  /**
   * @return Caller takes ownership of return value.
   *
   * @see Legion::Runtime::create_field_space()
   */
  legion_field_space_t
  legion_field_space_create(legion_runtime_t runtime,
                            legion_context_t ctx);

  /**
   * @param handle Caller must have ownership of parameter `handle`.
   *
   * @see Legion::Runtime::destroy_field_space()
   */
  void
  legion_field_space_destroy(legion_runtime_t runtime,
                             legion_context_t ctx,
                             legion_field_space_t handle);

  /**
   * @see Legion::Runtime::attach_semantic_information()
   */
  void
  legion_field_space_attach_semantic_information(
                                                legion_runtime_t runtime,
                                                legion_field_space_t handle,
                                                legion_semantic_tag_t tag,
                                                const void *buffer,
                                                size_t size,
                                                bool is_mutable /* = false */);

  /**
   * @see Legion::Runtime::retrieve_semantic_information()
   */
  void
  legion_field_space_retrieve_semantic_information(
                                           legion_runtime_t runtime,
                                           legion_field_space_t handle,
                                           legion_semantic_tag_t tag,
                                           const void **result,
                                           size_t *size,
                                           bool can_fail /* = false */,
                                           bool wait_until_ready /* = false */);

  /**
   * @see Legion::Runtime::attach_semantic_information()
   */
  void
  legion_field_id_attach_semantic_information(legion_runtime_t runtime,
                                              legion_field_space_t handle,
                                              legion_field_id_t id,
                                              legion_semantic_tag_t tag,
                                              const void *buffer,
                                              size_t size,
                                              bool is_mutable /* = false */);

  /**
   * @see Legion::Runtime::retrieve_semantic_information()
   */
  void
  legion_field_id_retrieve_semantic_information(
                                           legion_runtime_t runtime,
                                           legion_field_space_t handle,
                                           legion_field_id_t id,
                                           legion_semantic_tag_t tag,
                                           const void **result,
                                           size_t *size,
                                           bool can_fail /* = false */,
                                           bool wait_until_ready /* = false */);

  /**
   * @see Legion::Runtime::attach_name()
   */
  void
  legion_field_space_attach_name(legion_runtime_t runtime,
                                 legion_field_space_t handle,
                                 const char *name,
                                 bool is_mutable /* = false */);

  /**
   * @see Legion::Runtime::retrieve_name()
   */
  void
  legion_field_space_retrieve_name(legion_runtime_t runtime,
                                   legion_field_space_t handle,
                                   const char **result);

  /**
   * @see Legion::Runtime::retrieve_name()
   */
  void
  legion_field_id_attach_name(legion_runtime_t runtime,
                              legion_field_space_t handle,
                              legion_field_id_t id,
                              const char *name,
                              bool is_mutable /* = false */);

  /**
   * @see Legion::Runtime::attach_name()
   */
  void
  legion_field_id_retrieve_name(legion_runtime_t runtime,
                                legion_field_space_t handle,
                                legion_field_id_t id,
                                const char **result);

  // -----------------------------------------------------------------------
  // Logical Region Operations
  // -----------------------------------------------------------------------

  /**
   * @return Caller takes ownership of return value.
   *
   * @see Legion::Runtime::create_logical_region()
   */
  legion_logical_region_t
  legion_logical_region_create(legion_runtime_t runtime,
                               legion_context_t ctx,
                               legion_index_space_t index,
                               legion_field_space_t fields,
                               bool task_local);

  /**
   * @param handle Caller must have ownership of parameter `handle`.
   *
   * @see Legion::Runtime::destroy_logical_region()
   */
  void
  legion_logical_region_destroy(legion_runtime_t runtime,
                                legion_context_t ctx,
                                legion_logical_region_t handle);

  /**
   * @see Legion::Runtime::get_logical_region_color()
   */
  legion_color_t
  legion_logical_region_get_color(legion_runtime_t runtime,
                                  legion_logical_region_t handle);

  /**
   * @see Legion::Runtime::get_logical_region_color_point()
   */
  legion_domain_point_t
  legion_logical_region_get_color_domain_point(legion_runtime_t runtime_,
                                               legion_logical_region_t handle_);

  /**
   * @see Legion::Runtime::has_parent_logical_partition()
   */
  bool
  legion_logical_region_has_parent_logical_partition(
    legion_runtime_t runtime,
    legion_logical_region_t handle);

  /**
   * @see Legion::Runtime::get_parent_logical_partition()
   */
  legion_logical_partition_t
  legion_logical_region_get_parent_logical_partition(
    legion_runtime_t runtime,
    legion_logical_region_t handle);

  /**
   * @see Legion::Runtime::attach_semantic_information()
   */
  void
  legion_logical_region_attach_semantic_information(
                                                legion_runtime_t runtime,
                                                legion_logical_region_t handle,
                                                legion_semantic_tag_t tag,
                                                const void *buffer,
                                                size_t size,
                                                bool is_mutable /* = false */);

  /**
   * @see Legion::Runtime::retrieve_semantic_information()
   */
  void
  legion_logical_region_retrieve_semantic_information(
                                           legion_runtime_t runtime,
                                           legion_logical_region_t handle,
                                           legion_semantic_tag_t tag,
                                           const void **result,
                                           size_t *size,
                                           bool can_fail /* = false */,
                                           bool wait_until_ready /* = false */);

  /**
   * @see Legion::Runtime::attach_name()
   */
  void
  legion_logical_region_attach_name(legion_runtime_t runtime,
                                    legion_logical_region_t handle,
                                    const char *name,
                                    bool is_mutable /* = false */);

  /**
   * @see Legion::Runtime::retrieve_name()
   */
  void
  legion_logical_region_retrieve_name(legion_runtime_t runtime,
                                      legion_logical_region_t handle,
                                      const char **result);

  // -----------------------------------------------------------------------
  // Logical Region Tree Traversal Operations
  // -----------------------------------------------------------------------

  /**
   * @return Caller takes ownership of return value.
   *
   * @see Legion::Runtime::get_logical_partition()
   */
  legion_logical_partition_t
  legion_logical_partition_create(legion_runtime_t runtime,
                                  legion_context_t ctx,
                                  legion_logical_region_t parent,
                                  legion_index_partition_t handle);

  /**
   * @return Caller takes ownership of return value.
   *
   * @see Legion::Runtime::get_logical_partition_by_tree()
   */
  legion_logical_partition_t
  legion_logical_partition_create_by_tree(legion_runtime_t runtime,
                                          legion_context_t ctx,
                                          legion_index_partition_t handle,
                                          legion_field_space_t fspace,
                                          legion_region_tree_id_t tid);

  /**
   * @param handle Caller must have ownership of parameter `handle`.
   *
   * @see Legion::Runtime::destroy_logical_partition()
   */
  void
  legion_logical_partition_destroy(legion_runtime_t runtime,
                                   legion_context_t ctx,
                                   legion_logical_partition_t handle);

  /**
   * @return Caller does **NOT** take ownership of return value.
   *
   * @see Legion::Runtime::get_logical_subregion()
   */
  legion_logical_region_t
  legion_logical_partition_get_logical_subregion(
    legion_runtime_t runtime,
    legion_logical_partition_t parent,
    legion_index_space_t handle);

  /**
   * @return Caller does **NOT** take ownership of return value.
   *
   * @see Legion::Runtime::get_logical_subregion_by_color()
   */
  legion_logical_region_t
  legion_logical_partition_get_logical_subregion_by_color(
    legion_runtime_t runtime,
    legion_logical_partition_t parent,
    legion_color_t c);

  /**
   * @return Caller does **NOT** take ownership of return value.
   *
   * @see Legion::Runtime::get_logical_subregion_by_color()
   */
  legion_logical_region_t
  legion_logical_partition_get_logical_subregion_by_color_domain_point(
    legion_runtime_t runtime,
    legion_logical_partition_t parent,
    legion_domain_point_t c);

  /**
   * @see Legion::Runtime::has_logical_subregion_by_color()
   */
  bool
  legion_logical_partition_has_logical_subregion_by_color_domain_point(
    legion_runtime_t runtime,
    legion_logical_partition_t parent,
    legion_domain_point_t c);

  /**
   * @return Caller does **NOT** take ownership of return value.
   *
   * @see Legion::Runtime::get_logical_subregion_by_tree()
   */
  legion_logical_region_t
  legion_logical_partition_get_logical_subregion_by_tree(
    legion_runtime_t runtime,
    legion_index_space_t handle,
    legion_field_space_t fspace,
    legion_region_tree_id_t tid);

  /**
   * @see Legion::Runtime::get_parent_logical_region()
   */
  legion_logical_region_t
  legion_logical_partition_get_parent_logical_region(
    legion_runtime_t runtime,
    legion_logical_partition_t handle);

  /**
   * @see Legion::Runtime::attach_semantic_information()
   */
  void
  legion_logical_partition_attach_semantic_information(
                                                legion_runtime_t runtime,
                                                legion_logical_partition_t handle,
                                                legion_semantic_tag_t tag,
                                                const void *buffer,
                                                size_t size,
                                                bool is_mutable /* = false */);

  /**
   * @see Legion::Runtime::retrieve_semantic_information()
   */
  void
  legion_logical_partition_retrieve_semantic_information(
                                           legion_runtime_t runtime,
                                           legion_logical_partition_t handle,
                                           legion_semantic_tag_t tag,
                                           const void **result,
                                           size_t *size,
                                           bool can_fail /* = false */,
                                           bool wait_until_ready /* = false */);

  /**
   * @see Legion::Runtime::attach_name()
   */
  void
  legion_logical_partition_attach_name(legion_runtime_t runtime,
                                       legion_logical_partition_t handle,
                                       const char *name,
                                       bool is_mutable /* = false */);

  /**
   * @see Legion::Runtime::retrieve_name()
   */
  void
  legion_logical_partition_retrieve_name(legion_runtime_t runtime,
                                         legion_logical_partition_t handle,
                                         const char **result);

  // -----------------------------------------------------------------------
  // Region Requirement Operations
  // -----------------------------------------------------------------------

  /**
   * @see Legion::RegionRequirement::region
   */
  legion_logical_region_t
  legion_region_requirement_get_region(legion_region_requirement_t handle);

  /**
   * @see Legion::RegionRequirement::parent
   */
  legion_logical_region_t
  legion_region_requirement_get_parent(legion_region_requirement_t handle);

  /**
   * @see Legion::RegionRequirement::partition
   */
  legion_logical_partition_t
  legion_region_requirement_get_partition(legion_region_requirement_t handle);

  /**
   * @see Legion::RegionRequirement::privilege_fields
   */
  unsigned
  legion_region_requirement_get_privilege_fields_size(
      legion_region_requirement_t handle);

  /**
   * @param fields Caller should give a buffer of the size fields_size
   *
   * @param fields_size the size of the buffer fields
   *
   * @return returns privilege fields in the region requirement.
   *         The return might be truncated if the buffer size is
   *         smaller than the number of privilege fields.
   *
   * @see Legion::RegionRequirement::privilege_fields
   */
  void
  legion_region_requirement_get_privilege_fields(
      legion_region_requirement_t handle,
      legion_field_id_t* fields,
      unsigned fields_size);

  /**
   * @return returns the i-th privilege field in the region requirement.
   *         note that this function takes O(n) time due to the underlying
   *         data structure does not provide an indexing operation.
   *
   * @see Legion::RegionRequirement::privilege_fields
   */
  legion_field_id_t
  legion_region_requirement_get_privilege_field(
      legion_region_requirement_t handle,
      unsigned idx);

  /**
   * @see Legion::RegionRequirement::instance_fields
   */
  unsigned
  legion_region_requirement_get_instance_fields_size(
      legion_region_requirement_t handle);

  /**
   * @param fields Caller should give a buffer of the size fields_size
   *
   * @param fields_size the size of the buffer fields
   *
   * @return returns instance fields in the region requirement.
   *         The return might be truncated if the buffer size is
   *         smaller than the number of instance fields.
   *
   * @see Legion::RegionRequirement::instance_fields
   */
  void
  legion_region_requirement_get_instance_fields(
      legion_region_requirement_t handle,
      legion_field_id_t* fields,
      unsigned fields_size);

  /**
   * @return returns the i-th instance field in the region requirement.
   *
   * @see Legion::RegionRequirement::instance_fields
   */
  legion_field_id_t
  legion_region_requirement_get_instance_field(
      legion_region_requirement_t handle,
      unsigned idx);

  /**
   * @see Legion::RegionRequirement::privilege
   */
  legion_privilege_mode_t
  legion_region_requirement_get_privilege(legion_region_requirement_t handle);

  /**
   * @see Legion::RegionRequirement::prop
   */
  legion_coherence_property_t
  legion_region_requirement_get_prop(legion_region_requirement_t handle);

  /**
   * @see Legion::RegionRequirement::redop
   */
  legion_reduction_op_id_t
  legion_region_requirement_get_redop(legion_region_requirement_t handle);

  /**
   * @see Legion::RegionRequirement::tag
   */
  legion_mapping_tag_id_t
  legion_region_requirement_get_tag(legion_region_requirement_t handle);

  /**
   * @see Legion::RegionRequirement::handle_type
   */
  legion_handle_type_t
  legion_region_requirement_get_handle_type(legion_region_requirement_t handle);

  /**
   * @see Legion::RegionRequirement::projection
   */
  legion_projection_id_t
  legion_region_requirement_get_projection(legion_region_requirement_t handle);

  // -----------------------------------------------------------------------
  // Allocator and Argument Map Operations
  // -----------------------------------------------------------------------

  /**
   * @return Caller takes ownership of return value.
   *
   * @see Legion::Runtime::create_field_allocator()
   */
  legion_field_allocator_t
  legion_field_allocator_create(legion_runtime_t runtime,
                                legion_context_t ctx,
                                legion_field_space_t handle);

  /**
   * @param handle Caller must have ownership of parameter `handle`.
   *
   * @see Legion::FieldAllocator::~FieldAllocator()
   */
  void
  legion_field_allocator_destroy(legion_field_allocator_t handle);

  /**
   * @see Legion::FieldAllocator::allocate_field()
   */
  legion_field_id_t
  legion_field_allocator_allocate_field(
    legion_field_allocator_t allocator,
    size_t field_size,
    legion_field_id_t desired_fieldid /* = AUTO_GENERATE_ID */);

  /**
   * @see Legion::FieldAllocator::free_field()
   */
  void
  legion_field_allocator_free_field(legion_field_allocator_t allocator,
                                    legion_field_id_t fid);

  /**
   * @see Legion::FieldAllocator::allocate_local_field()
   */
  legion_field_id_t
  legion_field_allocator_allocate_local_field(
    legion_field_allocator_t allocator,
    size_t field_size,
    legion_field_id_t desired_fieldid /* = AUTO_GENERATE_ID */);

  /**
   * @return Caller takes ownership of return value.
   *
   * @see Legion::ArgumentMap::ArgumentMap()
   */
  legion_argument_map_t
  legion_argument_map_create();

  /**
   * @see Legion::ArgumentMap::set_point()
   */
  void
  legion_argument_map_set_point(legion_argument_map_t map,
                                legion_domain_point_t dp,
                                legion_task_argument_t arg,
                                bool replace /* = true */);

  /**
   * @param handle Caller must have ownership of parameter `handle`.
   *
   * @see Legion::ArgumentMap::~ArgumentMap()
   */
  void
  legion_argument_map_destroy(legion_argument_map_t handle);

  // -----------------------------------------------------------------------
  // Predicate Operations
  // -----------------------------------------------------------------------

  /**
   * @param handle Caller must have ownership of parameter `handle`.
   *
   * @see Legion::Predicate::~Predicate()
   */
  void
  legion_predicate_destroy(legion_predicate_t handle);

  /**
   * @return Caller does **NOT** take ownership of return value.
   *
   * @see Legion::Predicate::TRUE_PRED
   */
  const legion_predicate_t
  legion_predicate_true(void);

  /**
   * @return Caller does **NOT** take ownership of return value.
   *
   * @see Legion::Predicate::FALSE_PRED
   */
  const legion_predicate_t
  legion_predicate_false(void);

  // -----------------------------------------------------------------------
  // Phase Barrier Operations
  // -----------------------------------------------------------------------

  /**
   * @return Caller takes ownership of return value.
   *
   * @see Legion::Runtime::create_phase_barrier()
   */
  legion_phase_barrier_t
  legion_phase_barrier_create(legion_runtime_t runtime,
                              legion_context_t ctx,
                              unsigned arrivals);

  /**
   * @param handle Caller must have ownership of parameter `handle`.
   *
   * @see Legion::Runtime::destroy_phase_barrier()
   */
  void
  legion_phase_barrier_destroy(legion_runtime_t runtime,
                               legion_context_t ctx,
                               legion_phase_barrier_t handle);

  /**
   * @see Legion::PhaseBarrier::alter_arrival_count()
   */
  legion_phase_barrier_t
  legion_phase_barrier_alter_arrival_count(legion_runtime_t runtime,
                                           legion_context_t ctx,
                                           legion_phase_barrier_t handle,
                                           int delta);

  /**
   * @see Legion::PhaseBarrier::arrive()
   */
  void
  legion_phase_barrier_arrive(legion_runtime_t runtime,
                              legion_context_t ctx,
                              legion_phase_barrier_t handle,
                              unsigned count /* = 1 */);

  /**
   * @see Legion::PhaseBarrier::wait()
   */
  void
  legion_phase_barrier_wait(legion_runtime_t runtime,
                            legion_context_t ctx,
                            legion_phase_barrier_t handle);

  /**
   * @return Caller does **NOT** take ownership of return value.
   *
   * @see Legion::Runtime::advance_phase_barrier()
   */
  legion_phase_barrier_t
  legion_phase_barrier_advance(legion_runtime_t runtime,
                               legion_context_t ctx,
                               legion_phase_barrier_t handle);

  // -----------------------------------------------------------------------
  // Dynamic Collective Operations
  // -----------------------------------------------------------------------

  /**
   * @return Caller takes ownership of return value.
   *
   * @see Legion::Runtime::create_dynamic_collective()
   */
  legion_dynamic_collective_t
  legion_dynamic_collective_create(legion_runtime_t runtime,
                                   legion_context_t ctx,
                                   unsigned arrivals,
                                   legion_reduction_op_id_t redop,
                                   const void *init_value,
                                   size_t init_size);

  /**
   * @param handle Caller must have ownership of parameter `handle`.
   *
   * @see Legion::Runtime::destroy_dynamic_collective()
   */
  void
  legion_dynamic_collective_destroy(legion_runtime_t runtime,
                                    legion_context_t ctx,
                                    legion_dynamic_collective_t handle);

  /**
   * @see Legion::DynamicCollective::alter_arrival_count()
   */
  legion_dynamic_collective_t
  legion_dynamic_collective_alter_arrival_count(
    legion_runtime_t runtime,
    legion_context_t ctx,
    legion_dynamic_collective_t handle,
    int delta);

  /**
   * @see Legion::Runtime::arrive_dynamic_collective()
   */
  void
  legion_dynamic_collective_arrive(legion_runtime_t runtime,
                                   legion_context_t ctx,
                                   legion_dynamic_collective_t handle,
                                   const void *buffer,
                                   size_t size,
                                   unsigned count /* = 1 */);

  /**
   * @see Legion::Runtime::defer_dynamic_collective_arrival()
   */
  void
  legion_dynamic_collective_defer_arrival(legion_runtime_t runtime,
                                          legion_context_t ctx,
                                          legion_dynamic_collective_t handle,
                                          legion_future_t f,
                                          unsigned count /* = 1 */);

  /**
   * @return Caller takes ownership of return value.
   *
   * @see Legion::Runtime::get_dynamic_collective_result()
   */
  legion_future_t
  legion_dynamic_collective_get_result(legion_runtime_t runtime,
                                       legion_context_t ctx,
                                       legion_dynamic_collective_t handle);

  /**
   * @return Caller does **NOT** take ownership of return value.
   *
   * @see Legion::Runtime::advance_dynamic_collective()
   */
  legion_dynamic_collective_t
  legion_dynamic_collective_advance(legion_runtime_t runtime,
                                    legion_context_t ctx,
                                    legion_dynamic_collective_t handle);

  // -----------------------------------------------------------------------
  // Future Operations
  // -----------------------------------------------------------------------

  /**
   * @return Caller takes ownership of return value.
   *
   * @see Legion::Future::from_untyped_pointer()
   */
  legion_future_t
  legion_future_from_untyped_pointer(legion_runtime_t runtime,
                                     const void *buffer,
                                     size_t size);

  /**
   * @return Caller takes ownership of return value.
   *
   * @see Legion::Future::Future()
   */
  legion_future_t
  legion_future_copy(legion_future_t handle);

  /**
   * @param handle Caller must have ownership of parameter `handle`.
   *
   * @see Legion::Future::~Future()
   */
  void
  legion_future_destroy(legion_future_t handle);

  /**
   * @see Legion::Future::get_void_result()
   */
  void
  legion_future_get_void_result(legion_future_t handle);

  /**
   * @see Legion::Future::is_empty()
   */
  bool
  legion_future_is_empty(legion_future_t handle,
                         bool block /* = false */);

  /**
   * @see Legion::Future::is_ready()
   */
  bool
  legion_future_is_ready(legion_future_t handle);

  /**
   * @see Legion::Future::get_untyped_pointer()
   */
  const void *
  legion_future_get_untyped_pointer(legion_future_t handle);

  /**
   * @see Legion::Future::get_untyped_size()
   */
  size_t
  legion_future_get_untyped_size(legion_future_t handle);

  // -----------------------------------------------------------------------
  // Future Map Operations
  // -----------------------------------------------------------------------

  /**
   * @return Caller takes ownership of return value.
   *
   * @see Legion::FutureMap::FutureMap()
   */
  legion_future_map_t
  legion_future_map_copy(legion_future_map_t handle);

  /**
   * @param handle Caller must have ownership of parameter `handle`.
   *
   * @see Legion::FutureMap::~FutureMap()
   */
  void
  legion_future_map_destroy(legion_future_map_t handle);

  /**
   * @see Legion::FutureMap::wait_all_results()
   */
  void
  legion_future_map_wait_all_results(legion_future_map_t handle);

  /**
   * @return Caller takes ownership of return value.
   *
   * @see Legion::Future::get_future()
   */
  legion_future_t
  legion_future_map_get_future(legion_future_map_t handle,
                               legion_domain_point_t point);

  // -----------------------------------------------------------------------
  // Task Launch Operations
  // -----------------------------------------------------------------------

  /**
   * @return Caller takes ownership of return value.
   *
   * @see Legion::TaskLauncher::TaskLauncher()
   */
  legion_task_launcher_t
  legion_task_launcher_create(
    legion_task_id_t tid,
    legion_task_argument_t arg,
    legion_predicate_t pred /* = legion_predicate_true() */,
    legion_mapper_id_t id /* = 0 */,
    legion_mapping_tag_id_t tag /* = 0 */);

  /**
   * @param handle Caller must have ownership of parameter `handle`.
   *
   * @see Legion::TaskLauncher::~TaskLauncher()
   */
  void
  legion_task_launcher_destroy(legion_task_launcher_t handle);

  /**
   * @return Caller takes ownership of return value.
   *
   * @see Legion::Runtime::execute_task()
   */
  legion_future_t
  legion_task_launcher_execute(legion_runtime_t runtime,
                               legion_context_t ctx,
                               legion_task_launcher_t launcher);

  /**
   * @see Legion::TaskLauncher::add_region_requirement()
   */
  unsigned
  legion_task_launcher_add_region_requirement_logical_region(
    legion_task_launcher_t launcher,
    legion_logical_region_t handle,
    legion_privilege_mode_t priv,
    legion_coherence_property_t prop,
    legion_logical_region_t parent,
    legion_mapping_tag_id_t tag /* = 0 */,
    bool verified /* = false*/);

  /**
   * @see Legion::TaskLauncher::add_region_requirement()
   */
  unsigned
  legion_task_launcher_add_region_requirement_logical_region_reduction(
    legion_task_launcher_t launcher,
    legion_logical_region_t handle,
    legion_reduction_op_id_t redop,
    legion_coherence_property_t prop,
    legion_logical_region_t parent,
    legion_mapping_tag_id_t tag /* = 0 */,
    bool verified /* = false*/);

  /**
   * @see Legion::TaskLauncher::add_field()
   */
  void
  legion_task_launcher_add_field(legion_task_launcher_t launcher,
                                 unsigned idx,
                                 legion_field_id_t fid,
                                 bool inst /* = true */);

  /**
   * @see Legion::RegionRequirement::add_flags()
   */
  void
  legion_task_launcher_add_flags(legion_task_launcher_t launcher,
                                 unsigned idx,
                                 enum legion_region_flags_t flags);

  /**
   * @see Legion::RegionRequirement::flags
   */
  void
  legion_task_launcher_intersect_flags(legion_task_launcher_t launcher,
                                       unsigned idx,
                                       enum legion_region_flags_t flags);

  /**
   * @see Legion::TaskLauncher::add_index_requirement()
   */
  unsigned
  legion_task_launcher_add_index_requirement(
    legion_task_launcher_t launcher,
    legion_index_space_t handle,
    legion_allocate_mode_t priv,
    legion_index_space_t parent,
    bool verified /* = false*/);

  /**
   * @see Legion::TaskLauncher::add_future()
   */
  void
  legion_task_launcher_add_future(legion_task_launcher_t launcher,
                                  legion_future_t future);

  /**
   * @see Legion::TaskLauncher::add_wait_barrier()
   */
  void
  legion_task_launcher_add_wait_barrier(legion_task_launcher_t launcher,
                                        legion_phase_barrier_t bar);

  /**
   * @see Legion::TaskLauncher::add_arrival_barrier()
   */
  void
  legion_task_launcher_add_arrival_barrier(legion_task_launcher_t launcher,
                                           legion_phase_barrier_t bar);

  /**
   * @see Legion::TaskLauncher::point
   */
  void
  legion_task_launcher_set_point(legion_task_launcher_t launcher,
                                 legion_domain_point_t point);

  /**
   * @return Caller takes ownership of return value.
   *
   * @see Legion::IndexTaskLauncher::IndexTaskLauncher()
   */
  legion_index_launcher_t
  legion_index_launcher_create(
    legion_task_id_t tid,
    legion_domain_t domain,
    legion_task_argument_t global_arg,
    legion_argument_map_t map,
    legion_predicate_t pred /* = legion_predicate_true() */,
    bool must /* = false */,
    legion_mapper_id_t id /* = 0 */,
    legion_mapping_tag_id_t tag /* = 0 */);

  /**
   * @param handle Caller must have ownership of parameter `handle`.
   *
   * @see Legion::IndexTaskLauncher::~IndexTaskLauncher()
   */
  void
  legion_index_launcher_destroy(legion_index_launcher_t handle);

  /**
   * @return Caller takes ownership of return value.
   *
   * @see Legion::Runtime::execute_index_space(Context, const IndexTaskLauncher &)
   */
  legion_future_map_t
  legion_index_launcher_execute(legion_runtime_t runtime,
                               legion_context_t ctx,
                               legion_index_launcher_t launcher);

  /**
   * @return Caller takes ownership of return value.
   *
   * @see Legion::Runtime::execute_index_space(Context, const IndexTaskLauncher &, ReductionOpID)
   */
  legion_future_t
  legion_index_launcher_execute_reduction(legion_runtime_t runtime,
                                          legion_context_t ctx,
                                          legion_index_launcher_t launcher,
                                          legion_reduction_op_id_t redop);

  /**
   * @see Legion::IndexTaskLauncher::add_region_requirement()
   */
  unsigned
  legion_index_launcher_add_region_requirement_logical_region(
    legion_index_launcher_t launcher,
    legion_logical_region_t handle,
    legion_projection_id_t proj /* = 0 */,
    legion_privilege_mode_t priv,
    legion_coherence_property_t prop,
    legion_logical_region_t parent,
    legion_mapping_tag_id_t tag /* = 0 */,
    bool verified /* = false*/);

  /**
   * @see Legion::IndexTaskLauncher::add_region_requirement()
   */
  unsigned
  legion_index_launcher_add_region_requirement_logical_partition(
    legion_index_launcher_t launcher,
    legion_logical_partition_t handle,
    legion_projection_id_t proj /* = 0 */,
    legion_privilege_mode_t priv,
    legion_coherence_property_t prop,
    legion_logical_region_t parent,
    legion_mapping_tag_id_t tag /* = 0 */,
    bool verified /* = false*/);

  /**
   * @see Legion::IndexTaskLauncher::add_region_requirement()
   */
  unsigned
  legion_index_launcher_add_region_requirement_logical_region_reduction(
    legion_index_launcher_t launcher,
    legion_logical_region_t handle,
    legion_projection_id_t proj /* = 0 */,
    legion_reduction_op_id_t redop,
    legion_coherence_property_t prop,
    legion_logical_region_t parent,
    legion_mapping_tag_id_t tag /* = 0 */,
    bool verified /* = false*/);

  /**
   * @see Legion::IndexTaskLauncher::add_region_requirement()
   */
  unsigned
  legion_index_launcher_add_region_requirement_logical_partition_reduction(
    legion_index_launcher_t launcher,
    legion_logical_partition_t handle,
    legion_projection_id_t proj /* = 0 */,
    legion_reduction_op_id_t redop,
    legion_coherence_property_t prop,
    legion_logical_region_t parent,
    legion_mapping_tag_id_t tag /* = 0 */,
    bool verified /* = false*/);

  /**
   * @see Legion::IndexLaunchxer::add_field()
   */
  void
  legion_index_launcher_add_field(legion_index_launcher_t launcher,
                                 unsigned idx,
                                 legion_field_id_t fid,
                                 bool inst /* = true */);

  /**
   * @see Legion::RegionRequirement::add_flags()
   */
  void
  legion_index_launcher_add_flags(legion_index_launcher_t launcher,
                                  unsigned idx,
                                  enum legion_region_flags_t flags);

  /**
   * @see Legion::RegionRequirement::flags
   */
  void
  legion_index_launcher_intersect_flags(legion_index_launcher_t launcher,
                                        unsigned idx,
                                        enum legion_region_flags_t flags);

  /**
   * @see Legion::IndexTaskLauncher::add_index_requirement()
   */
  unsigned
  legion_index_launcher_add_index_requirement(
    legion_index_launcher_t launcher,
    legion_index_space_t handle,
    legion_allocate_mode_t priv,
    legion_index_space_t parent,
    bool verified /* = false*/);

  /**
   * @see Legion::IndexTaskLauncher::add_future()
   */
  void
  legion_index_launcher_add_future(legion_index_launcher_t launcher,
                                   legion_future_t future);

  /**
   * @see Legion::IndexTaskLauncher::add_wait_barrier()
   */
  void
  legion_index_launcher_add_wait_barrier(legion_index_launcher_t launcher,
                                         legion_phase_barrier_t bar);

  /**
   * @see Legion::IndexTaskLauncher::add_arrival_barrier()
   */
  void
  legion_index_launcher_add_arrival_barrier(legion_index_launcher_t launcher,
                                            legion_phase_barrier_t bar);

  // -----------------------------------------------------------------------
  // Inline Mapping Operations
  // -----------------------------------------------------------------------

  /**
   * @return Caller takes ownership of return value.
   *
   * @see Legion::InlineLauncher::InlineLauncher()
   */
  legion_inline_launcher_t
  legion_inline_launcher_create_logical_region(
    legion_logical_region_t handle,
    legion_privilege_mode_t priv,
    legion_coherence_property_t prop,
    legion_logical_region_t parent,
    legion_mapping_tag_id_t region_tag /* = 0 */,
    bool verified /* = false*/,
    legion_mapper_id_t id /* = 0 */,
    legion_mapping_tag_id_t launcher_tag /* = 0 */);

  /**
   * @param handle Caller must have ownership of parameter `handle`.
   *
   * @see Legion::InlineLauncher::~InlineLauncher()
   */
  void
  legion_inline_launcher_destroy(legion_inline_launcher_t handle);

  /**
   * @return Caller takes ownership of return value.
   *
   * @see Legion::Runtime::map_region()
   */
  legion_physical_region_t
  legion_inline_launcher_execute(legion_runtime_t runtime,
                                 legion_context_t ctx,
                                 legion_inline_launcher_t launcher);

  /**
   * @see Legion::InlineLauncher::add_field()
   */
  void
  legion_inline_launcher_add_field(legion_inline_launcher_t launcher,
                                   legion_field_id_t fid,
                                   bool inst /* = true */);

  /**
   * @see Legion::Runtime::remap_region()
   */
  void
  legion_runtime_remap_region(legion_runtime_t runtime,
                              legion_context_t ctx,
                              legion_physical_region_t region);

  /**
   * @see Legion::Runtime::unmap_region()
   */
  void
  legion_runtime_unmap_region(legion_runtime_t runtime,
                              legion_context_t ctx,
                              legion_physical_region_t region);

  /**
   * @see Legion::Runtime::unmap_all_regions()
   */
  void
  legion_runtime_unmap_all_regions(legion_runtime_t runtime,
                                   legion_context_t ctx);

  // -----------------------------------------------------------------------
  // Fill Field Operations
  // -----------------------------------------------------------------------

  /**
   * @see Legion::Runtime::fill_field()
   */
  void
  legion_runtime_fill_field(
    legion_runtime_t runtime,
    legion_context_t ctx,
    legion_logical_region_t handle,
    legion_logical_region_t parent,
    legion_field_id_t fid,
    const void *value,
    size_t value_size,
    legion_predicate_t pred /* = legion_predicate_true() */);

  /**
   * @see Legion::Runtime::fill_field()
   */
  void
  legion_runtime_fill_field_future(
    legion_runtime_t runtime,
    legion_context_t ctx,
    legion_logical_region_t handle,
    legion_logical_region_t parent,
    legion_field_id_t fid,
    legion_future_t f,
    legion_predicate_t pred /* = legion_predicate_true() */);

  // -----------------------------------------------------------------------
  // File Operations
  // -----------------------------------------------------------------------

  /**
   * @return Caller takes ownership of return value.
   */
  legion_field_map_t
  legion_field_map_create();

  /**
   * @param handle Caller must have ownership of parameter `handle`.
   */
  void
  legion_field_map_destroy(legion_field_map_t handle);

  void
  legion_field_map_insert(legion_field_map_t handle,
                          legion_field_id_t key,
                          const char *value);

  /**
   * @return Caller takes ownership of return value.
   *
   * @see Legion::Runtime::attach_hdf5()
   */
  legion_physical_region_t
  legion_runtime_attach_hdf5(
    legion_runtime_t runtime,
    legion_context_t ctx,
    const char *filename,
    legion_logical_region_t handle,
    legion_logical_region_t parent,
    legion_field_map_t field_map,
    legion_file_mode_t mode);

  /**
   * @see Legion::Runtime::detach_hdf5()
   */
  void
  legion_runtime_detach_hdf5(
    legion_runtime_t runtime,
    legion_context_t ctx,
    legion_physical_region_t region);

  // -----------------------------------------------------------------------
  // Copy Operations
  // -----------------------------------------------------------------------

  /**
   * @return Caller takes ownership of return value.
   *
   * @see Legion::CopyLauncher::CopyLauncher()
   */
  legion_copy_launcher_t
  legion_copy_launcher_create(
    legion_predicate_t pred /* = legion_predicate_true() */,
    legion_mapper_id_t id /* = 0 */,
    legion_mapping_tag_id_t launcher_tag /* = 0 */);

  /**
   * @param handle Caller must have ownership of parameter `handle`.
   *
   * @see Legion::CopyLauncher::~CopyLauncher()
   */
  void
  legion_copy_launcher_destroy(legion_copy_launcher_t handle);

  /**
   * @return Caller takes ownership of return value.
   *
   * @see Legion::Runtime::issue_copy_operation()
   */
  void
  legion_copy_launcher_execute(legion_runtime_t runtime,
                               legion_context_t ctx,
                               legion_copy_launcher_t launcher);

  /**
   * @see Legion::CopyLauncher::add_copy_requirements()
   */
  unsigned
  legion_copy_launcher_add_src_region_requirement_logical_region(
    legion_copy_launcher_t launcher,
    legion_logical_region_t handle,
    legion_privilege_mode_t priv,
    legion_coherence_property_t prop,
    legion_logical_region_t parent,
    legion_mapping_tag_id_t tag /* = 0 */,
    bool verified /* = false*/);

  /**
   * @see Legion::CopyLauncher::add_copy_requirements()
   */
  unsigned
  legion_copy_launcher_add_dst_region_requirement_logical_region(
    legion_copy_launcher_t launcher,
    legion_logical_region_t handle,
    legion_privilege_mode_t priv,
    legion_coherence_property_t prop,
    legion_logical_region_t parent,
    legion_mapping_tag_id_t tag /* = 0 */,
    bool verified /* = false*/);

  /**
   * @see Legion::CopyLauncher::add_region_requirement()
   */
  unsigned
  legion_copy_launcher_add_dst_region_requirement_logical_region_reduction(
    legion_copy_launcher_t launcher,
    legion_logical_region_t handle,
    legion_reduction_op_id_t redop,
    legion_coherence_property_t prop,
    legion_logical_region_t parent,
    legion_mapping_tag_id_t tag /* = 0 */,
    bool verified /* = false*/);

  /**
   * @see Legion::CopyLauncher::add_src_field()
   */
  void
  legion_copy_launcher_add_src_field(legion_copy_launcher_t launcher,
                                     unsigned idx,
                                     legion_field_id_t fid,
                                     bool inst /* = true */);

  /**
   * @see Legion::CopyLauncher::add_dst_field()
   */
  void
  legion_copy_launcher_add_dst_field(legion_copy_launcher_t launcher,
                                     unsigned idx,
                                     legion_field_id_t fid,
                                     bool inst /* = true */);

  /**
   * @see Legion::CopyLauncher::add_wait_barrier()
   */
  void
  legion_copy_launcher_add_wait_barrier(legion_copy_launcher_t launcher,
                                        legion_phase_barrier_t bar);

  /**
   * @see Legion::CopyLauncher::add_arrival_barrier()
   */
  void
  legion_copy_launcher_add_arrival_barrier(legion_copy_launcher_t launcher,
                                           legion_phase_barrier_t bar);

  // -----------------------------------------------------------------------
  // Index Copy Operations
  // -----------------------------------------------------------------------

  /**
   * @return Caller takes ownership of return value.
   *
   * @see Legion::IndexCopyLauncher::IndexCopyLauncher()
   */
  legion_index_copy_launcher_t
  legion_index_copy_launcher_create(
    legion_domain_t domain,
    legion_predicate_t pred /* = legion_predicate_true() */,
    legion_mapper_id_t id /* = 0 */,
    legion_mapping_tag_id_t launcher_tag /* = 0 */);

  /**
   * @param handle Caller must have ownership of parameter `handle`.
   *
   * @see Legion::IndexCopyLauncher::~IndexCopyLauncher()
   */
  void
  legion_index_copy_launcher_destroy(legion_index_copy_launcher_t handle);

  /**
   * @return Caller takes ownership of return value.
   *
   * @see Legion::Runtime::issue_index_copy_operation()
   */
  void
  legion_index_copy_launcher_execute(legion_runtime_t runtime,
                                     legion_context_t ctx,
                                     legion_index_copy_launcher_t launcher);

  /**
   * @see Legion::IndexCopyLauncher::add_copy_requirements()
   */
  unsigned
  legion_index_copy_launcher_add_src_region_requirement_logical_region(
    legion_index_copy_launcher_t launcher,
    legion_logical_region_t handle,
    legion_projection_id_t proj /* = 0 */,
    legion_privilege_mode_t priv,
    legion_coherence_property_t prop,
    legion_logical_region_t parent,
    legion_mapping_tag_id_t tag /* = 0 */,
    bool verified /* = false*/);

  /**
   * @see Legion::IndexCopyLauncher::add_copy_requirements()
   */
  unsigned
  legion_index_copy_launcher_add_dst_region_requirement_logical_region(
    legion_index_copy_launcher_t launcher,
    legion_logical_region_t handle,
    legion_projection_id_t proj /* = 0 */,
    legion_privilege_mode_t priv,
    legion_coherence_property_t prop,
    legion_logical_region_t parent,
    legion_mapping_tag_id_t tag /* = 0 */,
    bool verified /* = false*/);

  /**
   * @see Legion::IndexCopyLauncher::add_copy_requirements()
   */
  unsigned
  legion_index_copy_launcher_add_src_region_requirement_logical_partition(
    legion_index_copy_launcher_t launcher,
    legion_logical_partition_t handle,
    legion_projection_id_t proj /* = 0 */,
    legion_privilege_mode_t priv,
    legion_coherence_property_t prop,
    legion_logical_region_t parent,
    legion_mapping_tag_id_t tag /* = 0 */,
    bool verified /* = false*/);

  /**
   * @see Legion::IndexCopyLauncher::add_copy_requirements()
   */
  unsigned
  legion_index_copy_launcher_add_dst_region_requirement_logical_partition(
    legion_index_copy_launcher_t launcher,
    legion_logical_partition_t handle,
    legion_projection_id_t proj /* = 0 */,
    legion_privilege_mode_t priv,
    legion_coherence_property_t prop,
    legion_logical_region_t parent,
    legion_mapping_tag_id_t tag /* = 0 */,
    bool verified /* = false*/);

  /**
   * @see Legion::IndexCopyLauncher::add_copy_requirements()
   */
  unsigned
  legion_index_copy_launcher_add_dst_region_requirement_logical_region_reduction(
    legion_index_copy_launcher_t launcher,
    legion_logical_region_t handle,
    legion_projection_id_t proj /* = 0 */,
    legion_reduction_op_id_t redop,
    legion_coherence_property_t prop,
    legion_logical_region_t parent,
    legion_mapping_tag_id_t tag /* = 0 */,
    bool verified /* = false*/);

  /**
   * @see Legion::IndexCopyLauncher::add_copy_requirements()
   */
  unsigned
  legion_index_copy_launcher_add_dst_region_requirement_logical_partition_reduction(
    legion_index_copy_launcher_t launcher,
    legion_logical_partition_t handle,
    legion_projection_id_t proj /* = 0 */,
    legion_reduction_op_id_t redop,
    legion_coherence_property_t prop,
    legion_logical_region_t parent,
    legion_mapping_tag_id_t tag /* = 0 */,
    bool verified /* = false*/);

  /**
   * @see Legion::IndexCopyLauncher::add_src_field()
   */
  void
  legion_index_copy_launcher_add_src_field(legion_index_copy_launcher_t launcher,
                                           unsigned idx,
                                           legion_field_id_t fid,
                                           bool inst /* = true */);

  /**
   * @see Legion::IndexCopyLauncher::add_dst_field()
   */
  void
  legion_index_copy_launcher_add_dst_field(legion_index_copy_launcher_t launcher,
                                           unsigned idx,
                                           legion_field_id_t fid,
                                           bool inst /* = true */);

  /**
   * @see Legion::IndexCopyLauncher::add_wait_barrier()
   */
  void
  legion_index_copy_launcher_add_wait_barrier(legion_index_copy_launcher_t launcher,
                                              legion_phase_barrier_t bar);

  /**
   * @see Legion::IndexCopyLauncher::add_arrival_barrier()
   */
  void
  legion_index_copy_launcher_add_arrival_barrier(legion_index_copy_launcher_t launcher,
                                                 legion_phase_barrier_t bar);

  // -----------------------------------------------------------------------
  // Acquire Operations
  // -----------------------------------------------------------------------

  /**
   * @return Caller takes ownership of return value.
   *
   * @see Legion::AcquireLauncher::AcquireLauncher()
   */
  legion_acquire_launcher_t
  legion_acquire_launcher_create(
    legion_logical_region_t logical_region,
    legion_logical_region_t parent_region,
    legion_predicate_t pred /* = legion_predicate_true() */,
    legion_mapper_id_t id /* = 0 */,
    legion_mapping_tag_id_t tag /* = 0 */);

  /**
   * @param handle Caller must have ownership of parameter `handle`.
   *
   * @see Legion::AcquireLauncher::~AcquireLauncher()
   */
  void
  legion_acquire_launcher_destroy(legion_acquire_launcher_t handle);

  /**
   * @return Caller takes ownership of return value.
   *
   * @see Legion::Runtime::issue_acquire()
   */
  void
  legion_acquire_launcher_execute(legion_runtime_t runtime,
                                  legion_context_t ctx,
                                  legion_acquire_launcher_t launcher);

  /**
   * @see Legion::AcquireLauncher::add_field()
   */
  void
  legion_acquire_launcher_add_field(legion_acquire_launcher_t launcher,
                                    legion_field_id_t fid);

  /**
   * @see Legion::AcquireLauncher::add_wait_barrier()
   */
  void
  legion_acquire_launcher_add_wait_barrier(legion_acquire_launcher_t launcher,
                                           legion_phase_barrier_t bar);

  /**
   * @see Legion::AcquireLauncher::add_arrival_barrier()
   */
  void
  legion_acquire_launcher_add_arrival_barrier(
    legion_acquire_launcher_t launcher,
    legion_phase_barrier_t bar);

  // -----------------------------------------------------------------------
  // Release Operations
  // -----------------------------------------------------------------------

  /**
   * @return Caller takes ownership of return value.
   *
   * @see Legion::ReleaseLauncher::ReleaseLauncher()
   */
  legion_release_launcher_t
  legion_release_launcher_create(
    legion_logical_region_t logical_region,
    legion_logical_region_t parent_region,
    legion_predicate_t pred /* = legion_predicate_true() */,
    legion_mapper_id_t id /* = 0 */,
    legion_mapping_tag_id_t tag /* = 0 */);

  /**
   * @param handle Caller must have ownership of parameter `handle`.
   *
   * @see Legion::ReleaseLauncher::~ReleaseLauncher()
   */
  void
  legion_release_launcher_destroy(legion_release_launcher_t handle);

  /**
   * @return Caller takes ownership of return value.
   *
   * @see Legion::Runtime::issue_release()
   */
  void
  legion_release_launcher_execute(legion_runtime_t runtime,
                                  legion_context_t ctx,
                                  legion_release_launcher_t launcher);

  /**
   * @see Legion::ReleaseLauncher::add_field()
   */
  void
  legion_release_launcher_add_field(legion_release_launcher_t launcher,
                                    legion_field_id_t fid);

  /**
   * @see Legion::ReleaseLauncher::add_wait_barrier()
   */
  void
  legion_release_launcher_add_wait_barrier(legion_release_launcher_t launcher,
                                           legion_phase_barrier_t bar);

  /**
   * @see Legion::ReleaseLauncher::add_arrival_barrier()
   */
  void
  legion_release_launcher_add_arrival_barrier(
    legion_release_launcher_t launcher,
    legion_phase_barrier_t bar);

  // -----------------------------------------------------------------------
  // Attach/Detach Operations
  // -----------------------------------------------------------------------

  /**
   * @return Caller takes ownership of return value.
   *
   * @see Legion::AttachLauncher::AttachLauncher()
   */
  legion_attach_launcher_t
  legion_attach_launcher_create(
    legion_logical_region_t logical_region,
    legion_logical_region_t parent_region,
    legion_external_resource_t resource);

  /**
   * @param handle Caller must have ownership of parameter `handle`.
   *
   * @see Legion::AttachLauncher::~AttachLauncher()
   */
  void
  legion_attach_launcher_destroy(legion_attach_launcher_t handle);

  /**
   * @return Caller takes ownership of return value.
   *
   * @see Legion::Runtime::attach_external_resource()
   */
  legion_physical_region_t
  legion_attach_launcher_execute(legion_runtime_t runtime,
                                 legion_context_t ctx,
                                 legion_attach_launcher_t launcher);

  /**
   * @see Legion::AttachLauncher::attach_array_soa()
   */
  void
  legion_attach_launcher_add_cpu_soa_field(legion_attach_launcher_t launcher,
                                           legion_field_id_t fid,
                                           void *base_ptr,
                                           bool column_major);

  /**
   * @return Caller takes ownership of return value
   *
   * @see Legion::Runtime::detach_external_resource()
   */
  legion_future_t
  legion_detach_external_resource(legion_runtime_t runtime,
                                  legion_context_t ctx,
                                  legion_physical_region_t handle);

  // -----------------------------------------------------------------------
  // Must Epoch Operations
  // -----------------------------------------------------------------------

  /**
   * @return Caller takes ownership of return value.
   *
   * @see Legion::MustEpochLauncher::MustEpochLauncher()
   */
  legion_must_epoch_launcher_t
  legion_must_epoch_launcher_create(
    legion_mapper_id_t id /* = 0 */,
    legion_mapping_tag_id_t launcher_tag /* = 0 */);

  /**
   * @param handle Caller must have ownership of parameter `handle`.
   *
   * @see Legion::MustEpochLauncher::~MustEpochLauncher()
   */
  void
  legion_must_epoch_launcher_destroy(legion_must_epoch_launcher_t handle);

  /**
   * @return Caller takes ownership of return value.
   *
   * @see Legion::Runtime::execute_must_epoch()
   */
  legion_future_map_t
  legion_must_epoch_launcher_execute(legion_runtime_t runtime,
                                     legion_context_t ctx,
                                     legion_must_epoch_launcher_t launcher);

  /**
   * @param handle Caller must have ownership of parameter `handle`.
   *
   * @see Legion::Must_EpochLauncher::add_single_task()
   */
  void
  legion_must_epoch_launcher_add_single_task(
    legion_must_epoch_launcher_t launcher,
    legion_domain_point_t point,
    legion_task_launcher_t handle);

  /**
   * @param handle Caller must have ownership of parameter `handle`.
   *
   * @see Legion::Must_EpochLauncher::add_index_task()
   */
  void
  legion_must_epoch_launcher_add_index_task(
    legion_must_epoch_launcher_t launcher,
    legion_index_launcher_t handle);

  /**
   * @param param handle Caller must have ownership of parameter `handle`.
   *
   * see Legion::Must_EpochLauncher::launch_space
   */
  void
  legion_must_epoch_launcher_set_launch_space(
      legion_must_epoch_launcher_t launcher,
      legion_index_space_t is);

  // -----------------------------------------------------------------------
  // Fence Operations
  // -----------------------------------------------------------------------

  /**
   * @see Legion::Runtime::issue_mapping_fence()
   */
  void
  legion_runtime_issue_mapping_fence(legion_runtime_t runtime,
                                     legion_context_t ctx);

  /**
   * @see Legion::Runtime::issue_execution_fence()
   */
  void
  legion_runtime_issue_execution_fence(legion_runtime_t runtime,
                                       legion_context_t ctx);

  // -----------------------------------------------------------------------
  // Tracing Operations
  // -----------------------------------------------------------------------

  /**
   * @see Legion::Runtime::begin_trace()
   */
  void
  legion_runtime_begin_trace(legion_runtime_t runtime,
                             legion_context_t ctx,
                             legion_trace_id_t tid,
                             bool memoize);

  /**
   * @see Legion::Runtime::end_trace()
   */
  void
  legion_runtime_end_trace(legion_runtime_t runtime,
                           legion_context_t ctx,
                           legion_trace_id_t tid);

  // -----------------------------------------------------------------------
  // Frame Operations
  // -----------------------------------------------------------------------

  void
  legion_runtime_complete_frame(legion_runtime_t runtime,
                                legion_context_t ctx);

  // -----------------------------------------------------------------------
  // Tunable Variables
  // -----------------------------------------------------------------------

  /**
   * @return Caller takes ownership of return value.
   *
   * @see Legion::Runtime::select_tunable_value()
   */
  legion_future_t
  legion_runtime_select_tunable_value(legion_runtime_t runtime,
				      legion_context_t ctx,
				      legion_tunable_id_t tid,
				      legion_mapper_id_t mapper /* = 0 */,
				      legion_mapping_tag_id_t tag /* = 0 */);

  // -----------------------------------------------------------------------
  // Miscellaneous Operations
  // -----------------------------------------------------------------------

  /**
   * @see Legion::Runtime::get_runtime()
   */
  legion_runtime_t
  legion_runtime_get_runtime();

  /**
   * @see Legion::Runtime::get_executing_processor()
   */
  legion_processor_t
  legion_runtime_get_executing_processor(legion_runtime_t runtime,
                                         legion_context_t ctx);

  // -----------------------------------------------------------------------
  // Physical Data Operations
  // -----------------------------------------------------------------------

  /**
   * @param handle Caller must have ownership of parameter `handle`.
   *
   * @see Legion::PhysicalRegion::~PhysicalRegion()
   */
  void
  legion_physical_region_destroy(legion_physical_region_t handle);

  /**
   * @see Legion::PhysicalRegion::is_mapped()
   */
  bool
  legion_physical_region_is_mapped(legion_physical_region_t handle);

  /**
   * @see Legion::PhysicalRegion::wait_until_valid()
   */
  void
  legion_physical_region_wait_until_valid(legion_physical_region_t handle);

  /**
   * @see Legion::PhysicalRegion::is_valid()
   */
  bool
  legion_physical_region_is_valid(legion_physical_region_t handle);

  /**
   * @see Legion::PhysicalRegion::get_logical_region()
   */
  legion_logical_region_t
  legion_physical_region_get_logical_region(legion_physical_region_t handle);

  /**
   * @see Legion::PhysicalRegion::get_fields()
   */
  size_t
  legion_physical_region_get_field_count(legion_physical_region_t handle);
  legion_field_id_t
  legion_physical_region_get_field_id(legion_physical_region_t handle, size_t index);

  /**
   * @return Caller takes ownership of return value.
   *
   * @see Legion::PhysicalRegion::get_field_accessor()
   */
  legion_accessor_array_1d_t
  legion_physical_region_get_field_accessor_array_1d(
    legion_physical_region_t handle,
    legion_field_id_t fid);

  legion_accessor_array_1d_t
  legion_physical_region_get_field_accessor_array_1d_with_transform(
      legion_physical_region_t handle,
      legion_field_id_t fid,
      legion_domain_affine_transform_t transform);
  
  /**
   * @return Caller takes ownership of return value.
   *
   * @see Legion::PhysicalRegion::get_field_accessor()
   */
  legion_accessor_array_2d_t
  legion_physical_region_get_field_accessor_array_2d(
    legion_physical_region_t handle,
    legion_field_id_t fid);

  legion_accessor_array_2d_t
  legion_physical_region_get_field_accessor_array_2d_with_transform(
    legion_physical_region_t handle,
    legion_field_id_t fid,
    legion_domain_affine_transform_t transform);

  /**
   * @return Caller takes ownership of return value.
   *
   * @see Legion::PhysicalRegion::get_field_accessor()
   */
  legion_accessor_array_3d_t
  legion_physical_region_get_field_accessor_array_3d(
    legion_physical_region_t handle,
    legion_field_id_t fid);

  legion_accessor_array_3d_t
  legion_physical_region_get_field_accessor_array_3d_with_transform(
    legion_physical_region_t handle,
    legion_field_id_t fid,
    legion_domain_affine_transform_t transform);

  void *
  legion_accessor_array_1d_raw_rect_ptr(legion_accessor_array_1d_t handle,
                                        legion_rect_1d_t rect,
                                        legion_rect_1d_t *subrect,
                                        legion_byte_offset_t *offsets);

  void *
  legion_accessor_array_2d_raw_rect_ptr(legion_accessor_array_2d_t handle,
                                        legion_rect_2d_t rect,
                                        legion_rect_2d_t *subrect,
                                        legion_byte_offset_t *offsets);

  void *
  legion_accessor_array_3d_raw_rect_ptr(legion_accessor_array_3d_t handle,
                                        legion_rect_3d_t rect,
                                        legion_rect_3d_t *subrect,
                                        legion_byte_offset_t *offsets);

  // Read
  void
  legion_accessor_array_1d_read(legion_accessor_array_1d_t handle,
                                legion_ptr_t ptr,
                                void *dst, size_t bytes);

  void
  legion_accessor_array_1d_read_point(legion_accessor_array_1d_t handle,
                                      legion_point_1d_t point,
                                      void *dst, size_t bytes);

  void
  legion_accessor_array_2d_read_point(legion_accessor_array_2d_t handle,
                                      legion_point_2d_t point,
                                      void *dst, size_t bytes);
  
  void
  legion_accessor_array_3d_read_point(legion_accessor_array_3d_t handle,
                                      legion_point_3d_t point,
                                      void *dst, size_t bytes);

  // Write
  void
  legion_accessor_array_1d_write(legion_accessor_array_1d_t handle,
                                 legion_ptr_t ptr,
                                 const void *src, size_t bytes);

  void
  legion_accessor_array_1d_write_point(legion_accessor_array_1d_t handle,
                                       legion_point_1d_t point,
                                       const void *src, size_t bytes);

  void
  legion_accessor_array_2d_write_point(legion_accessor_array_2d_t handle,
                                       legion_point_2d_t point,
                                       const void *src, size_t bytes);

  void
  legion_accessor_array_3d_write_point(legion_accessor_array_3d_t handle,
                                       legion_point_3d_t point,
                                       const void *src, size_t bytes);

  // Ref
  void *
  legion_accessor_array_1d_ref(legion_accessor_array_1d_t handle,
                               legion_ptr_t ptr);

  void *
  legion_accessor_array_1d_ref_point(legion_accessor_array_1d_t handle,
                                     legion_point_1d_t point);

  void *
  legion_accessor_array_2d_ref_point(legion_accessor_array_2d_t handle,
                                     legion_point_2d_t point);

  void *
  legion_accessor_array_3d_ref_point(legion_accessor_array_3d_t handle,
                                     legion_point_3d_t point);

  /**
   * @param handle Caller must have ownership of parameter `handle`.
   */
  void
  legion_accessor_array_1d_destroy(legion_accessor_array_1d_t handle);

  /**
   * @param handle Caller must have ownership of parameter `handle`.
   */
  void
  legion_accessor_array_2d_destroy(legion_accessor_array_2d_t handle);

  /**
   * @param handle Caller must have ownership of parameter `handle`.
   */
  void
  legion_accessor_array_3d_destroy(legion_accessor_array_3d_t handle);

  /**
   * @return Caller takes ownership of return value.
   *
   * @see Legion::IndexIterator::IndexIterator()
   */
  legion_index_iterator_t
  legion_index_iterator_create(legion_runtime_t runtime,
                               legion_context_t context,
                               legion_index_space_t handle);

  /**
   * @param handle Caller must have ownership of parameter `handle`.
   *
   * @see Legion::IndexIterator::~IndexIterator()
   */
  void
  legion_index_iterator_destroy(legion_index_iterator_t handle);

  /**
   * @see Legion::IndexIterator::has_next()
   */
  bool
  legion_index_iterator_has_next(legion_index_iterator_t handle);

  /**
   * @see Legion::IndexIterator::next()
   */
  legion_ptr_t
  legion_index_iterator_next(legion_index_iterator_t handle);

  /**
   * @see Legion::IndexIterator::next_span()
   */
  legion_ptr_t
  legion_index_iterator_next_span(legion_index_iterator_t handle,
                                  size_t *act_count,
                                  size_t req_count /* = -1 */);

  // -----------------------------------------------------------------------
  // Task Operations
  // -----------------------------------------------------------------------

  /**
   * @see Legion::Mappable::get_unique_id()
   */
  legion_unique_id_t
  legion_context_get_unique_id(legion_context_t ctx);

  /**
   * @see Legion::Mappable::get_unique_id()
   */
  legion_unique_id_t
  legion_task_get_unique_id(legion_task_t task);

  /**
   * @see Legion::Mappable::get_depth()
   */
  int
  legion_task_get_depth(legion_task_t task);

  /**
   * @see Legion::Mappable::tag
   */
  legion_mapping_tag_id_t
  legion_task_get_tag(legion_task_t task);

  /**
   * @see Legion::Runtime::attach_semantic_information()
   */
  void
  legion_task_id_attach_semantic_information(legion_runtime_t runtime,
                                             legion_task_id_t task_id,
                                             legion_semantic_tag_t tag,
                                             const void *buffer,
                                             size_t size,
                                             bool is_mutable /* = false */);

  /**
   * @see Legion::Runtime::retrieve_semantic_information()
   */
  void
  legion_task_id_retrieve_semantic_information(
                                           legion_runtime_t runtime,
                                           legion_task_id_t task_id,
                                           legion_semantic_tag_t tag,
                                           const void **result,
                                           size_t *size,
                                           bool can_fail /* = false */,
                                           bool wait_until_ready /* = false */);

  /**
   * @see Legion::Runtime::attach_name()
   */
  void
  legion_task_id_attach_name(legion_runtime_t runtime,
                             legion_task_id_t task_id,
                             const char *name,
                             bool is_mutable /* = false */);

  /**
   * @see Legion::Runtime::retrieve_name()
   */
  void
  legion_task_id_retrieve_name(legion_runtime_t runtime,
                               legion_task_id_t task_id,
                               const char **result);

  /**
   * @see Legion::Task::args
   */
  void *
  legion_task_get_args(legion_task_t task);

  /**
   * @see Legion::Task::arglen
   */
  size_t
  legion_task_get_arglen(legion_task_t task);

  /**
   * @see Legion::Task::index_domain
   */
  legion_domain_t
  legion_task_get_index_domain(legion_task_t task);

  /**
   * @see Legion::Task::index_point
   */
  legion_domain_point_t
  legion_task_get_index_point(legion_task_t task);

  /**
   * @see Legion::Task::is_index_space
   */
  bool
  legion_task_get_is_index_space(legion_task_t task);

  /**
   * @see Legion::Task::local_args
   */
  void *
  legion_task_get_local_args(legion_task_t task);

  /**
   * @see Legion::Task::local_arglen
   */
  size_t
  legion_task_get_local_arglen(legion_task_t task);

  /**
   * @see Legion::Task::regions
   */
  unsigned
  legion_task_get_regions_size(legion_task_t task);

  /**
   * @return Caller does **NOT** take ownership of return value.
   *
   * @see Legion::Task::regions
   */
  legion_region_requirement_t
  legion_task_get_region(legion_task_t task, unsigned idx);

  /**
   * @see Legion::Task::futures
   */
  unsigned
  legion_task_get_futures_size(legion_task_t task);

  /**
   * @see Legion::Task::futures
   */
  legion_future_t
  legion_task_get_future(legion_task_t task, unsigned idx);

  /**
   * @see Legion::Task::task_id
   */
  legion_task_id_t
  legion_task_get_task_id(legion_task_t task);

  /**
   * @see Legion::Task::target_proc
   */
  legion_processor_t
  legion_task_get_target_proc(legion_task_t task);

  /**
   * @see Legion::Task::variants::name
   */
  const char *
  legion_task_get_name(legion_task_t task);

  // -----------------------------------------------------------------------
  // Inline Operations
  // -----------------------------------------------------------------------

  /**
   * @return Caller does **NOT** take ownership of return value.
   *
   * @see Legion::Inline::requirement
   */
  legion_region_requirement_t
  legion_inline_get_requirement(legion_inline_t inline_operation);

  // -----------------------------------------------------------------------
  // Execution Constraints
  // -----------------------------------------------------------------------

  /**
   * @return Caller takes ownership of return value
   * 
   * @see Legion::ExecutionConstraintSet::ExecutionConstraintSet()
   */
  legion_execution_constraint_set_t
  legion_execution_constraint_set_create(void);

  /**
   * @param handle Caller must have ownership of parameter 'handle'
   *
   * @see Legion::ExecutionConstraintSet::~ExecutionConstraintSet()
   */
  void
  legion_execution_constraint_set_destroy(
    legion_execution_constraint_set_t handle);

  /**
   * @see Legion::ExecutionConstraintSet::add_constraint(Legion::ISAConstraint)
   */
  void
  legion_execution_constraint_set_add_isa_constraint(
    legion_execution_constraint_set_t handle,
    uint64_t prop);

  /**
   * @see Legion::ExecutionConstraintSet::add_constraint(
   *        Legion::ProcessorConstraint)
   */
  void
  legion_execution_constraint_set_add_processor_constraint(
    legion_execution_constraint_set_t handle,
    legion_processor_kind_t proc_kind);

  /**
   * @see Legion::ExecutionConstraintSet::add_constraint(
   *        Legion::ResourceConstraint)
   */
  void
  legion_execution_constraint_set_add_resource_constraint(
    legion_execution_constraint_set_t handle,
    legion_resource_constraint_t resource,
    legion_equality_kind_t eq,
    size_t value);

  /**
   * @see Legion::ExecutionConstraintSet::add_constraint(
   *        Legion::LaunchConstraint)
   */
  void
  legion_execution_constraint_set_add_launch_constraint(
    legion_execution_constraint_set_t handle,
    legion_launch_constraint_t kind,
    size_t value);

  /**
   * @see Legion::ExecutionConstraintSet::add_constraint(
   *        Legion::LaunchConstraint)
   */
  void
  legion_execution_constraint_set_add_launch_constraint_multi_dim(
    legion_execution_constraint_set_t handle,
    legion_launch_constraint_t kind,
    const size_t *values,
    int dims);

  /**
   * @see Legion::ExecutionConstraintSet::add_constraint(
   *        Legion::ColocationConstraint)
   */
  void
  legion_execution_constraint_set_add_colocation_constraint(
    legion_execution_constraint_set_t handle,
    const unsigned *indexes,
    size_t num_indexes,
    const legion_field_id_t *fields,
    size_t num_fields);

  // -----------------------------------------------------------------------
  // Layout Constraints
  // -----------------------------------------------------------------------

  /**
   * @return Caller takes ownership of return value
   *
   * @see Legion::LayoutConstraintSet::LayoutConstraintSet()
   */
  legion_layout_constraint_set_t
  legion_layout_constraint_set_create(void);

  /**
   * @param handle Caller must have ownership of parameter 'handle'
   *
   * @see Legion::LayoutConstraintSet::~LayoutConstraintSet()
   */
  void
  legion_layout_constraint_set_destroy(legion_layout_constraint_set_t handle);

  /**
   * @return Caller takes ownership of return value
   *
   * @see Legion::Runtime::register_layout()
   */
  legion_layout_constraint_id_t
  legion_layout_constraint_set_register(
    legion_runtime_t runtime,
    legion_field_space_t fspace,
    legion_layout_constraint_set_t handle,
    const char *layout_name /* = NULL */);

  /**
   * @return Caller takes ownership of return value
   *
   * @see Legion::Runtime::preregister_layout()
   */
  legion_layout_constraint_id_t
  legion_layout_constraint_set_preregister(
    legion_layout_constraint_set_t handle,
    const char *layout_name /* = NULL */);

  /**
   * @param handle Caller must have ownership of parameter 'handle'
   *
   * @see Legion::Runtime::release_layout()
   */
  void
  legion_layout_constraint_set_release(legion_runtime_t runtime,
                                       legion_layout_constraint_id_t handle);

  /**
   * @see Legion::LayoutConstraintSet::add_constraint(
   *        Legion::SpecializedConstraint)
   */
  void
  legion_layout_constraint_set_add_specialized_constraint(
    legion_layout_constraint_set_t handle,
    legion_specialized_constraint_t specialized,
    legion_reduction_op_id_t redop);

  /**
   * @see Legion::LayoutConstraintSet::add_constraint(
   *        Legion::MemoryConstraint)
   */
  void
  legion_layout_constraint_set_add_memory_constraint(
    legion_layout_constraint_set_t handle,
    legion_memory_kind_t kind);

  /**
   * @see Legion::LayoutConstraintSet::add_constraint(
   *        Legion::FieldConstraint)
   */
  void
  legion_layout_constraint_set_add_field_constraint(
    legion_layout_constraint_set_t handle,
    const legion_field_id_t *fields,
    size_t num_fields,
    bool contiguous,
    bool inorder);

  /**
   * @see Legion::LayoutConstraintSet::add_constraint(
   *        Legion::OrderingConstraint)
   */
  void
  legion_layout_constraint_set_add_ordering_constraint(
    legion_layout_constraint_set_t handle,
    const legion_dimension_kind_t *dims,
    size_t num_dims,
    bool contiguous);

  /**
   * @see Legion::LayoutConstraintSet::add_constraint(
   *        Legion::SplittingConstraint)
   */
  void
  legion_layout_constraint_set_add_splitting_constraint(
    legion_layout_constraint_set_t handle,
    legion_dimension_kind_t dim);

  /**
   * @see Legion::LayoutConstraintSet::add_constraint(
   *        Legion::SplittingConstraint)
   */
  void
  legion_layout_constraint_set_add_full_splitting_constraint(
    legion_layout_constraint_set_t handle,
    legion_dimension_kind_t dim,
    size_t value);

  /**
   * @see Legion::LayoutConstraintSet::add_constraint(
   *        Legion::DimensionConstraint)
   */
  void
  legion_layout_constraint_set_add_dimension_constraint(
    legion_layout_constraint_set_t handle,
    legion_dimension_kind_t dim,
    legion_equality_kind_t eq,
    size_t value);

  /**
   * @see Legion::LayoutConstraintSet::add_constraint(
   *        Legion::AlignmentConstraint)
   */
  void
  legion_layout_constraint_set_add_alignment_constraint(
    legion_layout_constraint_set_t handle,
    legion_field_id_t field,
    legion_equality_kind_t eq,
    size_t byte_boundary);

  /**
   * @see Legion::LayoutConstraintSet::add_constraint(
   *        Legion::OffsetConstraint)
   */
  void
  legion_layout_constraint_set_add_offset_constraint(
    legion_layout_constraint_set_t handle,
    legion_field_id_t field,
    size_t offset);

  /**
   * @see Legion::LayoutConstraintSet::add_constraint(
   *        Legion::PointerConstraint)
   */
  void
  legion_layout_constraint_set_add_pointer_constraint(
    legion_layout_constraint_set_t handle,
    legion_memory_t memory,
    uintptr_t ptr);

  // -----------------------------------------------------------------------
  // Task Layout Constraints
  // -----------------------------------------------------------------------

  /**
   * @return Caller takes ownership of return value
   *
   * @see Legion::TaskLayoutConstraintSet::TaskLayoutConstraintSet()
   */
  legion_task_layout_constraint_set_t
  legion_task_layout_constraint_set_create(void);

  /**
   * @param handle Caller must have ownership of parameter 'handle'
   *
   * @see Legion::TaskLayoutConstraintSet::~TaskLayoutConstraintSet()
   */
  void
  legion_task_layout_constraint_set_destroy(
    legion_task_layout_constraint_set_t handle);

  /**
   * @see Legion::TaskLayoutConstraintSet::add_layout_constraint()
   */
  void
  legion_task_layout_constraint_set_add_layout_constraint(
    legion_task_layout_constraint_set_t handle,
    unsigned idx,
    legion_layout_constraint_id_t layout);

  // -----------------------------------------------------------------------
  // Start-up Operations
  // -----------------------------------------------------------------------

  /**
   * @see Legion::Runtime::start()
   */
  int
  legion_runtime_start(int argc,
                       char **argv,
                       bool background /* = false */);

  /**
   * @see Legion::Runtime::wait_for_shutdown()
   */
  void
  legion_runtime_wait_for_shutdown(void);

  /**
   * @see Legion::Runtime::set_top_level_task_id()
   */
  void
  legion_runtime_set_top_level_task_id(legion_task_id_t top_id);

  /**
   * @see Legion::Runtime::get_input_args()
   */
  const legion_input_args_t
  legion_runtime_get_input_args(void);

  /**
   * @see Legion::Runtime::add_registration_callback()
   */
  void
  legion_runtime_add_registration_callback(
    legion_registration_callback_pointer_t callback);

  /**
   * @see Legion::Runtime::generate_library_mapper_ids()
   */
  legion_mapper_id_t
  legion_runtime_generate_library_mapper_ids(
      legion_runtime_t runtime,
      const char *library_name,
      size_t count);

  /**
   * @see Legion::Runtime::replace_default_mapper()
   */
  void
  legion_runtime_replace_default_mapper(
    legion_runtime_t runtime,
    legion_mapper_t mapper,
    legion_processor_t proc);

  /**
   * @see Legion::Runtime::generate_library_projection_ids()
   */
  legion_projection_id_t
  legion_runtime_generate_library_projection_ids(
      legion_runtime_t runtime,
      const char *library_name,
      size_t count);

  /**
   * @see Legion::Runtime::preregister_projection_functor()
   */
  void
  legion_runtime_preregister_projection_functor(
    legion_projection_id_t id,
    unsigned depth,
    legion_projection_functor_logical_region_t region_functor,
    legion_projection_functor_logical_partition_t partition_functor);

  /**
   * @see Legion::Runtime::register_projection_functor()
   */
  void
  legion_runtime_register_projection_functor(
    legion_runtime_t runtime,
    legion_projection_id_t id,
    unsigned depth,
    legion_projection_functor_logical_region_t region_functor,
    legion_projection_functor_logical_partition_t partition_functor);

  /**
   * @see Legion::Runtime::generate_library_task_ids()
   */
  legion_task_id_t
  legion_runtime_generate_library_task_ids(
      legion_runtime_t runtime,
      const char *library_name,
      size_t count);

  /**
   * @see Legion::Runtime::register_task_variant()
   */
  legion_task_id_t
  legion_runtime_register_task_variant_fnptr(
    legion_runtime_t runtime,
    legion_task_id_t id /* = AUTO_GENERATE_ID */,
    const char *task_name /* = NULL*/,
    bool global,
    legion_execution_constraint_set_t execution_constraints,
    legion_task_layout_constraint_set_t layout_constraints,
    legion_task_config_options_t options,
    legion_task_pointer_wrapped_t wrapped_task_pointer,
    const void *userdata,
    size_t userlen);

  /**
   * @see Legion::Runtime::preregister_task_variant()
   */
  legion_task_id_t
  legion_runtime_preregister_task_variant_fnptr(
    legion_task_id_t id /* = AUTO_GENERATE_ID */,
    const char *task_name /* = NULL*/,
    legion_execution_constraint_set_t execution_constraints,
    legion_task_layout_constraint_set_t layout_constraints,
    legion_task_config_options_t options,
    legion_task_pointer_wrapped_t wrapped_task_pointer,
    const void *userdata,
    size_t userlen);

  /**
   * @see Legion::Runtime::register_task_variant()
   */
  legion_task_id_t
  legion_runtime_register_task_variant_llvmir(
    legion_runtime_t runtime,
    legion_task_id_t id /* = AUTO_GENERATE_ID */,
    const char *task_name /* = NULL*/,
    bool global,
    legion_execution_constraint_set_t execution_constraints,
    legion_task_layout_constraint_set_t layout_constraints,
    legion_task_config_options_t options,
    const char *llvmir,
    const char *entry_symbol,
    const void *userdata,
    size_t userlen);

  /**
   * @see Legion::Runtime::preregister_task_variant()
   */
  legion_task_id_t
  legion_runtime_preregister_task_variant_llvmir(
    legion_task_id_t id /* = AUTO_GENERATE_ID */,
    const char *task_name /* = NULL*/,
    legion_execution_constraint_set_t execution_constraints,
    legion_task_layout_constraint_set_t layout_constraints,
    legion_task_config_options_t options,
    const char *llvmir,
    const char *entry_symbol,
    const void *userdata,
    size_t userlen);

  /**
   * @see Legion::Runtime::register_task_variant()
   */
  legion_task_id_t
  legion_runtime_register_task_variant_python_source(
    legion_runtime_t runtime,
    legion_task_id_t id /* = AUTO_GENERATE_ID */,
    const char *task_name /* = NULL*/,
    bool global,
    legion_execution_constraint_set_t execution_constraints,
    legion_task_layout_constraint_set_t layout_constraints,
    legion_task_config_options_t options,
    const char *module_name,
    const char *function_name,
    const void *userdata,
    size_t userlen);

  /**
   * @see Legion::LegionTaskWrapper::legion_task_preamble()
   */
  void
  legion_task_preamble(
    const void *data,
    size_t datalen,
    realm_id_t proc_id,
    legion_task_t *taskptr,
    const legion_physical_region_t **regionptr,
    unsigned * num_regions_ptr,
    legion_context_t * ctxptr,
    legion_runtime_t * runtimeptr);

  /**
   * @see Legion::LegionTaskWrapper::legion_task_postamble()
   */
  void
  legion_task_postamble(
    legion_runtime_t runtime,
    legion_context_t ctx,
    const void *retval,
    size_t retsize);

  // -----------------------------------------------------------------------
  // Timing Operations
  // -----------------------------------------------------------------------

  /**
   * @see Realm::Clock::get_current_time_in_micros()
   */
  unsigned long long
  legion_get_current_time_in_micros(void);

  /**
   * @see Realm::Clock::get_current_time_in_nanos()
   */
  unsigned long long
  legion_get_current_time_in_nanos(void);

  /**
   * @see Legion::Runtime::get_current_time()
   */
  legion_future_t
  legion_issue_timing_op_seconds(legion_runtime_t runtime,
                                 legion_context_t ctx);

  /**
   * @see Legion::Runtime::get_current_time_in_microseconds()
   */
  legion_future_t
  legion_issue_timing_op_microseconds(legion_runtime_t runtime,
                                      legion_context_t ctx);

  /**
   * @see Legion::Runtime::get_current_time_in_nanoseconds()
   */
  legion_future_t
  legion_issue_timing_op_nanoseconds(legion_runtime_t runtime,
                                     legion_context_t ctx);

  // -----------------------------------------------------------------------
  // Machine Operations
  // -----------------------------------------------------------------------

  /**
   * @return Caller takes ownership of return value.
   *
   * @see Realm::Machine::get_machine()
   */
  legion_machine_t
  legion_machine_create();

  /**
   * @param handle Caller must have ownership of parameter `handle`.
   *
   * @see Realm::Machine::~Machine()
   */
  void
  legion_machine_destroy(legion_machine_t handle);

  /**
   * @see Realm::Machine::get_all_processors()
   */
  void
  legion_machine_get_all_processors(
    legion_machine_t machine,
    legion_processor_t *processors,
    size_t processors_size);

  /**
   * @see Realm::Machine::get_all_processors()
   */
  size_t
  legion_machine_get_all_processors_size(legion_machine_t machine);

  /**
   * @see Realm::Machine::get_all_memories()
   */
  void
  legion_machine_get_all_memories(
    legion_machine_t machine,
    legion_memory_t *memories,
    size_t memories_size);

  /**
   * @see Realm::Machine::get_all_memories()
   */
  size_t
  legion_machine_get_all_memories_size(legion_machine_t machine);

  // -----------------------------------------------------------------------
  // Processor Operations
  // -----------------------------------------------------------------------

  /**
   * @see Realm::Processor::kind()
   */
  legion_processor_kind_t
  legion_processor_kind(legion_processor_t proc);

  /**
   * @see Realm::Processor::address_space()
   */
  legion_address_space_t
  legion_processor_address_space(legion_processor_t proc);

  // -----------------------------------------------------------------------
  // Memory Operations
  // -----------------------------------------------------------------------

  /**
   * @see Realm::Memory::kind()
   */
  legion_memory_kind_t
  legion_memory_kind(legion_memory_t mem);

  /**
   * @see Realm::Memory::address_space()
   */
  legion_address_space_t
  legion_memory_address_space(legion_memory_t mem);

  // -----------------------------------------------------------------------
  // Processor Query Operations
  // -----------------------------------------------------------------------

  /**
   * @return Caller takes ownership of return value.
   *
   * @see Realm::Machine::ProcessorQuery::ProcessorQuery()
   */
  legion_processor_query_t
  legion_processor_query_create(legion_machine_t machine);

  /**
   * @return Caller takes ownership of return value.
   *
   * @see Realm::Machine::ProcessorQuery::ProcessorQuery()
   */
  legion_processor_query_t
  legion_processor_query_create_copy(legion_processor_query_t query);

  /**
   * @param handle Caller must have ownership of parameter `handle`.
   *
   * @see Realm::Machine::ProcessorQuery::~ProcessorQuery()
   */
  void
  legion_processor_query_destroy(legion_processor_query_t handle);

  /**
   * Note: Mutates `query`.
   *
   * @see Realm::Machine::ProcessorQuery::only_kind()
   */
  void
  legion_processor_query_only_kind(legion_processor_query_t query,
                                   legion_processor_kind_t kind);

  /**
   * Note: Mutates `query`.
   *
   * @see Realm::Machine::ProcessorQuery::local_address_space()
   */
  void
  legion_processor_query_local_address_space(legion_processor_query_t query);

  /**
   * Note: Mutates `query`.
   *
   * @see Realm::Machine::ProcessorQuery::same_address_space_as()
   */
  void
  legion_processor_query_same_address_space_as_processor(legion_processor_query_t query,
                                                         legion_processor_t proc);

  /**
   * Note: Mutates `query`.
   *
   * @see Realm::Machine::ProcessorQuery::same_address_space_as()
   */
  void
  legion_processor_query_same_address_space_as_memory(legion_processor_query_t query,
                                                      legion_memory_t mem);

  /**
   * Note: Mutates `query`.
   *
   * @see Realm::Machine::ProcessorQuery::has_affinity_to()
   */
  void
  legion_processor_query_has_affinity_to_memory(legion_processor_query_t query,
                                                legion_memory_t mem,
                                                unsigned min_bandwidth /* = 0 */,
                                                unsigned max_latency /* = 0 */);

  /**
   * Note: Mutates `query`.
   *
   * @see Realm::Machine::ProcessorQuery::best_affinity_to()
   */
  void
  legion_processor_query_best_affinity_to_memory(legion_processor_query_t query,
                                                 legion_memory_t mem,
                                                 int bandwidth_weight /* = 0 */,
                                                 int latency_weight /* = 0 */);

  /**
   * @see Realm::Machine::ProcessorQuery::count()
   */
  size_t
  legion_processor_query_count(legion_processor_query_t query);

  /**
   * @see Realm::Machine::ProcessorQuery::first()
   */
  legion_processor_t
  legion_processor_query_first(legion_processor_query_t query);

  /**
   * @see Realm::Machine::ProcessorQuery::next()
   */
  legion_processor_t
  legion_processor_query_next(legion_processor_query_t query,
                              legion_processor_t after);

  /**
   * @see Realm::Machine::ProcessorQuery::random()
   */
  legion_processor_t
  legion_processor_query_random(legion_processor_query_t query);

  // -----------------------------------------------------------------------
  // Memory Query Operations
  // -----------------------------------------------------------------------

  /**
   * @return Caller takes ownership of return value.
   *
   * @see Realm::Machine::MemoryQuery::MemoryQuery()
   */
  legion_memory_query_t
  legion_memory_query_create(legion_machine_t machine);

  /**
   * @return Caller takes ownership of return value.
   *
   * @see Realm::Machine::MemoryQuery::MemoryQuery()
   */
  legion_memory_query_t
  legion_memory_query_create_copy(legion_memory_query_t query);

  /**
   * @param handle Caller must have ownership of parameter `handle`.
   *
   * @see Realm::Machine::MemoryQuery::~MemoryQuery()
   */
  void
  legion_memory_query_destroy(legion_memory_query_t handle);

  /**
   * Note: Mutates `query`.
   *
   * @see Realm::Machine::MemoryQuery::only_kind()
   */
  void
  legion_memory_query_only_kind(legion_memory_query_t query,
                                legion_memory_kind_t kind);

  /**
   * Note: Mutates `query`.
   *
   * @see Realm::Machine::MemoryQuery::local_address_space()
   */
  void
  legion_memory_query_local_address_space(legion_memory_query_t query);

  /**
   * Note: Mutates `query`.
   *
   * @see Realm::Machine::MemoryQuery::same_address_space_as()
   */
  void
  legion_memory_query_same_address_space_as_processor(legion_memory_query_t query,
                                                      legion_processor_t proc);

  /**
   * Note: Mutates `query`.
   *
   * @see Realm::Machine::MemoryQuery::same_address_space_as()
   */
  void
  legion_memory_query_same_address_space_as_memory(legion_memory_query_t query,
                                                   legion_memory_t mem);

  /**
   * Note: Mutates `query`.
   *
   * @see Realm::Machine::MemoryQuery::has_affinity_to()
   */
  void
  legion_memory_query_has_affinity_to_processor(legion_memory_query_t query,
                                                legion_processor_t proc,
                                                unsigned min_bandwidth /* = 0 */,
                                                unsigned max_latency /* = 0 */);

  /**
   * Note: Mutates `query`.
   *
   * @see Realm::Machine::MemoryQuery::has_affinity_to()
   */
  void
  legion_memory_query_has_affinity_to_memory(legion_memory_query_t query,
                                             legion_memory_t mem,
                                             unsigned min_bandwidth /* = 0 */,
                                             unsigned max_latency /* = 0 */);

  /**
   * Note: Mutates `query`.
   *
   * @see Realm::Machine::MemoryQuery::best_affinity_to()
   */
  void
  legion_memory_query_best_affinity_to_processor(legion_memory_query_t query,
                                                 legion_processor_t proc,
                                                 int bandwidth_weight /* = 0 */,
                                                 int latency_weight /* = 0 */);

  /**
   * Note: Mutates `query`.
   *
   * @see Realm::Machine::MemoryQuery::best_affinity_to()
   */
  void
  legion_memory_query_best_affinity_to_memory(legion_memory_query_t query,
                                              legion_memory_t mem,
                                              int bandwidth_weight /* = 0 */,
                                              int latency_weight /* = 0 */);

  /**
   * @see Realm::Machine::MemoryQuery::count()
   */
  size_t
  legion_memory_query_count(legion_memory_query_t query);

  /**
   * @see Realm::Machine::MemoryQuery::first()
   */
  legion_memory_t
  legion_memory_query_first(legion_memory_query_t query);

  /**
   * @see Realm::Machine::MemoryQuery::next()
   */
  legion_memory_t
  legion_memory_query_next(legion_memory_query_t query,
                           legion_memory_t after);

  /**
   * @see Realm::Machine::MemoryQuery::random()
   */
  legion_memory_t
  legion_memory_query_random(legion_memory_query_t query);

  // -----------------------------------------------------------------------
  // Physical Instance Operations
  // -----------------------------------------------------------------------

  /*
   * @param instance Caller must have ownership of parameter `instance`.
   *
   * @see Legion::Mapping::PhysicalInstance
   */
  void
  legion_physical_instance_destroy(legion_physical_instance_t instance);

  // -----------------------------------------------------------------------
  // Slice Task Output
  // -----------------------------------------------------------------------

  /**
   * @see Legion::Mapping::Mapper::SliceTaskOutput:slices
   */
  void
  legion_slice_task_output_slices_add(
      legion_slice_task_output_t output,
      legion_task_slice_t slice);

  /**
   * @see Legion::Mapping::Mapper::SliceTaskOutput:verify_correctness
   */
  void
  legion_slice_task_output_verify_correctness_set(
      legion_slice_task_output_t output,
      bool verify_correctness);

  // -----------------------------------------------------------------------
  // Map Task Input/Output
  // -----------------------------------------------------------------------

  /**
   * @see Legion::Mapping::Mapper::MapTaskOutput:chosen_instances
   */
  void
  legion_map_task_output_chosen_instances_clear_all(
      legion_map_task_output_t output);

  /**
   * @see Legion::Mapping::Mapper::MapTaskOutput:chosen_instances
   */
  void
  legion_map_task_output_chosen_instances_clear_each(
      legion_map_task_output_t output,
      size_t idx);

  /**
   * @see Legion::Mapping::Mapper::MapTaskOutput:chosen_instances
   */
  void
  legion_map_task_output_chosen_instances_add(
      legion_map_task_output_t output,
      legion_physical_instance_t *instances,
      size_t instances_size);

  /**
   * @see Legion::Mapping::Mapper::MapTaskOutput:chosen_instances
   */
  void
  legion_map_task_output_chosen_instances_set(
      legion_map_task_output_t output,
      size_t idx,
      legion_physical_instance_t *instances,
      size_t instances_size);

  /**
   * @see Legion::Mapping::Mapper::MapTaskOutput:target_procs
   */
  void
  legion_map_task_output_target_procs_clear(
      legion_map_task_output_t output);

  /**
   * @see Legion::Mapping::Mapper::MapTaskOutput:target_procs
   */
  void
  legion_map_task_output_target_procs_add(
      legion_map_task_output_t output,
      legion_processor_t proc);

  /**
   * @see Legion::Mapping::Mapper::MapTaskOutput:target_procs
   */
  legion_processor_t
  legion_map_task_output_target_procs_get(
      legion_map_task_output_t output,
      size_t idx);

  /**
   * @see Legion::Mapping::Mapper::MapTaskOutput:task_priority
   */
  void
  legion_map_task_output_task_priority_set(
      legion_map_task_output_t output,
      legion_task_priority_t priority);

  // -----------------------------------------------------------------------
  // MapperRuntime Operations
  // -----------------------------------------------------------------------

  /**
   * @param result Caller takes ownership of handle pointed by `result`.
   *
   * @see Legion::Mapping::MapperRuntime::create_physical_instance()
   */
  bool
  legion_mapper_runtime_create_physical_instance_layout_constraint(
      legion_mapper_runtime_t runtime,
      legion_mapper_context_t ctx,
      legion_memory_t target_memory,
      legion_layout_constraint_set_t constraints,
      const legion_logical_region_t *regions,
      size_t regions_size,
      legion_physical_instance_t *result,
      bool acquire,
      legion_garbage_collection_priority_t priority);

  /**
   * @param result Caller takes ownership of handle pointed by `result`.
   *
   * @see Legion::Mapping::MapperRuntime::create_physical_instance()
   */
  bool
  legion_mapper_runtime_create_physical_instance_layout_constraint_id(
      legion_mapper_runtime_t runtime,
      legion_mapper_context_t ctx,
      legion_memory_t target_memory,
      legion_layout_constraint_id_t layout_id,
      const legion_logical_region_t *regions,
      size_t regions_size,
      legion_physical_instance_t *result,
      bool acquire,
      legion_garbage_collection_priority_t priority);

  /**
   * @param result Caller takes ownership of handle pointed by `result`.
   *
   * @see Legion::Mapping::MapperRuntime::find_or_create_physical_instance()
   */
  bool
  legion_mapper_runtime_find_or_create_physical_instance_layout_constraint(
      legion_mapper_runtime_t runtime,
      legion_mapper_context_t ctx,
      legion_memory_t target_memory,
      legion_layout_constraint_set_t constraints,
      const legion_logical_region_t *regions,
      size_t regions_size,
      legion_physical_instance_t *result,
      bool *created,
      bool acquire,
      legion_garbage_collection_priority_t priority,
      bool tight_region_bounds);

  /**
   * @param result Caller takes ownership of handle pointed by `result`.
   *
   * @see Legion::Mapping::MapperRuntime::find_or_create_physical_instance()
   */
  bool
  legion_mapper_runtime_find_or_create_physical_instance_layout_constraint_id(
      legion_mapper_runtime_t runtime,
      legion_mapper_context_t ctx,
      legion_memory_t target_memory,
      legion_layout_constraint_id_t layout_id,
      const legion_logical_region_t *regions,
      size_t regions_size,
      legion_physical_instance_t *result,
      bool *created,
      bool acquire,
      legion_garbage_collection_priority_t priority,
      bool tight_region_bounds);

  /**
   * @param result Caller takes ownership of handle pointed by `result`.
   *
   * @see Legion::Mapping::MapperRuntime::find_physical_instance()
   */
  bool
  legion_mapper_runtime_find_physical_instance_layout_constraint(
      legion_mapper_runtime_t runtime,
      legion_mapper_context_t ctx,
      legion_memory_t target_memory,
      legion_layout_constraint_set_t constraints,
      const legion_logical_region_t *regions,
      size_t regions_size,
      legion_physical_instance_t *result,
      bool acquire,
      bool tight_region_bounds);

  /**
   * @param result Caller takes ownership of handle pointed by `result`.
   *
   * @see Legion::Mapping::MapperRuntime::find_physical_instance()
   */
  bool
  legion_mapper_runtime_find_physical_instance_layout_constraint_id(
      legion_mapper_runtime_t runtime,
      legion_mapper_context_t ctx,
      legion_memory_t target_memory,
      legion_layout_constraint_id_t layout_id,
      const legion_logical_region_t *regions,
      size_t regions_size,
      legion_physical_instance_t *result,
      bool acquire,
      bool tight_region_bounds);


  /**
   * @param handle Caller must have ownership of parameter `handle`.
   *
   * @see Legion::Mapping::MapperRuntime::acquire_instance()
   */
  bool
  legion_mapper_runtime_acquire_instance(
      legion_mapper_runtime_t runtime,
      legion_mapper_context_t ctx,
      legion_physical_instance_t instance);

  /**
   * @param handle Caller must have ownership of parameter `handle`.
   *
   * @see Legion::Mapping::MapperRuntime::acquire_instances()
   */
  bool
  legion_mapper_runtime_acquire_instances(
      legion_mapper_runtime_t runtime,
      legion_mapper_context_t ctx,
      legion_physical_instance_t *instances,
      size_t instances_size);

#ifdef __cplusplus
}
#endif

#endif // __LEGION_C_H__<|MERGE_RESOLUTION|>--- conflicted
+++ resolved
@@ -336,11 +336,8 @@
     bool inline_task;
     bool stealable;
     bool map_locally;
-<<<<<<< HEAD
+    bool memoize;
     bool replicate;
-=======
-    bool memoize;
->>>>>>> 03ad653c
     legion_task_priority_t parent_priority;
   } legion_task_options_t;
 
