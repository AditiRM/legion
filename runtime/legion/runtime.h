--- conflicted
+++ resolved
@@ -310,16 +310,11 @@
       virtual void notify_invalid(ReferenceMutator *mutator);
       virtual void notify_inactive(ReferenceMutator *mutator);
     public:
-<<<<<<< HEAD
       virtual Future get_future(const DomainPoint &point, 
                                 bool internal_only,
                                 RtEvent *wait_on = NULL);
-=======
-      Future get_future(const DomainPoint &point, RtEvent *wait_on = NULL);
       // Will return NULL if it does not exist
       FutureImpl* find_future(const DomainPoint &point);
-      void set_all_futures(const std::map<DomainPoint,Future> &others);
->>>>>>> 556a247c
       void set_future(const DomainPoint &point, FutureImpl *impl,
                       ReferenceMutator *mutator);
       void get_void_result(const DomainPoint &point, 
