--- conflicted
+++ resolved
@@ -582,7 +582,6 @@
       RtUserEvent done_event;
       std::vector<int> stage_notifications;
       std::vector<bool> sent_stages;
-<<<<<<< HEAD
     protected:
       int collective_radix;
       int collective_log_radix;
@@ -591,8 +590,6 @@
       int collective_last_radix;
       // Handle a small race on deciding who gets to
       // trigger the done event
-=======
->>>>>>> c3925ff4
       bool done_triggered;
     }; 
 
