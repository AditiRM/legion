--- conflicted
+++ resolved
@@ -537,13 +537,10 @@
       // It does NOT encapsulate the 'effects_complete' of this task
       // Only the actual operation completion event captures that
       ApUserEvent                           single_task_termination;
-<<<<<<< HEAD
-      // Structure recording when all "effects" are complete
-=======
       // An event describing the fence event for concurrent execution
       ApEvent                               concurrent_fence_event;
       // Event recording when all "effects" are complete
->>>>>>> 98e39135
+      // Structure recording when all "effects" are complete
       // The effects of the task include the following:
       // 1. the execution of the task
       // 2. the execution of all child ops of the task
@@ -1485,6 +1482,7 @@
                                    std::pair<DistributedID,FieldMask> > &insts);
       static void handle_collective_rendezvous(Deserializer &derez,
                                        Runtime *runtime, AddressSpaceID source);
+      static void handle_verify_concurrent_execution(Deserializer &derez);
 #ifdef NO_EXPLICIT_COLLECTIVES
     public:
       // For collective instance creation
@@ -1523,11 +1521,7 @@
                                 AddressSpaceID source, Runtime *runtime);
       static void handle_collective_instance_response(Deserializer &derez,
                                                       Runtime *runtime);
-<<<<<<< HEAD
 #endif
-=======
-      static void handle_verify_concurrent_execution(Deserializer &derez);
->>>>>>> 98e39135
     protected:
       friend class IndexTask;
       friend class PointTask;
