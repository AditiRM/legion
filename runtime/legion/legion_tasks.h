--- conflicted
+++ resolved
@@ -1095,13 +1095,12 @@
                                  Processor future_proc,
                                  bool own_functor); 
       virtual void handle_mispredication(void);
-<<<<<<< HEAD
     public:
       virtual void concurrent_allreduce(ProcessorManager *manager,
           uint64_t lamport_clock, bool poisoned);
       virtual void pre_launch_collective_kernel(void);
       virtual void post_launch_collective_kernel(void);
-=======
+    public:
       virtual RtEvent convert_collective_views(unsigned requirement_index,
                        unsigned analysis_index, LogicalRegion region,
                        const InstanceSet &targets, InnerContext *physical_ctx,
@@ -1111,7 +1110,6 @@
       virtual RtEvent perform_collective_versioning_analysis(unsigned index,
                        LogicalRegion handle, EqSetTracker *tracker,
                        const FieldMask &mask, unsigned parent_req_index);
->>>>>>> ba02f74b
     protected:
       virtual TaskContext* create_execution_context(VariantImpl *v,
           std::set<ApEvent> &launch_events, bool inline_task, bool leaf_task);
@@ -1363,8 +1361,6 @@
       std::atomic<int>                  outstanding_profiling_requests;
       std::atomic<int>                  outstanding_profiling_reported;
     protected:
-      // Whether we have to do intra-task alias analysis
-      bool need_intra_task_alias_analysis;
       // For checking aliasing of points in debug mode only
       std::set<std::pair<unsigned,unsigned> > interfering_requirements;
       std::map<DomainPoint,std::vector<LogicalRegion> > point_requirements;
@@ -1373,14 +1369,8 @@
       void check_point_requirements(
           const std::map<DomainPoint,std::vector<LogicalRegion> > &point_reqs);
 #endif
-<<<<<<< HEAD
-    protected:
-      // Sizes of subspaces for globally indexed output regions
-      std::map<unsigned, SizeMap> all_output_sizes;
     protected:
       std::vector<std::pair<SliceTask*,AddressSpace> > concurrent_slices;
-=======
->>>>>>> ba02f74b
     };
 
     /**
@@ -1547,14 +1537,11 @@
       static void handle_collective_versioning_rendezvous(Deserializer &derez,
                                                           Runtime *runtime);
       static void handle_verify_concurrent_execution(Deserializer &derez);
-<<<<<<< HEAD
       static void handle_concurrent_allreduce_request(Deserializer &derez,
                                                       AddressSpaceID source);
       static void handle_concurrent_allreduce_response(Deserializer &derez);
-=======
       static void handle_remote_output_extents(Deserializer &derez);
       static void handle_remote_output_registration(Deserializer &derez);
->>>>>>> ba02f74b
     protected:
       friend class IndexTask;
       friend class PointTask;
@@ -1579,14 +1566,8 @@
       std::set<RtEvent> commit_preconditions;
     protected:
       std::set<std::pair<DomainPoint,DomainPoint> > unique_intra_space_deps;
-<<<<<<< HEAD
-    protected:
-      // Sizes of subspaces for globally indexed output regions
-      std::map<unsigned,std::map<DomainPoint,DomainPoint> > all_output_sizes;
     protected:
       std::vector<std::pair<PointTask*,ProcessorManager*> > concurrent_points; 
-=======
->>>>>>> ba02f74b
     };
 
   }; // namespace Internal
