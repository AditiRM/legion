/* Copyright 2022 Stanford University, NVIDIA Corporation
 *
 * Licensed under the Apache License, Version 2.0 (the "License");
 * you may not use this file except in compliance with the License.
 * You may obtain a copy of the License at
 *
 *     http://www.apache.org/licenses/LICENSE-2.0
 *
 * Unless required by applicable law or agreed to in writing, software
 * distributed under the License is distributed on an "AS IS" BASIS,
 * WITHOUT WARRANTIES OR CONDITIONS OF ANY KIND, either express or implied.
 * See the License for the specific language governing permissions and
 * limitations under the License.
 */


#ifndef __LEGION_TASKS_H__
#define __LEGION_TASKS_H__

#include "legion.h"
#include "legion/runtime.h"
#include "legion/legion_ops.h"
#include "legion/region_tree.h"
#include "legion/legion_mapping.h"
#include "legion/legion_utilities.h"
#include "legion/legion_allocation.h"

namespace Legion {
  namespace Internal {

    /**
     * \class ExternalTask
     * An extention of the external-facing Task to help
     * with packing and unpacking them
     */
    class ExternalTask : public Task, public ExternalMappable {
    public:
      ExternalTask(void);
    public:
      void pack_external_task(Serializer &rez, AddressSpaceID target) const;
      void unpack_external_task(Deserializer &derez, Runtime *runtime);
    public:
      static void pack_output_requirement(
          const OutputRequirement &req, Serializer &rez);
    public:
      static void unpack_output_requirement(
          OutputRequirement &req, Deserializer &derez);
    public:
      virtual void set_context_index(size_t index) = 0;
    protected:
      AllocManager *arg_manager;
    };

    /**
     * \class TaskRegions
     * This is a helper class for accessing the region requirements of a task
     */
    class TaskRequirements {
    public:
      TaskRequirements(Task &t) : task(t) { }
    public:
      inline size_t size(void) const 
        { return task.regions.size() + task.output_regions.size(); }
      inline bool is_output_created(unsigned idx) const
        { if (idx < task.regions.size()) return false;
          return (task.output_regions[idx-task.regions.size()].flags &
                        LEGION_CREATED_OUTPUT_REQUIREMENT_FLAG); }
      inline RegionRequirement& operator[](unsigned idx)
        { return (idx < task.regions.size()) ? task.regions[idx] :
                        task.output_regions[idx - task.regions.size()]; }
      inline const RegionRequirement& operator[](unsigned idx) const
        { return (idx < task.regions.size()) ? task.regions[idx] : 
                        task.output_regions[idx - task.regions.size()]; }
    private:
      Task &task;
    };

    /**
     * \class TaskOp
     * This is the base task operation class for all
     * kinds of tasks in the system.
     */
    class TaskOp : public ExternalTask, public PredicatedOp {
    public:
      enum TaskKind {
        INDIVIDUAL_TASK_KIND,
        POINT_TASK_KIND,
        INDEX_TASK_KIND,
        SLICE_TASK_KIND,
        SHARD_TASK_KIND,
      };
    public:
      struct TriggerTaskArgs : public LgTaskArgs<TriggerTaskArgs> {
      public:
        static const LgTaskID TASK_ID = LG_TRIGGER_TASK_ID;
      public:
        TriggerTaskArgs(TaskOp *t)
          : LgTaskArgs<TriggerTaskArgs>(t->get_unique_op_id()), op(t) { }
      public:
        TaskOp *const op;
      };
      struct DeferMappingArgs : public LgTaskArgs<DeferMappingArgs> {
      public:
        static const LgTaskID TASK_ID = LG_DEFER_PERFORM_MAPPING_TASK_ID;
      public:
        DeferMappingArgs(TaskOp *op, MustEpochOp *owner,
                         RtUserEvent done, unsigned cnt,
                         std::vector<unsigned> *performed,
                         std::vector<ApEvent> *eff)
          : LgTaskArgs<DeferMappingArgs>(op->get_unique_op_id()),
            proxy_this(op), must_op(owner), done_event(done),
            invocation_count(cnt), performed_regions(performed),
            effects(eff) { }
      public:
        TaskOp *const proxy_this;
        MustEpochOp *const must_op;
        const RtUserEvent done_event;
        const unsigned invocation_count;
        std::vector<unsigned> *const performed_regions;
        std::vector<ApEvent> *const effects;
      };
    public:
      TaskOp(Runtime *rt);
      virtual ~TaskOp(void);
    public:
      virtual UniqueID get_unique_id(void) const;
      virtual size_t get_context_index(void) const;
      virtual void set_context_index(size_t index);
      virtual bool has_parent_task(void) const;
      virtual const Task* get_parent_task(void) const;
      virtual const std::string& get_provenance_string(bool human = true) const;
      virtual const char* get_task_name(void) const;
      virtual bool is_reducing_future(void) const;
      virtual void pack_remote_operation(Serializer &rez, AddressSpaceID target,
                                         std::set<RtEvent> &applied) const;
      virtual void pack_profiling_requests(Serializer &rez,
                                           std::set<RtEvent> &applied) const;
    public:
      bool is_remote(void) const;
      inline bool is_stolen(void) const { return (steal_count > 0); }
      inline bool is_origin_mapped(void) const { return map_origin; }
      inline bool is_replicated(void) const { return replicate; }
      int get_depth(void) const;
    public:
      void set_current_proc(Processor current);
      inline void set_origin_mapped(bool origin) { map_origin = origin; }
      inline void set_replicated(bool repl) { replicate = repl; }
      inline void set_target_proc(Processor next) { target_proc = next; }
    public:
      void set_must_epoch(MustEpochOp *epoch, unsigned index,
                          bool do_registration);
    public:
      void pack_base_task(Serializer &rez, AddressSpaceID target);
      void unpack_base_task(Deserializer &derez,
                            std::set<RtEvent> &ready_events);
      void pack_base_external_task(Serializer &rez, AddressSpaceID target);
      void unpack_base_external_task(Deserializer &derez);
    public:
      void mark_stolen(void);
      void initialize_base_task(InnerContext *ctx, bool track,
            const std::vector<StaticDependence> *dependences,
            const Predicate &p, Processor::TaskFuncID tid,
            Provenance *provenance);
      void check_empty_field_requirements(void);
    public:
      bool select_task_options(bool prioritize);
    public:
      virtual void activate(void);
      virtual void deactivate(bool free = true);
      virtual const char* get_logging_name(void) const;
      virtual OpKind get_operation_kind(void) const;
      virtual size_t get_region_count(void) const;
      virtual Mappable* get_mappable(void);
      virtual bool invalidates_physical_trace_template(bool &exec_fence) const
        { exec_fence = false; return !regions.empty(); }
    public:
      virtual void trigger_dependence_analysis(void) = 0;
      virtual void trigger_complete(void);
      virtual void trigger_commit(void);
    public:
      virtual bool query_speculate(void);
      virtual void resolve_true(bool speculated, bool launched);
      virtual void resolve_false(bool speculated, bool launched) = 0;
    public:
      virtual void select_sources(const unsigned index, PhysicalManager *target,
                                  const std::vector<InstanceView*> &sources,
                                  std::vector<unsigned> &ranking,
                                  std::map<unsigned,PhysicalManager*> &points);
      virtual void update_atomic_locks(const unsigned index,
                                       Reservation lock, bool exclusive);
      virtual unsigned find_parent_index(unsigned idx);
      virtual VersionInfo& get_version_info(unsigned idx);
      virtual const VersionInfo& get_version_info(unsigned idx) const;
      virtual RegionTreePath& get_privilege_path(unsigned idx);
      virtual ApEvent compute_sync_precondition(const TraceInfo &info) const;
      virtual std::map<PhysicalManager*,unsigned>*
                                            get_acquired_instances_ref(void);
    public:
      virtual bool distribute_task(void) = 0;
      virtual RtEvent perform_mapping(MustEpochOp *owner = NULL,
                                      const DeferMappingArgs *args = NULL) = 0;
      virtual void launch_task(bool inline_task = false) = 0;
      virtual bool is_stealable(void) const = 0;
      virtual bool is_output_global(unsigned idx) const { return false; }
      virtual bool is_output_valid(unsigned idx) const { return false; }
    public:
      virtual TaskKind get_task_kind(void) const = 0;
    public:
      // Returns true if the task should be deactivated
      virtual bool pack_task(Serializer &rez, AddressSpaceID target) = 0;
      virtual bool unpack_task(Deserializer &derez, Processor current,
                               std::set<RtEvent> &ready_events) = 0;
      virtual void perform_inlining(VariantImpl *variant,
                    const std::deque<InstanceSet> &parent_regions) = 0;
    public:
      void defer_distribute_task(RtEvent precondition);
      RtEvent defer_perform_mapping(RtEvent precondition, MustEpochOp *op,
                                    const DeferMappingArgs *args,
                                    unsigned invocation_count,
                                    std::vector<unsigned> *performed = NULL,
                                    std::vector<ApEvent> *effects = NULL);
      void defer_launch_task(RtEvent precondition);
      void enqueue_ready_task(bool use_target_processor,
                              RtEvent wait_on = RtEvent::NO_RT_EVENT);
    public:
      // Tell the parent context that this task is in a ready queue
      void activate_outstanding_task(void);
      void deactivate_outstanding_task(void);
    public:
      void perform_privilege_checks(void);
    public:
      void clone_task_op_from(TaskOp *rhs, Processor p,
                              bool stealable, bool duplicate_args);
      void update_grants(const std::vector<Grant> &grants);
      void update_arrival_barriers(const std::vector<PhaseBarrier> &barriers);
      void compute_point_region_requirements(void);
      void complete_point_projection(void);
      bool prepare_steal(void);
    public:
      void compute_parent_indexes(TaskContext *alt_context = NULL);
      void perform_intra_task_alias_analysis(bool is_tracing,
          LegionTrace *trace, std::vector<RegionTreePath> &privilege_paths);
    public:
      // From Memoizable
      virtual const RegionRequirement& get_requirement(unsigned idx) const
        { return logical_regions[idx]; }
    public: // helper for mapping, here because of inlining
      void validate_variant_selection(MapperManager *local_mapper,
                          VariantImpl *impl, Processor::Kind kind, 
                          const std::deque<InstanceSet> &physical_instances,
                          const char *call_name) const;
    public:
      // These methods get called once the task has executed
      // and all the children have either mapped, completed,
      // or committed.
      void trigger_children_complete(void);
      void trigger_children_committed(void);
    protected:
      // Tasks have two requirements to complete:
      // - all speculation must be resolved
      // - all children must be complete
      virtual void trigger_task_complete(void) = 0;
      // Tasks have two requirements to commit:
      // - all commit dependences must be satisfied (trigger_commit)
      // - all children must commit (children_committed)
      virtual void trigger_task_commit(void) = 0;
    protected:
      TaskRequirements                          logical_regions;
      // Region requirements to check for collective behavior
      std::vector<unsigned>                     check_collective_regions;
      // A map of any locks that we need to take for this task
      std::map<Reservation,bool/*exclusive*/>   atomic_locks;
      // Set of acquired instances for this task
      std::map<PhysicalManager*,unsigned/*ref count*/> acquired_instances;
    protected:
      std::vector<unsigned>                     parent_req_indexes;
      // The version infos for this task
      LegionVector<VersionInfo>                 version_infos;
    protected:
      bool complete_received;
      bool commit_received;
    protected:
      bool options_selected;
      bool memoize_selected;
      bool map_origin;
      bool request_valid_instances;
      bool elide_future_return;
      bool replicate;
    private:
      mutable bool is_local;
      mutable bool local_cached;
    protected:
      bool children_complete;
      bool children_commit;
    protected:
      MapperManager *mapper;
    public:
      // Index for this must epoch op
      unsigned must_epoch_index;
    public:
      // Static methods
      static void process_unpack_task(Runtime *rt, Deserializer &derez);
      static void process_remote_replay(Runtime *rt, Deserializer &derez);
    public:
      static void log_requirement(UniqueID uid, unsigned idx,
                                 const RegionRequirement &req);
    };

    /**
     * \class RemoteTaskOp
     * This is a remote copy of a TaskOp to be used
     * for mapper calls and other operations
     */
    class RemoteTaskOp : public ExternalTask, public RemoteOp {
    public:
      RemoteTaskOp(Runtime *rt, Operation *ptr, AddressSpaceID src);
      RemoteTaskOp(const RemoteTaskOp &rhs);
      virtual ~RemoteTaskOp(void);
    public:
      RemoteTaskOp& operator=(const RemoteTaskOp &rhs);
    public:
      virtual UniqueID get_unique_id(void) const;
      virtual size_t get_context_index(void) const;
      virtual int get_depth(void) const;
      virtual bool has_parent_task(void) const;
      virtual const Task* get_parent_task(void) const;
      virtual const std::string& get_provenance_string(bool human = true) const;
      virtual const char* get_task_name(void) const;
      virtual Domain get_slice_domain(void) const;
      virtual ShardID get_shard_id(void) const;
      virtual size_t get_total_shards(void) const;
      virtual DomainPoint get_shard_point(void) const;
      virtual Domain get_shard_domain(void) const;
      virtual void set_context_index(size_t index);
    public:
      virtual const char* get_logging_name(void) const;
      virtual OpKind get_operation_kind(void) const;
      virtual void select_sources(const unsigned index, PhysicalManager *target,
                                  const std::vector<InstanceView*> &sources,
                                  std::vector<unsigned> &ranking,
                                  std::map<unsigned,PhysicalManager*> &points);
      virtual void pack_remote_operation(Serializer &rez, AddressSpaceID target,
                                         std::set<RtEvent> &applied) const;
      virtual void unpack(Deserializer &derez);
    };

    /**
     * \class SingleTask
     * This is the parent type for each of the single class
     * kinds of classes.  It also serves as the type that
     * represents a context for each application level task.
     */
    class SingleTask : public TaskOp {
    public:
      struct MisspeculationTaskArgs :
        public LgTaskArgs<MisspeculationTaskArgs> {
      public:
        static const LgTaskID TASK_ID = LG_MISSPECULATE_TASK_ID;
      public:
        MisspeculationTaskArgs(SingleTask *t)
          : LgTaskArgs<MisspeculationTaskArgs>(t->get_unique_op_id()),
            task(t) { }
      public:
        SingleTask *const task;
      };
      struct DeferTriggerTaskCompleteArgs :
        public LgTaskArgs<DeferTriggerTaskCompleteArgs> {
      public:
        static const LgTaskID TASK_ID = LG_DEFER_TRIGGER_TASK_COMPLETE_TASK_ID;
      public:
        DeferTriggerTaskCompleteArgs(SingleTask *t)
          : LgTaskArgs<DeferTriggerTaskCompleteArgs>(t->get_unique_op_id()),
            task(t) { }
      public:
        SingleTask *const task;
      };
    public:
      SingleTask(Runtime *rt);
      virtual ~SingleTask(void);
    public:
      virtual void trigger_dependence_analysis(void) = 0;
    public:
      // These two functions are only safe to call after
      // the task has had its variant selected
      bool is_leaf(void) const;
      bool is_inner(void) const;
      bool is_created_region(unsigned index) const;
      void update_no_access_regions(void);
      void clone_single_from(SingleTask *task);
    public:
      inline void clone_virtual_mapped(std::vector<bool> &target) const
        { target = virtual_mapped; }
      inline void clone_parent_req_indexes(std::vector<unsigned> &target) const
        { target = parent_req_indexes; }
      inline const std::deque<InstanceSet>&
        get_physical_instances(void) const { return physical_instances; }
      inline const std::vector<bool>& get_no_access_regions(void) const
        { return no_access_regions; }
      inline VariantID get_selected_variant(void) const
        { return selected_variant; }
      inline const std::set<RtEvent>& get_map_applied_conditions(void) const
        { return map_applied_conditions; }
      inline RtEvent get_profiling_reported(void) const
        { return profiling_reported; }
    public:
      RtEvent perform_versioning_analysis(const bool post_mapper);
      void initialize_map_task_input(Mapper::MapTaskInput &input,
                                     Mapper::MapTaskOutput &output,
                                     MustEpochOp *must_epoch_owner);
      void finalize_map_task_output(Mapper::MapTaskInput &input,
                                    Mapper::MapTaskOutput &output,
                                    MustEpochOp *must_epoch_owner);
    protected:
      void prepare_output_instance(unsigned index,
                                   InstanceSet &instance_set,
                                   const RegionRequirement &req,
                                   Memory target,
                                   const LayoutConstraintSet &constraints);
      void finalize_output_regions(void);
    public:
      virtual InnerContext* create_implicit_context(void);
      void set_shard_manager(ShardManager *manager);
    protected: // mapper helper call
      void validate_target_processors(const std::vector<Processor> &prcs) const;
    protected:
      void invoke_mapper(MustEpochOp *must_epoch_owner);
      void invoke_mapper_replicated(MustEpochOp *must_epoch_owner);
      RtEvent map_all_regions(MustEpochOp *must_epoch_owner,
                              const DeferMappingArgs *defer_args);
      void perform_post_mapping(const TraceInfo &trace_info);
      void check_future_return_bounds(FutureInstance *instance) const;
    protected:
      void pack_single_task(Serializer &rez, AddressSpaceID target);
      void unpack_single_task(Deserializer &derez,
                              std::set<RtEvent> &ready_events);
      void send_remote_context(AddressSpaceID target, RemoteTask *dst);
    public:
      virtual void pack_profiling_requests(Serializer &rez,
                                           std::set<RtEvent> &applied) const;
      virtual int add_copy_profiling_request(const PhysicalTraceInfo &info,
                               Realm::ProfilingRequestSet &requests,
                               bool fill, unsigned count = 1);
      virtual void handle_profiling_response(const ProfilingResponseBase *base,
                                      const Realm::ProfilingResponse &respone,
                                      const void *orig, size_t orig_length);
      virtual void handle_profiling_update(int count);
      void finalize_single_task_profiling(void);
    public:
      virtual void activate(void);
      virtual void deactivate(bool free = true);
      virtual bool is_top_level_task(void) const { return false; }
#ifdef DEBUG_LEGION
      virtual bool is_implicit_top_level_task(void) const { return false; }
#endif
      virtual bool is_shard_task(void) const { return false; }
      virtual SingleTask* get_origin_task(void) const = 0;
    public:
      virtual void resolve_false(bool speculated, bool launched) = 0;
      virtual void launch_task(bool inline_task = false);
      virtual bool distribute_task(void) = 0;
      virtual RtEvent perform_mapping(MustEpochOp *owner = NULL,
                                      const DeferMappingArgs *args = NULL) = 0;
      virtual void handle_future_size(size_t return_type_size,
                                      bool has_return_type_size,
                                      std::set<RtEvent> &applied_events) = 0;
      virtual void trigger_replay(void);
      // For tasks that are sharded off by control replication
      virtual void shard_off(RtEvent mapped_precondition);
      virtual bool is_stealable(void) const = 0;
    public:
      virtual TaskKind get_task_kind(void) const = 0;
    public:
      // Override these methods from operation class
      virtual void trigger_mapping(void);
    protected:
      friend class ShardManager;
      virtual void trigger_task_complete(void) = 0;
      virtual void trigger_task_commit(void) = 0;
    public:
      virtual bool pack_task(Serializer &rez, AddressSpaceID target) = 0;
      virtual bool unpack_task(Deserializer &derez, Processor current,
                               std::set<RtEvent> &ready_events) = 0; 
      virtual void perform_inlining(VariantImpl *variant,
                    const std::deque<InstanceSet> &parent_regions);
    public:
      virtual void handle_future(FutureInstance *instance,
                                 void *metadata, size_t metasize,
                                 FutureFunctor *functor,
                                 Processor future_proc,
                                 bool own_functor) = 0;
      virtual void handle_post_mapped(bool deferral,
                          RtEvent pre = RtEvent::NO_RT_EVENT) = 0;
      virtual void handle_misspeculation(void) = 0;
    public:
      // From Memoizable
      virtual ApEvent replay_mapping(void);
      virtual void find_completion_effects(std::set<ApEvent> &effects);
    public:
      void handle_remote_profiling_response(Deserializer &derez);
      static void process_remote_profiling_response(Deserializer &derez);
    public:
      void perform_concurrent_analysis(Processor target, RtEvent precondition);
      void trigger_children_complete(ApEvent all_children_complete);
    protected:
      virtual InnerContext* initialize_inner_execution_context(VariantImpl *v,
                                                            bool inline_task);
    public:
      static void handle_deferred_task_complete(const void *args);
    protected:
      // Boolean for each region saying if it is virtual mapped
      std::vector<bool>                           virtual_mapped;
      // Regions which are NO_ACCESS or have no privilege fields
      std::vector<bool>                           no_access_regions; 
    protected:
      std::vector<Processor>                      target_processors;
      // Hold the result of the mapping 
      std::deque<InstanceSet>                     physical_instances;
      std::vector<ApEvent>                        region_preconditions;
      std::vector<std::vector<PhysicalManager*> > source_instances;
      std::vector<Memory>                         future_memories;
    protected: // Mapper choices 
      std::vector<unsigned>                       untracked_valid_regions;
      VariantID                                   selected_variant;
      TaskPriority                                task_priority;
      bool                                        perform_postmap;
    protected:
      // origin-mapped cases need to know if they've been mapped or not yet
      bool                                  first_mapping;
      std::set<RtEvent>                     intra_space_mapping_dependences;
      // Events that must be triggered before we are done mapping
      std::set<RtEvent>                     map_applied_conditions;
      RtUserEvent                           deferred_complete_mapping;
      // The single task termination event encapsulates the exeuction of the
      // task being done and all child operations and their effects being done
      // It does NOT encapsulate the 'effects_complete' of this task
      // Only the actual operation completion event captures that
      ApUserEvent                           single_task_termination;
      // An event describing the fence event for concurrent execution
      ApEvent                               concurrent_fence_event;
      // Event recording when all "effects" are complete
      // Structure recording when all "effects" are complete
      // The effects of the task include the following:
      // 1. the execution of the task
      // 2. the execution of all child ops of the task
      // 3. all copy-out operations of child ops
      // 4. all copy-out operations of the task itself
      // Note that this definition is recursive
      std::set<ApEvent>                     task_completion_effects;
    protected:
      TaskContext*                          execution_context;
      RemoteTraceRecorder*                  remote_trace_recorder;
      RtEvent                               remote_collect_event;
      // For replication of this task
      ShardManager*                         shard_manager;
    protected:
      std::map<AddressSpaceID,RemoteTask*>  remote_instances;
    protected:
      mutable bool leaf_cached, is_leaf_result;
      mutable bool inner_cached, is_inner_result;
    protected:
      // Profiling information
      struct SingleProfilingInfo : public Mapping::Mapper::TaskProfilingInfo {
      public:
        void *buffer;
        size_t buffer_size;
      };
      std::vector<ProfilingMeasurementID>      task_profiling_requests;
      std::vector<ProfilingMeasurementID>      copy_profiling_requests;
      std::vector<SingleProfilingInfo>                  profiling_info;
      RtUserEvent                                   profiling_reported;
      int                                           profiling_priority;
      int                                           copy_fill_priority;
      std::atomic<int>                  outstanding_profiling_requests;
      std::atomic<int>                  outstanding_profiling_reported;
#ifdef DEBUG_LEGION
    protected:
      // For checking that premapped instances didn't change during mapping
      std::map<unsigned/*index*/,
               std::vector<Mapping::PhysicalInstance> > premapped_instances;
#endif
    };

    /**
     * \class MultiTask
     * This is the parent type for each of the multi-task
     * kinds of classes.
     */
    class MultiTask : public CollectiveViewCreator<TaskOp> {
    public:
      class OutputOptions {
      public:
        OutputOptions(void) : store(0) { }
        OutputOptions(bool global, bool valid)
          : store((global ? 1 : 0) | (valid ? 2 : 0)) { } 
      public:
        inline bool global_indexing(void) const { return (store & 1); }
        inline bool valid_requirement(void) const { return (store & 2); }
      private:
        unsigned char store;
      };
      struct FutureHandles : public Collectable {
      public:
        std::map<DomainPoint,DistributedID> handles;
      };
    public:
      MultiTask(Runtime *rt);
      virtual ~MultiTask(void);
    public:
      bool is_sliced(void) const;
      void slice_index_space(void);
      void trigger_slices(void);
      void clone_multi_from(MultiTask *task, IndexSpace is, Processor p,
                            bool recurse, bool stealable); 
    public:
      virtual void activate(void);
      virtual void deactivate(bool free = true);
      virtual bool is_reducing_future(void) const { return (redop > 0); }
      virtual Domain get_slice_domain(void) const;
      virtual ShardID get_shard_id(void) const { return 0; }
      virtual size_t get_total_shards(void) const { return 1; }
      virtual DomainPoint get_shard_point(void) const { return DomainPoint(0); }
      virtual Domain get_shard_domain(void) const 
        { return Domain(DomainPoint(0),DomainPoint(0)); }
    public:
      virtual void trigger_dependence_analysis(void) = 0;
    public:
      virtual void resolve_false(bool speculated, bool launched) = 0;
      virtual void premap_task(void) = 0;
      virtual bool distribute_task(void) = 0;
      virtual RtEvent perform_mapping(MustEpochOp *owner = NULL,
                                      const DeferMappingArgs *args = NULL) = 0;
      virtual void launch_task(bool inline_task = false) = 0;
      virtual bool is_stealable(void) const = 0;
      virtual void map_and_launch(void) = 0;
    public:
      virtual TaskKind get_task_kind(void) const = 0;
    public:
      virtual void trigger_mapping(void);
    protected:
      virtual void trigger_task_complete(void) = 0;
      virtual void trigger_task_commit(void) = 0;
    public:
      virtual bool pack_task(Serializer &rez, AddressSpaceID target) = 0;
      virtual bool unpack_task(Deserializer &derez, Processor current,
                               std::set<RtEvent> &ready_events) = 0;
      virtual void perform_inlining(VariantImpl *variant,
                    const std::deque<InstanceSet> &parent_regions) = 0;
    public:
      virtual SliceTask* clone_as_slice_task(IndexSpace is,
                      Processor p, bool recurse, bool stealable) = 0;
      virtual void reduce_future(const DomainPoint &point,
                                 FutureInstance *instance) = 0;
      virtual void register_must_epoch(void) = 0;
    public:
      // Methods for supporting intra-index-space mapping dependences
      virtual RtEvent find_intra_space_dependence(const DomainPoint &point) = 0;
      virtual void record_intra_space_dependence(const DomainPoint &point,
                                                 const DomainPoint &next,
                                                 RtEvent point_mapped) = 0;
    public:
      // Support for concurrent execution of index tasks
      inline RtEvent get_concurrent_precondition(void) const
        { return concurrent_precondition; }
    public:
      void pack_multi_task(Serializer &rez, AddressSpaceID target);
      void unpack_multi_task(Deserializer &derez,
                             std::set<RtEvent> &ready_events);
    public:
      // Return true if it is safe to delete the future
      bool fold_reduction_future(FutureInstance *instance, 
          std::vector<ApEvent> &applied_effects, bool exclusive);
    protected:
      std::list<SliceTask*> slices;
      bool sliced;
    protected:
      IndexSpaceNode *launch_space; // global set of points
      IndexSpace internal_space; // local set of points
      FutureMap future_map;
      FutureHandles *future_handles;
      ReductionOpID redop;
      bool deterministic_redop;
      const ReductionOp *reduction_op;
      FutureMap point_arguments;
      std::vector<FutureMap> point_futures;
      std::vector<OutputOptions> output_region_options;
      // For handling reductions of types with serdez methods
      const SerdezRedopFns *serdez_redop_fns;
      FutureInstance *reduction_instance;
      ApEvent reduction_inst_precondition;
      std::vector<ApEvent> reduction_effects;
      // Only for handling serdez reductions
      void *serdez_redop_state;
      size_t serdez_redop_state_size;
      // Reduction metadata
      void *reduction_metadata;
      size_t reduction_metasize;
      // Temporary storage for future results
      std::map<DomainPoint,FutureInstance*> temporary_futures;
      // used for detecting cases where we've already mapped a mutli task
      // on the same node but moved it to a different processor
      bool first_mapping;
    protected:
      // Precondition for performing concurrent analyses across the points
      RtEvent concurrent_precondition;
      RtUserEvent concurrent_verified;
      std::map<DomainPoint,Processor> concurrent_processors;
    protected:
      bool children_complete_invoked;
      bool children_commit_invoked;
    protected:
      Future predicate_false_future;
      void *predicate_false_result;
      size_t predicate_false_size;
    protected:
      std::map<DomainPoint,RtEvent> intra_space_dependences;
    };

    /**
     * \class IndividualTask
     * This class serves as the basis for all individual task
     * launch calls performed by the runtime.
     */
    class IndividualTask : public SingleTask,
                           public LegionHeapify<IndividualTask> {
    public:
      static const AllocationType alloc_type = INDIVIDUAL_TASK_ALLOC;
    public:
      IndividualTask(Runtime *rt);
      IndividualTask(const IndividualTask &rhs);
      virtual ~IndividualTask(void);
    public:
      IndividualTask& operator=(const IndividualTask &rhs);
    public:
      virtual void activate(void);
      virtual void deactivate(bool free = true);
    protected:
      virtual SingleTask* get_origin_task(void) const { return orig_task; }
      virtual Domain get_slice_domain(void) const { return Domain::NO_DOMAIN; }
      virtual ShardID get_shard_id(void) const { return 0; }
      virtual size_t get_total_shards(void) const { return 1; }
      virtual DomainPoint get_shard_point(void) const { return DomainPoint(0); }
      virtual Domain get_shard_domain(void) const
        { return Domain(DomainPoint(0),DomainPoint(0)); }
      virtual Operation* get_origin_operation(void) 
        { return is_remote() ? orig_task : this; }
    public:
      Future initialize_task(InnerContext *ctx,
                             const TaskLauncher &launcher,
                             Provenance *provenance,
                             bool track = true, bool top_level=false,
                             bool implicit_top_level = false,
                             std::vector<OutputRequirement> *outputs = NULL);
      void perform_base_dependence_analysis(void);
    protected:
      void create_output_regions(std::vector<OutputRequirement> &outputs);
    public:
      virtual bool has_prepipeline_stage(void) const { return true; }
      virtual void trigger_prepipeline_stage(void);
      virtual void trigger_dependence_analysis(void);
      virtual void trigger_ready(void);
      virtual void report_interfering_requirements(unsigned idx1,unsigned idx2); 
    public:
      virtual void resolve_false(bool speculated, bool launched);
      virtual bool distribute_task(void);
      virtual RtEvent perform_mapping(MustEpochOp *owner = NULL,
                                      const DeferMappingArgs *args = NULL);
      virtual void handle_future_size(size_t return_type_size,
                                      bool has_return_type_size,
                                      std::set<RtEvent> &applied_events);
      virtual void perform_inlining(VariantImpl *variant,
                    const std::deque<InstanceSet> &parent_regions);
      virtual bool is_stealable(void) const;
      virtual RegionTreePath& get_privilege_path(unsigned idx);
    public:
      virtual bool is_output_valid(unsigned idx) const;
    public:
      virtual TaskKind get_task_kind(void) const;
    public:
      virtual void trigger_task_complete(void);
      virtual void trigger_task_commit(void);
    public:
      virtual void handle_future(FutureInstance *instance,
                                 void *metadata, size_t metasize,
                                 FutureFunctor *functor,
                                 Processor future_proc,
                                 bool own_functor);
      virtual void handle_post_mapped(bool deferral, 
                          RtEvent pre = RtEvent::NO_RT_EVENT);
      virtual void handle_misspeculation(void);
      virtual void prepare_map_must_epoch(void);
    public:
      virtual bool pack_task(Serializer &rez, AddressSpaceID target);
      virtual bool unpack_task(Deserializer &derez, Processor current,
                               std::set<RtEvent> &ready_events);
      virtual bool is_top_level_task(void) const { return top_level_task; }
#ifdef DEBUG_LEGION
      virtual bool is_implicit_top_level_task(void) const 
        { return implicit_top_level_task; }
#endif
    public:
      virtual void record_completion_effect(ApEvent effect);
      virtual void record_completion_effect(ApEvent effect,
          std::set<RtEvent> &map_applied_events);
      virtual void record_completion_effects(const std::set<ApEvent> &effects);
    protected:
      void pack_remote_complete(Serializer &rez, RtEvent precondition);
      void pack_remote_commit(Serializer &rez);
      void unpack_remote_complete(Deserializer &derez);
      void unpack_remote_commit(Deserializer &derez);
    public:
      // From MemoizableOp
      virtual void trigger_replay(void);
      virtual void complete_replay(ApEvent pre, ApEvent completion_event);
    public:
      static void process_unpack_remote_future_size(Deserializer &derez);
      static void process_unpack_remote_complete(Deserializer &derez);
      static void process_unpack_remote_commit(Deserializer &derez);
    protected: 
      Future result; 
      std::vector<RegionTreePath> privilege_paths;
    protected:
      std::vector<bool> valid_output_regions;
    protected:
      // Information for remotely executing task
      IndividualTask *orig_task; // Not a valid pointer when remote
      UniqueID remote_unique_id;
      UniqueID remote_owner_uid;
    protected:
      Future predicate_false_future;
      void *predicate_false_result;
      size_t predicate_false_size;
    protected:
      bool sent_remotely;
    protected:
      friend class Internal;
      // Special field for the top level task
      bool top_level_task;
      bool implicit_top_level_task;
      // Whether we have to do intra-task alias analysis
      bool need_intra_task_alias_analysis;
    };

    /**
     * \class PointTask
     * A point task is a single point of an index space task
     * launch.  It will primarily be managed by its enclosing
     * slice task owner.
     */
    class PointTask : public SingleTask, public ProjectionPoint,
                      public LegionHeapify<PointTask> {
    public:
      static const AllocationType alloc_type = POINT_TASK_ALLOC;
    public:
      PointTask(Runtime *rt);
      PointTask(const PointTask &rhs);
      virtual ~PointTask(void);
    public:
      PointTask& operator=(const PointTask &rhs);
    public:
      virtual void activate(void);
      virtual void deactivate(bool free = true);
      virtual Operation* get_origin_operation(void); 
      virtual SingleTask* get_origin_task(void) const { return orig_task; }
      virtual Domain get_slice_domain(void) const 
        { return Domain(index_point,index_point); }
      virtual ShardID get_shard_id(void) const { return 0; }
      virtual size_t get_total_shards(void) const { return 1; }
      virtual DomainPoint get_shard_point(void) const { return DomainPoint(0); }
      virtual Domain get_shard_domain(void) const
        { return Domain(DomainPoint(0),DomainPoint(0)); }
      virtual bool is_reducing_future(void) const;
    public:
      virtual void trigger_dependence_analysis(void);
      virtual void trigger_replay(void);
      virtual void report_interfering_requirements(unsigned idx1,unsigned idx2);
    public:
      virtual void resolve_false(bool speculated, bool launched);
      virtual bool distribute_task(void);
      virtual RtEvent perform_mapping(MustEpochOp *owner = NULL,
                                      const DeferMappingArgs *args = NULL);
      virtual void handle_future_size(size_t return_type_size,
                                      bool has_return_type_size,
                                      std::set<RtEvent> &applied_events);
      virtual void shard_off(RtEvent mapped_precondition);
      virtual bool is_stealable(void) const;
      virtual VersionInfo& get_version_info(unsigned idx);
      virtual const VersionInfo& get_version_info(unsigned idx) const;
      virtual bool is_output_global(unsigned idx) const; 
      virtual bool is_output_valid(unsigned idx) const;
    public:
      virtual TaskKind get_task_kind(void) const;
    public:
      virtual void trigger_task_complete(void);
      virtual void trigger_task_commit(void);
    public:
      virtual bool pack_task(Serializer &rez, AddressSpaceID target);
      virtual bool unpack_task(Deserializer &derez, Processor current,
                               std::set<RtEvent> &ready_events);
    public:
      virtual void handle_future(FutureInstance *instance,
                                 void *metadata, size_t metasize,
                                 FutureFunctor *functor,
                                 Processor future_proc,
                                 bool own_functor);
      virtual void handle_post_mapped(bool deferral,
                          RtEvent pre = RtEvent::NO_RT_EVENT);
      virtual void handle_misspeculation(void);
    public:
      // ProjectionPoint methods
      virtual const DomainPoint& get_domain_point(void) const;
      virtual void set_projection_result(unsigned idx, LogicalRegion result);
      virtual void record_intra_space_dependences(unsigned index,
             const std::vector<DomainPoint> &dependences);
      virtual const Mappable* as_mappable(void) const { return this; }
    public:
      void initialize_point(SliceTask *owner, const DomainPoint &point,
                            const FutureMap &point_arguments, bool eager,
                            const std::vector<FutureMap> &point_futures);
    public:
      // From MemoizableOp
      virtual void complete_replay(ApEvent pre, ApEvent completion_event);
    public:
      // From Memoizable
      virtual TraceLocalID get_trace_local_id(void) const;
    public:
      virtual size_t get_collective_points(void) const;
      virtual bool find_shard_participants(std::vector<ShardID> &shards);
      virtual RtEvent convert_collective_views(unsigned requirement_index,
                       unsigned analysis_index, LogicalRegion region,
                       const InstanceSet &targets, InnerContext *physical_ctx,
                       CollectiveMapping *&analysis_mapping, bool &first_local,
                       LegionVector<FieldMaskSet<InstanceView> > &target_views,
                       std::map<InstanceView*,size_t> &collective_arrivals);
#ifdef NO_EXPLICIT_COLLECTIVES
    public:
      // For collective instance creation
      virtual bool supports_collective_instances(void) const;
      virtual DomainPoint get_collective_instance_point(void) const;
      virtual RtEvent acquire_collective_allocation_privileges(
                                  MappingCallKind mapper_call, unsigned index,
                                  Memory target);
      virtual void release_collective_allocation_privileges(
                                  MappingCallKind mapper_call, unsigned index,
                                  size_t points = 1);
      virtual PendingCollectiveManager* create_pending_collective_manager(
                                  MappingCallKind mapper_call,
                                  unsigned index, size_t collective_tag,
                                  const LayoutConstraintSet &constraints,
                                  const std::vector<LogicalRegion> &regions,
                                  AddressSpaceID memory_space,
                                  LayoutConstraintKind &bad_constraint,
                                  size_t &bad_constraint_index,
                                  bool &bad_regions);
      virtual void match_collective_instances(
                                  MappingCallKind mapper_call,
                                  unsigned index, size_t collective_tag,
                                  std::vector<MappingInstance> &instances);
      virtual bool finalize_pending_collective_instance(
                                  MappingCallKind mapper_call, unsigned index,
                                  bool success, size_t points = 1);
      virtual unsigned verify_total_collective_instance_calls(
                                  MappingCallKind call,
                                  unsigned total_calls, size_t points = 1);
      virtual size_t count_collective_region_occurrences(
                                  unsigned index, LogicalRegion region,
                                  DistributedID inst_did);
#endif
    public:
      virtual void record_completion_effect(ApEvent effect);
      virtual void record_completion_effect(ApEvent effect,
          std::set<RtEvent> &map_applied_events);
      virtual void record_completion_effects(const std::set<ApEvent> &effects);
    public: 
      bool has_remaining_inlining_dependences(
            std::map<PointTask*,unsigned> &remaining,
            std::map<RtEvent,std::vector<PointTask*> > &event_deps) const;
    protected:
      friend class SliceTask;
      PointTask                   *orig_task;
      SliceTask                   *slice_owner;
    protected:
      std::map<AddressSpaceID,RemoteTask*> remote_instances;
    };

    /**
     * \class ShardTask
     * A shard task is copy of a single task that is used for
     * executing a single copy of a control replicated task.
     * It implements the functionality of a single task so that 
     * we can use it mostly transparently for the execution of 
     * a single shard.
     */
    class ShardTask : public SingleTask {
    public:
      ShardTask(Runtime *rt, ShardManager *manager, 
                ShardID shard_id, Processor target);
      ShardTask(const ShardTask &rhs);
      virtual ~ShardTask(void);
    public:
      ShardTask& operator=(const ShardTask &rhs);
    public:
      virtual void activate(void); 
      virtual void deactivate(bool free = true);
      virtual Domain get_slice_domain(void) const;
      virtual ShardID get_shard_id(void) const { return shard_id; }
      virtual size_t get_total_shards(void) const;
      virtual DomainPoint get_shard_point(void) const;
      virtual Domain get_shard_domain(void) const;
      virtual SingleTask* get_origin_task(void) const 
        { assert(false); return NULL; }
      virtual bool is_shard_task(void) const { return true; }
      virtual bool is_top_level_task(void) const; 
      // Set this to true so we always eagerly evaluate future functors
      // at the end of a task to get an actual future instance to pass back
      virtual bool is_reducing_future(void) const { return true; }
    public:
      // From MemoizableOp
      virtual void trigger_replay(void);
    public:
      virtual void trigger_dependence_analysis(void);
      virtual void resolve_false(bool speculated, bool launched);
      virtual bool distribute_task(void);
      virtual RtEvent perform_must_epoch_version_analysis(MustEpochOp *own);
      virtual RtEvent perform_mapping(MustEpochOp *owner = NULL,
                                      const DeferMappingArgs *args = NULL);
      virtual void handle_future_size(size_t return_type_size,
                                      bool has_return_type_size,
                                      std::set<RtEvent> &applied_events);
      virtual bool is_stealable(void) const;
      virtual bool can_early_complete(ApUserEvent &chain_event);
      virtual std::map<PhysicalManager*,unsigned>*
                                       get_acquired_instances_ref(void);
    public:
      virtual TaskKind get_task_kind(void) const;
    public:
      // Override these methods from operation class
      virtual void trigger_mapping(void); 
    protected:
      virtual void trigger_task_complete(void);
      virtual void trigger_task_commit(void);
    public:
      virtual void perform_physical_traversal(unsigned idx,
                                RegionTreeContext ctx, InstanceSet &valid);
      virtual bool pack_task(Serializer &rez, AddressSpaceID target);
      virtual bool unpack_task(Deserializer &derez, Processor current,
                               std::set<RtEvent> &ready_events); 
      virtual void perform_inlining(VariantImpl *variant,
              const std::deque<InstanceSet> &parent_regions);
    public:
      virtual void handle_future(FutureInstance *instance,
                                 void *metadata, size_t metasize,
                                 FutureFunctor *functor,
                                 Processor future_proc,
                                 bool own_functor); 
      virtual void handle_post_mapped(bool deferral,
                          RtEvent pre = RtEvent::NO_RT_EVENT);
      virtual void handle_misspeculation(void);
    protected:
      virtual InnerContext* initialize_inner_execution_context(VariantImpl *v,
                                                            bool inline_task);
    public:
      virtual InnerContext* create_implicit_context(void);
    public:
      void launch_shard(void);
      void return_resources(ResourceTracker *target,
                            std::set<RtEvent> &preconditions);
      void report_leaks_and_duplicates(std::set<RtEvent> &preconditions);
      void handle_collective_message(Deserializer &derez);
      void handle_future_map_request(Deserializer &derez);
      void handle_disjoint_complete_request(Deserializer &derez);
      void handle_intra_space_dependence(Deserializer &derez);
      void handle_resource_update(Deserializer &derez,
                                  std::set<RtEvent> &applied);
      void handle_created_region_contexts(Deserializer &derez,
                                          std::set<RtEvent> &applied);
      void handle_trace_update(Deserializer &derez, AddressSpaceID source);
      ApBarrier handle_find_trace_shard_event(size_t temp_index, ApEvent event,
                                              ShardID remote_shard);
      ApBarrier handle_find_trace_shard_frontier(size_t temp_index, ApEvent event,
                                                 ShardID remote_shard);
      ReplicateContext* get_shard_execution_context(void) const;
    public:
      void initialize_implicit_task(InnerContext *context, TaskID tid,
                                    MapperID mid, Processor proxy);
      void complete_startup_initialization(void);
    public:
      const ShardID shard_id;
    protected:
      UniqueID remote_owner_uid;
      RtBarrier shard_barrier;
      bool all_shards_complete;
    };

    /**
     * \class IndexTask
     * An index task is used to represent an index space task
     * launch performed by the runtime.  It will only live
     * on the node on which it was created.  Eventually the
     * mapper will slice the index space, and the corresponding
     * slice tasks for the index space will be distributed around
     * the machine and eventually returned to this index space task.
     */
    class IndexTask : public MultiTask, public LegionHeapify<IndexTask> {
    private:
      struct OutputRegionTagCreator {
      public:
        OutputRegionTagCreator(TypeTag *_type_tag, int _color_ndim)
          : type_tag(_type_tag), color_ndim(_color_ndim) { }
        template<typename DIM, typename COLOR_T>
        static inline void demux(OutputRegionTagCreator *creator)
        {
          switch (DIM::N + creator->color_ndim)
          {
#define DIMFUNC(DIM)                                             \
            case DIM:                                            \
              {                                                  \
                *creator->type_tag =                             \
                  NT_TemplateHelper::encode_tag<DIM, COLOR_T>(); \
                break;                                           \
              }
            LEGION_FOREACH_N(DIMFUNC)
#undef DIMFUNC
            default:
              assert(false);
          }
        }
      private:
        TypeTag *type_tag;
        int color_ndim;
      };
    public:
      static const AllocationType alloc_type = INDEX_TASK_ALLOC;
    public:
      IndexTask(Runtime *rt);
      IndexTask(const IndexTask &rhs);
      virtual ~IndexTask(void);
    public:
      IndexTask& operator=(const IndexTask &rhs);
    public:
      FutureMap initialize_task(InnerContext *ctx,
                                const IndexTaskLauncher &launcher,
                                IndexSpace launch_space,
                                Provenance *provenance,
                                bool track = true,
                                std::vector<OutputRequirement> *outputs = NULL);
      Future initialize_task(InnerContext *ctx,
                             const IndexTaskLauncher &launcher,
                             IndexSpace launch_space,
                             Provenance *provenance,
                             ReductionOpID redop,
                             bool deterministic,
                             bool track = true,
                             std::vector<OutputRequirement> *outputs = NULL);
      void initialize_predicate(const Future &pred_future,
                                const UntypedBuffer &pred_arg);
      void perform_base_dependence_analysis(void);
    protected:
      void create_output_regions(std::vector<OutputRequirement> &outputs,
                                 IndexSpace launch_space);
    public:
      virtual void activate(void);
      virtual void deactivate(bool free = true);
    public:
      virtual void prepare_map_must_epoch(void);
    protected:
      typedef std::map<DomainPoint,DomainPoint> SizeMap;
      Domain compute_global_output_ranges(IndexSpaceNode *parent,
                                          IndexPartNode *part,
                                          const SizeMap& output_sizes,
                                          const SizeMap& local_sizes);
      void validate_output_sizes(unsigned index,
                                 const OutputRequirement& output_requirement,
                                 const SizeMap& output_sizes) const;
      virtual void finalize_output_regions(void);
    public:
      virtual bool has_prepipeline_stage(void) const { return true; }
      virtual void trigger_prepipeline_stage(void);
      virtual void trigger_dependence_analysis(void);
      virtual void report_interfering_requirements(unsigned idx1,unsigned idx2);
      virtual RegionTreePath& get_privilege_path(unsigned idx);
    public:
      virtual void trigger_ready(void);
      virtual void resolve_false(bool speculated, bool launched);
      virtual void premap_task(void);
      virtual bool distribute_task(void);
      virtual RtEvent perform_mapping(MustEpochOp *owner = NULL,
                                      const DeferMappingArgs *args = NULL);
      virtual void launch_task(bool inline_task = false);
      virtual bool is_stealable(void) const;
      virtual void map_and_launch(void);
    public:
      virtual TaskKind get_task_kind(void) const;
    protected:
      virtual void trigger_task_complete(void);
      virtual void trigger_task_commit(void);
    public:
      virtual bool pack_task(Serializer &rez, AddressSpaceID target);
      virtual bool unpack_task(Deserializer &derez, Processor current,
                               std::set<RtEvent> &ready_events);
      virtual void perform_inlining(VariantImpl *variant,
                    const std::deque<InstanceSet> &parent_regions);
    public:
      virtual SliceTask* clone_as_slice_task(IndexSpace is,
                  Processor p, bool recurse, bool stealable);
    public:
      virtual void reduce_future(const DomainPoint &point, 
                                 FutureInstance *instance);
    public:
      virtual void pack_profiling_requests(Serializer &rez,
                                           std::set<RtEvent> &applied) const;
      virtual int add_copy_profiling_request(const PhysicalTraceInfo &info,
                               Realm::ProfilingRequestSet &requests,
                               bool fill, unsigned count = 1);
      virtual void handle_profiling_response(const ProfilingResponseBase *base,
                                      const Realm::ProfilingResponse &respone,
                                      const void *orig, size_t orig_length);
      virtual void handle_profiling_update(int count);
    public:
      virtual void register_must_epoch(void);
    public:
      virtual size_t get_collective_points(void) const;
    public:
      // Make this a virtual method so for control replication we can 
      // create a different type of future map for the task
      virtual FutureMapImpl* create_future_map(TaskContext *ctx,
                    IndexSpace launch_space, IndexSpace shard_space);
      // Also virtual for control replication override
      virtual void initialize_concurrent_analysis(bool replay);
      virtual RtEvent verify_concurrent_execution(const DomainPoint &point,
                                                  Processor target);
    public:
      // Methods for supporting intra-index-space mapping dependences
      virtual RtEvent find_intra_space_dependence(const DomainPoint &point);
      virtual void record_intra_space_dependence(const DomainPoint &point,
                                                 const DomainPoint &next,
                                                 RtEvent point_mapped);
    public:
      void record_origin_mapped_slice(SliceTask *local_slice);
    protected:
      // Virtual so can be overridden by ReplIndexTask
      virtual void create_future_instances(std::vector<Memory> &target_mems);
      // Callback for control replication to perform reduction for sizes
      // and provide an event for when the result is ready
      virtual void finish_index_task_reduction(void);
      virtual RtEvent finish_index_task_complete(void);
    public:
      void return_slice_mapped(unsigned points, RtEvent applied_condition,
                               ApEvent slice_complete);
      void return_slice_complete(unsigned points, RtEvent applied_condition,
                             const std::map<unsigned,SizeMap> &output_sizes,
                             void *metadata = NULL, size_t metasize = 0);
      void return_slice_commit(unsigned points, RtEvent applied_condition);
    public:
      void unpack_slice_mapped(Deserializer &derez, AddressSpaceID source);
      void unpack_slice_complete(Deserializer &derez);
      void unpack_slice_commit(Deserializer &derez);
    public:
      // From MemoizableOp
      virtual void trigger_replay(void);
    public:
      void enumerate_futures(const Domain &domain);
    public:
      static void process_slice_mapped(Deserializer &derez,
                                       AddressSpaceID source);
      static void process_slice_complete(Deserializer &derez);
      static void process_slice_commit(Deserializer &derez);
      static void process_slice_find_intra_dependence(Deserializer &derez);
      static void process_slice_record_intra_dependence(Deserializer &derez);
    protected:
      friend class SliceTask;
      Future reduction_future;
      unsigned total_points;
      unsigned mapped_points;
      unsigned complete_points;
      unsigned committed_points;
    protected:
      std::vector<RegionTreePath> privilege_paths;
      std::set<SliceTask*> origin_mapped_slices;
      std::vector<FutureInstance*> reduction_instances;
      std::vector<ApUserEvent> reduction_instances_ready;
      std::vector<Memory> serdez_redop_targets;
    protected:
      std::set<RtEvent> map_applied_conditions;
      std::set<RtEvent> complete_preconditions;
      std::set<RtEvent> commit_preconditions;
    protected:
      std::map<DomainPoint,RtUserEvent> pending_intra_space_dependences;
    protected:
      // Profiling information
      struct IndexProfilingInfo : public Mapping::Mapper::TaskProfilingInfo {
      public:
        void *buffer;
        size_t buffer_size;
      };
      std::vector<ProfilingMeasurementID>      task_profiling_requests;
      std::vector<ProfilingMeasurementID>      copy_profiling_requests;
      std::vector<IndexProfilingInfo>                   profiling_info;
      RtUserEvent                                   profiling_reported;
      int                                           profiling_priority;
      int                                           copy_fill_priority;
      std::atomic<int>                  outstanding_profiling_requests;
      std::atomic<int>                  outstanding_profiling_reported;
    protected:
      // Whether we have to do intra-task alias analysis
      bool need_intra_task_alias_analysis;
      // For checking aliasing of points in debug mode only
      std::set<std::pair<unsigned,unsigned> > interfering_requirements;
      std::map<DomainPoint,std::vector<LogicalRegion> > point_requirements;
#ifdef DEBUG_LEGION
    public:
      void check_point_requirements(
          const std::map<DomainPoint,std::vector<LogicalRegion> > &point_reqs);
#endif
    protected:
      // Sizes of subspaces for globally indexed output regions
      std::map<unsigned, SizeMap> all_output_sizes;
    };

    /**
     * \class SliceTask
     * A slice task is a (possibly whole) fraction of an index
     * space task launch.  Once slice task object is made for
     * each slice created by the mapper when (possibly recursively)
     * slicing up the domain of the index space task launch.
     */
    class SliceTask : public MultiTask, public ResourceTracker,
                      public LegionHeapify<SliceTask> {
    public:
      static const AllocationType alloc_type = SLICE_TASK_ALLOC;
#ifdef NO_EXPLICIT_COLLECTIVES
    public:
      enum CollectiveInstMessage {
        SLICE_COLLECTIVE_ACQUIRE_ALLOCATION_PRIVILEGE,
        SLICE_COLLECTIVE_RELEASE_ALLOCATION_PRIVILEGE,
        SLICE_COLLECTIVE_CREATE_PENDING_INSTANCE,
        SLICE_COLLECTIVE_MATCH_INSTANCES,
        SLICE_COLLECTIVE_FINALIZE,
        SLICE_COLLECTIVE_VERIFY,
        SLICE_COLLECTIVE_COUNT_REGIONS,
      };
#endif
    public:
      SliceTask(Runtime *rt);
      SliceTask(const SliceTask &rhs);
      virtual ~SliceTask(void);
    public:
      SliceTask& operator=(const SliceTask &rhs);
    public:
      inline UniqueID get_remote_owner_uid(void) const 
        { return remote_owner_uid; }
    public:
      virtual void activate(void);
      virtual void deactivate(bool free = true);
      virtual Operation* get_origin_operation(void) { return index_owner; }
    public:
      virtual void trigger_dependence_analysis(void);
    public:
      virtual void resolve_false(bool speculated, bool launched);
      virtual void premap_task(void);
      virtual bool distribute_task(void);
      virtual VersionInfo& get_version_info(unsigned idx);
      virtual const VersionInfo& get_version_info(unsigned idx) const;
      virtual RtEvent perform_mapping(MustEpochOp *owner = NULL,
                                      const DeferMappingArgs *args = NULL);
      virtual void launch_task(bool inline_task = false);
      virtual bool is_stealable(void) const;
      virtual void map_and_launch(void);
      virtual bool is_output_global(unsigned idx) const;
      virtual bool is_output_valid(unsigned idx) const;
    public:
      virtual TaskKind get_task_kind(void) const;
    public:
      virtual bool pack_task(Serializer &rez, AddressSpaceID target);
      virtual bool unpack_task(Deserializer &derez, Processor current,
                               std::set<RtEvent> &ready_events);
      virtual void perform_inlining(VariantImpl *variant,
                    const std::deque<InstanceSet> &parent_regions);
    public:
      virtual SliceTask* clone_as_slice_task(IndexSpace is,
                  Processor p, bool recurse, bool stealable);
      virtual void reduce_future(const DomainPoint &point,
                                 FutureInstance *instance);
      void handle_future(const DomainPoint &point,
                         FutureInstance *instance, void *metadata, 
                         size_t metasize, FutureFunctor *functor,
                         Processor future_proc, bool own_functor); 
    public:
      virtual void register_must_epoch(void);
      PointTask* clone_as_point_task(const DomainPoint &point,
                                     bool inline_task);
      size_t enumerate_points(bool inline_task);
      FutureInstance* get_predicate_false_result(Processor point_proc,
                              const void *&metadata, size_t &metasize);
    public:
      void check_target_processors(void) const;
      void update_target_processor(void);
      void expand_replay_slices(std::list<SliceTask*> &slices);
      void find_commit_preconditions(std::set<RtEvent> &preconditions);
    protected:
      virtual void trigger_complete(void);
      virtual void trigger_task_complete(void);
      virtual void trigger_task_commit(void);
    public:
<<<<<<< HEAD
      virtual void record_reference_mutation_effect(RtEvent event);
    public:
      virtual void record_completion_effect(ApEvent effect);
      virtual void record_completion_effect(ApEvent effect,
          std::set<RtEvent> &map_applied_events);
      virtual void record_completion_effects(const std::set<ApEvent> &effects);
    public:
=======
>>>>>>> 0d096c5d
      void return_privileges(TaskContext *point_context,
                             std::set<RtEvent> &preconditions);
      void record_point_mapped(RtEvent child_mapped, ApEvent child_complete,
          std::map<PhysicalManager*,unsigned> &child_acquired);
      void record_point_complete(RtEvent child_complete);
      void record_point_committed(RtEvent commit_precondition =
                                  RtEvent::NO_RT_EVENT);
    public:
      void handle_future_size(size_t future_size, const DomainPoint &p,
                              std::set<RtEvent> &applied_conditions);
      void record_output_sizes(const DomainPoint &point,
                               const std::vector<OutputRegion> &output_regions);
      RtEvent verify_concurrent_execution(const DomainPoint &point,
                                          Processor target);
    protected:
      void trigger_slice_mapped(void);
      void trigger_slice_complete(void);
      void trigger_slice_commit(void);
    protected:
      void pack_remote_mapped(Serializer &rez, RtEvent applied_condition,
                              ApEvent all_points_complete);
      void pack_remote_complete(Serializer &rez, RtEvent applied_condition);
      void pack_remote_commit(Serializer &rez, RtEvent applied_condition);
    public:
      static void handle_slice_return(Runtime *rt, Deserializer &derez);
    public: // Privilege tracker methods
      virtual void receive_resources(size_t return_index,
              std::map<LogicalRegion,unsigned> &created_regions,
              std::vector<DeletedRegion> &deleted_regions,
              std::set<std::pair<FieldSpace,FieldID> > &created_fields,
              std::vector<DeletedField> &deleted_fields,
              std::map<FieldSpace,unsigned> &created_field_spaces,
              std::map<FieldSpace,std::set<LogicalRegion> > &latent_spaces,
              std::vector<DeletedFieldSpace> &deleted_field_spaces,
              std::map<IndexSpace,unsigned> &created_index_spaces,
              std::vector<DeletedIndexSpace> &deleted_index_spaces,
              std::map<IndexPartition,unsigned> &created_partitions,
              std::vector<DeletedPartition> &deleted_partitions,
              std::set<RtEvent> &preconditions);
    public:
      // From MemoizableOp
      virtual void trigger_replay(void);
      virtual void complete_replay(ApEvent pre, ApEvent instance_ready_event);
    public:
      // Methods for supporting intra-index-space mapping dependences
      virtual RtEvent find_intra_space_dependence(const DomainPoint &point);
      virtual void record_intra_space_dependence(const DomainPoint &point,
                                                 const DomainPoint &next,
                                                 RtEvent point_mapped);
    public:
      virtual size_t get_collective_points(void) const;
      virtual bool find_shard_participants(std::vector<ShardID> &shards);
      virtual RtEvent convert_collective_views(unsigned requirement_index,
                       unsigned analysis_index, LogicalRegion region,
                       const InstanceSet &targets, InnerContext *physical_ctx,
                       CollectiveMapping *&analysis_mapping, bool &first_local,
                       LegionVector<FieldMaskSet<InstanceView> > &target_views,
                       std::map<InstanceView*,size_t> &collective_arrivals);
      virtual void rendezvous_collective_mapping(unsigned requirement_index,
                                  unsigned analysis_index,
                                  LogicalRegion region,
                                  RendezvousResult *result,
                                  AddressSpaceID source,
                                  const LegionVector<
                                   std::pair<DistributedID,FieldMask> > &insts);
      static void handle_collective_rendezvous(Deserializer &derez,
                                       Runtime *runtime, AddressSpaceID source);
      static void handle_verify_concurrent_execution(Deserializer &derez);
#ifdef NO_EXPLICIT_COLLECTIVES
    public:
      // For collective instance creation
      virtual Domain get_collective_dense_points(void) const;
      virtual size_t get_total_collective_instance_points(void)
        { return points.size(); }
      // Special invocations of these methods to forward on the
      // results to the index owner
      virtual void perform_acquire_collective_allocation_privileges(
                                  MappingCallKind mapper_call, unsigned index,
                                  const std::set<Memory> &targets,
                                  RtUserEvent to_trigger);
      virtual void perform_release_collective_allocation_privileges(
                                  MappingCallKind mapper_call, unsigned index,
                                  const std::set<Memory> &targets);
      virtual void perform_create_pending_collective_managers(
                                  MappingCallKind mapper_call, unsigned index, 
                                  const std::map<size_t,
                                                 PendingCollective> &instances,
                                  LayoutConstraintKind bad_kind,
                                  size_t bad_index, bool bad_regions);
      virtual void perform_match_collective_instances(
                                  MappingCallKind mapper_call, unsigned index,
                                  std::map<size_t,
                                    std::vector<DistributedID> > &instances);
      virtual void perform_finalize_pending_collective_instance(
                                  MappingCallKind mapper_call, unsigned index,
                                  bool success);
      virtual void perform_verify_total_collective_instance_calls(
                                  MappingCallKind mapper_call,
                                  unsigned total_calls);
      virtual void perform_count_collective_region_occurrences(unsigned index,
                                  std::map<std::pair<LogicalRegion,
                                           DistributedID>,size_t> &counts);
      static void handle_collective_instance_request(Deserializer &derez,
                                AddressSpaceID source, Runtime *runtime);
      static void handle_collective_instance_response(Deserializer &derez,
                                                      Runtime *runtime);
#endif
    protected:
      friend class IndexTask;
      friend class PointTask;
      friend class ReplMustEpochOp;
      std::vector<PointTask*> points;
    protected:
      unsigned num_unmapped_points;
      unsigned num_uncomplete_points;
      unsigned num_uncommitted_points;
    protected:
      IndexTask *index_owner;
      UniqueID remote_unique_id;
      bool origin_mapped;
      UniqueID remote_owner_uid;
      DomainPoint reduction_instance_point;
      // An event for tracking when origin-mapped slices on the owner
      // node have committed so we can trigger things appropriately
      RtUserEvent origin_mapped_complete;
    protected:
      std::set<RtEvent> map_applied_conditions;
      std::set<ApEvent> point_completions;
      std::set<RtEvent> complete_preconditions;
      std::set<RtEvent> commit_preconditions;
    protected:
      std::set<std::pair<DomainPoint,DomainPoint> > unique_intra_space_deps;
    protected:
      // Sizes of subspaces for globally indexed output regions
      std::map<unsigned,std::map<DomainPoint,DomainPoint> > all_output_sizes;
    };

  }; // namespace Internal
}; // namespace Legion

#endif // __LEGION_TASKS_H__<|MERGE_RESOLUTION|>--- conflicted
+++ resolved
@@ -1401,16 +1401,11 @@
       virtual void trigger_task_complete(void);
       virtual void trigger_task_commit(void);
     public:
-<<<<<<< HEAD
-      virtual void record_reference_mutation_effect(RtEvent event);
-    public:
       virtual void record_completion_effect(ApEvent effect);
       virtual void record_completion_effect(ApEvent effect,
           std::set<RtEvent> &map_applied_events);
       virtual void record_completion_effects(const std::set<ApEvent> &effects);
     public:
-=======
->>>>>>> 0d096c5d
       void return_privileges(TaskContext *point_context,
                              std::set<RtEvent> &preconditions);
       void record_point_mapped(RtEvent child_mapped, ApEvent child_complete,
