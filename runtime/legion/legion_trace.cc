--- conflicted
+++ resolved
@@ -5970,12 +5970,9 @@
       assert(is_recording());
 #endif
 
-      unsigned lhs_ = find_or_convert_event(lhs);
+      unsigned lhs_ = convert_event(lhs);
       user_events[lhs_] = lhs;
-#ifdef DEBUG_LEGION
-      assert(instructions[lhs_] == NULL);
-#endif
-      instructions[lhs_] = new CreateApUserEvent(*this, lhs_, tlid);
+      insert_instruction(new CreateApUserEvent(*this, lhs_, tlid));
     }
 
     //--------------------------------------------------------------------------
@@ -5993,7 +5990,7 @@
       // Do this first in case it gets pre-empted
       const unsigned rhs_ = 
         rhs.exists() ? find_event(rhs, tpl_lock) : fence_completion_id;
-      unsigned lhs_ = find_or_convert_event(lhs);
+      unsigned lhs_ = find_event(lhs, tpl_lock);
       events.push_back(ApEvent());
       insert_instruction(new TriggerEvent(*this, lhs_, rhs_, tlid));
     }
@@ -6818,27 +6815,6 @@
     }
 
     //--------------------------------------------------------------------------
-    inline unsigned PhysicalTemplate::find_or_convert_event(const ApEvent &evnt)
-    //--------------------------------------------------------------------------
-    {
-      std::map<ApEvent, unsigned>::const_iterator finder = event_map.find(evnt);
-      if (finder == event_map.end())
-      {
-        unsigned event_ = events.size();
-        events.push_back(evnt);
-#ifdef DEBUG_LEGION
-        assert(event_map.find(evnt) == event_map.end());
-#endif
-        event_map[evnt] = event_;
-        // Put a place holder in for the instruction until we make it
-        insert_instruction(NULL);
-        return event_;
-      }
-      else
-        return finder->second;
-    }
-
-    //--------------------------------------------------------------------------
     inline void PhysicalTemplate::insert_instruction(Instruction *inst)
     //--------------------------------------------------------------------------
     {
@@ -6848,7 +6824,6 @@
       instructions.push_back(inst);
     }
 
-<<<<<<< HEAD
     //--------------------------------------------------------------------------
     void PhysicalTemplate::find_all_last_users(InstExprs &inst_exprs,
                                                std::set<unsigned> &users,
@@ -6860,12 +6835,6 @@
         for (FieldMaskSet<IndexSpaceExpression>::iterator eit =
              it->second.begin(); eit != it->second.end(); ++eit)
           find_last_users(it->first,eit->first,eit->second,users,ready_events);
-=======
-      unsigned lhs_ = convert_event(lhs);
-      user_events[lhs_] = lhs;
-      insert_instruction(
-          new CreateApUserEvent(*this, lhs_, find_trace_local_id(memo)));
->>>>>>> 9e09d2a0
     }
 
     //--------------------------------------------------------------------------
@@ -6878,7 +6847,6 @@
     {
       if (expr->is_empty()) return;
 
-<<<<<<< HEAD
       InstUsers::const_iterator finder = inst_users.find(inst);
       if (finder == inst_users.end()) return;
 
@@ -6906,13 +6874,6 @@
               users.insert(finder->second);
           }
         }
-=======
-      unsigned lhs_ = find_event(lhs);
-      events.push_back(ApEvent());
-      insert_instruction(new TriggerEvent(*this, lhs_, 
-            rhs.exists() ? find_event(rhs) : fence_completion_id,
-            find_trace_local_id(memo)));
->>>>>>> 9e09d2a0
     }
 
     //--------------------------------------------------------------------------
@@ -8778,7 +8739,6 @@
     }
 
     //--------------------------------------------------------------------------
-<<<<<<< HEAD
     void ShardedPhysicalTemplate::prepare_collective_barrier_replay(
                           const std::pair<size_t,size_t> &key, ApBarrier newbar)
     //--------------------------------------------------------------------------
@@ -8793,9 +8753,6 @@
 
     //--------------------------------------------------------------------------
     void ShardedPhysicalTemplate::elide_fences_pre_sync(ReplTraceOp *op)
-=======
-    inline void PhysicalTemplate::insert_instruction(Instruction *inst)
->>>>>>> 9e09d2a0
     //--------------------------------------------------------------------------
     {
       op->elide_fences_pre_sync();
