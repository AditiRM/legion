--- conflicted
+++ resolved
@@ -1229,26 +1229,18 @@
         assert(current_template != NULL);
         assert(current_template->is_recording());
 #endif
-<<<<<<< HEAD
         current_template->finalize(has_blocking_call);
         if (!current_template->is_replayable())
         {
           const RtEvent pending_deletion = 
             current_template->defer_template_deletion();
           if (pending_deletion.exists())
-            execution_precondition = Runtime::merge_events(NULL,
-                execution_precondition, ApEvent(pending_deletion));  
+            execution_preconditions.insert(ApEvent(pending_deletion));
           physical_trace->record_failed_capture(current_template);
         }
         else
           physical_trace->record_replayable_capture(current_template);
         // Reset the local trace
-=======
-        RtEvent pending_deletion =
-          physical_trace->fix_trace(current_template, this, has_blocking_call);
-        if (pending_deletion.exists())
-          execution_preconditions.insert(ApEvent(pending_deletion));
->>>>>>> cf474b69
         local_trace->initialize_tracing_state();
       }
       if (remove_trace_reference && local_trace->remove_reference())
@@ -1398,7 +1390,6 @@
         assert(local_trace->get_physical_trace() != NULL);
         assert(current_template->is_recording());
 #endif
-<<<<<<< HEAD
         current_template->finalize(has_blocking_call);
         PhysicalTrace *physical_trace = local_trace->get_physical_trace();
         if (!current_template->is_replayable())
@@ -1406,19 +1397,11 @@
           const RtEvent pending_deletion = 
             current_template->defer_template_deletion();
           if (pending_deletion.exists())
-            execution_precondition = Runtime::merge_events(NULL,
-                execution_precondition, ApEvent(pending_deletion));  
+            execution_preconditions.insert(ApEvent(pending_deletion));
           physical_trace->record_failed_capture(current_template);
         }
         else
           physical_trace->record_replayable_capture(current_template);
-=======
-        RtEvent pending_deletion =
-          local_trace->get_physical_trace()->fix_trace(current_template, this,
-              has_blocking_call);
-        if (pending_deletion.exists())
-          execution_preconditions.insert(ApEvent(pending_deletion));
->>>>>>> cf474b69
         local_trace->initialize_tracing_state();
       }
       else if (replayed)
