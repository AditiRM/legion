--- conflicted
+++ resolved
@@ -4662,18 +4662,11 @@
 #ifdef DEBUG_LEGION
       assert(is_recording());
 #endif
-<<<<<<< HEAD
       // Do this first in case it gets pre-empted
       const unsigned pre = find_event(precondition, tpl_lock);
       const unsigned post = find_event(postcondition, tpl_lock);
 
-#ifndef LEGION_DISABLE_EVENT_PRUNING
-      if (!lhs.exists() || (lhs == precondition))
-=======
-      const unsigned pre = find_event(precondition);
-      const unsigned post = find_event(postcondition);
       // Always produce a fresh output event here
->>>>>>> 1ce1902a
       {
         const ApUserEvent rename = Runtime::create_ap_user_event(NULL);
         Runtime::trigger_event(NULL, rename, lhs);
