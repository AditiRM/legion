--- conflicted
+++ resolved
@@ -97,14 +97,7 @@
                                  FieldSpace handle,
                                  RegionTreeID tree_id,
 #endif
-<<<<<<< HEAD
-                                 ApEvent precondition, PredEvent pred_guard,
-                                 std::set<RtEvent> *effects_applied,
-                                 const FieldMaskSet<FillView> *tracing_srcs,
-                                 const FieldMaskSet<InstanceView> *tracing_dsts)
-=======
                                  ApEvent precondition, PredEvent pred_guard)
->>>>>>> 6afbdfc5
     //--------------------------------------------------------------------------
     {
       DETAILED_PROFILER(forest->runtime, REALM_ISSUE_FILL_CALL);
@@ -183,13 +176,7 @@
 #ifdef LEGION_SPY
                                      handle, tree_id,
 #endif
-<<<<<<< HEAD
-                                     precondition, effects_applied,
-                                     tracing_srcs, tracing_dsts);
-      }
-=======
                                      precondition, pred_guard);
->>>>>>> 6afbdfc5
       return result;
     }
 
@@ -206,14 +193,7 @@
                                  RegionTreeID dst_tree_id,
 #endif
                                  ApEvent precondition, PredEvent pred_guard,
-<<<<<<< HEAD
-                                 ReductionOpID redop, bool reduction_fold,
-                                 std::set<RtEvent> *effects_applied,
-                                 const FieldMaskSet<InstanceView> *tracing_srcs,
-                                 const FieldMaskSet<InstanceView> *tracing_dsts)
-=======
                                  ReductionOpID redop, bool reduction_fold)
->>>>>>> 6afbdfc5
     //--------------------------------------------------------------------------
     {
       DETAILED_PROFILER(forest->runtime, REALM_ISSUE_COPY_CALL);
@@ -289,13 +269,7 @@
 #ifdef LEGION_SPY
                                      src_tree_id, dst_tree_id,
 #endif
-<<<<<<< HEAD
-                                     precondition, redop, reduction_fold,
-                                     effects_applied,tracing_srcs,tracing_dsts);
-      }
-=======
                          precondition, pred_guard, redop, reduction_fold);
->>>>>>> 6afbdfc5
 #ifdef LEGION_DISABLE_EVENT_PRUNING
       if (!result.exists())
       {
@@ -1337,14 +1311,7 @@
                                  FieldSpace handle,
                                  RegionTreeID tree_id,
 #endif
-<<<<<<< HEAD
-                                 ApEvent precondition, PredEvent pred_guard,
-                                 std::set<RtEvent> *effects_applied,
-                                 const FieldMaskSet<FillView> *tracing_srcs,
-                                 const FieldMaskSet<InstanceView> *tracing_dsts)
-=======
                                  ApEvent precondition, PredEvent pred_guard)
->>>>>>> 6afbdfc5
     //--------------------------------------------------------------------------
     {
       Realm::IndexSpace<DIM,T> local_space;
@@ -1355,37 +1322,22 @@
 #ifdef LEGION_SPY
             fill_uid, handle, tree_id,
 #endif
-<<<<<<< HEAD
-            Runtime::merge_events(&trace_info, space_ready, precondition), 
-            pred_guard, effects_applied, tracing_srcs, tracing_dsts);
-=======
             Runtime::merge_events(&trace_info, space_ready, precondition),
             pred_guard);
->>>>>>> 6afbdfc5
       else if (space_ready.exists())
         return issue_fill_internal(context, local_space, trace_info, 
                                    dst_fields, fill_value, fill_size,
 #ifdef LEGION_SPY
                                    fill_uid, handle, tree_id,
 #endif
-<<<<<<< HEAD
-                                   space_ready, pred_guard, effects_applied,
-                                   tracing_srcs, tracing_dsts);
-=======
                                    space_ready, pred_guard);
->>>>>>> 6afbdfc5
       else
         return issue_fill_internal(context, local_space, trace_info, 
                                    dst_fields, fill_value, fill_size,
 #ifdef LEGION_SPY
                                    fill_uid, handle, tree_id,
 #endif
-<<<<<<< HEAD
-                                   precondition, pred_guard, effects_applied,
-                                   tracing_srcs, tracing_dsts);
-=======
                                    precondition, pred_guard);
->>>>>>> 6afbdfc5
     }
 
     //--------------------------------------------------------------------------
@@ -1399,14 +1351,7 @@
                                  RegionTreeID dst_tree_id,
 #endif
                                  ApEvent precondition, PredEvent pred_guard,
-<<<<<<< HEAD
-                                 ReductionOpID redop, bool reduction_fold,
-                                 std::set<RtEvent> *effects_applied,
-                                 const FieldMaskSet<InstanceView> *tracing_srcs,
-                                 const FieldMaskSet<InstanceView> *tracing_dsts)
-=======
                                  ReductionOpID redop, bool reduction_fold)
->>>>>>> 6afbdfc5
     //--------------------------------------------------------------------------
     {
       Realm::IndexSpace<DIM,T> local_space;
@@ -1418,36 +1363,21 @@
             src_tree_id, dst_tree_id,
 #endif
             Runtime::merge_events(&trace_info, precondition, space_ready),
-<<<<<<< HEAD
-            pred_guard, redop, reduction_fold, effects_applied,
-            tracing_srcs, tracing_dsts);
-=======
             pred_guard, redop, reduction_fold);
->>>>>>> 6afbdfc5
       else if (space_ready.exists())
         return issue_copy_internal(context, local_space, trace_info, 
                 dst_fields, src_fields, 
 #ifdef LEGION_SPY
                 src_tree_id, dst_tree_id,
 #endif
-<<<<<<< HEAD
-                space_ready, pred_guard, redop, reduction_fold,
-                effects_applied, tracing_srcs, tracing_dsts);
-=======
                 space_ready, pred_guard, redop, reduction_fold);
->>>>>>> 6afbdfc5
       else
         return issue_copy_internal(context, local_space, trace_info, 
                 dst_fields, src_fields, 
 #ifdef LEGION_SPY
                 src_tree_id, dst_tree_id,
 #endif
-<<<<<<< HEAD
-                precondition, pred_guard, redop, reduction_fold,
-                effects_applied, tracing_srcs, tracing_dsts);
-=======
                 precondition, pred_guard, redop, reduction_fold);
->>>>>>> 6afbdfc5
     }
 
     //--------------------------------------------------------------------------
@@ -5596,14 +5526,7 @@
                                  FieldSpace handle,
                                  RegionTreeID tree_id,
 #endif
-<<<<<<< HEAD
-                                 ApEvent precondition, PredEvent pred_guard,
-                                 std::set<RtEvent> *effects_applied,
-                                 const FieldMaskSet<FillView> *tracing_srcs,
-                                 const FieldMaskSet<InstanceView> *tracing_dsts)
-=======
                                  ApEvent precondition, PredEvent pred_guard)
->>>>>>> 6afbdfc5
     //--------------------------------------------------------------------------
     {
       Realm::IndexSpace<DIM,T> local_space;
@@ -5615,35 +5538,21 @@
                                    fill_uid, handle, tree_id,
 #endif
             Runtime::merge_events(&trace_info, space_ready, precondition),
-<<<<<<< HEAD
-            pred_guard, effects_applied, tracing_srcs, tracing_dsts);
-=======
             pred_guard);
->>>>>>> 6afbdfc5
       else if (space_ready.exists())
         return issue_fill_internal(context, local_space, trace_info, 
                                    dst_fields, fill_value, fill_size,
 #ifdef LEGION_SPY
                                    fill_uid, handle, tree_id,
 #endif
-<<<<<<< HEAD
-                                   space_ready, pred_guard, effects_applied,
-                                   tracing_srcs, tracing_dsts);
-=======
                                    space_ready, pred_guard);
->>>>>>> 6afbdfc5
       else
         return issue_fill_internal(context, local_space, trace_info, 
                                    dst_fields, fill_value, fill_size,
 #ifdef LEGION_SPY
                                    fill_uid, handle, tree_id,
 #endif
-<<<<<<< HEAD
-                                   precondition, pred_guard, effects_applied,
-                                   tracing_srcs, tracing_dsts);
-=======
                                    precondition, pred_guard);
->>>>>>> 6afbdfc5
     }
 
     //--------------------------------------------------------------------------
@@ -5657,14 +5566,7 @@
                                  RegionTreeID dst_tree_id,
 #endif
                                  ApEvent precondition, PredEvent pred_guard,
-<<<<<<< HEAD
-                                 ReductionOpID redop, bool reduction_fold,
-                                 std::set<RtEvent> *effects_applied,
-                                 const FieldMaskSet<InstanceView> *tracing_srcs,
-                                 const FieldMaskSet<InstanceView> *tracing_dsts)
-=======
                                  ReductionOpID redop, bool reduction_fold)
->>>>>>> 6afbdfc5
     //--------------------------------------------------------------------------
     {
       Realm::IndexSpace<DIM,T> local_space;
@@ -5676,36 +5578,21 @@
             src_tree_id, dst_tree_id,
 #endif
             Runtime::merge_events(&trace_info, space_ready, precondition),
-<<<<<<< HEAD
-            pred_guard, redop, reduction_fold, effects_applied,
-            tracing_srcs, tracing_dsts);
-=======
             pred_guard, redop, reduction_fold);
->>>>>>> 6afbdfc5
       else if (space_ready.exists())
         return issue_copy_internal(context, local_space, trace_info, 
                 dst_fields, src_fields, 
 #ifdef LEGION_SPY
                 src_tree_id, dst_tree_id,
 #endif
-<<<<<<< HEAD
-                space_ready, pred_guard, redop, reduction_fold,
-                effects_applied, tracing_srcs, tracing_dsts);
-=======
                 space_ready, pred_guard, redop, reduction_fold);
->>>>>>> 6afbdfc5
       else
         return issue_copy_internal(context, local_space, trace_info, 
                 dst_fields, src_fields, 
 #ifdef LEGION_SPY
                 src_tree_id, dst_tree_id,
 #endif
-<<<<<<< HEAD
-                precondition, pred_guard, redop, reduction_fold,
-                effects_applied, tracing_srcs, tracing_dsts);
-=======
                 precondition, pred_guard, redop, reduction_fold);
->>>>>>> 6afbdfc5
     }
 
     //--------------------------------------------------------------------------
