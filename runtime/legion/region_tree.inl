/* Copyright 2017 Stanford University, NVIDIA Corporation
 *
 * Licensed under the Apache License, Version 2.0 (the "License");
 * you may not use this file except in compliance with the License.
 * You may obtain a copy of the License at
 *
 *     http://www.apache.org/licenses/LICENSE-2.0
 *
 * Unless required by applicable law or agreed to in writing, software
 * distributed under the License is distributed on an "AS IS" BASIS,
 * WITHOUT WARRANTIES OR CONDITIONS OF ANY KIND, either express or implied.
 * See the License for the specific language governing permissions and
 * limitations under the License.
 */

namespace Legion {
  namespace Internal {

    LEGION_EXTERN_LOGGER_DECLARATIONS

    /////////////////////////////////////////////////////////////
    // Templated Index Space Node 
    /////////////////////////////////////////////////////////////

    //--------------------------------------------------------------------------
    template<int DIM, typename T>
    IndexSpaceNodeT<DIM,T>::IndexSpaceNodeT(RegionTreeForest *ctx, 
        IndexSpace handle, IndexPartNode *parent, LegionColor color,
        const Realm::ZIndexSpace<DIM,T> *is, ApEvent ready)
      : IndexSpaceNode(ctx, handle, parent, color, ready), 
        linearization_ready(false)
    //--------------------------------------------------------------------------
    {
      if (is != NULL)
      {
        realm_index_space = *is;
        Runtime::trigger_event(realm_index_space_set);
        tighten_index_space();
      }
    }

    //--------------------------------------------------------------------------
    template<int DIM, typename T>
    IndexSpaceNodeT<DIM,T>::IndexSpaceNodeT(const IndexSpaceNodeT &rhs)
      : IndexSpaceNode(rhs)
    //--------------------------------------------------------------------------
    {
      // should never be called
      assert(false);
    }

    //--------------------------------------------------------------------------
    template<int DIM, typename T>
    IndexSpaceNodeT<DIM,T>::~IndexSpaceNodeT(void)
    //--------------------------------------------------------------------------
    { 
      // Log subspaces when we are cleaning up
      if (Runtime::legion_spy_enabled && (parent != NULL) &&
          (get_owner_space() == context->runtime->address_space))
      {
        if (!index_space_ready.has_triggered())
          index_space_ready.lg_wait();
        log_index_space_points();
      }
    }

    //--------------------------------------------------------------------------
    template<int DIM, typename T>
    IndexSpaceNodeT<DIM,T>& IndexSpaceNodeT<DIM,T>::operator=(
                                                     const IndexSpaceNodeT &rhs)
    //--------------------------------------------------------------------------
    {
      // should never be called
      assert(false);
      return *this;
    }

    //--------------------------------------------------------------------------
    template<int DIM, typename T>
    inline ApEvent IndexSpaceNodeT<DIM,T>::get_realm_index_space(
                      Realm::ZIndexSpace<DIM,T> &result, bool need_tight_result)
    //--------------------------------------------------------------------------
    {
      if (!tight_index_space)
      {
        if (need_tight_result)
        {
          // Wait for the index space to be tight
          tight_index_space_set.lg_wait();
          // Fall through and get the result when we're done
        }
        else
        {
          if (!realm_index_space_set.has_triggered())
            realm_index_space_set.lg_wait();
          // Not tight yet so still subject to change so we need the lock
          AutoLock n_lock(node_lock,1,false/*exclusive*/);
          result = realm_index_space;
          return index_space_ready;
        }
      }
      // At this point we have a tight index space
      // That means it's already ready
      result = realm_index_space;
      return ApEvent::NO_AP_EVENT;
    }

    //--------------------------------------------------------------------------
    template<int DIM, typename T>
    inline void IndexSpaceNodeT<DIM,T>::set_realm_index_space(
                  AddressSpaceID source, const Realm::ZIndexSpace<DIM,T> &value)
    //--------------------------------------------------------------------------
    {
#ifdef DEBUG_LEGION
      assert(!realm_index_space_set.has_triggered());
#endif
      realm_index_space = value;
      Runtime::trigger_event(realm_index_space_set);
      // Now we can tighten it
      tighten_index_space();
      // If we're not the owner, send a message back to the
      // owner specifying that it can set the index space value
      const AddressSpaceID owner_space = get_owner_space();
      if (owner_space != context->runtime->address_space)
      {
        // We're not the owner, if this is not from the owner then
        // send a message there telling the owner that it is set
        if (source != owner_space)
        {
          Serializer rez;
          {
            RezCheck z(rez);
            rez.serialize(handle);
            pack_index_space(rez);
          }
          context->runtime->send_index_space_set(owner_space, rez);
        }
      }
      else
      {
        // We're the owner, send messages to everyone else that we've 
        // sent this node to except the source
        Serializer rez;
        {
          RezCheck z(rez);
          rez.serialize(handle);
          pack_index_space(rez);
        }
        IndexSpaceSetFunctor functor(context->runtime, source, rez);
        // Hold the lock while walking over the node set
        AutoLock n_lock(node_lock,1,false/*exclusive*/);
        creation_set.map(functor); 
      }
    }

    //--------------------------------------------------------------------------
    template<int DIM, typename T>
    void IndexSpaceNodeT<DIM,T>::tighten_index_space(void)
    //--------------------------------------------------------------------------
    {
#ifdef DEBUG_LEGION
      assert(!tight_index_space);
      assert(!tight_index_space_set.has_triggered());
#endif
      if (!index_space_ready.has_triggered())
      {
        // If this index space isn't ready yet, then we have to defer this 
        TightenIndexSpaceArgs args;
        args.proxy_this = this;
        context->runtime->issue_runtime_meta_task(args, LG_LATENCY_PRIORITY,
            NULL/*Operation*/, Runtime::protect_event(index_space_ready));
        return;
      }
      Realm::ZIndexSpace<DIM,T> tight_space = realm_index_space.tighten();
      Realm::ZIndexSpace<DIM,T> old_space;
      // Now take the lock and set everything
      {
        AutoLock n_lock(node_lock);
        old_space = realm_index_space;
        realm_index_space = tight_space;
        __sync_synchronize(); // small memory fence to propagate writes
        tight_index_space = true;
      }
      Runtime::trigger_event(tight_index_space_set);
      old_space.destroy();
    }

    //--------------------------------------------------------------------------
    template<int DIM, typename T>
    void IndexSpaceNodeT<DIM,T>::initialize_union_space(ApUserEvent to_trigger,
                             TaskOp *op, const std::vector<IndexSpace> &handles)
    //--------------------------------------------------------------------------
    {
      std::set<ApEvent> preconditions;
      std::vector<Realm::ZIndexSpace<DIM,T> > spaces(handles.size());
      for (unsigned idx = 0; idx < handles.size(); idx++)
      {
        IndexSpaceNode *node = context->get_node(handles[idx]);
        if (handles[idx].get_type_tag() != handle.get_type_tag())
        {
          log_run.error("Dynamic type mismatch in 'union_index_spaces' "
                        "performed in task %s (UID %lld)",
                        op->get_task_name(), op->get_unique_id());
#ifdef DEBUG_LEGION
          assert(false);
#endif
          exit(ERROR_DYNAMIC_TYPE_MISMATCH);
        }
        IndexSpaceNodeT<DIM,T> *space = 
          static_cast<IndexSpaceNodeT<DIM,T>*>(node);
        ApEvent ready = space->get_realm_index_space(spaces[idx], false);
        if (!ready.has_triggered())
          preconditions.insert(ready);
      }
      // Kick this off to Realm
      ApEvent precondition = Runtime::merge_events(preconditions);
      Realm::ProfilingRequestSet requests;
      if (context->runtime->profiler != NULL)
        context->runtime->profiler->add_partition_request(requests,
                                      op, DEP_PART_UNION_REDUCTION);
      Realm::ZIndexSpace<DIM,T> result_space;
      ApEvent done(Realm::ZIndexSpace<DIM,T>::compute_union(
            spaces, result_space, requests, precondition));
      set_realm_index_space(context->runtime->address_space, result_space);
      Runtime::trigger_event(to_trigger, done);
    }

    //--------------------------------------------------------------------------
    template<int DIM, typename T>
    void IndexSpaceNodeT<DIM,T>::initialize_intersection_space(
     ApUserEvent to_trigger, TaskOp *op, const std::vector<IndexSpace> &handles)
    //--------------------------------------------------------------------------
    {
      std::set<ApEvent> preconditions;
      std::vector<Realm::ZIndexSpace<DIM,T> > spaces(handles.size());
      for (unsigned idx = 0; idx < handles.size(); idx++)
      {
        IndexSpaceNode *node = context->get_node(handles[idx]);
        if (handles[idx].get_type_tag() != handle.get_type_tag())
        {
          log_run.error("Dynamic type mismatch in 'intersect_index_spaces' "
                        "performed in task %s (UID %lld)",
                        op->get_task_name(), op->get_unique_id());
#ifdef DEBUG_LEGION
          assert(false);
#endif
          exit(ERROR_DYNAMIC_TYPE_MISMATCH);
        }
        IndexSpaceNodeT<DIM,T> *space = 
          static_cast<IndexSpaceNodeT<DIM,T>*>(node);
        ApEvent ready = space->get_realm_index_space(spaces[idx], false);
        if (!ready.has_triggered())
          preconditions.insert(ready);
      }
      // Kick this off to Realm
      ApEvent precondition = Runtime::merge_events(preconditions);
      Realm::ProfilingRequestSet requests;
      if (context->runtime->profiler != NULL)
        context->runtime->profiler->add_partition_request(requests,
                                      op, DEP_PART_INTERSECTION_REDUCTION);
      Realm::ZIndexSpace<DIM,T> result_space;
      ApEvent done(Realm::ZIndexSpace<DIM,T>::compute_intersection(
            spaces, result_space, requests, precondition));
      set_realm_index_space(context->runtime->address_space, result_space);
      Runtime::trigger_event(to_trigger, done);
    }
    
    //--------------------------------------------------------------------------
    template<int DIM, typename T>
    void IndexSpaceNodeT<DIM,T>::initialize_difference_space(
          ApUserEvent to_trigger, TaskOp *op, IndexSpace left, IndexSpace right)
    //--------------------------------------------------------------------------
    {
      if (left.get_type_tag() != right.get_type_tag())
      {
        log_run.error("Dynamic type mismatch in 'subtract_index_spaces' "
                      "performed in task %s (UID %lld)",
                      op->get_task_name(), op->get_unique_id());
#ifdef DEBUG_LEGION
        assert(false);
#endif
        exit(ERROR_DYNAMIC_TYPE_MISMATCH);
      }
      IndexSpaceNodeT<DIM,T> *left_node = 
        static_cast<IndexSpaceNodeT<DIM,T>*>(context->get_node(left));
      IndexSpaceNodeT<DIM,T> *right_node = 
        static_cast<IndexSpaceNodeT<DIM,T>*>(context->get_node(right));
      Realm::ZIndexSpace<DIM,T> left_space, right_space;
      ApEvent left_ready = left_node->get_realm_index_space(left_space, false);
      ApEvent right_ready = right_node->get_realm_index_space(right_space, 
                                                              false);
      ApEvent precondition = Runtime::merge_events(left_ready, right_ready);
      Realm::ProfilingRequestSet requests;
      if (context->runtime->profiler != NULL)
        context->runtime->profiler->add_partition_request(requests,
                                          op, DEP_PART_DIFFERENCE);
      Realm::ZIndexSpace<DIM,T> result_space;
      ApEvent done(Realm::ZIndexSpace<DIM,T>::compute_difference(
           left_space, right_space, result_space, requests, precondition));
      set_realm_index_space(context->runtime->address_space, result_space);
      Runtime::trigger_event(to_trigger, done);
    }

    //--------------------------------------------------------------------------
    template<int DIM, typename T>
    void IndexSpaceNodeT<DIM,T>::log_index_space_points(void)
    //--------------------------------------------------------------------------
    {
      Realm::ZIndexSpace<DIM,T> tight_space;
      get_realm_index_space(tight_space, true/*tight*/);
      if (!tight_space.empty())
      {
        // Iterate over the rectangles and print them out 
        for (Realm::ZIndexSpaceIterator<DIM,T> itr(tight_space); 
              itr.valid; itr.step())
        {
          if (itr.rect.volume() == 1)
            LegionSpy::log_index_space_point(handle.get_id(), itr.rect.lo);
          else
            LegionSpy::log_index_space_rect(handle.get_id(), itr.rect);
        }
      }
      else
        LegionSpy::log_empty_index_space(handle.get_id());
    }

    //--------------------------------------------------------------------------
    template<int DIM, typename T>
    ApEvent IndexSpaceNodeT<DIM,T>::compute_pending_space(Operation *op,
                          const std::vector<IndexSpace> &handles, bool is_union)
    //--------------------------------------------------------------------------
    {
      std::set<ApEvent> preconditions;
      std::vector<Realm::ZIndexSpace<DIM,T> > spaces(handles.size());
      for (unsigned idx = 0; idx < handles.size(); idx++)
      {
        IndexSpaceNode *node = context->get_node(handles[idx]);
        if (handles[idx].get_type_tag() != handle.get_type_tag())
        {
          TaskContext *ctx = op->get_context();
          if (is_union)
            log_run.error("Dynamic type mismatch in 'create_index_space_union' "
                          "performed in task %s (UID %lld)",
                          ctx->get_task_name(), ctx->get_unique_id());
          else
            log_run.error("Dynamic type mismatch in "
                          "'create_index_space_intersection' performed in "
                          "task %s (UID %lld)", ctx->get_task_name(),
                          ctx->get_unique_id());
#ifdef DEBUG_LEGION
          assert(false);
#endif
          exit(ERROR_DYNAMIC_TYPE_MISMATCH);
        }
        IndexSpaceNodeT<DIM,T> *space = 
          static_cast<IndexSpaceNodeT<DIM,T>*>(node);
        ApEvent ready = space->get_realm_index_space(spaces[idx], false);
        if (!ready.has_triggered())
          preconditions.insert(ready);
      }
      // Kick this off to Realm
      ApEvent precondition = Runtime::merge_events(preconditions);
      Realm::ZIndexSpace<DIM,T> result_space;
      if (is_union)
      {
        Realm::ProfilingRequestSet requests;
        if (context->runtime->profiler != NULL)
          context->runtime->profiler->add_partition_request(requests,
                                        op, DEP_PART_UNION_REDUCTION);
        ApEvent result(Realm::ZIndexSpace<DIM,T>::compute_union(
              spaces, result_space, requests, precondition));
        set_realm_index_space(context->runtime->address_space, result_space);
        return result;
      }
      else
      {
        Realm::ProfilingRequestSet requests;
        if (context->runtime->profiler != NULL)
          context->runtime->profiler->add_partition_request(requests,
                                op, DEP_PART_INTERSECTION_REDUCTION);
        ApEvent result(Realm::ZIndexSpace<DIM,T>::compute_intersection(
              spaces, result_space, requests, precondition));
        set_realm_index_space(context->runtime->address_space, result_space);
        return result;
      }
    }

    //--------------------------------------------------------------------------
    template<int DIM, typename T>
    ApEvent IndexSpaceNodeT<DIM,T>::compute_pending_space(Operation *op,
                                      IndexPartition part_handle, bool is_union)
    //--------------------------------------------------------------------------
    {
      if (part_handle.get_type_tag() != handle.get_type_tag())
      {
        TaskContext *ctx = op->get_context();
        if (is_union)
          log_run.error("Dynamic type mismatch in 'create_index_space_union' "
                        "performed in task %s (UID %lld)",
                        ctx->get_task_name(), ctx->get_unique_id());
        else
          log_run.error("Dynamic type mismatch in "
                        "'create_index_space_intersection' performed in "
                        "task %s (UID %lld)", ctx->get_task_name(),
                        ctx->get_unique_id());
#ifdef DEBUG_LEGION
        assert(false);
#endif
        exit(ERROR_DYNAMIC_TYPE_MISMATCH);
      }
      IndexPartNode *partition = context->get_node(part_handle);
      std::set<ApEvent> preconditions;
      std::vector<Realm::ZIndexSpace<DIM,T> > 
        spaces(partition->color_space->get_volume());
      unsigned subspace_index = 0;
      if (partition->total_children == partition->max_linearized_color)
      {
        for (LegionColor color = 0; color < partition->total_children; color++)
        {
          IndexSpaceNodeT<DIM,T> *child = 
            static_cast<IndexSpaceNodeT<DIM,T>*>(partition->get_child(color));
          ApEvent ready = child->get_realm_index_space(spaces[subspace_index++],
                                                       false/*tight*/);
          if (!ready.has_triggered())
            preconditions.insert(ready);
        }
      }
      else
      {
        for (LegionColor color = 0; 
              color < partition->max_linearized_color; color++)
        {
          if (!partition->color_space->contains_color(color))
            continue;
          IndexSpaceNodeT<DIM,T> *child = 
            static_cast<IndexSpaceNodeT<DIM,T>*>(partition->get_child(color));
          ApEvent ready = child->get_realm_index_space(spaces[subspace_index++],
                                                       false/*tight*/);
          if (!ready.has_triggered())
            preconditions.insert(ready);
        }
      }
      // Kick this off to Realm
      ApEvent precondition = Runtime::merge_events(preconditions);
      Realm::ZIndexSpace<DIM,T> result_space;
      if (is_union)
      {
        Realm::ProfilingRequestSet requests;
        if (context->runtime->profiler != NULL)
          context->runtime->profiler->add_partition_request(requests,
                                        op, DEP_PART_UNION_REDUCTION);
        ApEvent result(Realm::ZIndexSpace<DIM,T>::compute_union(
              spaces, result_space, requests, precondition));
        set_realm_index_space(context->runtime->address_space, result_space);
        return result;
      }
      else
      {
        Realm::ProfilingRequestSet requests;
        if (context->runtime->profiler != NULL)
          context->runtime->profiler->add_partition_request(requests,
                                op, DEP_PART_INTERSECTION_REDUCTION);
        ApEvent result(Realm::ZIndexSpace<DIM,T>::compute_intersection(
              spaces, result_space, requests, precondition));
        set_realm_index_space(context->runtime->address_space, result_space);
        return result;
      }
    }

    //--------------------------------------------------------------------------
    template<int DIM, typename T>
    ApEvent IndexSpaceNodeT<DIM,T>::compute_pending_difference(Operation *op,
                        IndexSpace init, const std::vector<IndexSpace> &handles)
    //--------------------------------------------------------------------------
    {
      if (init.get_type_tag() != handle.get_type_tag())
      {
        TaskContext *ctx = op->get_context();
        log_run.error("Dynamic type mismatch in "
                      "'create_index_space_difference' performed in "
                      "task %s (%lld)", ctx->get_task_name(), 
                      ctx->get_unique_id());
#ifdef DEBUG_LEGION
        assert(false);
#endif
        exit(ERROR_DYNAMIC_TYPE_MISMATCH);
      }
      std::set<ApEvent> preconditions;
      std::vector<Realm::ZIndexSpace<DIM,T> > spaces(handles.size());
      for (unsigned idx = 0; idx < handles.size(); idx++)
      {
        IndexSpaceNode *node = context->get_node(handles[idx]);
        if (handles[idx].get_type_tag() != handle.get_type_tag())
        {
          TaskContext *ctx = op->get_context();
          log_run.error("Dynamic type mismatch in "
                        "'create_index_space_difference' performed in "
                        "task %s (%lld)", ctx->get_task_name(), 
                        ctx->get_unique_id());
#ifdef DEBUG_LEGION
          assert(false);
#endif
          exit(ERROR_DYNAMIC_TYPE_MISMATCH);
        }
        IndexSpaceNodeT<DIM,T> *space = 
          static_cast<IndexSpaceNodeT<DIM,T>*>(node);
        ApEvent ready = space->get_realm_index_space(spaces[idx], 
                                                     false/*tight*/);
        if (!ready.has_triggered())
          preconditions.insert(ready);
      } 
      ApEvent precondition = Runtime::merge_events(preconditions);
      Realm::ProfilingRequestSet union_requests;
      Realm::ProfilingRequestSet diff_requests;
      if (context->runtime->profiler != NULL)
      {
        context->runtime->profiler->add_partition_request(union_requests,
                                            op, DEP_PART_UNION_REDUCTION);
        context->runtime->profiler->add_partition_request(diff_requests,
                                            op, DEP_PART_DIFFERENCE);
      }
      // Compute the union of the handles for the right-hand side
      Realm::ZIndexSpace<DIM,T> rhs_space;
      ApEvent rhs_ready(Realm::ZIndexSpace<DIM,T>::compute_union(
            spaces, rhs_space, union_requests, precondition));
      IndexSpaceNodeT<DIM,T> *lhs_node = 
        static_cast<IndexSpaceNodeT<DIM,T>*>(context->get_node(init));
      Realm::ZIndexSpace<DIM,T> lhs_space, result_space;
      ApEvent lhs_ready = lhs_node->get_realm_index_space(lhs_space, false);
      ApEvent result(Realm::ZIndexSpace<DIM,T>::compute_difference(
            lhs_space, rhs_space, result_space, diff_requests,
            Runtime::merge_events(lhs_ready, rhs_ready)));
      set_realm_index_space(context->runtime->address_space, result_space);
      // Destroy the tempory rhs space once the computation is done
      rhs_space.destroy(result);
      return result;
    } 

    //--------------------------------------------------------------------------
    template<int DIM, typename T>
    void IndexSpaceNodeT<DIM,T>::get_index_space_domain(void *realm_is, 
                                                        TypeTag type_tag)
    //--------------------------------------------------------------------------
    {
      if (type_tag != handle.get_type_tag())
      {
        log_run.error("Dynamic type mismatch in 'get_index_space_domain'");
#ifdef DEBUG_LEGION
        assert(false);
#endif
        exit(ERROR_DYNAMIC_TYPE_MISMATCH);
      }
      Realm::ZIndexSpace<DIM,T> *target = 
        static_cast<Realm::ZIndexSpace<DIM,T>*>(realm_is);
      // No need to wait since we're waiting for it to be tight
      // which implies that it will be ready
      get_realm_index_space(*target, true/*tight*/);
    }

    //--------------------------------------------------------------------------
    template<int DIM, typename T>
    size_t IndexSpaceNodeT<DIM,T>::get_volume(void)
    //--------------------------------------------------------------------------
    {
      Realm::ZIndexSpace<DIM,T> volume_space;
      get_realm_index_space(volume_space, true/*tight*/);
      return volume_space.volume();
    }

    //--------------------------------------------------------------------------
    template<int DIM, typename T>
    bool IndexSpaceNodeT<DIM,T>::contains_point(const void *realm_point, 
                                                TypeTag type_tag)
    //--------------------------------------------------------------------------
    {
      if (type_tag != handle.get_type_tag())
      {
        log_run.error("Dynamic type mismatch in 'safe_cast'");
#ifdef DEBUG_LEGION
        assert(false);
#endif
        exit(ERROR_DYNAMIC_TYPE_MISMATCH);
      }
      const Realm::ZPoint<DIM,T> *point = 
        static_cast<const Realm::ZPoint<DIM,T>*>(realm_point);
      Realm::ZIndexSpace<DIM,T> test_space;
      // Wait for a tight space on which to perform the test
      get_realm_index_space(test_space, true/*tight*/);
      return test_space.contains(*point);
    }

    //--------------------------------------------------------------------------
    template<int DIM, typename T>
    IndexSpaceAllocator* IndexSpaceNodeT<DIM,T>::create_allocator(
                                                                UniqueID ctx_id)
    //--------------------------------------------------------------------------
    {
      Realm::ZIndexSpace<DIM,T> dom_space;
      get_realm_index_space(dom_space, true/*tight*/);
      return new IndexSpaceAllocator(Domain(dom_space), ctx_id);
    }

    //--------------------------------------------------------------------------
    template<int DIM, typename T>
    void IndexSpaceNodeT<DIM,T>::destroy_node(AddressSpaceID source)
    //--------------------------------------------------------------------------
    {
      // If we've already been destroyed then we are done
      if (destroyed)
        return;
      std::set<RegionNode*> to_destroy;
      {
        AutoLock n_lock(node_lock);
        if (!destroyed)
        {
          destroyed = true;
          if (!creation_set.empty())
          {
            DestructionFunctor functor(handle, context->runtime);
            creation_set.map(functor);
          }
          to_destroy = logical_nodes;
        }
      }
      for (std::set<RegionNode*>::const_iterator it = to_destroy.begin();
            it != to_destroy.end(); it++)
      {
        (*it)->destroy_node(source);
      }
      Realm::ZIndexSpace<DIM,T> local_space;
      get_realm_index_space(local_space, true/*tight*/);
      local_space.destroy();
      for (typename std::map<IndexTreeNode*,IntersectInfo>::iterator it =
            intersections.begin(); it != intersections.end(); it++)
      {
        if (it->second.has_intersection && it->second.intersection_valid)
          it->second.intersection.destroy();
      }
    }

    //--------------------------------------------------------------------------
    template<int DIM, typename T>
    LegionColor IndexSpaceNodeT<DIM,T>::get_max_linearized_color(void)
    //--------------------------------------------------------------------------
    {
      Realm::ZIndexSpace<DIM,T> color_bounds;
      get_realm_index_space(color_bounds, true/*tight*/);
      return color_bounds.bounds.volume();
    }

    //--------------------------------------------------------------------------
    template<int DIM, typename T>
    void IndexSpaceNodeT<DIM,T>::compute_linearization_metadata(void)
    //--------------------------------------------------------------------------
    {
      Realm::ZIndexSpace<DIM,T> space;
      get_realm_index_space(space, true/*tight*/);
      // Don't need to wait for full index space since we just need bounds
      const Realm::ZRect<DIM,T> &bounds = space.bounds;
      const long long volume = bounds.volume();
      if (volume > 0)
      {
        long long stride = 1;
        for (int idx = 0; idx < DIM; idx++)
        {
          offset[idx] = bounds.lo[idx];
          strides[idx] = stride;
          stride *= ((bounds.hi[idx] - bounds.lo[idx]) + 1);
        }
#ifdef DEBUG_LEGION
        assert(stride == volume);
#endif
      }
      else
      {
        for (int idx = 0; idx < DIM; idx++)
        {
          offset[idx] = 0;
          strides[idx] = 0;
        }
      }
      linearization_ready = true;
    }

    //--------------------------------------------------------------------------
    template<int DIM, typename T>
    LegionColor IndexSpaceNodeT<DIM,T>::linearize_color(const void *realm_color,
                                                        TypeTag type_tag)
    //--------------------------------------------------------------------------
    {
#ifdef DEBUG_LEGION
      assert(type_tag == handle.get_type_tag());
#endif
      if (!linearization_ready)
        compute_linearization_metadata();
      Realm::ZPoint<DIM,T> point = 
        *(static_cast<const Realm::ZPoint<DIM,T>*>(realm_color));
      // First subtract the offset to get to the origin
      point -= offset;
      LegionColor color = 0;
      for (int idx = 0; idx < DIM; idx++)
        color += point[idx] * strides[idx];
      return color;
    }

    //--------------------------------------------------------------------------
    template<int DIM, typename T>
    void IndexSpaceNodeT<DIM,T>::delinearize_color(LegionColor color,
                                            void *realm_color, TypeTag type_tag)
    //--------------------------------------------------------------------------
    {
#ifdef DEBUG_LEGION
      assert(type_tag == handle.get_type_tag());
#endif
      if (!linearization_ready)
        compute_linearization_metadata();
      Realm::ZPoint<DIM,T> &point = 
        *(static_cast<Realm::ZPoint<DIM,T>*>(realm_color));
      for (int idx = DIM-1; idx >= 0; idx--)
      {
        point[idx] = color/strides[idx]; // truncates
        color -= point[idx] * strides[idx];
      }
      point += offset;
    }

    //--------------------------------------------------------------------------
    template<int DIM, typename T>
    bool IndexSpaceNodeT<DIM,T>::contains_color(LegionColor color, 
                                                bool report_error/*=false*/)
    //--------------------------------------------------------------------------
    {
      Realm::ZPoint<DIM,T> point;
      delinearize_color(color, &point, handle.get_type_tag());
      Realm::ZIndexSpace<DIM,T> space;
      get_realm_index_space(space, true/*tight*/);
      if (!space.contains(point))
      {
        if (report_error)
        {
          log_run.error("Invalid color request");
#ifdef DEBUG_LEGION
          assert(false);
#endif
          exit(ERROR_INVALID_INDEX_SPACE_COLOR);
        }
        return false;
      }
      else
        return true;
    }

    //--------------------------------------------------------------------------
    template<int DIM, typename T>
    void IndexSpaceNodeT<DIM,T>::instantiate_colors(
                                               std::vector<LegionColor> &colors)
    //--------------------------------------------------------------------------
    {
      colors.resize(get_volume());
      unsigned idx = 0;
      Realm::ZIndexSpace<DIM,T> space;
      get_realm_index_space(space, true/*tight*/);
      for (Realm::ZIndexSpaceIterator<DIM,T> rect_itr(space); 
            rect_itr.valid; rect_itr.step())
      {
        for (Realm::ZPointInRectIterator<DIM,T> itr(rect_itr.rect);
              itr.valid; itr.step(), idx++)
          colors[idx] = linearize_color(&itr.p, handle.get_type_tag());
      }
    }

    //--------------------------------------------------------------------------
    template<int DIM, typename T>
    void IndexSpaceNodeT<DIM,T>::instantiate_children(IndexPartNode *part)
    //--------------------------------------------------------------------------
    {
#ifdef DEBUG_LEGION
      assert(part->color_space == this);
#endif
      Realm::ZIndexSpace<DIM,T> space;
      get_realm_index_space(space, true/*tight*/);
      for (Realm::ZIndexSpaceIterator<DIM,T> rect_itr(space); 
            rect_itr.valid; rect_itr.step())
      {
        for (Realm::ZPointInRectIterator<DIM,T> itr(rect_itr.rect);
              itr.valid; itr.step())
          part->get_child(linearize_color(&itr.p, handle.get_type_tag()));
      }
    }

    //--------------------------------------------------------------------------
    template<int DIM, typename T>
    Domain IndexSpaceNodeT<DIM,T>::get_color_space_domain(void)
    //--------------------------------------------------------------------------
    {
      Realm::ZIndexSpace<DIM,T> space;
      get_realm_index_space(space, true/*tight*/);
      return Domain(space);
    }

    //--------------------------------------------------------------------------
    template<int DIM, typename T>
    DomainPoint IndexSpaceNodeT<DIM,T>::get_domain_point_color(void) const
    //--------------------------------------------------------------------------
    {
      if (parent == NULL)
        return DomainPoint(color);
      return parent->color_space->delinearize_color_to_point(color); 
    }

    //--------------------------------------------------------------------------
    template<int DIM, typename T>
    DomainPoint IndexSpaceNodeT<DIM,T>::delinearize_color_to_point(
                                                                  LegionColor c)
    //--------------------------------------------------------------------------
    {
      Realm::ZPoint<DIM,T> color_point;
      delinearize_color(c, &color_point, handle.get_type_tag());
      return DomainPoint(color_point);
    }

    //--------------------------------------------------------------------------
    template<int DIM, typename T>
    bool IndexSpaceNodeT<DIM,T>::intersects_with(IndexSpaceNode *rhs, 
                                                 bool compute)
    //--------------------------------------------------------------------------
    {
#ifdef DEBUG_LEGION
      assert(rhs->handle.get_type_tag() == handle.get_type_tag());
#endif
      if (rhs == this)
        return true;
      {
        AutoLock n_lock(node_lock,1,false/*exclusive*/);
        typename std::map<IndexTreeNode*,IntersectInfo>::const_iterator 
          finder = intersections.find(rhs);
        // Only return the value if we either didn't want to compute
        // or we already have valid intersections
        if ((finder != intersections.end()) && 
            (!compute || finder->second.intersection_valid))
          return finder->second.has_intersection;
      }
      IndexSpaceNodeT<DIM,T> *rhs_node = 
        static_cast<IndexSpaceNodeT<DIM,T>*>(rhs);
      if (!compute)
      {
        // If we just need the boolean result, do a quick test to
        // see if we do dominate it without needing the answer
        IndexSpaceNode *temp = rhs;
        while (temp->depth >= depth)
        {
          if (temp == this)
          {
            AutoLock n_lock(node_lock);
            intersections[rhs] = IntersectInfo(true/*result*/);
            return true;
          }
          if (temp->parent == NULL)
            break;
          temp = temp->parent->parent;
        }
        // Otherwise we fall through and do the expensive test
      }
      Realm::ZIndexSpace<DIM,T> lhs_space, rhs_space, intersection;
      ApEvent lhs_ready = get_realm_index_space(lhs_space, false);
      ApEvent rhs_ready = rhs_node->get_realm_index_space(rhs_space, false);
      Realm::ProfilingRequestSet requests;
      if (context->runtime->profiler != NULL)
        context->runtime->profiler->add_partition_request(requests,
                    (Operation*)NULL/*op*/, DEP_PART_INTERSECTION);
      ApEvent ready(Realm::ZIndexSpace<DIM,T>::compute_intersection(
        lhs_space, rhs_space, intersection, requests,
        Runtime::merge_events(lhs_ready, rhs_ready)));
      // Wait for the result to be ready
      if (!ready.has_triggered())
        ready.lg_wait();
      // Always tighten these tests so that they are precise
      Realm::ZIndexSpace<DIM,T> tight_intersection = intersection.tighten();
      bool result = !tight_intersection.empty();
      AutoLock n_lock(node_lock);
      if (result)
      {
        typename std::map<IndexTreeNode*,IntersectInfo>::const_iterator finder =
          intersections.find(rhs);
        // Check to make sure we didn't lose the race
        if ((finder == intersections.end()) || 
            (compute && !finder->second.intersection_valid))
          intersections[rhs] = IntersectInfo(tight_intersection);
        else
          tight_intersection.destroy(); // clean up spaces if we didn't save it
      }
      else
        intersections[rhs] = IntersectInfo(false/*result*/);
      intersection.destroy();
      return result;
    }

    //--------------------------------------------------------------------------
    template<int DIM, typename T>
    bool IndexSpaceNodeT<DIM,T>::intersects_with(IndexPartNode *rhs, 
                                                 bool compute)
    //--------------------------------------------------------------------------
    {
#ifdef DEBUG_LEGION
      assert(rhs->handle.get_type_tag() == handle.get_type_tag());
#endif
      {
        AutoLock n_lock(node_lock,1,false/*exclusive*/);
        typename std::map<IndexTreeNode*,IntersectInfo>::const_iterator 
          finder = intersections.find(rhs);
        // Only return the value if we know we are valid and we didn't
        // want to compute anything or we already did compute it
        if ((finder != intersections.end()) &&
            (!compute || finder->second.intersection_valid))
          return finder->second.has_intersection;
      }
      IndexPartNodeT<DIM,T> *rhs_node = 
        static_cast<IndexPartNodeT<DIM,T>*>(rhs);
      if (!compute)
      {
        // Before we do something expensive, let's do an easy test
        // just by walking the region tree
        IndexPartNode *temp = rhs;
        while ((temp != NULL) && (temp->parent->depth >= depth))
        {
          if (temp->parent == this)
          {
            AutoLock n_lock(node_lock);
            intersections[rhs] = IntersectInfo(true/*result*/);
            return true;
          }
          temp = temp->parent->parent;
        }
        // Otherwise we fall through and do the expensive test
      }
      Realm::ZIndexSpace<DIM,T> lhs_space, rhs_space, intersection;
      ApEvent lhs_ready = get_realm_index_space(lhs_space, false);
      ApEvent rhs_ready = rhs_node->get_union_index_space(rhs_space, false);
      Realm::ProfilingRequestSet requests;
      if (context->runtime->profiler != NULL)
        context->runtime->profiler->add_partition_request(requests,
                    (Operation*)NULL/*op*/, DEP_PART_INTERSECTION);
      ApEvent ready(Realm::ZIndexSpace<DIM,T>::compute_intersection(
            lhs_space, rhs_space, intersection, requests,
            Runtime::merge_events(lhs_ready, rhs_ready)));
      if (!ready.has_triggered())
        ready.lg_wait();
      // Always tighten these tests so that they are precise
      Realm::ZIndexSpace<DIM,T> tight_intersection = intersection.tighten();
      bool result = !tight_intersection.empty();
      AutoLock n_lock(node_lock);
      if (result)
      {
        // Check to make sure we didn't lose the race
        typename std::map<IndexTreeNode*,IntersectInfo>::const_iterator finder =
          intersections.find(rhs);
        if ((finder == intersections.end()) ||
            (compute && !finder->second.intersection_valid))
          intersections[rhs] = IntersectInfo(tight_intersection);
        else
          tight_intersection.destroy();
      }
      else
        intersections[rhs] = IntersectInfo(false/*result*/);
      intersection.destroy();
      return result;
    }

    //--------------------------------------------------------------------------
    template<int DIM, typename T>
    bool IndexSpaceNodeT<DIM,T>::dominates(IndexSpaceNode *rhs)
    //--------------------------------------------------------------------------
    {
#ifdef DEBUG_LEGION
      assert(rhs->handle.get_type_tag() == handle.get_type_tag());
#endif
      if (rhs == this)
        return true;
      {
        AutoLock n_lock(node_lock,1,false/*exclusive*/);
        typename std::map<IndexTreeNode*,bool>::const_iterator finder = 
          dominators.find(rhs);
        if (finder != dominators.end())
          return finder->second;
      }
      IndexSpaceNodeT<DIM,T> *rhs_node = 
        static_cast<IndexSpaceNodeT<DIM,T>*>(rhs);
      // Before we do something expensive, let's do an easy test
      // just by walking the region tree
      IndexSpaceNode *temp = rhs; 
      while (temp->depth >= depth)
      {
        if (temp == this)
        {
          AutoLock n_lock(node_lock);
          dominators[rhs] = true;
          return true;
        }
        if (temp->parent == NULL)
          break;
        temp = temp->parent->parent;
      }
      // Otherwise we fall through and do the expensive test
      Realm::ZIndexSpace<DIM,T> local_space, rhs_space, difference; 
      get_realm_index_space(local_space, true/*tight*/);
      bool result = false;
      if (!local_space.dense())
      {
        ApEvent rhs_ready = rhs_node->get_realm_index_space(rhs_space, false);
        Realm::ProfilingRequestSet requests;
        if (context->runtime->profiler != NULL)
          context->runtime->profiler->add_partition_request(requests,
                        (Operation*)NULL/*op*/, DEP_PART_DIFFERENCE);
        ApEvent ready(Realm::ZIndexSpace<DIM,T>::compute_difference(
          rhs_space, local_space, difference, requests, rhs_ready));
        if (!ready.has_triggered())
          ready.lg_wait();
        // Always tighten these tests so that they are precise
        Realm::ZIndexSpace<DIM,T> tight_difference = difference.tighten();
        result = tight_difference.empty();
        difference.destroy();
        tight_difference.destroy();
      }
      else // Fast path
      {
        rhs_node->get_realm_index_space(rhs_space, true/*tight*/);
        result = local_space.bounds.contains(rhs_space);
      }
      AutoLock n_lock(node_lock);
      dominators[rhs] = result;
      return result;
    }

    //--------------------------------------------------------------------------
    template<int DIM, typename T>
    bool IndexSpaceNodeT<DIM,T>::dominates(IndexPartNode *rhs)
    //--------------------------------------------------------------------------
    {
#ifdef DEBUG_LEGION
      assert(rhs->handle.get_type_tag() == handle.get_type_tag());
#endif
      {
        AutoLock n_lock(node_lock,1,false/*exclusive*/);
        typename std::map<IndexTreeNode*,bool>::const_iterator finder = 
          dominators.find(rhs);
        if (finder != dominators.end())
          return finder->second;
      }
      IndexPartNodeT<DIM,T> *rhs_node = 
        static_cast<IndexPartNodeT<DIM,T>*>(rhs);
      // Before we do something expensive, let's do an easy test
      // just by walking the region tree
      IndexPartNode *temp = rhs_node; 
      while ((temp != NULL) && (temp->parent->depth >= depth))
      {
        if (temp->parent == this)
        {
          AutoLock n_lock(node_lock);
          dominators[rhs] = true;
          return true;
        }
        temp = temp->parent->parent;
      }
      // Otherwise we fall through and do the expensive test
      Realm::ZIndexSpace<DIM,T> local_space, rhs_space, difference;
      get_realm_index_space(local_space, true/*tight*/);
      bool result = false;
      if (!local_space.dense())
      {
        ApEvent rhs_ready = rhs_node->get_union_index_space(rhs_space, false);
        Realm::ProfilingRequestSet requests;
        if (context->runtime->profiler != NULL)
          context->runtime->profiler->add_partition_request(requests,
                        (Operation*)NULL/*op*/, DEP_PART_DIFFERENCE);
        ApEvent ready(Realm::ZIndexSpace<DIM,T>::compute_difference(
              rhs_space, local_space, difference, requests, rhs_ready));
        if (!ready.has_triggered())
          ready.lg_wait();
        // Always tighten these tests so that they are precise
        Realm::ZIndexSpace<DIM,T> tight_difference = difference.tighten();
        result = tight_difference.empty();
        difference.destroy();
        tight_difference.destroy();
      }
      else // Fast path
      {
        rhs_node->get_union_index_space(rhs_space, true/*tight*/);
        result = local_space.bounds.contains(rhs_space);
      }
      AutoLock n_lock(node_lock);
      dominators[rhs] = result;
      return result;
    }

    //--------------------------------------------------------------------------
    template<int DIM, typename T>
    void IndexSpaceNodeT<DIM,T>::pack_index_space(Serializer &rez) const
    //--------------------------------------------------------------------------
    {
      if (realm_index_space_set.has_triggered())
      {
        AutoLock n_lock(node_lock,1,false/*exclusive*/);
        rez.serialize<size_t>(sizeof(realm_index_space));
        rez.serialize(realm_index_space);
      }
      else
        rez.serialize<size_t>(0); // not ready yet
    }

    //--------------------------------------------------------------------------
    template<int DIM, typename T>
    void IndexSpaceNodeT<DIM,T>::unpack_index_space(Deserializer &derez,
                                                    AddressSpaceID source)
    //--------------------------------------------------------------------------
    {
      size_t size;
      derez.deserialize(size);
      Realm::ZIndexSpace<DIM,T> result_space;
#ifdef DEBUG_LEGION
      assert(size == sizeof(result_space));
#endif
      derez.deserialize(result_space);
      set_realm_index_space(source, result_space);
    }

    //--------------------------------------------------------------------------
    template<int DIM, typename T>
    ApEvent IndexSpaceNodeT<DIM,T>::create_equal_children(Operation *op,
                                   IndexPartNode *partition, size_t granularity)
    //--------------------------------------------------------------------------
    {
#ifdef DEBUG_LEGION
      assert(partition->parent == this);
#endif
      const size_t count = partition->color_space->get_volume(); 
<<<<<<< HEAD
      // Common case is not control replication
      std::vector<Realm::ZIndexSpace<DIM,T> > subspaces(count);
=======
      std::vector<Realm::ZIndexSpace<DIM,T> > subspaces;
>>>>>>> c2f5fa75
      Realm::ProfilingRequestSet requests;
      if (context->runtime->profiler != NULL)
        context->runtime->profiler->add_partition_request(requests,
                                                op, DEP_PART_EQUAL);
      Realm::ZIndexSpace<DIM,T> local_space;
      ApEvent ready = get_realm_index_space(local_space, false/*tight*/);
      ApEvent result(local_space.create_equal_subspaces(count, 
            granularity, subspaces, requests, ready));
      // Enumerate the colors and assign the spaces
      if (partition->total_children == partition->max_linearized_color)
      {
        for (LegionColor color = 0; color < partition->total_children; color++)
        {
          IndexSpaceNodeT<DIM,T> *child = 
            static_cast<IndexSpaceNodeT<DIM,T>*>(partition->get_child(color));
          child->set_realm_index_space(context->runtime->address_space,
                                       subspaces[color]);
        }
      }
      else
      {
        unsigned subspace_index = 0;
        for (LegionColor color = 0; 
              color < partition->max_linearized_color; color++)
        {
          if (!partition->color_space->contains_color(color))
            continue;
          IndexSpaceNodeT<DIM,T> *child = 
            static_cast<IndexSpaceNodeT<DIM,T>*>(partition->get_child(color));
#ifdef DEBUG_LEGION
          assert(subspace_index < subspaces.size());
#endif
          child->set_realm_index_space(context->runtime->address_space,
                                       subspaces[subspace_index++]);
        }
      }
      return result;
    }

    //--------------------------------------------------------------------------
    template<int DIM, typename T>
    ApEvent IndexSpaceNodeT<DIM,T>::create_equal_children(Operation *op,
                                   IndexPartNode *partition, size_t granularity,
                                   ShardID shard, size_t total_shards)
    //--------------------------------------------------------------------------
    {
#ifdef DEBUG_LEGION
      assert(partition->parent == this);
      assert(total_shards > 0);
#endif
      const size_t count = partition->color_space->get_volume();
      std::set<ApEvent> done_events;
      if (!realm_index_space_set.has_triggered())
        realm_index_space_set.lg_wait();
      // In the case of control replication we do things 
      // one point at a time for the subspaces owned by this shard
      if (partition->total_children == partition->max_linearized_color)
      {
        for (LegionColor color = shard; 
              color < partition->max_linearized_color; color+=total_shards)
        {
          Realm::ProfilingRequestSet requests;
          if (context->runtime->profiler != NULL)
            context->runtime->profiler->add_partition_request(requests,
                                                    op, DEP_PART_EQUAL);
          Realm::ZIndexSpace<DIM,T> subspace;
          ApEvent result(realm_index_space.create_equal_subspace(count, 
            granularity, color, subspace, requests, index_space_ready));
          IndexSpaceNodeT<DIM,T> *child = 
            static_cast<IndexSpaceNodeT<DIM,T>*>(partition->get_child(color));
          child->set_realm_index_space(context->runtime->address_space,
                                       subspace);
          done_events.insert(result);
        }
      }
      else
      {
        unsigned subspace_index = 0;
        for (LegionColor color = 0; 
              color < partition->max_linearized_color; color++)
        {
          if (!partition->color_space->contains_color(color))
            continue;
          if ((color % total_shards) != shard)
          {
            subspace_index++;
            continue;
          }
          Realm::ProfilingRequestSet requests;
          if (context->runtime->profiler != NULL)
            context->runtime->profiler->add_partition_request(requests,
                                                    op, DEP_PART_EQUAL);
          Realm::ZIndexSpace<DIM,T> subspace;
          ApEvent result(realm_index_space.create_equal_subspace(count, 
            granularity, subspace_index++, subspace, requests, 
            index_space_ready));
          IndexSpaceNodeT<DIM,T> *child = 
            static_cast<IndexSpaceNodeT<DIM,T>*>(partition->get_child(color));
          child->set_realm_index_space(context->runtime->address_space,
                                       subspace);
          done_events.insert(result);
        }
      }
      if (!done_events.empty())
        return Runtime::merge_events(done_events);
      else
        return ApEvent::NO_AP_EVENT;
    }

    //--------------------------------------------------------------------------
    template<int DIM, typename T>
    ApEvent IndexSpaceNodeT<DIM,T>::create_by_union(Operation *op,
                                                    IndexPartNode *partition,
                                                    IndexPartNode *left,
                                                    IndexPartNode *right)
    //--------------------------------------------------------------------------
    {
#ifdef DEBUG_LEGION
      assert(partition->parent == this);
#endif
      const size_t count = partition->color_space->get_volume();
      std::vector<Realm::ZIndexSpace<DIM,T> > lhs_spaces(count);
      std::vector<Realm::ZIndexSpace<DIM,T> > rhs_spaces(count);
      std::set<ApEvent> preconditions;
      // First we need to fill in all the subspaces
      unsigned subspace_index = 0;
      if (partition->total_children == partition->max_linearized_color)
      {
        for (LegionColor color = 0; color < partition->total_children; color++)
        {
          IndexSpaceNodeT<DIM,T> *left_child = 
            static_cast<IndexSpaceNodeT<DIM,T>*>(left->get_child(color));
          IndexSpaceNodeT<DIM,T> *right_child = 
            static_cast<IndexSpaceNodeT<DIM,T>*>(right->get_child(color));
#ifdef DEBUG_LEGION
          assert(subspace_index < count);
#endif
          ApEvent left_ready = 
            left_child->get_realm_index_space(lhs_spaces[subspace_index],
                                              false/*tight*/);
          ApEvent right_ready = 
            right_child->get_realm_index_space(rhs_spaces[subspace_index++],
                                               false/*tight*/);
          if (!left_ready.has_triggered())
            preconditions.insert(left_ready);
          if (!right_ready.has_triggered())
            preconditions.insert(right_ready);
        }
      }
      else
      {
        for (LegionColor color = 0;
              color < partition->max_linearized_color; color++)
        {
          if (!partition->color_space->contains_color(color))
            continue;
          IndexSpaceNodeT<DIM,T> *left_child = 
            static_cast<IndexSpaceNodeT<DIM,T>*>(partition->get_child(color));
          IndexSpaceNodeT<DIM,T> *right_child = 
            static_cast<IndexSpaceNodeT<DIM,T>*>(right->get_child(color));
#ifdef DEBUG_LEGION
          assert(subspace_index < count);
#endif
          ApEvent left_ready = 
            left_child->get_realm_index_space(lhs_spaces[subspace_index],
                                              false/*tight*/);
          ApEvent right_ready = 
            right_child->get_realm_index_space(rhs_spaces[subspace_index++],
                                               false/*tight*/);
          if (!left_ready.has_triggered())
            preconditions.insert(left_ready);
          if (!right_ready.has_triggered())
            preconditions.insert(right_ready);
        }
      }
      std::vector<Realm::ZIndexSpace<DIM,T> > subspaces;
      Realm::ProfilingRequestSet requests;
      if (context->runtime->profiler != NULL)
        context->runtime->profiler->add_partition_request(requests,
                                              op, DEP_PART_UNIONS);
      ApEvent result(Realm::ZIndexSpace<DIM,T>::compute_unions(
            lhs_spaces, rhs_spaces, subspaces, requests,
            Runtime::merge_events(preconditions)));
      // Now set the index spaces for the results
      subspace_index = 0;
      if (partition->total_children == partition->max_linearized_color)
      {
        for (LegionColor color = 0; color < partition->total_children; color++)
        {
          IndexSpaceNodeT<DIM,T> *child = 
            static_cast<IndexSpaceNodeT<DIM,T>*>(partition->get_child(color));
#ifdef DEBUG_LEGION
          assert(subspace_index < subspaces.size());
#endif
          child->set_realm_index_space(context->runtime->address_space,
                                       subspaces[subspace_index++]);
        }
      }
      else
      {
        for (LegionColor color = 0; 
              color < partition->max_linearized_color; color++)
        {
          if (!partition->color_space->contains_color(color))
            continue;
          IndexSpaceNodeT<DIM,T> *child = 
            static_cast<IndexSpaceNodeT<DIM,T>*>(partition->get_child(color));
#ifdef DEBUG_LEGION
          assert(subspace_index < subspaces.size());
#endif
          child->set_realm_index_space(context->runtime->address_space,
                                       subspaces[subspace_index++]);
        }
      }
      return result;
    }

    //--------------------------------------------------------------------------
    template<int DIM, typename T>
    ApEvent IndexSpaceNodeT<DIM,T>::create_by_union(Operation *op,
                                                    IndexPartNode *partition,
                                                    IndexPartNode *left,
                                                    IndexPartNode *right,
                                                    ShardID shard, 
                                                    size_t total_shards)
    //--------------------------------------------------------------------------
    {
#ifdef DEBUG_LEGION
      assert(partition->parent == this);
      assert(total_shards > 1);
#endif
      std::vector<Realm::ZIndexSpace<DIM,T> > lhs_spaces;
      std::vector<Realm::ZIndexSpace<DIM,T> > rhs_spaces;
      std::vector<LegionColor> colors;
      std::set<ApEvent> preconditions;
      // First we need to fill in all the subspaces
      if (partition->total_children == partition->max_linearized_color)
      {
        for (LegionColor color = shard; 
              color < partition->total_children; color += total_shards)
        {
          IndexSpaceNodeT<DIM,T> *left_child = 
            static_cast<IndexSpaceNodeT<DIM,T>*>(left->get_child(color));
          IndexSpaceNodeT<DIM,T> *right_child = 
            static_cast<IndexSpaceNodeT<DIM,T>*>(right->get_child(color));
          lhs_spaces.resize(lhs_spaces.size() + 1);
          rhs_spaces.resize(rhs_spaces.size() + 1);
          left_child->get_realm_index_space(lhs_spaces.back());
          right_child->get_realm_index_space(rhs_spaces.back());
          colors.push_back(color);
          if (!left_child->index_space_ready.has_triggered())
            preconditions.insert(left_child->index_space_ready);
          if (!right_child->index_space_ready.has_triggered())
            preconditions.insert(right_child->index_space_ready);
        }
      }
      else
      {
        for (LegionColor color = shard;
              color < partition->max_linearized_color; color += total_shards)
        {
          if (!partition->color_space->contains_color(color))
            continue;
          IndexSpaceNodeT<DIM,T> *left_child = 
            static_cast<IndexSpaceNodeT<DIM,T>*>(partition->get_child(color));
          IndexSpaceNodeT<DIM,T> *right_child = 
            static_cast<IndexSpaceNodeT<DIM,T>*>(right->get_child(color));
          lhs_spaces.resize(lhs_spaces.size() + 1);
          rhs_spaces.resize(rhs_spaces.size() + 1);
          left_child->get_realm_index_space(lhs_spaces.back());
          right_child->get_realm_index_space(rhs_spaces.back());
          colors.push_back(color);
          if (!left_child->index_space_ready.has_triggered())
            preconditions.insert(left_child->index_space_ready);
          if (!right_child->index_space_ready.has_triggered())
            preconditions.insert(right_child->index_space_ready);
        }
      }
      if (colors.empty())
        return ApEvent::NO_AP_EVENT;
      std::vector<Realm::ZIndexSpace<DIM,T> > subspaces(colors.size());
      Realm::ProfilingRequestSet requests;
      if (context->runtime->profiler != NULL)
        context->runtime->profiler->add_partition_request(requests,
                                              op, DEP_PART_UNIONS);
      ApEvent result(Realm::ZIndexSpace<DIM,T>::compute_unions(
            lhs_spaces, rhs_spaces, subspaces, requests,
            Runtime::merge_events(preconditions)));
      // Now set the index spaces for the results
      for (unsigned idx = 0; idx < colors.size(); idx++)
      {
        IndexSpaceNodeT<DIM,T> *child = 
            static_cast<IndexSpaceNodeT<DIM,T>*>(
                partition->get_child(colors[idx]));
        child->set_realm_index_space(context->runtime->address_space,
                                     subspaces[idx]);
      }
      return result;
    }

    //--------------------------------------------------------------------------
    template<int DIM, typename T>
    ApEvent IndexSpaceNodeT<DIM,T>::create_by_intersection(Operation *op,
                                                      IndexPartNode *partition,
                                                      IndexPartNode *left,
                                                      IndexPartNode *right)
    //--------------------------------------------------------------------------
    {
#ifdef DEBUG_LEGION
      assert(partition->parent == this);
#endif
      const size_t count = partition->color_space->get_volume();
      std::vector<Realm::ZIndexSpace<DIM,T> > lhs_spaces(count);
      std::vector<Realm::ZIndexSpace<DIM,T> > rhs_spaces(count);
      std::set<ApEvent> preconditions;
      // First we need to fill in all the subspaces
      unsigned subspace_index = 0;
      if (partition->total_children == partition->max_linearized_color)
      {
        for (LegionColor color = 0; color < partition->total_children; color++)
        {
          IndexSpaceNodeT<DIM,T> *left_child = 
            static_cast<IndexSpaceNodeT<DIM,T>*>(left->get_child(color));
          IndexSpaceNodeT<DIM,T> *right_child = 
            static_cast<IndexSpaceNodeT<DIM,T>*>(right->get_child(color));
#ifdef DEBUG_LEGION
          assert(subspace_index < count);
#endif
          ApEvent left_ready = 
            left_child->get_realm_index_space(lhs_spaces[subspace_index],
                                              false/*tight*/);
          ApEvent right_ready = 
            right_child->get_realm_index_space(rhs_spaces[subspace_index++],
                                               false/*tight*/);
          if (!left_ready.has_triggered())
            preconditions.insert(left_ready);
          if (!right_ready.has_triggered())
            preconditions.insert(right_ready);
        }
      }
      else
      {
        for (LegionColor color = 0;
              color < partition->max_linearized_color; color++)
        {
          if (!partition->color_space->contains_color(color))
            continue;
          IndexSpaceNodeT<DIM,T> *left_child = 
            static_cast<IndexSpaceNodeT<DIM,T>*>(partition->get_child(color));
          IndexSpaceNodeT<DIM,T> *right_child = 
            static_cast<IndexSpaceNodeT<DIM,T>*>(right->get_child(color));
#ifdef DEBUG_LEGION
          assert(subspace_index < count);
#endif
          ApEvent left_ready = 
            left_child->get_realm_index_space(lhs_spaces[subspace_index],
                                              false/*tight*/);
          ApEvent right_ready = 
            right_child->get_realm_index_space(rhs_spaces[subspace_index++],
                                               false/*tight*/);
          if (!left_ready.has_triggered())
            preconditions.insert(left_ready);
          if (!right_ready.has_triggered())
            preconditions.insert(right_ready);
        }
      }
      std::vector<Realm::ZIndexSpace<DIM,T> > subspaces;
      Realm::ProfilingRequestSet requests;
      if (context->runtime->profiler != NULL)
        context->runtime->profiler->add_partition_request(requests,
                                        op, DEP_PART_INTERSECTIONS);
      ApEvent result(Realm::ZIndexSpace<DIM,T>::compute_intersections(
            lhs_spaces, rhs_spaces, subspaces, requests,
            Runtime::merge_events(preconditions)));
      // Now set the index spaces for the results
      subspace_index = 0;
      if (partition->total_children == partition->max_linearized_color)
      {
        for (LegionColor color = 0; color < partition->total_children; color++)
        {
          IndexSpaceNodeT<DIM,T> *child = 
            static_cast<IndexSpaceNodeT<DIM,T>*>(partition->get_child(color));
#ifdef DEBUG_LEGION
          assert(subspace_index < subspaces.size());
#endif
          child->set_realm_index_space(context->runtime->address_space,
                                       subspaces[subspace_index++]);
        }
      }
      else
      {
        for (LegionColor color = 0; 
              color < partition->max_linearized_color; color++)
        {
          if (!partition->color_space->contains_color(color))
            continue;
          IndexSpaceNodeT<DIM,T> *child = 
            static_cast<IndexSpaceNodeT<DIM,T>*>(partition->get_child(color));
#ifdef DEBUG_LEGION
          assert(subspace_index < subspaces.size());
#endif
          child->set_realm_index_space(context->runtime->address_space,
                                       subspaces[subspace_index++]);
        }
      }
      return result;
    }

    //--------------------------------------------------------------------------
    template<int DIM, typename T>
    ApEvent IndexSpaceNodeT<DIM,T>::create_by_intersection(Operation *op,
                                                    IndexPartNode *partition,
                                                    IndexPartNode *left,
                                                    IndexPartNode *right,
                                                    ShardID shard, 
                                                    size_t total_shards)
    //--------------------------------------------------------------------------
    {
#ifdef DEBUG_LEGION
      assert(partition->parent == this);
      assert(total_shards > 1);
#endif
      std::vector<Realm::ZIndexSpace<DIM,T> > lhs_spaces;
      std::vector<Realm::ZIndexSpace<DIM,T> > rhs_spaces;
      std::vector<LegionColor> colors;
      std::set<ApEvent> preconditions;
      // First we need to fill in all the subspaces
      if (partition->total_children == partition->max_linearized_color)
      {
        for (LegionColor color = shard; 
              color < partition->total_children; color += total_shards)
        {
          IndexSpaceNodeT<DIM,T> *left_child = 
            static_cast<IndexSpaceNodeT<DIM,T>*>(left->get_child(color));
          IndexSpaceNodeT<DIM,T> *right_child = 
            static_cast<IndexSpaceNodeT<DIM,T>*>(right->get_child(color));
          lhs_spaces.resize(lhs_spaces.size() + 1);
          rhs_spaces.resize(rhs_spaces.size() + 1);
          left_child->get_realm_index_space(lhs_spaces.back());
          right_child->get_realm_index_space(rhs_spaces.back());
          colors.push_back(color);
          if (!left_child->index_space_ready.has_triggered())
            preconditions.insert(left_child->index_space_ready);
          if (!right_child->index_space_ready.has_triggered())
            preconditions.insert(right_child->index_space_ready);
        }
      }
      else
      {
        for (LegionColor color = shard;
              color < partition->max_linearized_color; color += total_shards)
        {
          if (!partition->color_space->contains_color(color))
            continue;
          IndexSpaceNodeT<DIM,T> *left_child = 
            static_cast<IndexSpaceNodeT<DIM,T>*>(partition->get_child(color));
          IndexSpaceNodeT<DIM,T> *right_child = 
            static_cast<IndexSpaceNodeT<DIM,T>*>(right->get_child(color));
          lhs_spaces.resize(lhs_spaces.size() + 1);
          rhs_spaces.resize(rhs_spaces.size() + 1);
          left_child->get_realm_index_space(lhs_spaces.back());
          right_child->get_realm_index_space(rhs_spaces.back());
          colors.push_back(color);
          if (!left_child->index_space_ready.has_triggered())
            preconditions.insert(left_child->index_space_ready);
          if (!right_child->index_space_ready.has_triggered())
            preconditions.insert(right_child->index_space_ready);
        }
      }
      if (colors.empty())
        return ApEvent::NO_AP_EVENT;
      std::vector<Realm::ZIndexSpace<DIM,T> > subspaces(colors.size());
      Realm::ProfilingRequestSet requests;
      if (context->runtime->profiler != NULL)
        context->runtime->profiler->add_partition_request(requests,
                                              op, DEP_PART_INTERSECTIONS);
      ApEvent result(Realm::ZIndexSpace<DIM,T>::compute_intersections(
            lhs_spaces, rhs_spaces, subspaces, requests,
            Runtime::merge_events(preconditions)));
      // Now set the index spaces for the results
      for (unsigned idx = 0; idx < colors.size(); idx++)
      {
        IndexSpaceNodeT<DIM,T> *child = 
            static_cast<IndexSpaceNodeT<DIM,T>*>(
                partition->get_child(colors[idx]));
        child->set_realm_index_space(context->runtime->address_space,
                                     subspaces[idx]);
      }
      return result;
    }

    //--------------------------------------------------------------------------
    template<int DIM, typename T>
    ApEvent IndexSpaceNodeT<DIM,T>::create_by_intersection(Operation *op,
                                                      IndexPartNode *partition,
                                                      // Left is implicit "this"
                                                      IndexPartNode *right)
    //--------------------------------------------------------------------------
    {
#ifdef DEBUG_LEGION
      assert(partition->parent == this);
#endif
      const size_t count = partition->color_space->get_volume();
      std::vector<Realm::ZIndexSpace<DIM,T> > rhs_spaces(count);
      std::set<ApEvent> preconditions;
      // First we need to fill in all the subspaces
      unsigned subspace_index = 0;
      if (partition->total_children == partition->max_linearized_color)
      {
        for (LegionColor color = 0; color < partition->total_children; color++)
        {
          IndexSpaceNodeT<DIM,T> *right_child = 
            static_cast<IndexSpaceNodeT<DIM,T>*>(right->get_child(color));
#ifdef DEBUG_LEGION
          assert(subspace_index < count);
#endif
          ApEvent right_ready = 
            right_child->get_realm_index_space(rhs_spaces[subspace_index++],
                                               false/*tight*/);
          if (!right_ready.has_triggered())
            preconditions.insert(right_ready);
        }
      }
      else
      {
        for (LegionColor color = 0;
              color < partition->max_linearized_color; color++)
        {
          if (!partition->color_space->contains_color(color))
            continue;
          IndexSpaceNodeT<DIM,T> *right_child = 
            static_cast<IndexSpaceNodeT<DIM,T>*>(right->get_child(color));
#ifdef DEBUG_LEGION
          assert(subspace_index < count);
#endif
          ApEvent right_ready = 
            right_child->get_realm_index_space(rhs_spaces[subspace_index++],
                                               false/*tight*/);
          if (!right_ready.has_triggered())
            preconditions.insert(right_ready);
        }
      }
      std::vector<Realm::ZIndexSpace<DIM,T> > subspaces;
      Realm::ProfilingRequestSet requests;
      if (context->runtime->profiler != NULL)
        context->runtime->profiler->add_partition_request(requests,
                                        op, DEP_PART_INTERSECTIONS);
      Realm::ZIndexSpace<DIM,T> lhs_space;
      ApEvent left_ready = get_realm_index_space(lhs_space, false/*tight*/);
      if (!left_ready.has_triggered())
        preconditions.insert(left_ready);
      ApEvent result(Realm::ZIndexSpace<DIM,T>::compute_intersections(
            lhs_space, rhs_spaces, subspaces, requests,
            Runtime::merge_events(preconditions)));
      // Now set the index spaces for the results
      subspace_index = 0;
      if (partition->total_children == partition->max_linearized_color)
      {
        for (LegionColor color = 0; color < partition->total_children; color++)
        {
          IndexSpaceNodeT<DIM,T> *child = 
            static_cast<IndexSpaceNodeT<DIM,T>*>(partition->get_child(color));
#ifdef DEBUG_LEGION
          assert(subspace_index < subspaces.size());
#endif
          child->set_realm_index_space(context->runtime->address_space,
                                       subspaces[subspace_index++]);
        }
      }
      else
      {
        for (LegionColor color = 0; 
              color < partition->max_linearized_color; color++)
        {
          if (!partition->color_space->contains_color(color))
            continue;
          IndexSpaceNodeT<DIM,T> *child = 
            static_cast<IndexSpaceNodeT<DIM,T>*>(partition->get_child(color));
#ifdef DEBUG_LEGION
          assert(subspace_index < subspaces.size());
#endif
          child->set_realm_index_space(context->runtime->address_space,
                                       subspaces[subspace_index++]);
        }
      }
      return result;
    }

    //--------------------------------------------------------------------------
    template<int DIM, typename T>
    ApEvent IndexSpaceNodeT<DIM,T>::create_by_difference(Operation *op,
                                                      IndexPartNode *partition,
                                                      IndexPartNode *left,
                                                      IndexPartNode *right)
    //--------------------------------------------------------------------------
    {
#ifdef DEBUG_LEGION
      assert(partition->parent == this);
#endif
      const size_t count = partition->color_space->get_volume();
      std::vector<Realm::ZIndexSpace<DIM,T> > lhs_spaces(count);
      std::vector<Realm::ZIndexSpace<DIM,T> > rhs_spaces(count);
      std::set<ApEvent> preconditions;
      // First we need to fill in all the subspaces
      unsigned subspace_index = 0;
      if (partition->total_children == partition->max_linearized_color)
      {
        for (LegionColor color = 0; color < partition->total_children; color++)
        {
          IndexSpaceNodeT<DIM,T> *left_child = 
            static_cast<IndexSpaceNodeT<DIM,T>*>(left->get_child(color));
          IndexSpaceNodeT<DIM,T> *right_child = 
            static_cast<IndexSpaceNodeT<DIM,T>*>(right->get_child(color));
#ifdef DEBUG_LEGION
          assert(subspace_index < count);
#endif
          ApEvent left_ready = 
            left_child->get_realm_index_space(lhs_spaces[subspace_index],
                                              false/*tight*/);
          ApEvent right_ready = 
            right_child->get_realm_index_space(rhs_spaces[subspace_index++],
                                               false/*tight*/);
          if (!left_ready.has_triggered())
            preconditions.insert(left_ready);
          if (!right_ready.has_triggered())
            preconditions.insert(right_ready);
        }
      }
      else
      {
        for (LegionColor color = 0;
              color < partition->max_linearized_color; color++)
        {
          if (!partition->color_space->contains_color(color))
            continue;
          IndexSpaceNodeT<DIM,T> *left_child = 
            static_cast<IndexSpaceNodeT<DIM,T>*>(partition->get_child(color));
          IndexSpaceNodeT<DIM,T> *right_child = 
            static_cast<IndexSpaceNodeT<DIM,T>*>(right->get_child(color));
#ifdef DEBUG_LEGION
          assert(subspace_index < count);
#endif
          ApEvent left_ready = 
            left_child->get_realm_index_space(lhs_spaces[subspace_index],
                                              false/*tight*/);
          ApEvent right_ready = 
            right_child->get_realm_index_space(rhs_spaces[subspace_index++],
                                               false/*tight*/);
          if (!left_ready.has_triggered())
            preconditions.insert(left_ready);
          if (!right_ready.has_triggered())
            preconditions.insert(right_ready);
        }
      }
      std::vector<Realm::ZIndexSpace<DIM,T> > subspaces;
      Realm::ProfilingRequestSet requests;
      if (context->runtime->profiler != NULL)
        context->runtime->profiler->add_partition_request(requests,
                                          op, DEP_PART_DIFFERENCES);
      ApEvent result(Realm::ZIndexSpace<DIM,T>::compute_differences(
            lhs_spaces, rhs_spaces, subspaces, requests,
            Runtime::merge_events(preconditions)));
      // Now set the index spaces for the results
      subspace_index = 0;
      if (partition->total_children == partition->max_linearized_color)
      {
        for (LegionColor color = 0; color < partition->total_children; color++)
        {
          IndexSpaceNodeT<DIM,T> *child = 
            static_cast<IndexSpaceNodeT<DIM,T>*>(partition->get_child(color));
#ifdef DEBUG_LEGION
          assert(subspace_index < subspaces.size());
#endif
          child->set_realm_index_space(context->runtime->address_space,
                                       subspaces[subspace_index++]);
        }
      }
      else
      {
        for (LegionColor color = 0; 
              color < partition->max_linearized_color; color++)
        {
          if (!partition->color_space->contains_color(color))
            continue;
          IndexSpaceNodeT<DIM,T> *child = 
            static_cast<IndexSpaceNodeT<DIM,T>*>(partition->get_child(color));
#ifdef DEBUG_LEGION
          assert(subspace_index < subspaces.size());
#endif
          child->set_realm_index_space(context->runtime->address_space,
                                       subspaces[subspace_index++]);
        }
      }
      return result;
    }

    //--------------------------------------------------------------------------
    template<int DIM, typename T>
    ApEvent IndexSpaceNodeT<DIM,T>::create_by_difference(Operation *op,
                                                    IndexPartNode *partition,
                                                    IndexPartNode *left,
                                                    IndexPartNode *right,
                                                    ShardID shard, 
                                                    size_t total_shards)
    //--------------------------------------------------------------------------
    {
#ifdef DEBUG_LEGION
      assert(partition->parent == this);
      assert(total_shards > 1);
#endif
      std::vector<Realm::ZIndexSpace<DIM,T> > lhs_spaces;
      std::vector<Realm::ZIndexSpace<DIM,T> > rhs_spaces;
      std::vector<LegionColor> colors;
      std::set<ApEvent> preconditions;
      // First we need to fill in all the subspaces
      if (partition->total_children == partition->max_linearized_color)
      {
        for (LegionColor color = shard; 
              color < partition->total_children; color += total_shards)
        {
          IndexSpaceNodeT<DIM,T> *left_child = 
            static_cast<IndexSpaceNodeT<DIM,T>*>(left->get_child(color));
          IndexSpaceNodeT<DIM,T> *right_child = 
            static_cast<IndexSpaceNodeT<DIM,T>*>(right->get_child(color));
          lhs_spaces.resize(lhs_spaces.size() + 1);
          rhs_spaces.resize(rhs_spaces.size() + 1);
          left_child->get_realm_index_space(lhs_spaces.back());
          right_child->get_realm_index_space(rhs_spaces.back());
          colors.push_back(color);
          if (!left_child->index_space_ready.has_triggered())
            preconditions.insert(left_child->index_space_ready);
          if (!right_child->index_space_ready.has_triggered())
            preconditions.insert(right_child->index_space_ready);
        }
      }
      else
      {
        for (LegionColor color = shard;
              color < partition->max_linearized_color; color += total_shards)
        {
          if (!partition->color_space->contains_color(color))
            continue;
          IndexSpaceNodeT<DIM,T> *left_child = 
            static_cast<IndexSpaceNodeT<DIM,T>*>(partition->get_child(color));
          IndexSpaceNodeT<DIM,T> *right_child = 
            static_cast<IndexSpaceNodeT<DIM,T>*>(right->get_child(color));
          lhs_spaces.resize(lhs_spaces.size() + 1);
          rhs_spaces.resize(rhs_spaces.size() + 1);
          left_child->get_realm_index_space(lhs_spaces.back());
          right_child->get_realm_index_space(rhs_spaces.back());
          colors.push_back(color);
          if (!left_child->index_space_ready.has_triggered())
            preconditions.insert(left_child->index_space_ready);
          if (!right_child->index_space_ready.has_triggered())
            preconditions.insert(right_child->index_space_ready);
        }
      }
      if (colors.empty())
        return ApEvent::NO_AP_EVENT;
      std::vector<Realm::ZIndexSpace<DIM,T> > subspaces(colors.size());
      Realm::ProfilingRequestSet requests;
      if (context->runtime->profiler != NULL)
        context->runtime->profiler->add_partition_request(requests,
                                              op, DEP_PART_DIFFERENCES);
      ApEvent result(Realm::ZIndexSpace<DIM,T>::compute_differences(
            lhs_spaces, rhs_spaces, subspaces, requests,
            Runtime::merge_events(preconditions)));
      // Now set the index spaces for the results
      for (unsigned idx = 0; idx < colors.size(); idx++)
      {
        IndexSpaceNodeT<DIM,T> *child = 
            static_cast<IndexSpaceNodeT<DIM,T>*>(
                partition->get_child(colors[idx]));
        child->set_realm_index_space(context->runtime->address_space,
                                     subspaces[idx]);
      }
      return result;
    }

    //--------------------------------------------------------------------------
    template<int DIM, typename T>
    ApEvent IndexSpaceNodeT<DIM,T>::create_by_restriction(
                                                      IndexPartNode *partition,
                                                      const void *tran,
                                                      const void *ext,
                                                      int partition_dim,
                                                      ShardID shard,
                                                      size_t total_shards)
    //--------------------------------------------------------------------------
    {
#ifdef DEBUG_LEGION
      // should be called on the color space
      assert(this == partition->color_space); 
#endif
      switch (partition_dim)
      {
        case 1:
          {
            const Realm::ZMatrix<1,DIM> *transform = 
              static_cast<const Realm::ZMatrix<1,DIM>*>(tran);
            const Realm::ZRect<1,T> *extent = 
              static_cast<const Realm::ZRect<1,T>*>(ext);
            return create_by_restriction_helper<1>(partition, *transform, 
                                            *extent, shard, total_shards);
          }
        case 2:
          {
            const Realm::ZMatrix<2,DIM> *transform = 
              static_cast<const Realm::ZMatrix<2,DIM>*>(tran);
            const Realm::ZRect<2,T> *extent = 
              static_cast<const Realm::ZRect<2,T>*>(ext);
            return create_by_restriction_helper<2>(partition, *transform, 
                                            *extent, shard, total_shards);
          }
        case 3:
          {
            const Realm::ZMatrix<3,DIM> *transform = 
              static_cast<const Realm::ZMatrix<3,DIM>*>(tran);
            const Realm::ZRect<3,T> *extent = 
              static_cast<const Realm::ZRect<3,T>*>(ext);
            return create_by_restriction_helper<3>(partition, *transform, 
                                            *extent, shard, total_shards);
          }
        default:
          assert(false);
      }
      return ApEvent::NO_AP_EVENT;
    }

    //--------------------------------------------------------------------------
    template<int N, typename T> template<int M>
    ApEvent IndexSpaceNodeT<N,T>::create_by_restriction_helper(
                                          IndexPartNode *partition,
                                          const Realm::ZMatrix<M,N> &transform,
                                          const Realm::ZRect<M,T> &extent,
                                          ShardID shard, size_t total_shards)
    //--------------------------------------------------------------------------
    {
      // Get the parent index space in case it has a sparsity map
      IndexSpaceNodeT<M,T> *parent = 
                      static_cast<IndexSpaceNodeT<M,T>*>(partition->parent);
      // No need to wait since we'll just be messing with the bounds
      Realm::ZIndexSpace<M,T> parent_is;
      parent->get_realm_index_space(parent_is, true/*tight*/);
      Realm::ZIndexSpace<N,T> local_is;
      get_realm_index_space(local_is, true/*tight*/);
      // Iterate over our points (colors) and fill in the bounds
      for (Realm::ZIndexSpaceIterator<N,T> rect_itr(local_is); 
            rect_itr.valid; rect_itr.step())
      {
        for (Realm::ZPointInRectIterator<N,T> color_itr(rect_itr.rect); 
              color_itr.valid; color_itr.step())
        {
          // Get the legion color
          LegionColor color = linearize_color(&color_itr.p, 
                                              handle.get_type_tag());
          if ((total_shards > 1) && ((color % total_shards) != shard))
            continue;
          // Copy the index space from the parent
          Realm::ZIndexSpace<M,T> child_is = parent_is;
          // Compute the new bounds 
          child_is.bounds = extent + transform * color_itr.p;
          // Get the appropriate child
          IndexSpaceNodeT<M,T> *child = 
            static_cast<IndexSpaceNodeT<M,T>*>(partition->get_child(color));
          // Then set the new index space
          child->set_realm_index_space(context->runtime->address_space, 
                                       child_is);
        }
      }
      // Our only precondition is that the parent index space is computed
      return parent->index_space_ready;
    }

    //--------------------------------------------------------------------------
    template<int DIM, typename T>
    ApEvent IndexSpaceNodeT<DIM,T>::create_by_field(Operation *op,
                                                    IndexPartNode *partition,
                              const std::vector<FieldDataDescriptor> &instances,
                                                    ApEvent instances_ready,
                                                    ShardID shard,
                                                    size_t total_shards)
    //--------------------------------------------------------------------------
    {
#ifdef DEBUG_LEGION
      assert(partition->parent == this);
#endif
      // Demux the color space type to do the actual operations 
      CreateByFieldHelper creator(this, op, partition, instances, 
                                  instances_ready, shard, total_shards);
      NT_TemplateHelper::demux<CreateByFieldHelper>(
                   partition->color_space->handle.get_type_tag(), &creator);
      return creator.result;
    }

    //--------------------------------------------------------------------------
    template<int DIM, typename T> template<int COLOR_DIM, typename COLOR_T>
    ApEvent IndexSpaceNodeT<DIM,T>::create_by_field_helper(Operation *op,
                                                      IndexPartNode *partition,
                             const std::vector<FieldDataDescriptor> &instances,
                                                       ApEvent instances_ready,
                                                       ShardID shard,
                                                       size_t total_shards)
    //--------------------------------------------------------------------------
    {
      IndexSpaceNodeT<COLOR_DIM,COLOR_T> *color_space = 
       static_cast<IndexSpaceNodeT<COLOR_DIM,COLOR_T>*>(partition->color_space);
      // Enumerate the color space
      Realm::ZIndexSpace<COLOR_DIM,COLOR_T> realm_color_space;
<<<<<<< HEAD
      color_space->get_realm_index_space(realm_color_space);
      std::vector<Realm::ZPoint<COLOR_DIM,COLOR_T> > colors;
      std::vector<LegionColor> linearized_colors;
      const TypeTag color_type = color_space->handle.get_type_tag();
      if (total_shards == 1)
      {
        // This is the normal case for non-control replication codes
        const size_t num_colors = realm_color_space.volume();
        colors.resize(num_colors);
        linearized_colors.resize(num_colors);
        unsigned index = 0;
        for (Realm::ZIndexSpaceIterator<COLOR_DIM,COLOR_T> 
              rect_iter(realm_color_space); rect_iter.valid; rect_iter.step())
=======
      color_space->get_realm_index_space(realm_color_space, true/*tight*/);
      const size_t num_colors = realm_color_space.volume();
      std::vector<Realm::ZPoint<COLOR_DIM,COLOR_T> > colors(num_colors);
      unsigned index = 0;
      for (Realm::ZIndexSpaceIterator<COLOR_DIM,COLOR_T> 
            rect_iter(realm_color_space); rect_iter.valid; rect_iter.step())
      {
        for (Realm::ZPointInRectIterator<COLOR_DIM,COLOR_T> 
              itr(rect_iter.rect); itr.valid; itr.step())
>>>>>>> c2f5fa75
        {
          for (Realm::ZPointInRectIterator<COLOR_DIM,COLOR_T> 
                itr(rect_iter.rect); itr.valid; itr.step(), index++)
          {
#ifdef DEBUG_LEGION
            assert(index < colors.size());
#endif
            colors[index] = itr.p;
            linearized_colors[index] = 
              color_space->linearize_color(&itr.p, color_type);
          }
        }
      }
      else
      {
        // Only handle the colors that are local to our shard
        for (Realm::ZIndexSpaceIterator<COLOR_DIM,COLOR_T> 
              rect_iter(realm_color_space); rect_iter.valid; rect_iter.step())
        {
          for (Realm::ZPointInRectIterator<COLOR_DIM,COLOR_T> 
                itr(rect_iter.rect); itr.valid; itr.step())
          {
            const LegionColor color = 
              color_space->linearize_color(&itr.p, color_type);
            if ((color % total_shards) != shard)
              continue;
            colors.push_back(itr.p);
            linearized_colors.push_back(color);
          }
        }
      }
      // Translate the instances to realm field data descriptors
      typedef Realm::FieldDataDescriptor<Realm::ZIndexSpace<DIM,T>,
                Realm::ZPoint<COLOR_DIM,COLOR_T> > RealmDescriptor;
      std::vector<RealmDescriptor> descriptors(instances.size());
      std::set<ApEvent> preconditions; 
      for (unsigned idx = 0; idx < instances.size(); idx++)
      {
        const FieldDataDescriptor &src = instances[idx];
        RealmDescriptor &dst = descriptors[idx];
        dst.inst = src.inst;
        dst.field_offset = src.field_offset;
        IndexSpaceNodeT<DIM,T> *node = static_cast<IndexSpaceNodeT<DIM,T>*>(
                                          context->get_node(src.index_space));
        ApEvent ready = node->get_realm_index_space(dst.index_space, 
                                                    false/*tight*/);
        if (!ready.has_triggered())
          preconditions.insert(ready);
      }
      // Get the profiling requests
      Realm::ProfilingRequestSet requests;
      if (context->runtime->profiler != NULL)
        context->runtime->profiler->add_partition_request(requests,
                                            op, DEP_PART_BY_FIELD);
      // Perform the operation
      std::vector<Realm::ZIndexSpace<DIM,T> > subspaces;
      Realm::ZIndexSpace<DIM,T> local_space;
      ApEvent ready = get_realm_index_space(local_space, false/*tight*/);
      if (!ready.has_triggered())
        preconditions.insert(ready);
      if (!instances_ready.has_triggered())
        preconditions.insert(instances_ready);
      ApEvent result = ApEvent(local_space.create_subspaces_by_field(
            descriptors, colors, subspaces, requests, 
            Runtime::merge_events(preconditions)));
      // Update the children with the names of their subspaces 
      for (unsigned idx = 0; idx < colors.size(); idx++)
      {
        IndexSpaceNodeT<DIM,T> *child = static_cast<IndexSpaceNodeT<DIM,T>*>(
                                  partition->get_child(linearized_colors[idx]));
        child->set_realm_index_space(context->runtime->address_space,
                                     subspaces[idx]);
      }
      return result;
    }

    //--------------------------------------------------------------------------
    template<int DIM, typename T>
    ApEvent IndexSpaceNodeT<DIM,T>::create_by_image(Operation *op,
                                                    IndexPartNode *partition,
                                                    IndexPartNode *projection,
                            const std::vector<FieldDataDescriptor> &instances,
                                                    ApEvent instances_ready)
    //--------------------------------------------------------------------------
    {
#ifdef DEBUG_LEGION
      assert(partition->parent == this);
#endif
      // Demux the projection type to do the actual operations
      CreateByImageHelper creator(this, op, partition, projection,
                                  instances, instances_ready);
      NT_TemplateHelper::demux<CreateByImageHelper>(
          projection->handle.get_type_tag(), &creator);
      return creator.result;
    }

    //--------------------------------------------------------------------------
    template<int DIM1, typename T1> template<int DIM2, typename T2>
    ApEvent IndexSpaceNodeT<DIM1,T1>::create_by_image_helper(Operation *op,
                                                    IndexPartNode *partition,
                                                    IndexPartNode *projection,
                            const std::vector<FieldDataDescriptor> &instances,
                                                    ApEvent instances_ready)
    //--------------------------------------------------------------------------
    {
      // Get the index spaces of the projection partition
      std::vector<Realm::ZIndexSpace<DIM2,T2> > 
                                sources(projection->color_space->get_volume());
      std::set<ApEvent> preconditions; 
      if (partition->total_children == partition->max_linearized_color)
      {
        // Always use the partitions color space
        for (LegionColor color = 0; color < partition->total_children; color++)
        {
          // Get the child of the projection partition
          IndexSpaceNodeT<DIM2,T2> *child = 
           static_cast<IndexSpaceNodeT<DIM2,T2>*>(projection->get_child(color));
          ApEvent ready = child->get_realm_index_space(sources[color],
                                                       false/*tight*/);
          if (!ready.has_triggered())
            preconditions.insert(ready);
        }
      }
      else
      {
        unsigned index = 0;
        // Always use the partitions color space
        for (LegionColor color = 0; 
              color < partition->max_linearized_color; color++)
        {
          if (!projection->color_space->contains_color(color))
            continue;
          // Get the child of the projection partition
          IndexSpaceNodeT<DIM2,T2> *child = 
           static_cast<IndexSpaceNodeT<DIM2,T2>*>(projection->get_child(color));
#ifdef DEBUG_LEGION
          assert(index < sources.size());
#endif
          ApEvent ready = child->get_realm_index_space(sources[index++],
                                                       false/*tight*/);
          if (!ready.has_triggered())
            preconditions.insert(ready);
        }
      }
      // Translate the descriptors into realm descriptors
      typedef Realm::FieldDataDescriptor<Realm::ZIndexSpace<DIM2,T2>,
                                       Realm::ZPoint<DIM1,T1> > RealmDescriptor;
      std::vector<RealmDescriptor> descriptors(instances.size());
      for (unsigned idx = 0; idx < instances.size(); idx++)
      {
        const FieldDataDescriptor &src = instances[idx];
        RealmDescriptor &dst = descriptors[idx];
        dst.inst = src.inst;
        dst.field_offset = src.field_offset;
        IndexSpaceNodeT<DIM2,T2> *node = static_cast<IndexSpaceNodeT<DIM2,T2>*>(
                                          context->get_node(src.index_space));
        ApEvent ready = node->get_realm_index_space(dst.index_space,
                                                    false/*tight*/);
        if (!ready.has_triggered())
          preconditions.insert(ready);
      }
      // Get the profiling requests
      Realm::ProfilingRequestSet requests;
      if (context->runtime->profiler != NULL)
        context->runtime->profiler->add_partition_request(requests,
                                            op, DEP_PART_BY_IMAGE);
      // Perform the operation
      std::vector<Realm::ZIndexSpace<DIM1,T1> > subspaces;
      Realm::ZIndexSpace<DIM1,T1> local_space;
      ApEvent ready = get_realm_index_space(local_space, false/*tight*/);
      if (!ready.has_triggered())
        preconditions.insert(ready);
      if (!instances_ready.has_triggered())
        preconditions.insert(instances_ready);
      ApEvent result(local_space.create_subspaces_by_image(descriptors,
            sources, subspaces, requests, 
            Runtime::merge_events(preconditions)));
      // Update the child subspaces of the image
      if (partition->total_children == partition->max_linearized_color)
      {
        for (LegionColor color = 0; color < partition->total_children; color++)
        {
          // Get the child of the projection partition
          IndexSpaceNodeT<DIM1,T1> *child = 
           static_cast<IndexSpaceNodeT<DIM1,T1>*>(partition->get_child(color));
          child->set_realm_index_space(context->runtime->address_space,
                                       subspaces[color]);
        }
      }
      else
      {
        unsigned index = 0;
        for (LegionColor color = 0; 
              color < partition->max_linearized_color; color++)
        {
          if (!projection->color_space->contains_color(color))
            continue;
          // Get the child of the projection partition
          IndexSpaceNodeT<DIM1,T1> *child = 
           static_cast<IndexSpaceNodeT<DIM1,T1>*>(partition->get_child(color));
#ifdef DEBUG_LEGION
          assert(index < subspaces.size());
#endif
          child->set_realm_index_space(context->runtime->address_space,
                                       subspaces[index++]);
        }
      }
      return result;
    }

    //--------------------------------------------------------------------------
    template<int DIM, typename T>
    ApEvent IndexSpaceNodeT<DIM,T>::create_by_image_range(Operation *op,
                                                    IndexPartNode *partition,
                                                    IndexPartNode *projection,
                            const std::vector<FieldDataDescriptor> &instances,
                                                    ApEvent instances_ready)
    //--------------------------------------------------------------------------
    {
#ifdef DEBUG_LEGION
      assert(partition->parent == this);
#endif
      // Demux the projection type to do the actual operations
      CreateByImageRangeHelper creator(this, op, partition, projection,
                                       instances, instances_ready);
      NT_TemplateHelper::demux<CreateByImageRangeHelper>(
          projection->handle.get_type_tag(), &creator);
      return creator.result;
    }

    //--------------------------------------------------------------------------
    template<int DIM1, typename T1> template<int DIM2, typename T2>
    ApEvent IndexSpaceNodeT<DIM1,T1>::create_by_image_range_helper(
                                                    Operation *op,
                                                    IndexPartNode *partition,
                                                    IndexPartNode *projection,
                            const std::vector<FieldDataDescriptor> &instances,
                                                    ApEvent instances_ready)
    //--------------------------------------------------------------------------
    {
      // Get the index spaces of the projection partition
      std::vector<Realm::ZIndexSpace<DIM2,T2> > 
                                sources(projection->color_space->get_volume());
      std::set<ApEvent> preconditions;
      if (partition->total_children == partition->max_linearized_color)
      {
        // Always use the partitions color space
        for (LegionColor color = 0; color < partition->total_children; color++)
        {
          // Get the child of the projection partition
          IndexSpaceNodeT<DIM2,T2> *child = 
           static_cast<IndexSpaceNodeT<DIM2,T2>*>(projection->get_child(color));
          ApEvent ready = child->get_realm_index_space(sources[color],
                                                       false/*tight*/);
          if (!ready.has_triggered())
            preconditions.insert(ready);
        }
      }
      else
      {
        unsigned index = 0;
        // Always use the partitions color space
        for (LegionColor color = 0; 
              color < partition->max_linearized_color; color++)
        {
          if (!projection->color_space->contains_color(color))
            continue;
          // Get the child of the projection partition
          IndexSpaceNodeT<DIM2,T2> *child = 
           static_cast<IndexSpaceNodeT<DIM2,T2>*>(projection->get_child(color));
#ifdef DEBUG_LEGION
          assert(index < sources.size());
#endif
          ApEvent ready = child->get_realm_index_space(sources[index++],
                                                       false/*tight*/);
          if (!ready.has_triggered())
            preconditions.insert(ready);
        }
      }
      // Translate the descriptors into realm descriptors
      typedef Realm::FieldDataDescriptor<Realm::ZIndexSpace<DIM2,T2>,
                                       Realm::ZRect<DIM1,T1> > RealmDescriptor;
      std::vector<RealmDescriptor> descriptors(instances.size());
      for (unsigned idx = 0; idx < instances.size(); idx++)
      {
        const FieldDataDescriptor &src = instances[idx];
        RealmDescriptor &dst = descriptors[idx];
        dst.inst = src.inst;
        dst.field_offset = src.field_offset;
        IndexSpaceNodeT<DIM2,T2> *node = static_cast<IndexSpaceNodeT<DIM2,T2>*>(
                                          context->get_node(src.index_space));
        ApEvent ready = node->get_realm_index_space(dst.index_space,
                                                    false/*tight*/);
        if (!ready.has_triggered())
          preconditions.insert(ready);
      }
      // Get the profiling requests
      Realm::ProfilingRequestSet requests;
      if (context->runtime->profiler != NULL)
        context->runtime->profiler->add_partition_request(requests,
                                            op, DEP_PART_BY_IMAGE_RANGE);
      // Perform the operation
      std::vector<Realm::ZIndexSpace<DIM1,T1> > subspaces;
      Realm::ZIndexSpace<DIM1,T1> local_space;
      ApEvent ready = get_realm_index_space(local_space, false/*tight*/);
      if (!ready.has_triggered())
        preconditions.insert(ready);
      if (!instances_ready.has_triggered())
        preconditions.insert(instances_ready);
      ApEvent result(local_space.create_subspaces_by_image(descriptors,
            sources, subspaces, requests, 
            Runtime::merge_events(preconditions)));
      // Update the child subspaces of the image
      if (partition->total_children == partition->max_linearized_color)
      {
        for (LegionColor color = 0; color < partition->total_children; color++)
        {
          // Get the child of the projection partition
          IndexSpaceNodeT<DIM1,T1> *child = 
           static_cast<IndexSpaceNodeT<DIM1,T1>*>(partition->get_child(color));
          child->set_realm_index_space(context->runtime->address_space,
                                       subspaces[color]);
        }
      }
      else
      {
        unsigned index = 0;
        for (LegionColor color = 0; 
              color < partition->max_linearized_color; color++)
        {
          if (!projection->color_space->contains_color(color))
            continue;
          // Get the child of the projection partition
          IndexSpaceNodeT<DIM1,T1> *child = 
           static_cast<IndexSpaceNodeT<DIM1,T1>*>(partition->get_child(color));
#ifdef DEBUG_LEGION
          assert(index < subspaces.size());
#endif
          child->set_realm_index_space(context->runtime->address_space,
                                       subspaces[index++]);
        }
      }
      return result;
    }

    //--------------------------------------------------------------------------
    template<int DIM, typename T>
    ApEvent IndexSpaceNodeT<DIM,T>::create_by_preimage(Operation *op,
                                                    IndexPartNode *partition,
                                                    IndexPartNode *projection,
                            const std::vector<FieldDataDescriptor> &instances,
                                                    ApEvent instances_ready)
    //--------------------------------------------------------------------------
    {
#ifdef DEBUG_LEGION
      assert(partition->parent == this);
#endif
      // Demux the projection type to do the actual operations
      CreateByPreimageHelper creator(this, op, partition, projection,
                                     instances, instances_ready);
      NT_TemplateHelper::demux<CreateByPreimageHelper>(
          projection->handle.get_type_tag(), &creator);
      return creator.result;
    }

    //--------------------------------------------------------------------------
    template<int DIM1, typename T1> template<int DIM2, typename T2>
    ApEvent IndexSpaceNodeT<DIM1,T1>::create_by_preimage_helper(Operation *op,
                                                    IndexPartNode *partition,
                                                    IndexPartNode *projection,
                            const std::vector<FieldDataDescriptor> &instances,
                                                    ApEvent instances_ready)
    //--------------------------------------------------------------------------
    {
      // Get the index spaces of the projection partition
      std::vector<Realm::ZIndexSpace<DIM2,T2> > 
                                targets(projection->color_space->get_volume());
      std::set<ApEvent> preconditions;
      if (partition->total_children == partition->max_linearized_color)
      {
        // Always use the partitions color space
        for (LegionColor color = 0; color < partition->total_children; color++)
        {
          // Get the child of the projection partition
          IndexSpaceNodeT<DIM2,T2> *child = 
           static_cast<IndexSpaceNodeT<DIM2,T2>*>(projection->get_child(color));
          ApEvent ready = child->get_realm_index_space(targets[color],
                                                       false/*tight*/);
          if (!ready.has_triggered())
            preconditions.insert(ready);
        }
      }
      else
      {
        unsigned index = 0;
        // Always use the partitions color space
        for (LegionColor color = 0; 
              color < partition->max_linearized_color; color++)
        {
          if (!projection->color_space->contains_color(color))
            continue;
          // Get the child of the projection partition
          IndexSpaceNodeT<DIM2,T2> *child = 
           static_cast<IndexSpaceNodeT<DIM2,T2>*>(projection->get_child(color));
#ifdef DEBUG_LEGION
          assert(index < targets.size());
#endif
          ApEvent ready = child->get_realm_index_space(targets[index++],
                                                       false/*tight*/);
          if (!ready.has_triggered())
            preconditions.insert(ready);
        }
      }
      // Translate the descriptors into realm descriptors
      typedef Realm::FieldDataDescriptor<Realm::ZIndexSpace<DIM1,T1>,
                                       Realm::ZPoint<DIM2,T2> > RealmDescriptor;
      std::vector<RealmDescriptor> descriptors(instances.size());
      for (unsigned idx = 0; idx < instances.size(); idx++)
      {
        const FieldDataDescriptor &src = instances[idx];
        RealmDescriptor &dst = descriptors[idx];
        dst.inst = src.inst;
        dst.field_offset = src.field_offset;
        IndexSpaceNodeT<DIM1,T1> *node = static_cast<IndexSpaceNodeT<DIM1,T1>*>(
                                          context->get_node(src.index_space));
        ApEvent ready = node->get_realm_index_space(dst.index_space,
                                                    false/*tight*/);
        if (!ready.has_triggered())
          preconditions.insert(ready);
      }
      // Get the profiling requests
      Realm::ProfilingRequestSet requests;
      if (context->runtime->profiler != NULL)
        context->runtime->profiler->add_partition_request(requests,
                                            op, DEP_PART_BY_PREIMAGE);
      // Perform the operation
      std::vector<Realm::ZIndexSpace<DIM1,T1> > subspaces;
      Realm::ZIndexSpace<DIM1,T1> local_space;
      ApEvent ready = get_realm_index_space(local_space, false/*tight*/);
      if (!ready.has_triggered())
        preconditions.insert(ready);
      if (!instances_ready.has_triggered())
        preconditions.insert(instances_ready);
      ApEvent result(local_space.create_subspaces_by_preimage(
            descriptors, targets, subspaces, requests,
            Runtime::merge_events(preconditions)));
      // Update the child subspace of the preimage
      if (partition->total_children == partition->max_linearized_color)
      {
        for (LegionColor color = 0; color < partition->total_children; color++)
        {
          // Get the child of the projection partition
          IndexSpaceNodeT<DIM1,T1> *child = 
           static_cast<IndexSpaceNodeT<DIM1,T1>*>(partition->get_child(color));
          child->set_realm_index_space(context->runtime->address_space,
                                       subspaces[color]);
        }
      }
      else
      {
        unsigned index = 0;
        for (LegionColor color = 0; 
              color < partition->max_linearized_color; color++)
        {
          if (!projection->color_space->contains_color(color))
            continue;
          // Get the child of the projection partition
          IndexSpaceNodeT<DIM1,T1> *child = 
           static_cast<IndexSpaceNodeT<DIM1,T1>*>(partition->get_child(color));
#ifdef DEBUG_LEGION
          assert(index < subspaces.size());
#endif
          child->set_realm_index_space(context->runtime->address_space,
                                       subspaces[index++]);
        }
      }
      return result;
    }

    //--------------------------------------------------------------------------
    template<int DIM, typename T>
    ApEvent IndexSpaceNodeT<DIM,T>::create_by_preimage_range(Operation *op,
                                                    IndexPartNode *partition,
                                                    IndexPartNode *projection,
                            const std::vector<FieldDataDescriptor> &instances,
                                                    ApEvent instances_ready)
    //--------------------------------------------------------------------------
    {
#ifdef DEBUG_LEGION
      assert(partition->parent == this);
#endif
      // Demux the projection type to do the actual operations
      CreateByPreimageRangeHelper creator(this, op, partition, projection,
                                          instances, instances_ready);
      NT_TemplateHelper::demux<CreateByPreimageRangeHelper>(
          projection->handle.get_type_tag(), &creator);
      return creator.result;
    }

    //--------------------------------------------------------------------------
    template<int DIM1, typename T1> template<int DIM2, typename T2>
    ApEvent IndexSpaceNodeT<DIM1,T1>::create_by_preimage_range_helper(
                                                    Operation *op,
                                                    IndexPartNode *partition,
                                                    IndexPartNode *projection,
                            const std::vector<FieldDataDescriptor> &instances,
                                                    ApEvent instances_ready)
    //--------------------------------------------------------------------------
    {
      // Get the index spaces of the projection partition
      std::vector<Realm::ZIndexSpace<DIM2,T2> > 
                                targets(projection->color_space->get_volume());
      std::set<ApEvent> preconditions;
      if (partition->total_children == partition->max_linearized_color)
      {
        // Always use the partitions color space
        for (LegionColor color = 0; color < partition->total_children; color++)
        {
          // Get the child of the projection partition
          IndexSpaceNodeT<DIM2,T2> *child = 
           static_cast<IndexSpaceNodeT<DIM2,T2>*>(projection->get_child(color));
          ApEvent ready = child->get_realm_index_space(targets[color],
                                                       false/*tight*/);
          if (!ready.has_triggered())
            preconditions.insert(ready);
        }
      }
      else
      {
        unsigned index = 0;
        // Always use the partitions color space
        for (LegionColor color = 0; 
              color < partition->max_linearized_color; color++)
        {
          if (!projection->color_space->contains_color(color))
            continue;
          // Get the child of the projection partition
          IndexSpaceNodeT<DIM2,T2> *child = 
           static_cast<IndexSpaceNodeT<DIM2,T2>*>(projection->get_child(color));
#ifdef DEBUG_LEGION
          assert(index < targets.size());
#endif
          ApEvent ready = child->get_realm_index_space(targets[index++],
                                                       false/*tight*/);
          if (!ready.has_triggered())
            preconditions.insert(ready);
        }
      }
      // Translate the descriptors into realm descriptors
      typedef Realm::FieldDataDescriptor<Realm::ZIndexSpace<DIM1,T1>,
                                       Realm::ZRect<DIM2,T2> > RealmDescriptor;
      std::vector<RealmDescriptor> descriptors(instances.size());
      for (unsigned idx = 0; idx < instances.size(); idx++)
      {
        const FieldDataDescriptor &src = instances[idx];
        RealmDescriptor &dst = descriptors[idx];
        dst.inst = src.inst;
        dst.field_offset = src.field_offset;
        IndexSpaceNodeT<DIM1,T1> *node = static_cast<IndexSpaceNodeT<DIM1,T1>*>(
                                          context->get_node(src.index_space));
        ApEvent ready = node->get_realm_index_space(dst.index_space,
                                                    false/*tight*/);
        if (!ready.has_triggered())
          preconditions.insert(ready);
      }
      // Get the profiling requests
      Realm::ProfilingRequestSet requests;
      if (context->runtime->profiler != NULL)
        context->runtime->profiler->add_partition_request(requests,
                                            op, DEP_PART_BY_PREIMAGE_RANGE);
      // Perform the operation
      std::vector<Realm::ZIndexSpace<DIM1,T1> > subspaces;
      Realm::ZIndexSpace<DIM1,T1> local_space;
      ApEvent ready = get_realm_index_space(local_space, false/*tight*/);
      if (!ready.has_triggered())
        preconditions.insert(ready);
      if (!instances_ready.has_triggered())
        preconditions.insert(instances_ready);
      ApEvent result(local_space.create_subspaces_by_preimage(
            descriptors, targets, subspaces, requests,
            Runtime::merge_events(preconditions)));
      // Update the child subspace of the preimage
      if (partition->total_children == partition->max_linearized_color)
      {
        for (LegionColor color = 0; color < partition->total_children; color++)
        {
          // Get the child of the projection partition
          IndexSpaceNodeT<DIM1,T1> *child = 
           static_cast<IndexSpaceNodeT<DIM1,T1>*>(partition->get_child(color));
          child->set_realm_index_space(context->runtime->address_space,
                                       subspaces[color]);
        }
      }
      else
      {
        unsigned index = 0;
        for (LegionColor color = 0; 
              color < partition->max_linearized_color; color++)
        {
          if (!projection->color_space->contains_color(color))
            continue;
          // Get the child of the projection partition
          IndexSpaceNodeT<DIM1,T1> *child = 
           static_cast<IndexSpaceNodeT<DIM1,T1>*>(partition->get_child(color));
#ifdef DEBUG_LEGION
          assert(index < subspaces.size());
#endif
          child->set_realm_index_space(context->runtime->address_space,
                                       subspaces[index++]);
        }
      }
      return result;
    }

    //--------------------------------------------------------------------------
    template<int DIM, typename T>
    ApEvent IndexSpaceNodeT<DIM,T>::create_association(Operation *op,
                                                       IndexSpaceNode *range,
                              const std::vector<FieldDataDescriptor> &instances,
                                                       ApEvent instances_ready)
    //--------------------------------------------------------------------------
    {
      // Demux the range type to do the actual operation
      CreateAssociationHelper creator(this, op, range, 
                                      instances, instances_ready);
      NT_TemplateHelper::demux<CreateAssociationHelper>(
          range->handle.get_type_tag(), &creator);
      return creator.result;
    }

    //--------------------------------------------------------------------------
    template<int DIM1, typename T1> template<int DIM2, typename T2>
    ApEvent IndexSpaceNodeT<DIM1,T1>::create_association_helper(Operation *op,
                                                      IndexSpaceNode *range,
                              const std::vector<FieldDataDescriptor> &instances,
                                                      ApEvent instances_ready)
    //--------------------------------------------------------------------------
    {
      // Translate the descriptors into realm descriptors
      typedef Realm::FieldDataDescriptor<Realm::ZIndexSpace<DIM1,T1>,
                                       Realm::ZPoint<DIM2,T2> > RealmDescriptor;
      std::vector<RealmDescriptor> descriptors(instances.size());
      std::set<ApEvent> preconditions;
      for (unsigned idx = 0; idx < instances.size(); idx++)
      {
        const FieldDataDescriptor &src = instances[idx];
        RealmDescriptor &dst = descriptors[idx];
        dst.inst = src.inst;
        dst.field_offset = src.field_offset;
        IndexSpaceNodeT<DIM1,T1> *node = static_cast<IndexSpaceNodeT<DIM1,T1>*>(
                                          context->get_node(src.index_space));
        ApEvent ready = node->get_realm_index_space(dst.index_space,
                                                    false/*tight*/);
        if (!ready.has_triggered())
          preconditions.insert(ready);
      }
      // Get the range index space
      IndexSpaceNodeT<DIM2,T2> *range_node = 
        static_cast<IndexSpaceNodeT<DIM2,T2>*>(range);
      Realm::ZIndexSpace<DIM2,T2> range_space;
      ApEvent range_ready = range_node->get_realm_index_space(range_space,
                                                              false/*tight*/);
      if (!range_ready.has_triggered())
        preconditions.insert(range_ready);
      // Get the profiling requests
      Realm::ProfilingRequestSet requests;
      if (context->runtime->profiler != NULL)
        context->runtime->profiler->add_partition_request(requests,
                                          op, DEP_PART_ASSOCIATION);
      Realm::ZIndexSpace<DIM1,T1> local_space;
      ApEvent local_ready = get_realm_index_space(local_space, false/*tight*/);
      if (!local_ready.has_triggered())
        preconditions.insert(local_ready);
      if (!instances_ready.has_triggered())
        preconditions.insert(instances_ready);
      // Issue the operation
      return ApEvent(local_space.create_association(descriptors,
            range_space, requests, Runtime::merge_events(preconditions)));
    }

    //--------------------------------------------------------------------------
    template<int DIM, typename T>
    bool IndexSpaceNodeT<DIM,T>::check_field_size(size_t field_size, bool range)
    //--------------------------------------------------------------------------
    {
      if (range)
        return (sizeof(Realm::ZRect<DIM,T>) == field_size);
      else
        return (sizeof(Realm::ZPoint<DIM,T>) == field_size);
    }

    //--------------------------------------------------------------------------
    template<int DIM, typename T>
    ApEvent IndexSpaceNodeT<DIM,T>::issue_copy(Operation *op,
                        const std::vector<CopySrcDstField> &src_fields,
                        const std::vector<CopySrcDstField> &dst_fields,
                        ApEvent precondition, PredEvent predicate_guard,
                        IndexTreeNode *intersect/*=NULL*/,
                        ReductionOpID redop /*=0*/,bool reduction_fold/*=true*/)
    //--------------------------------------------------------------------------
    {
      DETAILED_PROFILER(context->runtime, REALM_ISSUE_COPY_CALL);
      Realm::ProfilingRequestSet requests;
      if (op != NULL)
        op->add_copy_profiling_request(requests);
      if (context->runtime->profiler != NULL)
        context->runtime->profiler->add_copy_request(requests, op);
      ApEvent result;
      if ((intersect == NULL) || (intersect == this))
      {
        // Include our event precondition if necessary
        if (!index_space_ready.has_triggered())
          precondition = Runtime::merge_events(precondition, index_space_ready);
        Realm::ZIndexSpace<DIM,T> local_space;
        get_realm_index_space(local_space, true/*tight*/);
        // Have to protect against misspeculation
        if (predicate_guard.exists())
        {
          ApEvent pred_pre = Runtime::merge_events(precondition,
                                                   ApEvent(predicate_guard));
          result = Runtime::ignorefaults(local_space.copy(src_fields, 
                dst_fields, requests, pred_pre, redop, reduction_fold));
        }
        else
          result = ApEvent(local_space.copy(src_fields, dst_fields,
                        requests, precondition, redop, reduction_fold));
      }
      else
      {
        // This is a copy between the intersection of two nodes
        Realm::ZIndexSpace<DIM,T> intersection;
        if (intersect->is_index_space_node())
        {
          IndexSpaceNode *intersect_node = intersect->as_index_space_node();
          if (intersects_with(intersect_node))
          {
            AutoLock n_lock(node_lock,1,false/*exclusive*/);
            typename std::map<IndexTreeNode*,IntersectInfo>::const_iterator 
              finder = intersections.find(intersect_node);
#ifdef DEBUG_LEGION
            assert(finder != intersections.end());
#endif
            intersection = finder->second.intersection;
          }
#ifdef DEBUG_LEGION
          else
            assert(false);
#endif
        }
        else
        {
          IndexPartNode *intersect_node = intersect->as_index_part_node();
          if (intersects_with(intersect_node))
          {
            AutoLock n_lock(node_lock,1,false/*exclusive*/);
            typename std::map<IndexTreeNode*,IntersectInfo>::const_iterator 
              finder = intersections.find(intersect_node);
#ifdef DEBUG_LEGION
            assert(finder != intersections.end());
#endif
            intersection = finder->second.intersection;
          }
#ifdef DEBUG_LEGION
          else
            assert(false);
#endif
        }
        // Have to protect against misspeculation
        if (predicate_guard.exists())
        {
          ApEvent pred_pre = Runtime::merge_events(precondition,
                                                   ApEvent(predicate_guard));
          result = Runtime::ignorefaults(intersection.copy(src_fields, 
                dst_fields, requests, pred_pre, redop, reduction_fold));
        }
        else
          result = ApEvent(intersection.copy(src_fields, dst_fields,
                        requests, precondition, redop, reduction_fold));
      }
#ifdef LEGION_SPY
      if (!result.exists())
      {
        ApUserEvent new_result = Runtime::create_ap_user_event();
        Runtime::trigger_event(new_result);
        result = new_result;
      }
#endif
      return result;
    }

    //--------------------------------------------------------------------------
    template<int DIM, typename T>
    ApEvent IndexSpaceNodeT<DIM,T>::issue_fill(Operation *op,
                        const std::vector<CopySrcDstField> &dst_fields,
                        const void *fill_value, size_t fill_size,
                        ApEvent precondition, PredEvent predicate_guard,
                        IndexTreeNode *intersect)
    //--------------------------------------------------------------------------
    {
      DETAILED_PROFILER(context->runtime, REALM_ISSUE_FILL_CALL);
      Realm::ProfilingRequestSet requests;
      if (op != NULL)
        op->add_copy_profiling_request(requests);
      if (context->runtime->profiler != NULL)
        context->runtime->profiler->add_fill_request(requests, op);
      ApEvent result;
      if ((intersect == NULL) || (intersect == this))
      {
        // Include our event precondition if necessary
        if (!index_space_ready.has_triggered())
          precondition = Runtime::merge_events(precondition, index_space_ready);
        Realm::ZIndexSpace<DIM,T> local_space;
        get_realm_index_space(local_space, true/*tight*/);
        // Have to protect against misspeculation
        if (predicate_guard.exists())
        {
          ApEvent pred_pre = Runtime::merge_events(precondition,
                                                   ApEvent(predicate_guard));
          result = Runtime::ignorefaults(local_space.fill(dst_fields, 
                requests, fill_value, fill_size, pred_pre));
        }
        else
          result = ApEvent(local_space.fill(dst_fields, requests, 
                fill_value, fill_size, precondition));
      }
      else
      {
        // This is a copy between the intersection of two nodes
        Realm::ZIndexSpace<DIM,T> intersection;
        if (intersect->is_index_space_node())
        {
          IndexSpaceNode *intersect_node = intersect->as_index_space_node();
          if (intersects_with(intersect_node))
          {
            AutoLock n_lock(node_lock,1,false/*exclusive*/);
            typename std::map<IndexTreeNode*,IntersectInfo>::const_iterator 
              finder = intersections.find(intersect_node);
#ifdef DEBUG_LEGION
            assert(finder != intersections.end());
#endif
            intersection = finder->second.intersection;
          }
#ifdef DEBUG_LEGION
          else
            assert(false);
#endif
        }
        else
        {
          IndexPartNode *intersect_node = intersect->as_index_part_node();
          if (intersects_with(intersect_node))
          {
            AutoLock n_lock(node_lock,1,false/*exclusive*/);
            typename std::map<IndexTreeNode*,IntersectInfo>::const_iterator 
              finder = intersections.find(intersect_node);
#ifdef DEBUG_LEGION
            assert(finder != intersections.end());
#endif
            intersection = finder->second.intersection;
          }
#ifdef DEBUG_LEGION
          else
            assert(false);
#endif
        }
        // Have to protect against misspeculation
        if (predicate_guard.exists())
        {
          ApEvent pred_pre = Runtime::merge_events(precondition,
                                                   ApEvent(predicate_guard));
          result = Runtime::ignorefaults(intersection.fill(dst_fields, 
                requests, fill_value, fill_size, pred_pre));
        }
        else
          result = ApEvent(intersection.fill(dst_fields, requests, 
                fill_value, fill_size, precondition));
      }
#ifdef LEGION_SPY
      if (!result.exists())
      {
        ApUserEvent new_result = Runtime::create_ap_user_event();
        Runtime::trigger_event(new_result);
        result = new_result;
      }
#endif
      return result;
    }

    //--------------------------------------------------------------------------
    template<int DIM, typename T>
    PhysicalInstance IndexSpaceNodeT<DIM,T>::create_instance(Memory target,
                                       const std::vector<size_t> &field_sizes,
                                       size_t blocking_factor, UniqueID op_id)
    //--------------------------------------------------------------------------
    {
      DETAILED_PROFILER(context->runtime, REALM_CREATE_INSTANCE_CALL);
      Realm::ZIndexSpace<DIM,T> local_space;
      get_realm_index_space(local_space, true/*tight*/);
      Realm::ProfilingRequestSet requests;
      if (context->runtime->profiler != NULL)
      {
        context->runtime->profiler->add_inst_request(requests, op_id);
        PhysicalInstance result;
	LgEvent ready(PhysicalInstance::create_instance(result, target,
							local_space,
							field_sizes, requests));
	// TODO
	ready.lg_wait();
        // If the result exists tell the profiler about it in case
        // it never gets deleted and we never see the profiling feedback
        if (result.exists())
        {
          unsigned long long creation_time = 
            Realm::Clock::current_time_in_nanoseconds();
          context->runtime->profiler->record_instance_creation(result, target, 
                                                        op_id, creation_time);
        }
        return result;
      }
      else
      {
        PhysicalInstance result;
	LgEvent ready(PhysicalInstance::create_instance(result, target,
							local_space,
							field_sizes, requests));
	// TODO
	ready.lg_wait();
	return result;
      }
    }

    //--------------------------------------------------------------------------
    template<int DIM, typename T>
    PhysicalInstance IndexSpaceNodeT<DIM,T>::create_file_instance(
                                         const char *file_name,
                                         const std::vector<size_t> &field_sizes,
                                         legion_lowlevel_file_mode_t file_mode)
    //--------------------------------------------------------------------------
    {
      DETAILED_PROFILER(context->runtime, REALM_CREATE_INSTANCE_CALL);
      // Have to wait for the index space to be ready if necessary
      Realm::ZIndexSpace<DIM,T> local_space;
      get_realm_index_space(local_space, true/*tight*/);
      // No profiling for these kinds of instances currently
      Realm::ProfilingRequestSet requests;
      PhysicalInstance result;
      LgEvent ready(PhysicalInstance::create_file_instance(result, file_name, 
							   local_space,
							   field_sizes,
							   file_mode, requests));
      // TODO
      ready.lg_wait();
      return result;
    }

    //--------------------------------------------------------------------------
    template<int DIM, typename T>
    PhysicalInstance IndexSpaceNodeT<DIM,T>::create_hdf5_instance(
                                    const char *file_name,
                                    const std::vector<size_t> &field_sizes,
                                    const std::vector<const char*> &field_files,
                                    bool read_only)
    //--------------------------------------------------------------------------
    {
      DETAILED_PROFILER(context->runtime, REALM_CREATE_INSTANCE_CALL);
      // Have to wait for the index space to be ready if necessary
      Realm::ZIndexSpace<DIM,T> local_space;
      get_realm_index_space(local_space, true/*tight*/);
      // No profiling for these kinds of instances currently
      Realm::ProfilingRequestSet requests;
      PhysicalInstance result;
      LgEvent ready(PhysicalInstance::create_hdf5_instance(result, file_name, 
							   local_space,
							   field_sizes,
							   field_files,
							   read_only,
							   requests));
      // TODO
      ready.lg_wait();
      return result;
    }

    //--------------------------------------------------------------------------
    template<int DIM, typename T>
    void IndexSpaceNodeT<DIM,T>::get_launch_space_domain(Domain &launch_domain)
    //--------------------------------------------------------------------------
    {
      Realm::ZIndexSpace<DIM,T> local_space;
      get_realm_index_space(local_space, true/*tight*/);
      launch_domain = local_space;
    }

    //--------------------------------------------------------------------------
    template<int DIM, typename T>
    void IndexSpaceNodeT<DIM,T>::log_launch_space(UniqueID op_id)
    //--------------------------------------------------------------------------
    {
      Realm::ZIndexSpace<DIM,T> local_space;
      get_realm_index_space(local_space, true/*tight*/);
      for (Realm::ZIndexSpaceIterator<DIM,T> itr(local_space); 
            itr.valid; itr.step())
        LegionSpy::log_launch_index_space_rect<DIM>(op_id, itr.rect);
    }

    //--------------------------------------------------------------------------
    template<int DIM, typename T>
    Domain IndexSpaceNodeT<DIM,T>::create_shard_domain(ShardingFunction *func,
                                                       ShardID shard)
    //--------------------------------------------------------------------------
    {
      if (!realm_index_space_set.has_triggered())
        realm_index_space_set.lg_wait();
      if (!index_space_ready.has_triggered())
        index_space_ready.lg_wait();
      const Domain full_space(realm_index_space);
      std::vector<Realm::ZPoint<DIM,T> > shard_points; 
      for (Realm::ZIndexSpaceIterator<DIM,T> rect_itr(realm_index_space); 
            rect_itr.valid; rect_itr.step())
      {
        for (Realm::ZPointInRectIterator<DIM,T> itr(rect_itr.rect);
              itr.valid; itr.step())
        {
          ShardID point_shard = func->find_owner(DomainPoint(itr.p),full_space);
          if (point_shard == shard)
            shard_points.push_back(itr.p);
        }
      }
      return Domain(Realm::ZIndexSpace<DIM,T>(shard_points));
    }

    //--------------------------------------------------------------------------
    template<int DIM, typename T>
    void IndexSpaceNodeT<DIM,T>::destroy_shard_domain(const Domain &domain)
    //--------------------------------------------------------------------------
    {
      Realm::ZIndexSpace<DIM,T> to_destroy = domain;
      to_destroy.destroy();
    }

    /////////////////////////////////////////////////////////////
    // Templated Index Partition Node 
    /////////////////////////////////////////////////////////////

    //--------------------------------------------------------------------------
    template<int DIM, typename T>
    IndexPartNodeT<DIM,T>::IndexPartNodeT(RegionTreeForest *ctx, 
                                        IndexPartition p,
                                        IndexSpaceNode *par, IndexSpaceNode *cs,
                                        LegionColor c, bool disjoint, 
                                        ApEvent partition_ready, 
<<<<<<< HEAD
                                        ApBarrier pend, ShardMapping *map)
      : IndexPartNode(ctx, p, par, cs, c, disjoint, partition_ready, pend, map),
        has_union_space(false)
=======
                                        ApUserEvent pend)
      : IndexPartNode(ctx, p, par, cs, c, disjoint, partition_ready, pend),
        has_union_space(false), union_space_tight(false)
>>>>>>> c2f5fa75
    //--------------------------------------------------------------------------
    {
    }

    //--------------------------------------------------------------------------
    template<int DIM, typename T>
    IndexPartNodeT<DIM,T>::IndexPartNodeT(RegionTreeForest *ctx, 
                                        IndexPartition p,
                                        IndexSpaceNode *par, IndexSpaceNode *cs,
                                        LegionColor c, RtEvent disjoint_event,
                                        ApEvent partition_ready, 
                                        ApBarrier pending, ShardMapping *map)
      : IndexPartNode(ctx, p, par, cs, c, disjoint_event, 
<<<<<<< HEAD
                      partition_ready, pending, map),
        has_union_space(false)
=======
                      partition_ready, pending),
        has_union_space(false), union_space_tight(false)
>>>>>>> c2f5fa75
    //--------------------------------------------------------------------------
    {
    }

    //--------------------------------------------------------------------------
    template<int DIM, typename T>
    IndexPartNodeT<DIM,T>::IndexPartNodeT(const IndexPartNodeT &rhs)
      : IndexPartNode(rhs)
    //--------------------------------------------------------------------------
    {
      // should never be called
      assert(false);
    }

    //--------------------------------------------------------------------------
    template<int DIM, typename T>
    IndexPartNodeT<DIM,T>::~IndexPartNodeT(void)
    //--------------------------------------------------------------------------
    { 
    }

    //--------------------------------------------------------------------------
    template<int DIM, typename T>
    IndexPartNodeT<DIM,T>& IndexPartNodeT<DIM,T>::operator=(
                                                      const IndexPartNodeT &rhs)
    //--------------------------------------------------------------------------
    {
      // should never be called
      assert(false);
      return *this;
    }

    //--------------------------------------------------------------------------
    template<int DIM, typename T>
    bool IndexPartNodeT<DIM,T>::compute_complete(void)
    //--------------------------------------------------------------------------
    {
#ifdef DEBUG_LEGION
      assert(!is_disjoint());
#endif
      Realm::ZIndexSpace<DIM,T> parent_space, union_space, difference_space;
      get_union_index_space(union_space, true/*tight*/);
      ApEvent parent_ready = 
        static_cast<IndexSpaceNodeT<DIM,T>*>(parent)->get_realm_index_space(
                                                parent_space, false/*tight*/);
      Realm::ProfilingRequestSet requests;
      if (context->runtime->profiler != NULL)
        context->runtime->profiler->add_partition_request(requests,
                      (Operation*)NULL/*op*/, DEP_PART_DIFFERENCE);
      ApEvent diff_ready(Realm::ZIndexSpace<DIM,T>::compute_difference(
          parent_space, union_space, difference_space, requests, parent_ready));
      if (!diff_ready.has_triggered())
        diff_ready.lg_wait();
      // Always tighten these tests so that they are precise
      Realm::ZIndexSpace<DIM,T> tight_space = difference_space.tighten();
      bool complete = tight_space.empty();
      difference_space.destroy();
      tight_space.destroy();
      return complete;
    }

    //--------------------------------------------------------------------------
    template<int DIM, typename T>
    bool IndexPartNodeT<DIM,T>::intersects_with(IndexSpaceNode *rhs, 
                                                bool compute)
    //--------------------------------------------------------------------------
    {
#ifdef DEBUG_LEGION
      assert(rhs->handle.get_type_tag() == handle.get_type_tag());
#endif
      {
        AutoLock n_lock(node_lock,1,false/*exclusive*/);
        typename std::map<IndexTreeNode*,IntersectInfo>::const_iterator 
          finder = intersections.find(rhs);
        if ((finder != intersections.end()) &&
            (!compute || finder->second.intersection_valid))
          return finder->second.has_intersection;
      }
      IndexSpaceNodeT<DIM,T> *rhs_node = 
        static_cast<IndexSpaceNodeT<DIM,T>*>(rhs);
      if (!compute)
      {
        // Before we do something expensive, let's do an easy test
        // just by walking the region tree
        IndexSpaceNode *temp = rhs;
        while ((temp->parent != NULL) && (temp->parent->depth >= depth))
        {
          if (temp->parent == this)
          {
            AutoLock n_lock(node_lock);
            intersections[rhs] = IntersectInfo(true/*result*/);
            return true;
          }
          temp = temp->parent->parent;
        }
        // Otherwise fall through and do the expensive test
      }
      Realm::ZIndexSpace<DIM,T> lhs_space, rhs_space, intersection;
      ApEvent union_precondition = get_union_index_space(lhs_space, false);
      ApEvent rhs_ready = rhs_node->get_realm_index_space(rhs_space, 
                                                          false/*tight*/);
      Realm::ProfilingRequestSet requests;
      if (context->runtime->profiler != NULL)
        context->runtime->profiler->add_partition_request(requests,
                    (Operation*)NULL/*op*/, DEP_PART_INTERSECTION);
      ApEvent ready(Realm::ZIndexSpace<DIM,T>::compute_intersection(
            lhs_space, rhs_space, intersection, requests,
            Runtime::merge_events(union_precondition, rhs_ready)));
      if (!ready.has_triggered())
        ready.lg_wait();
      // Always tighten these tests so that they are precise
      Realm::ZIndexSpace<DIM,T> tight_intersection = intersection.tighten();
      bool result = !tight_intersection.empty();
      AutoLock n_lock(node_lock);
      if (result)
      {
        // Check to make sure we didn't lose the race
        typename std::map<IndexTreeNode*,IntersectInfo>::const_iterator finder =
          intersections.find(rhs);
        if ((finder == intersections.end()) ||
            (compute && !finder->second.intersection_valid))
          intersections[rhs] = IntersectInfo(tight_intersection);
        else
          tight_intersection.destroy();
      }
      else
        intersections[rhs] = IntersectInfo(false/*result*/);
      intersection.destroy();
      return result;
    }

    //--------------------------------------------------------------------------
    template<int DIM, typename T>
    bool IndexPartNodeT<DIM,T>::intersects_with(IndexPartNode *rhs,bool compute)
    //--------------------------------------------------------------------------
    {
#ifdef DEBUG_LEGION
      assert(rhs->handle.get_type_tag() == handle.get_type_tag());
#endif
      if (rhs == this)
        return true;
      {
        AutoLock n_lock(node_lock,1,false/*exclusive*/);
        typename std::map<IndexTreeNode*,IntersectInfo>::const_iterator 
          finder = intersections.find(rhs);
        // Only return the value if we know we are valid and we didn't
        // want to compute anything or we already did compute it
        if ((finder != intersections.end()) &&
            (!compute || finder->second.intersection_valid))
          return finder->second.has_intersection;
      }
      IndexPartNodeT<DIM,T> *rhs_node = 
        static_cast<IndexPartNodeT<DIM,T>*>(rhs);
      if (!compute)
      {
        // Before we do an expensive test, let's do an easy test
        // just by walking the region tree
        IndexPartNode *temp = rhs;
        while ((temp != NULL) && (temp->depth >= depth))
        {
          if (temp == this)
          {
            AutoLock n_lock(node_lock);
            intersections[rhs] = IntersectInfo(true/*result*/);
            return true;
          }
          temp = temp->parent->parent;
        }
      }
      Realm::ZIndexSpace<DIM,T> lhs_space, rhs_space, intersection;
      ApEvent union_precondition = get_union_index_space(lhs_space, 
                                                         false/*tight*/);
      ApEvent rhs_precondition = rhs_node->get_union_index_space(rhs_space, 
                                                         false/*tight*/);
      Realm::ProfilingRequestSet requests;
      if (context->runtime->profiler != NULL)
        context->runtime->profiler->add_partition_request(requests,
                    (Operation*)NULL/*op*/, DEP_PART_INTERSECTION);
      ApEvent ready(Realm::ZIndexSpace<DIM,T>::compute_intersection(
            lhs_space, rhs_space, intersection, requests,
            Runtime::merge_events(union_precondition, rhs_precondition)));
      if (!ready.has_triggered())
        ready.lg_wait();
      // Always tighten these tests so that they are precise
      Realm::ZIndexSpace<DIM,T> tight_intersection = intersection.tighten();
      bool result = !tight_intersection.empty();
      AutoLock n_lock(node_lock);
      if (result)
      {
        // Check to make sure we didn't lose the race
        typename std::map<IndexTreeNode*,IntersectInfo>::const_iterator finder =
          intersections.find(rhs);
        if ((finder == intersections.end()) ||
            (compute && !finder->second.intersection_valid))
          intersections[rhs] = IntersectInfo(tight_intersection);
        else
          tight_intersection.destroy();
      }
      else
        intersections[rhs] = IntersectInfo(false/*result*/);
      intersection.destroy();
      return result;
    }

    //--------------------------------------------------------------------------
    template<int DIM, typename T>
    bool IndexPartNodeT<DIM,T>::dominates(IndexSpaceNode *rhs)
    //--------------------------------------------------------------------------
    {
#ifdef DEBUG_LEGION
      assert(rhs->handle.get_type_tag() == handle.get_type_tag());
#endif
      {
        AutoLock n_lock(node_lock,1,false/*exclusive*/);
        typename std::map<IndexTreeNode*,bool>::const_iterator finder = 
          dominators.find(rhs);
        if (finder != dominators.end())
          return finder->second;
      }
      IndexSpaceNodeT<DIM,T> *rhs_node = 
        static_cast<IndexSpaceNodeT<DIM,T>*>(rhs);
      // Before we do something expensive, let's do an easy test
      // just by walking the region tree
      IndexSpaceNode *temp = rhs;
      while ((temp->parent != NULL) && (temp->parent->depth >= depth))
      {
        if (temp->parent == this)
        {
          AutoLock n_lock(node_lock);
          dominators[rhs] = true;
          return true;
        }
        temp = temp->parent->parent;
      }
      // Otherwise fall through and do the expensive test
      Realm::ZIndexSpace<DIM,T> union_space, rhs_space, difference;
      get_union_index_space(union_space, true/*tight*/);
      bool result = false;
      if (!union_space.dense())
      {
        ApEvent rhs_ready = rhs_node->get_realm_index_space(rhs_space,
                                                            false/*tight*/);
        Realm::ProfilingRequestSet requests;
        if (context->runtime->profiler != NULL)
          context->runtime->profiler->add_partition_request(requests,
                          (Operation*)NULL/*op*/, DEP_PART_DIFFERENCE);
        ApEvent ready(Realm::ZIndexSpace<DIM,T>::compute_difference(
              rhs_space, union_space, difference, requests, rhs_ready));
        if (!ready.has_triggered())
          ready.lg_wait();
        // Always tighten these tests so that they are precise
        Realm::ZIndexSpace<DIM,T> tight_difference = difference.tighten();
        result = tight_difference.empty();
        difference.destroy();
        tight_difference.destroy();
      }
      else // Fast path
      {
        rhs_node->get_realm_index_space(rhs_space, true/*tight*/);
        result = union_space.bounds.contains(rhs_space);
      }
      AutoLock n_lock(node_lock);
      dominators[rhs] = result;
      return result;
    }
    
    //--------------------------------------------------------------------------
    template<int DIM, typename T>
    bool IndexPartNodeT<DIM,T>::dominates(IndexPartNode *rhs)
    //--------------------------------------------------------------------------
    {
#ifdef DEBUG_LEGION
      assert(rhs->handle.get_type_tag() == handle.get_type_tag());
#endif
      if (rhs == this)
        return true;
      {
        AutoLock n_lock(node_lock,1,false/*exclusive*/);
        typename std::map<IndexTreeNode*,bool>::const_iterator finder = 
          dominators.find(rhs);
        if (finder != dominators.end())
          return finder->second;
      }
      IndexPartNodeT<DIM,T> *rhs_node = 
        static_cast<IndexPartNodeT<DIM,T>*>(rhs);
      // Before we do an expensive test, let's do an easy test
      // just by walking the region tree
      IndexPartNode *temp = rhs;
      while ((temp != NULL) && (temp->depth >= depth))
      {
        if (temp == this)
        {
          AutoLock n_lock(node_lock);
          dominators[rhs] = true;
          return true;
        }
        temp = temp->parent->parent;
      }
      // Otherwise we fall through and do the expensive test
      Realm::ZIndexSpace<DIM,T> union_space, rhs_space, difference;
      get_union_index_space(union_space, true/*tight*/);
      bool result = false;
      if (!union_space.dense())
      {
        ApEvent rhs_precondition = rhs_node->get_union_index_space(rhs_space,
                                                              false/*tight*/);
        Realm::ProfilingRequestSet requests;
        if (context->runtime->profiler != NULL)
          context->runtime->profiler->add_partition_request(requests,
                        (Operation*)NULL/*op*/, DEP_PART_DIFFERENCE);
        ApEvent ready(Realm::ZIndexSpace<DIM,T>::compute_difference(
              rhs_space, union_space, difference, requests, rhs_precondition));
        if (!ready.has_triggered())
          ready.lg_wait();
        // Always tighten these tests so that they are precise
        Realm::ZIndexSpace<DIM,T> tight_difference = difference.tighten();
        result = tight_difference.empty();
        difference.destroy();
        tight_difference.destroy();
      } 
      else // Fast path
      {
        rhs_node->get_union_index_space(rhs_space, true/*tight*/);
        result = union_space.bounds.contains(rhs_space);
      }
      AutoLock n_lock(node_lock);
      dominators[rhs] = result;
      return result;
    }

    //--------------------------------------------------------------------------
    template<int DIM, typename T>
    ApEvent IndexPartNodeT<DIM,T>::get_union_index_space(
                      Realm::ZIndexSpace<DIM,T> &result, bool need_tight_result)
    //--------------------------------------------------------------------------
    {
      if (!union_space_tight)
      {
        if (!has_union_space)
        {
          // Compute it and then check to see if we lost the race
          std::set<ApEvent> preconditions;
          std::vector<Realm::ZIndexSpace<DIM,T> > subspaces(
                                                    color_space->get_volume());
          unsigned subspace_index = 0;
          if (total_children == max_linearized_color)
          {
            for (LegionColor color = 0; color < total_children; color++)
            {
              IndexSpaceNodeT<DIM,T> *child = 
                static_cast<IndexSpaceNodeT<DIM,T>*>(get_child(color));
              ApEvent ready = 
                child->get_realm_index_space(subspaces[subspace_index++],
                                             false/*tight*/);
              if (!ready.has_triggered())
                preconditions.insert(ready);
            }
          }
          else
          {
            for (LegionColor color = 0; color < total_children; color++)
            {
              if (!color_space->contains_color(color))
                continue;
              IndexSpaceNodeT<DIM,T> *child = 
                static_cast<IndexSpaceNodeT<DIM,T>*>(get_child(color));
              ApEvent ready =
                child->get_realm_index_space(subspaces[subspace_index++],
                                             false/*tight*/);
              if (!ready.has_triggered())
                preconditions.insert(ready);
            }
          }
          Realm::ProfilingRequestSet requests;
          if (context->runtime->profiler != NULL)
            context->runtime->profiler->add_partition_request(requests,
                      (Operation*)NULL/*op*/, DEP_PART_UNION_REDUCTION);
          Realm::ZIndexSpace<DIM,T> union_space;
          ApEvent union_ready(Realm::ZIndexSpace<DIM,T>::compute_union(
                subspaces, union_space, requests, 
                Runtime::merge_events(preconditions)));
          bool delete_union_space = false;
          {
            AutoLock n_lock(node_lock);
            if (!has_union_space)
            {
              // Won the race
              partition_union_space = union_space;
              partition_union_ready = union_ready;
              __sync_synchronize();
              has_union_space = true;
              result = partition_union_space;
              // If we don't need it tight, we are done
              if (!need_tight_result)
                return partition_union_ready;
            }
            else
            {
              // Lost the race
              result = partition_union_space;
              delete_union_space = true;
            }
          }
          if (delete_union_space)
          {
            if (!union_ready.has_triggered())
              union_ready.lg_wait();
            union_space.destroy(); 
          }
          if (!need_tight_result)
            return partition_union_ready;
        }
        else
        {
          AutoLock n_lock(node_lock,1,false/*exclusive*/);
          result = partition_union_space;
          if (union_space_tight) // was since tightened
            return ApEvent::NO_AP_EVENT;
          else if (!need_tight_result)
            return partition_union_ready;
        }
        // If we make it here we need to tighten our result
        if (!partition_union_ready.has_triggered())
          partition_union_ready.lg_wait();
        Realm::ZIndexSpace<DIM,T> tight_space = result.tighten();
        // Retake the lock and see if we were the first to tighten
        Realm::ZIndexSpace<DIM,T> to_destroy;
        {
          AutoLock n_lock(node_lock);
          if (!union_space_tight)
          {
            // Won the race 
            to_destroy = partition_union_space;
            partition_union_space = tight_space;
            __sync_synchronize();
            union_space_tight = true;
          }
          else // Lost the race
            to_destroy = tight_space;
        }
        to_destroy.destroy();
      }
      // Once we get here we can just read it
      result = partition_union_space;
      return ApEvent::NO_AP_EVENT;
    }

    //--------------------------------------------------------------------------
    template<int DIM, typename T>
    void IndexPartNodeT<DIM,T>::destroy_node(AddressSpaceID source) 
    //--------------------------------------------------------------------------
    {
      // If we've already been destroyed then we are done
      if (destroyed)
        return;
      // Clean up our partial pending barrier if we have one
      if (partial_pending.exists() && 
            (source == context->runtime->address_space))
      {
        // Dumb constness
        ApBarrier copy = partial_pending;
        copy.destroy_barrier();
      }
      std::set<PartitionNode*> to_destroy;
      {
        AutoLock n_lock(node_lock);
        if (!destroyed)
        {
          destroyed = true;
          if (!creation_set.empty())
          {
            DestructionFunctor functor(handle, context->runtime);
            creation_set.map(functor);
          }
          to_destroy = logical_nodes;
          
        }
      }
      for (std::set<PartitionNode*>::const_iterator it = 
            to_destroy.begin(); it != to_destroy.end(); it++)
      {
        (*it)->destroy_node(source);
      }
      if (has_union_space && !partition_union_space.empty())
        partition_union_space.destroy();
      for (typename std::map<IndexTreeNode*,IntersectInfo>::iterator it = 
            intersections.begin(); it != intersections.end(); it++)
        if (it->second.has_intersection && it->second.intersection_valid)
          it->second.intersection.destroy();
    }

  }; // namespace Internal
}; // namespace Legion
<|MERGE_RESOLUTION|>--- conflicted
+++ resolved
@@ -1133,12 +1133,8 @@
       assert(partition->parent == this);
 #endif
       const size_t count = partition->color_space->get_volume(); 
-<<<<<<< HEAD
       // Common case is not control replication
-      std::vector<Realm::ZIndexSpace<DIM,T> > subspaces(count);
-=======
       std::vector<Realm::ZIndexSpace<DIM,T> > subspaces;
->>>>>>> c2f5fa75
       Realm::ProfilingRequestSet requests;
       if (context->runtime->profiler != NULL)
         context->runtime->profiler->add_partition_request(requests,
@@ -1386,13 +1382,17 @@
             static_cast<IndexSpaceNodeT<DIM,T>*>(right->get_child(color));
           lhs_spaces.resize(lhs_spaces.size() + 1);
           rhs_spaces.resize(rhs_spaces.size() + 1);
-          left_child->get_realm_index_space(lhs_spaces.back());
-          right_child->get_realm_index_space(rhs_spaces.back());
+          ApEvent left_ready = 
+            left_child->get_realm_index_space(lhs_spaces.back(),
+                                              false/*tight*/);
+          ApEvent right_ready = 
+            right_child->get_realm_index_space(rhs_spaces.back(),
+                                               false/*tight*/);
           colors.push_back(color);
-          if (!left_child->index_space_ready.has_triggered())
-            preconditions.insert(left_child->index_space_ready);
-          if (!right_child->index_space_ready.has_triggered())
-            preconditions.insert(right_child->index_space_ready);
+          if (!left_ready.has_triggered())
+            preconditions.insert(left_ready);
+          if (!right_ready.has_triggered())
+            preconditions.insert(right_ready);
         }
       }
       else
@@ -1408,13 +1408,17 @@
             static_cast<IndexSpaceNodeT<DIM,T>*>(right->get_child(color));
           lhs_spaces.resize(lhs_spaces.size() + 1);
           rhs_spaces.resize(rhs_spaces.size() + 1);
-          left_child->get_realm_index_space(lhs_spaces.back());
-          right_child->get_realm_index_space(rhs_spaces.back());
+          ApEvent left_ready = 
+            left_child->get_realm_index_space(lhs_spaces.back(),
+                                              false/*tight*/);
+          ApEvent right_ready = 
+            right_child->get_realm_index_space(rhs_spaces.back(),
+                                               false/*tight*/);
           colors.push_back(color);
-          if (!left_child->index_space_ready.has_triggered())
-            preconditions.insert(left_child->index_space_ready);
-          if (!right_child->index_space_ready.has_triggered())
-            preconditions.insert(right_child->index_space_ready);
+          if (!left_ready.has_triggered())
+            preconditions.insert(left_ready);
+          if (!right_ready.has_triggered())
+            preconditions.insert(right_ready);
         }
       }
       if (colors.empty())
@@ -1577,13 +1581,17 @@
             static_cast<IndexSpaceNodeT<DIM,T>*>(right->get_child(color));
           lhs_spaces.resize(lhs_spaces.size() + 1);
           rhs_spaces.resize(rhs_spaces.size() + 1);
-          left_child->get_realm_index_space(lhs_spaces.back());
-          right_child->get_realm_index_space(rhs_spaces.back());
+          ApEvent left_ready = 
+            left_child->get_realm_index_space(lhs_spaces.back(),
+                                              false/*tight*/);
+          ApEvent right_ready = 
+            right_child->get_realm_index_space(rhs_spaces.back(),
+                                               false/*tight*/);
           colors.push_back(color);
-          if (!left_child->index_space_ready.has_triggered())
-            preconditions.insert(left_child->index_space_ready);
-          if (!right_child->index_space_ready.has_triggered())
-            preconditions.insert(right_child->index_space_ready);
+          if (!left_ready.has_triggered())
+            preconditions.insert(left_ready);
+          if (!right_ready.has_triggered())
+            preconditions.insert(right_ready);
         }
       }
       else
@@ -1599,13 +1607,17 @@
             static_cast<IndexSpaceNodeT<DIM,T>*>(right->get_child(color));
           lhs_spaces.resize(lhs_spaces.size() + 1);
           rhs_spaces.resize(rhs_spaces.size() + 1);
-          left_child->get_realm_index_space(lhs_spaces.back());
-          right_child->get_realm_index_space(rhs_spaces.back());
+          ApEvent left_ready = 
+            left_child->get_realm_index_space(lhs_spaces.back(),
+                                              false/*tight*/);
+          ApEvent right_ready = 
+            right_child->get_realm_index_space(rhs_spaces.back(),
+                                               false/*tight*/);
           colors.push_back(color);
-          if (!left_child->index_space_ready.has_triggered())
-            preconditions.insert(left_child->index_space_ready);
-          if (!right_child->index_space_ready.has_triggered())
-            preconditions.insert(right_child->index_space_ready);
+          if (!left_ready.has_triggered())
+            preconditions.insert(left_ready);
+          if (!right_ready.has_triggered())
+            preconditions.insert(right_ready);
         }
       }
       if (colors.empty())
@@ -1865,13 +1877,17 @@
             static_cast<IndexSpaceNodeT<DIM,T>*>(right->get_child(color));
           lhs_spaces.resize(lhs_spaces.size() + 1);
           rhs_spaces.resize(rhs_spaces.size() + 1);
-          left_child->get_realm_index_space(lhs_spaces.back());
-          right_child->get_realm_index_space(rhs_spaces.back());
+          ApEvent left_ready = 
+            left_child->get_realm_index_space(lhs_spaces.back(),
+                                              false/*tight*/);
+          ApEvent right_ready = 
+            right_child->get_realm_index_space(rhs_spaces.back(),
+                                               false/*tight*/);
           colors.push_back(color);
-          if (!left_child->index_space_ready.has_triggered())
-            preconditions.insert(left_child->index_space_ready);
-          if (!right_child->index_space_ready.has_triggered())
-            preconditions.insert(right_child->index_space_ready);
+          if (!left_ready.has_triggered())
+            preconditions.insert(left_ready);
+          if (!right_ready.has_triggered())
+            preconditions.insert(right_ready);
         }
       }
       else
@@ -1887,13 +1903,17 @@
             static_cast<IndexSpaceNodeT<DIM,T>*>(right->get_child(color));
           lhs_spaces.resize(lhs_spaces.size() + 1);
           rhs_spaces.resize(rhs_spaces.size() + 1);
-          left_child->get_realm_index_space(lhs_spaces.back());
-          right_child->get_realm_index_space(rhs_spaces.back());
+          ApEvent left_ready = 
+            left_child->get_realm_index_space(lhs_spaces.back(),
+                                              false/*tight*/);
+          ApEvent right_ready = 
+            right_child->get_realm_index_space(rhs_spaces.back(),
+                                               false/*tight*/);
           colors.push_back(color);
-          if (!left_child->index_space_ready.has_triggered())
-            preconditions.insert(left_child->index_space_ready);
-          if (!right_child->index_space_ready.has_triggered())
-            preconditions.insert(right_child->index_space_ready);
+          if (!left_ready.has_triggered())
+            preconditions.insert(left_ready);
+          if (!right_ready.has_triggered())
+            preconditions.insert(right_ready);
         }
       }
       if (colors.empty())
@@ -2048,8 +2068,7 @@
        static_cast<IndexSpaceNodeT<COLOR_DIM,COLOR_T>*>(partition->color_space);
       // Enumerate the color space
       Realm::ZIndexSpace<COLOR_DIM,COLOR_T> realm_color_space;
-<<<<<<< HEAD
-      color_space->get_realm_index_space(realm_color_space);
+      color_space->get_realm_index_space(realm_color_space, true/*tight*/);
       std::vector<Realm::ZPoint<COLOR_DIM,COLOR_T> > colors;
       std::vector<LegionColor> linearized_colors;
       const TypeTag color_type = color_space->handle.get_type_tag();
@@ -2062,17 +2081,6 @@
         unsigned index = 0;
         for (Realm::ZIndexSpaceIterator<COLOR_DIM,COLOR_T> 
               rect_iter(realm_color_space); rect_iter.valid; rect_iter.step())
-=======
-      color_space->get_realm_index_space(realm_color_space, true/*tight*/);
-      const size_t num_colors = realm_color_space.volume();
-      std::vector<Realm::ZPoint<COLOR_DIM,COLOR_T> > colors(num_colors);
-      unsigned index = 0;
-      for (Realm::ZIndexSpaceIterator<COLOR_DIM,COLOR_T> 
-            rect_iter(realm_color_space); rect_iter.valid; rect_iter.step())
-      {
-        for (Realm::ZPointInRectIterator<COLOR_DIM,COLOR_T> 
-              itr(rect_iter.rect); itr.valid; itr.step())
->>>>>>> c2f5fa75
         {
           for (Realm::ZPointInRectIterator<COLOR_DIM,COLOR_T> 
                 itr(rect_iter.rect); itr.valid; itr.step(), index++)
@@ -3123,15 +3131,9 @@
                                         IndexSpaceNode *par, IndexSpaceNode *cs,
                                         LegionColor c, bool disjoint, 
                                         ApEvent partition_ready, 
-<<<<<<< HEAD
                                         ApBarrier pend, ShardMapping *map)
       : IndexPartNode(ctx, p, par, cs, c, disjoint, partition_ready, pend, map),
-        has_union_space(false)
-=======
-                                        ApUserEvent pend)
-      : IndexPartNode(ctx, p, par, cs, c, disjoint, partition_ready, pend),
         has_union_space(false), union_space_tight(false)
->>>>>>> c2f5fa75
     //--------------------------------------------------------------------------
     {
     }
@@ -3145,13 +3147,8 @@
                                         ApEvent partition_ready, 
                                         ApBarrier pending, ShardMapping *map)
       : IndexPartNode(ctx, p, par, cs, c, disjoint_event, 
-<<<<<<< HEAD
                       partition_ready, pending, map),
-        has_union_space(false)
-=======
-                      partition_ready, pending),
         has_union_space(false), union_space_tight(false)
->>>>>>> c2f5fa75
     //--------------------------------------------------------------------------
     {
     }
