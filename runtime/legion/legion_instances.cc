--- conflicted
+++ resolved
@@ -3577,9 +3577,8 @@
 #endif
         // If we were doing a compact layout then Check that we met 
         // the constraints for efficiency and number of pieces
-        if (compact && (spec.max_pieces < piece_list_size))
-        {
-<<<<<<< HEAD
+        if (compact && (spec.max_pieces < num_pieces))
+        {
           if (unsat_kind != NULL)
             *unsat_kind = LEGION_SPECIALIZED_CONSTRAINT;
           if (unsat_index != NULL)
@@ -3587,20 +3586,6 @@
           if (footprint != NULL)
             *footprint = realm_layout->bytes_used;
           return NULL;
-=======
-          const SpecializedConstraint &spec = 
-            constraints.specialized_constraint;
-          if (spec.max_pieces < num_pieces)
-          {
-            if (unsat_kind != NULL)
-              *unsat_kind = LEGION_SPECIALIZED_CONSTRAINT;
-            if (unsat_index != NULL)
-              *unsat_index = 0;
-            if (footprint != NULL)
-              *footprint = realm_layout->bytes_used;
-            return NULL;
-          }
->>>>>>> e6336949
         }
       }
       // Clone the realm layout each time since (realm will take ownership 
