/* Copyright 2022 Stanford University, NVIDIA Corporation
 *
 * Licensed under the Apache License, Version 2.0 (the "License");
 * you may not use this file except in compliance with the License.
 * You may obtain a copy of the License at
 *
 *     http://www.apache.org/licenses/LICENSE-2.0
 *
 * Unless required by applicable law or agreed to in writing, software
 * distributed under the License is distributed on an "AS IS" BASIS,
 * WITHOUT WARRANTIES OR CONDITIONS OF ANY KIND, either express or implied.
 * See the License for the specific language governing permissions and
 * limitations under the License.
 */

#include "legion.h"
#include "legion/runtime.h"
#include "legion/legion_ops.h"
#include "legion/legion_tasks.h"
#include "legion/region_tree.h"
#include "legion/legion_spy.h"
#include "legion/legion_context.h"
#include "legion/legion_profiling.h"
#include "legion/legion_instances.h"
#include "legion/legion_views.h"
#include "legion/legion_replication.h"

namespace LegionRuntime {
  namespace Accessor {
    namespace DebugHooks {
      // these are calls that can be implemented by a higher level (e.g. Legion)
      // to perform privilege/bounds checks on accessor reference and produce 
      // more useful information for debug

      /*extern*/ void (*check_bounds_ptr)(void *region, ptr_t ptr) = 0;
      /*extern*/ void (*check_bounds_dpoint)(void *region, 
                                    const Legion::DomainPoint &dp) = 0;

      /*extern*/ const char *(*find_privilege_task_name)(void *region) = 0;
    };
  };
};

namespace Legion {
  namespace Internal {

    LEGION_EXTERN_LOGGER_DECLARATIONS

    // This is the shit right here: super-cool helper function

    //--------------------------------------------------------------------------
    template<unsigned LOG2MAX>
    static inline void compress_mask(FieldMask &x, FieldMask m)
    //--------------------------------------------------------------------------
    {
      FieldMask mk, mp, mv, t;
      // See hacker's delight 7-4
      x = x & m;
      mk = ~m << 1;
      for (unsigned i = 0; i < LOG2MAX; i++)
      {
        mp = mk ^ (mk << 1);
        for (unsigned idx = 1; idx < LOG2MAX; idx++)
          mp = mp ^ (mp << (1 << idx));
        mv = mp & m;
        m = (m ^ mv) | (mv >> (1 << i));
        t = x & mv;
        x = (x ^ t) | (t >> (1 << i));
        mk = mk & ~mp;
      }
    }

    /////////////////////////////////////////////////////////////
    // Copy Across Helper 
    /////////////////////////////////////////////////////////////

    //--------------------------------------------------------------------------
    void CopyAcrossHelper::compute_across_offsets(const FieldMask &src_mask,
                                       std::vector<CopySrcDstField> &dst_fields)
    //--------------------------------------------------------------------------
    {
      FieldMask compressed; 
      bool found_in_cache = false;
      for (LegionDeque<std::pair<FieldMask,FieldMask> >::const_iterator
            it = compressed_cache.begin(); it != compressed_cache.end(); it++)
      {
        if (it->first == src_mask)
        {
          compressed = it->second;
          found_in_cache = true;
          break;
        }
      }
      if (!found_in_cache)
      {
        compressed = src_mask;
        compress_mask<STATIC_LOG2(LEGION_MAX_FIELDS)>(compressed, full_mask);
        compressed_cache.push_back(
            std::pair<FieldMask,FieldMask>(src_mask, compressed));
      }
      const unsigned pop_count = FieldMask::pop_count(compressed);
#ifdef DEBUG_LEGION
      assert(pop_count == FieldMask::pop_count(src_mask));
#endif
      unsigned offset = dst_fields.size();
      dst_fields.resize(offset + pop_count);
      int next_start = 0;
      for (unsigned idx = 0; idx < pop_count; idx++)
      {
        int index = compressed.find_next_set(next_start);
        CopySrcDstField &field = dst_fields[offset+idx];
        field = offsets[index];
        // We'll start looking again at the next index after this one
        next_start = index + 1;
      }
    }

    //--------------------------------------------------------------------------
    FieldMask CopyAcrossHelper::convert_src_to_dst(const FieldMask &src_mask)
    //--------------------------------------------------------------------------
    {
      FieldMask dst_mask;
      if (!src_mask)
        return dst_mask;
      if (forward_map.empty())
      {
#ifdef DEBUG_LEGION
        assert(src_indexes.size() == dst_indexes.size());
#endif
        for (unsigned idx = 0; idx < src_indexes.size(); idx++)
        {
#ifdef DEBUG_LEGION
          assert(forward_map.find(src_indexes[idx]) == forward_map.end());
#endif
          forward_map[src_indexes[idx]] = dst_indexes[idx];
        }
      }
      int index = src_mask.find_first_set();
      while (index >= 0)
      {
#ifdef DEBUG_LEGION
        assert(forward_map.find(index) != forward_map.end());
#endif
        dst_mask.set_bit(forward_map[index]);
        index = src_mask.find_next_set(index+1);
      }
      return dst_mask;
    }

    //--------------------------------------------------------------------------
    FieldMask CopyAcrossHelper::convert_dst_to_src(const FieldMask &dst_mask)
    //--------------------------------------------------------------------------
    {
      FieldMask src_mask;
      if (!dst_mask)
        return src_mask;
      if (backward_map.empty())
      {
#ifdef DEBUG_LEGION
        assert(src_indexes.size() == dst_indexes.size());
#endif
        for (unsigned idx = 0; idx < dst_indexes.size(); idx++)
        {
#ifdef DEBUG_LEGION
          assert(backward_map.find(dst_indexes[idx]) == backward_map.end());
#endif
          backward_map[dst_indexes[idx]] = src_indexes[idx];
        }
      }
      int index = dst_mask.find_first_set();
      while (index >= 0)
      {
#ifdef DEBUG_LEGION
        assert(backward_map.find(index) != backward_map.end());
#endif
        src_mask.set_bit(backward_map[index]);
        index = dst_mask.find_next_set(index+1);
      }
      return src_mask;
    }

    //--------------------------------------------------------------------------
    unsigned CopyAcrossHelper::convert_src_to_dst(unsigned index)
    //--------------------------------------------------------------------------
    {
      if (forward_map.empty())
      {
#ifdef DEBUG_LEGION
        assert(src_indexes.size() == dst_indexes.size());
#endif
        for (unsigned idx = 0; idx < src_indexes.size(); idx++)
        {
#ifdef DEBUG_LEGION
          assert(forward_map.find(src_indexes[idx]) == forward_map.end());
#endif
          forward_map[src_indexes[idx]] = dst_indexes[idx];
        }
      }
#ifdef DEBUG_LEGION
      assert(forward_map.find(index) != forward_map.end());
#endif
      return forward_map[index];
    }

    //--------------------------------------------------------------------------
    unsigned CopyAcrossHelper::convert_dst_to_src(unsigned index)
    //--------------------------------------------------------------------------
    {
      if (backward_map.empty())
      {
#ifdef DEBUG_LEGION
        assert(src_indexes.size() == dst_indexes.size());
#endif
        for (unsigned idx = 0; idx < dst_indexes.size(); idx++)
        {
#ifdef DEBUG_LEGION
          assert(backward_map.find(dst_indexes[idx]) == backward_map.end());
#endif
          backward_map[dst_indexes[idx]] = src_indexes[idx];
        }
      }
#ifdef DEBUG_LEGION
      assert(backward_map.find(index) != backward_map.end());
#endif
      return backward_map[index];
    }

    /////////////////////////////////////////////////////////////
    // Layout Description 
    /////////////////////////////////////////////////////////////

    //--------------------------------------------------------------------------
    LayoutDescription::LayoutDescription(FieldSpaceNode *own,
                                         const FieldMask &mask,
                                         const unsigned dims,
                                         LayoutConstraints *con,
                                   const std::vector<unsigned> &mask_index_map,
                                   const std::vector<FieldID> &field_ids,
                                   const std::vector<size_t> &field_sizes,
                                   const std::vector<CustomSerdezID> &serdez)
      : allocated_fields(mask), constraints(con), owner(own), total_dims(dims)
    //--------------------------------------------------------------------------
    {
      constraints->add_base_gc_ref(LAYOUT_DESC_REF);
      field_infos.resize(field_sizes.size());
      // Switch data structures from layout by field order to order
      // of field locations in the bit mask
#ifdef DEBUG_LEGION
      // Greater than or equal because local fields can alias onto the
      // same index for the allocated instances, note that the fields
      // themselves still get allocated their own space in the instance
      assert(mask_index_map.size() >= 
                size_t(FieldMask::pop_count(allocated_fields)));
#endif
      for (unsigned idx = 0; idx < mask_index_map.size(); idx++)
      {
        // This gives us the index in the field ordered data structures
        unsigned index = mask_index_map[idx];
        FieldID fid = field_ids[index];
        field_indexes[fid] = idx;
        CopySrcDstField &info = field_infos[idx];
        info.size = field_sizes[index];
        info.field_id = fid;
        info.serdez_id = serdez[index];
      }
    }

    //--------------------------------------------------------------------------
    LayoutDescription::LayoutDescription(const FieldMask &mask,
                                         LayoutConstraints *con)
      : allocated_fields(mask), constraints(con), owner(NULL), total_dims(0)
    //--------------------------------------------------------------------------
    {
      constraints->add_base_gc_ref(LAYOUT_DESC_REF);
    }

    //--------------------------------------------------------------------------
    LayoutDescription::LayoutDescription(const LayoutDescription &rhs)
      : allocated_fields(rhs.allocated_fields), constraints(rhs.constraints), 
        owner(rhs.owner), total_dims(rhs.total_dims)
    //--------------------------------------------------------------------------
    {
      // should never be called
      assert(false);
    }

    //--------------------------------------------------------------------------
    LayoutDescription::~LayoutDescription(void)
    //--------------------------------------------------------------------------
    {
      comp_cache.clear();
      if (constraints->remove_base_gc_ref(LAYOUT_DESC_REF))
        delete (constraints);
    }

    //--------------------------------------------------------------------------
    LayoutDescription& LayoutDescription::operator=(
                                                   const LayoutDescription &rhs)
    //--------------------------------------------------------------------------
    {
      // should never be called
      assert(false);
      return *this;
    }

    //--------------------------------------------------------------------------
    void LayoutDescription::log_instance_layout(ApEvent inst_event) const
    //--------------------------------------------------------------------------
    {
#ifdef DEBUG_LEGION
      assert(implicit_runtime->legion_spy_enabled);
#endif
      for (std::map<FieldID,unsigned>::const_iterator it = 
            field_indexes.begin(); it != field_indexes.end(); it++)
        LegionSpy::log_physical_instance_field(inst_event, it->first);
    }

    //--------------------------------------------------------------------------
    void LayoutDescription::compute_copy_offsets(const FieldMask &copy_mask,
                                           const PhysicalInstance instance,
#ifdef LEGION_SPY
                                           const ApEvent inst_event,
#endif
                                           std::vector<CopySrcDstField> &fields)
    //--------------------------------------------------------------------------
    {
      uint64_t hash_key = copy_mask.get_hash_key();
      bool found_in_cache = false;
      FieldMask compressed;
      // First check to see if we've memoized this result 
      {
        AutoLock o_lock(layout_lock,1,false/*exclusive*/);
        std::map<LEGION_FIELD_MASK_FIELD_TYPE,
                 LegionList<std::pair<FieldMask,FieldMask> > >::const_iterator
                   finder = comp_cache.find(hash_key);
        if (finder != comp_cache.end())
        {
          for (LegionList<std::pair<FieldMask,FieldMask> >::const_iterator it =
                finder->second.begin(); it != finder->second.end(); it++)
          {
            if (it->first == copy_mask)
            {
              found_in_cache = true;
              compressed = it->second;
              break;
            }
          }
        }
      }
      if (!found_in_cache)
      {
        compressed = copy_mask;
        compress_mask<STATIC_LOG2(LEGION_MAX_FIELDS)>(compressed, 
                                                      allocated_fields);
        // Save the result in the cache, duplicates from races here are benign
        AutoLock o_lock(layout_lock);
        comp_cache[hash_key].push_back(
            std::pair<FieldMask,FieldMask>(copy_mask,compressed));
      }
      // It is absolutely imperative that these infos be added in
      // the order in which they appear in the field mask so that 
      // they line up in the same order with the source/destination infos
      // (depending on the calling context of this function
      const unsigned pop_count = FieldMask::pop_count(compressed);
#ifdef DEBUG_LEGION
      assert(pop_count == FieldMask::pop_count(copy_mask));
#endif
      unsigned offset = fields.size();
      fields.resize(offset + pop_count);
      int next_start = 0;
      for (unsigned idx = 0; idx < pop_count; idx++)
      {
        int index = compressed.find_next_set(next_start);
        CopySrcDstField &field = fields[offset+idx];
        field = field_infos[index];
        // Our field infos are annonymous so specify the instance now
        field.inst = instance;
        // We'll start looking again at the next index after this one
        next_start = index + 1;
#ifdef LEGION_SPY
        field.inst_event = inst_event;
#endif
      }
    } 

    //--------------------------------------------------------------------------
    void LayoutDescription::compute_copy_offsets(
                                   const std::vector<FieldID> &copy_fields, 
                                   const PhysicalInstance instance,
#ifdef LEGION_SPY
                                   const ApEvent inst_event,
#endif
                                   std::vector<CopySrcDstField> &fields)
    //--------------------------------------------------------------------------
    {
      unsigned offset = fields.size();
      fields.resize(offset + copy_fields.size());
      for (unsigned idx = 0; idx < copy_fields.size(); idx++)
      {
        std::map<FieldID,unsigned>::const_iterator
          finder = field_indexes.find(copy_fields[idx]);
#ifdef DEBUG_LEGION
        assert(finder != field_indexes.end());
#endif
        CopySrcDstField &info = fields[offset+idx];
        info = field_infos[finder->second];
        // Since instances are annonymous in layout descriptions we
        // have to fill them in when we add the field info
        info.inst = instance;
#ifdef LEGION_SPY
        info.inst_event = inst_event;
#endif
      }
    }

    //--------------------------------------------------------------------------
    void LayoutDescription::get_fields(std::set<FieldID> &fields) const
    //--------------------------------------------------------------------------
    {
      for (std::map<FieldID,unsigned>::const_iterator 
	     it = field_indexes.begin(); it != field_indexes.end(); ++it)
	fields.insert(it->first);
    }

    //--------------------------------------------------------------------------
    bool LayoutDescription::has_field(FieldID fid) const
    //--------------------------------------------------------------------------
    {
      return (field_indexes.find(fid) != field_indexes.end());
    }

    //--------------------------------------------------------------------------
    void LayoutDescription::has_fields(std::map<FieldID,bool> &to_test) const
    //--------------------------------------------------------------------------
    {
      for (std::map<FieldID,bool>::iterator it = to_test.begin();
            it != to_test.end(); it++)
      {
        if (field_indexes.find(it->first) != field_indexes.end())
          it->second = true;
        else
          it->second = false;
      }
    }

    //--------------------------------------------------------------------------
    void LayoutDescription::remove_space_fields(std::set<FieldID> &filter) const
    //--------------------------------------------------------------------------
    {
      std::vector<FieldID> to_remove;
      for (std::set<FieldID>::const_iterator it = filter.begin();
            it != filter.end(); it++)
      {
        if (field_indexes.find(*it) != field_indexes.end())
          to_remove.push_back(*it);
      }
      if (!to_remove.empty())
      {
        for (std::vector<FieldID>::const_iterator it = to_remove.begin();
              it != to_remove.end(); it++)
          filter.erase(*it);
      }
    }

    //--------------------------------------------------------------------------
    const CopySrcDstField& LayoutDescription::find_field_info(FieldID fid) const
    //--------------------------------------------------------------------------
    {
      std::map<FieldID,unsigned>::const_iterator finder = 
        field_indexes.find(fid);
#ifdef DEBUG_LEGION
      assert(finder != field_indexes.end());
#endif
      return field_infos[finder->second];
    }

    //--------------------------------------------------------------------------
    size_t LayoutDescription::get_total_field_size(void) const
    //--------------------------------------------------------------------------
    {
      size_t result = 0;
      // Add up all the field sizes
      for (std::vector<CopySrcDstField>::const_iterator it = 
            field_infos.begin(); it != field_infos.end(); it++)
      {
        result += it->size;
      }
      return result;
    }

    //--------------------------------------------------------------------------
    void LayoutDescription::get_fields(std::vector<FieldID>& fields) const
    //--------------------------------------------------------------------------
    {
      fields = constraints->field_constraint.get_field_set();
    }

    //--------------------------------------------------------------------------
    void LayoutDescription::compute_destroyed_fields(
             std::vector<PhysicalInstance::DestroyedField> &serdez_fields) const
    //--------------------------------------------------------------------------
    {
      // See if we have any special fields which need serdez deletion
      for (std::vector<CopySrcDstField>::const_iterator it = 
            field_infos.begin(); it != field_infos.end(); it++)
      {
        if (it->serdez_id > 0)
          serdez_fields.push_back(PhysicalInstance::DestroyedField(it->field_id, 
                                                    it->size, it->serdez_id));
      }
    }

    //--------------------------------------------------------------------------
    bool LayoutDescription::match_layout(
      const LayoutConstraintSet &candidate_constraints, unsigned num_dims) const
    //--------------------------------------------------------------------------
    {
      if (num_dims != total_dims)
        return false;
      // We need to check equality on the entire constraint sets
      return *constraints == candidate_constraints;
    }

    //--------------------------------------------------------------------------
    bool LayoutDescription::match_layout(const LayoutDescription *layout,
                                         unsigned num_dims) const
    //--------------------------------------------------------------------------
    {
      if (num_dims != total_dims)
        return false;
      // This is a sound test, but it doesn't guarantee that the field sets
      // match since fields can be allocated and freed between instance
      // creations, so while this is a necessary precondition, it is not
      // sufficient that the two sets of fields are the same, to guarantee
      // that we actually need to check the FieldIDs which happens next
      if (layout->allocated_fields != allocated_fields)
        return false;

      // Check equality on the entire constraint sets
      return *layout->constraints == *constraints;
    }

    //--------------------------------------------------------------------------
    void LayoutDescription::pack_layout_description(Serializer &rez,
                                                    AddressSpaceID target)
    //--------------------------------------------------------------------------
    {
      rez.serialize(constraints->layout_id);
    }

    //--------------------------------------------------------------------------
    /*static*/ LayoutDescription* LayoutDescription::
      handle_unpack_layout_description(LayoutConstraints *constraints,
                            FieldSpaceNode *field_space_node, size_t total_dims)
    //--------------------------------------------------------------------------
    {
#ifdef DEBUG_LEGION
      assert(constraints != NULL);
#endif
      FieldMask instance_mask;
      const std::vector<FieldID> &field_set = 
        constraints->field_constraint.get_field_set(); 
      std::vector<size_t> field_sizes(field_set.size());
      std::vector<unsigned> mask_index_map(field_set.size());
      std::vector<CustomSerdezID> serdez(field_set.size());
      field_space_node->compute_field_layout(field_set, field_sizes,
                               mask_index_map, serdez, instance_mask);
      LayoutDescription *result = 
        field_space_node->create_layout_description(instance_mask, total_dims,
                  constraints, mask_index_map, field_set, field_sizes, serdez);
#ifdef DEBUG_LEGION
      assert(result != NULL);
#endif
      return result;
    }

    /////////////////////////////////////////////////////////////
    // Collective Mapping
    /////////////////////////////////////////////////////////////

    //--------------------------------------------------------------------------
    CollectiveMapping::CollectiveMapping(
                            const std::vector<AddressSpaceID> &spaces, size_t r)
      : total_spaces(spaces.size()), radix(r)
    //--------------------------------------------------------------------------
    {
      for (std::vector<AddressSpaceID>::const_iterator it =
            spaces.begin(); it != spaces.end(); it++)
        unique_sorted_spaces.add(*it);
    }

    //--------------------------------------------------------------------------
    CollectiveMapping::CollectiveMapping(const ShardMapping &mapping, size_t r)
      : total_spaces(mapping.size()), radix(r)
    //--------------------------------------------------------------------------
    {
      for (unsigned idx = 0; idx < total_spaces; idx++)
        unique_sorted_spaces.add(mapping[idx]);
    }

    //--------------------------------------------------------------------------
    CollectiveMapping::CollectiveMapping(Deserializer &derez, size_t total)
      : total_spaces(total)
    //--------------------------------------------------------------------------
    {
#ifdef DEBUG_LEGION
      assert(total_spaces > 0);
#endif
      derez.deserialize(unique_sorted_spaces);
#ifdef DEBUG_LEGION
      assert(total_spaces == unique_sorted_spaces.size());
#endif
      derez.deserialize(radix);
    }

    //--------------------------------------------------------------------------
    CollectiveMapping::CollectiveMapping(const CollectiveMapping &rhs)
      : Collectable(), unique_sorted_spaces(rhs.unique_sorted_spaces),
        total_spaces(rhs.total_spaces), radix(rhs.radix)
    //--------------------------------------------------------------------------
    {
    }

    //--------------------------------------------------------------------------
    bool CollectiveMapping::operator==(const CollectiveMapping &rhs) const
    //--------------------------------------------------------------------------
    {
      if (radix != rhs.radix)
        return false;
      return unique_sorted_spaces == rhs.unique_sorted_spaces;
    }

    //--------------------------------------------------------------------------
    bool CollectiveMapping::operator!=(const CollectiveMapping &rhs) const
    //--------------------------------------------------------------------------
    {
      return !((*this) == rhs);
    }

    //--------------------------------------------------------------------------
    AddressSpaceID CollectiveMapping::get_parent(const AddressSpaceID origin,
                                               const AddressSpaceID local) const
    //--------------------------------------------------------------------------
    {
      const unsigned local_index = find_index(local);
      const unsigned origin_index = find_index(origin);
#ifdef DEBUG_LEGION
      assert(local_index < total_spaces);
      assert(origin_index < total_spaces);
#endif
      const unsigned offset = convert_to_offset(local_index, origin_index);
      const unsigned index = convert_to_index((offset-1) / radix, origin_index);
      const int result = unique_sorted_spaces.get_index(index);
#ifdef DEBUG_LEGION
      assert(result >= 0);
#endif
      return result;
    }
    
    //--------------------------------------------------------------------------
    size_t CollectiveMapping::count_children(const AddressSpaceID origin,
                                             const AddressSpaceID local) const
    //--------------------------------------------------------------------------
    {
      const unsigned local_index = find_index(local);
      const unsigned origin_index = find_index(origin);
#ifdef DEBUG_LEGION
      assert(local_index < total_spaces);
      assert(origin_index < total_spaces);
#endif
      const unsigned offset = radix *
        convert_to_offset(local_index, origin_index);
      size_t result = 0;
      for (unsigned idx = 1; idx <= radix; idx++)
      {
        const unsigned child_offset = offset + idx;
        if (child_offset < total_spaces)
          result++;
      }
      return result;
    }

    //--------------------------------------------------------------------------
    void CollectiveMapping::get_children(const AddressSpaceID origin,
        const AddressSpaceID local, std::vector<AddressSpaceID> &children) const
    //--------------------------------------------------------------------------
    {
      const unsigned local_index = find_index(local);
      const unsigned origin_index = find_index(origin);
#ifdef DEBUG_LEGION
      assert(local_index < total_spaces);
      assert(origin_index < total_spaces);
#endif
      const unsigned offset = radix *
        convert_to_offset(local_index, origin_index);
      for (unsigned idx = 1; idx <= radix; idx++)
      {
        const unsigned child_offset = offset + idx;
        if (child_offset < total_spaces)
        {
          const unsigned index = convert_to_index(child_offset, origin_index);
          const int child = unique_sorted_spaces.get_index(index);
#ifdef DEBUG_LEGION
          assert(child >= 0);
#endif
          children.push_back(child);
        }
      }
    }

    //--------------------------------------------------------------------------
    AddressSpaceID CollectiveMapping::find_nearest(AddressSpaceID search) const
    //--------------------------------------------------------------------------
    {
      unsigned first = 0;
      unsigned last = size() - 1;
      if (search < (*this)[first])
        return (*this)[first];
      if (search > (*this)[last])
        return (*this)[last];
      // Contained somewhere in the middle so binary
      // search for the two nearest options
      unsigned mid = 0;
      while (first <= last)
      {
        mid = (first + last) / 2;
        const AddressSpaceID midval = (*this)[mid];
#ifdef DEBUG_LEGION
        // Should never actually find it
        assert(search != midval);
#endif
        if (search < midval)
          last = mid - 1;
        else if (midval < search)
          first = mid + 1;
        else
          break;
      }
#ifdef DEBUG_LEGION
      assert(first != last);
#endif
      const unsigned diff_low = search - (*this)[first];
      const unsigned diff_high = (*this)[last] - search;
      if (diff_low < diff_high)
        return (*this)[first];
      else
        return (*this)[last];
    }

    //--------------------------------------------------------------------------
    bool CollectiveMapping::contains(const CollectiveMapping &rhs) const
    //--------------------------------------------------------------------------
    {
      return !(rhs.unique_sorted_spaces - unique_sorted_spaces);
    }

    //--------------------------------------------------------------------------
    CollectiveMapping* CollectiveMapping::clone_with(AddressSpaceID space) const
    //--------------------------------------------------------------------------
    {
      CollectiveMapping *result = new CollectiveMapping(*this);
      result->unique_sorted_spaces.insert(space);
      result->total_spaces = result->unique_sorted_spaces.size();
      return result;
    }

    //--------------------------------------------------------------------------
    void CollectiveMapping::pack(Serializer &rez) const
    //--------------------------------------------------------------------------
    {
#ifdef DEBUG_LEGION
      assert(total_spaces > 0);
#endif
      rez.serialize(total_spaces);
      rez.serialize(unique_sorted_spaces);
      rez.serialize(radix);
    }

    //--------------------------------------------------------------------------
    unsigned CollectiveMapping::convert_to_offset(unsigned index,
                                                  unsigned origin_index) const
    //--------------------------------------------------------------------------
    {
#ifdef DEBUG_LEGION
      assert(index < total_spaces);
      assert(origin_index < total_spaces);
#endif
      if (index < origin_index)
      {
        // Modulus arithmetic here
        return ((index + total_spaces) - origin_index);
      }
      else
        return (index - origin_index);
    }

    //--------------------------------------------------------------------------
    unsigned CollectiveMapping::convert_to_index(unsigned offset,
                                                 unsigned origin_index) const
    //--------------------------------------------------------------------------
    {
#ifdef DEBUG_LEGION
      assert(offset < total_spaces);
      assert(origin_index < total_spaces);
#endif
      unsigned result = origin_index + offset;
      if (result >= total_spaces)
        result -= total_spaces;
      return result;
    }

    /////////////////////////////////////////////////////////////
    // InstanceManager 
    /////////////////////////////////////////////////////////////

    //--------------------------------------------------------------------------
    InstanceManager::InstanceManager(RegionTreeForest *ctx,
                                     AddressSpaceID owner_space,
                                     DistributedID did, LayoutDescription *desc,
                                     FieldSpaceNode *node, 
                                     IndexSpaceExpression *domain,
                                     RegionTreeID tid, bool register_now,
                                     CollectiveMapping *mapping)
      : DistributedCollectable(ctx->runtime, did, owner_space, 
                               register_now, mapping),
        context(ctx), layout(desc), field_space_node(node),
        instance_domain(domain), tree_id(tid)
    //--------------------------------------------------------------------------
    {
      // Add a reference to the layout
      if (layout != NULL)
        layout->add_reference();
      if (field_space_node != NULL)
        field_space_node->add_nested_gc_ref(did);
      if (instance_domain != NULL)
        instance_domain->add_nested_expression_reference(did);
    }

    //--------------------------------------------------------------------------
    InstanceManager::~InstanceManager(void)
    //--------------------------------------------------------------------------
    {
      if ((layout != NULL) && layout->remove_reference())
        delete layout;
      if ((field_space_node != NULL) &&
          field_space_node->remove_nested_gc_ref(did))
        delete field_space_node;
      if ((instance_domain != NULL) && 
          instance_domain->remove_nested_expression_reference(did))
        delete instance_domain;
    }

    //--------------------------------------------------------------------------
    bool InstanceManager::entails(LayoutConstraints *constraints,
                                  const DomainPoint &key,
                               const LayoutConstraint **failed_constraint) const
    //--------------------------------------------------------------------------
    {
      const PointerConstraint &pointer = constraints->pointer_constraint;
      if (pointer.is_valid)
      {
        PointerConstraint pointer_constraint = get_pointer_constraint(key);
        // Always test the pointer constraint locally
        if (!pointer_constraint.entails(constraints->pointer_constraint))
        {
          if (failed_constraint != NULL)
            *failed_constraint = &pointer;
          return false;
        }
      }
      return layout->constraints->entails_without_pointer(constraints,
              (instance_domain != NULL) ? instance_domain->get_num_dims() : 0,
              failed_constraint);
    }

    //--------------------------------------------------------------------------
    bool InstanceManager::entails(const LayoutConstraintSet &constraints,
                                  const DomainPoint &key,
                               const LayoutConstraint **failed_constraint) const
    //--------------------------------------------------------------------------
    {
      const PointerConstraint &pointer = constraints.pointer_constraint;
      if (pointer.is_valid)
      {
        PointerConstraint pointer_constraint = get_pointer_constraint(key);
        // Always test the pointer constraint locally
        if (!pointer_constraint.entails(constraints.pointer_constraint))
        {
          if (failed_constraint != NULL)
            *failed_constraint = &pointer;
          return false;
        }
      }
      return layout->constraints->entails_without_pointer(constraints,
              (instance_domain != NULL) ? instance_domain->get_num_dims() : 0,
              failed_constraint);
    }

    //--------------------------------------------------------------------------
    bool InstanceManager::conflicts(LayoutConstraints *constraints,
                                    const DomainPoint &key,
                             const LayoutConstraint **conflict_constraint) const
    //--------------------------------------------------------------------------
    {
      const PointerConstraint &pointer = constraints->pointer_constraint;
      if (pointer.is_valid)
      {
        PointerConstraint pointer_constraint = get_pointer_constraint(key);
        // Always test the pointer constraint locally
        if (pointer_constraint.conflicts(constraints->pointer_constraint))
        {
          if (conflict_constraint != NULL)
            *conflict_constraint = &pointer;
          return true;
        }
      }
      // We know our layouts don't have a pointer constraint so nothing special
      return layout->constraints->conflicts(constraints,
              (instance_domain != NULL) ? instance_domain->get_num_dims() : 0,
              conflict_constraint);
    }

    //--------------------------------------------------------------------------
    bool InstanceManager::conflicts(const LayoutConstraintSet &constraints,
                                    const DomainPoint &key,
                             const LayoutConstraint **conflict_constraint) const
    //--------------------------------------------------------------------------
    {
      const PointerConstraint &pointer = constraints.pointer_constraint;
      if (pointer.is_valid)
      {
        PointerConstraint pointer_constraint = get_pointer_constraint(key);
        // Always test the pointer constraint locally
        if (pointer_constraint.conflicts(constraints.pointer_constraint))
        {
          if (conflict_constraint != NULL)
            *conflict_constraint = &pointer;
          return true;
        }
      }
      // We know our layouts don't have a pointer constraint so nothing special
      return layout->constraints->conflicts(constraints,
              (instance_domain != NULL) ? instance_domain->get_num_dims() : 0,
              conflict_constraint);
    }

    /////////////////////////////////////////////////////////////
    // PhysicalManager
    /////////////////////////////////////////////////////////////

    //--------------------------------------------------------------------------
    PhysicalManager::PhysicalManager(RegionTreeForest *ctx, 
                                     LayoutDescription *layout, 
                                     DistributedID did, 
                                     AddressSpaceID owner_space, 
                                     const size_t footprint, 
                                     ReductionOpID redop_id, 
                                     const ReductionOp *rop,
                                     FieldSpaceNode *node, 
                                     IndexSpaceExpression *index_domain, 
                                     const void *pl, size_t pl_size,
                                     RegionTreeID tree_id,
                                     bool register_now, bool output, 
                                     CollectiveMapping *mapping)
      : InstanceManager(ctx, owner_space, did, layout, node,
          // If we're on the owner node we need to produce the expression
          // that actually describes this points in this space
          // On remote nodes we'll already have it from the owner
          (owner_space == ctx->runtime->address_space) && !output ?
             index_domain->create_layout_expression(pl, pl_size) : index_domain,
          tree_id, register_now, mapping), 
        instance_footprint(footprint), reduction_op(rop), redop(redop_id),
        piece_list(pl), piece_list_size(pl_size),
        gc_state(COLLECTABLE_GC_STATE), pending_changes(0),
        failed_collection_count(0), currently_active(false),
        min_gc_priority(0)
    //--------------------------------------------------------------------------
    {
    }

    //--------------------------------------------------------------------------
    PhysicalManager::~PhysicalManager(void)
    //--------------------------------------------------------------------------
    {
      if (!gc_events.empty())
      {
        // There's no need to launch a task to do this, if we're being
        // deleted it's because the instance was deleted and therefore
        // all the users are done using it
        for (std::map<CollectableView*,CollectableInfo>::iterator it = 
              gc_events.begin(); it != gc_events.end(); it++)
          CollectableView::handle_deferred_collect(it->first,
                                                   it->second.view_events);
        gc_events.clear();
      }
    }

    //--------------------------------------------------------------------------
    void PhysicalManager::log_instance_creation(UniqueID creator_id,
                                      Processor proc,
                                      const std::vector<LogicalRegion> &regions,
                                      const DomainPoint &collective_point) const
    //--------------------------------------------------------------------------
    {
      const ApEvent inst_event = get_unique_event(collective_point);
      const LayoutConstraints *constraints = layout->constraints;
      LegionSpy::log_physical_instance_creator(inst_event, creator_id, proc.id);
      for (unsigned idx = 0; idx < regions.size(); idx++)
        LegionSpy::log_physical_instance_creation_region(inst_event, 
                                                         regions[idx]);
      LegionSpy::log_instance_specialized_constraint(inst_event,
          constraints->specialized_constraint.kind, 
          constraints->specialized_constraint.redop);
#ifdef DEBUG_HIGH_LEVEL
      assert(constraints->memory_constraint.has_kind);
#endif
      if (constraints->memory_constraint.is_valid())
        LegionSpy::log_instance_memory_constraint(inst_event,
            constraints->memory_constraint.kind);
      LegionSpy::log_instance_field_constraint(inst_event,
          constraints->field_constraint.contiguous, 
          constraints->field_constraint.inorder,
          constraints->field_constraint.field_set.size());
      for (std::vector<FieldID>::const_iterator it = 
            constraints->field_constraint.field_set.begin(); it !=
            constraints->field_constraint.field_set.end(); it++)
        LegionSpy::log_instance_field_constraint_field(inst_event, *it);
      LegionSpy::log_instance_ordering_constraint(inst_event,
          constraints->ordering_constraint.contiguous,
          constraints->ordering_constraint.ordering.size());
      for (std::vector<DimensionKind>::const_iterator it = 
            constraints->ordering_constraint.ordering.begin(); it !=
            constraints->ordering_constraint.ordering.end(); it++)
        LegionSpy::log_instance_ordering_constraint_dimension(inst_event, *it);
      for (std::vector<SplittingConstraint>::const_iterator it = 
            constraints->splitting_constraints.begin(); it !=
            constraints->splitting_constraints.end(); it++)
        LegionSpy::log_instance_splitting_constraint(inst_event,
                                it->kind, it->value, it->chunks);
      for (std::vector<DimensionConstraint>::const_iterator it = 
            constraints->dimension_constraints.begin(); it !=
            constraints->dimension_constraints.end(); it++)
        LegionSpy::log_instance_dimension_constraint(inst_event,
                                    it->kind, it->eqk, it->value);
      for (std::vector<AlignmentConstraint>::const_iterator it = 
            constraints->alignment_constraints.begin(); it !=
            constraints->alignment_constraints.end(); it++)
        LegionSpy::log_instance_alignment_constraint(inst_event,
                                it->fid, it->eqk, it->alignment);
      for (std::vector<OffsetConstraint>::const_iterator it = 
            constraints->offset_constraints.begin(); it != 
            constraints->offset_constraints.end(); it++)
        LegionSpy::log_instance_offset_constraint(inst_event,
                                          it->fid, it->offset);
    }

    //--------------------------------------------------------------------------
    InstanceView* PhysicalManager::construct_top_view(
                                           AddressSpaceID logical_owner,
                                           DistributedID view_did, UniqueID uid,
                                           CollectiveMapping *mapping)
    //--------------------------------------------------------------------------
    {
      if (redop > 0)
      {
        if (mapping != NULL)
        {
          // Handle the case where we already requested this view on this
          // node from an unrelated meta-task execution
          void *location = runtime->find_or_create_pending_collectable_location(
              view_did, sizeof(ReductionView));
          return new (location) ReductionView(context, view_did, owner_space,
              logical_owner, this, uid, true/*register now*/, mapping);
        }
        else
          return new ReductionView(context, view_did, owner_space,
              logical_owner, this, uid, true/*register now*/, mapping);
      }
      else
      {
        if (mapping != NULL)
        {
          // Handle the case where we already requested this view on this
          // node from an unrelated meta-task execution
          void *location = runtime->find_or_create_pending_collectable_location(
              view_did, sizeof(MaterializedView));
          return new (location) MaterializedView(context, view_did, owner_space,
                logical_owner, this, uid, true/*register now*/, mapping);
        }
        else
          return new MaterializedView(context, view_did, owner_space, 
                logical_owner, this, uid, true/*register now*/, mapping);
      }
    }

    //--------------------------------------------------------------------------
    InstanceView* PhysicalManager::find_or_create_instance_top_view(
                                                   InnerContext *own_ctx,
                                                   AddressSpaceID logical_owner,
                                                   CollectiveMapping *mapping)
    //--------------------------------------------------------------------------
    {
      ContextKey key(own_ctx->get_replication_id(), own_ctx->get_context_uid());
      // If we're a replicate context then we want to ignore the specific
      // context UID since there might be several shards on this node
      if (key.first > 0)
        key.second = 0;
      // No matter what we're going to store the context so grab a reference
      own_ctx->add_reference();
      RtEvent wait_for;
      {
        AutoLock i_lock(inst_lock);
#ifdef DEBUG_LEGION
        // All contexts should always be new since they should be deduplicating
        // on their side before calling this method
        assert(active_contexts.find(own_ctx) == active_contexts.end());
#endif
        std::map<ContextKey,ViewEntry>::iterator finder =
          context_views.find(key);
        if (finder != context_views.end())
        {
#ifdef DEBUG_LEGION
          // This should only happen with control replication because normal
          // contexts should be deduplicating on their side
          assert(key.first > 0);
#endif
          // This better be a new context so bump the reference count
          active_contexts.insert(own_ctx);
          finder->second.second++;
          return finder->second.first;
        }
        // Check to see if someone else from this context is making the view 
        if (key.first > 0)
        {
          // Only need to do this for control replication, otherwise the
          // context will have deduplicated for us
          std::map<ReplicationID,RtUserEvent>::iterator pending_finder =
            pending_views.find(key.first);
          if (pending_finder != pending_views.end())
          {
            if (!pending_finder->second.exists())
              pending_finder->second = Runtime::create_rt_user_event();
            wait_for = pending_finder->second;
          }
          else
            pending_views[key.first] = RtUserEvent::NO_RT_USER_EVENT;
        }
      }
      if (wait_for.exists())
      {
        if (!wait_for.has_triggered())
          wait_for.wait();
        AutoLock i_lock(inst_lock);
        std::map<ContextKey,ViewEntry>::iterator finder =
          context_views.find(key);
#ifdef DEBUG_LEGION
        assert(finder != context_views.end());
        assert(key.first > 0);
#endif
        // This better be a new context so bump the reference count
        active_contexts.insert(own_ctx);
        finder->second.second++;
        return finder->second.first;
      }
      // At this point we're repsonsibile for doing the work to make the view 
      InstanceView *result = NULL;
      // Check to see if we're the owner
      if (is_owner())
      {
        // We're going to construct the view no matter what, see which 
        // node is going to be the logical owner
        DistributedID view_did = runtime->get_available_distributed_id(); 
        result = construct_top_view((mapping == NULL) ? logical_owner :
            owner_space, view_did, own_ctx->get_context_uid(), mapping);
      }
      else if ((mapping != NULL) && mapping->contains(local_space))
      {
        // If we're collectively making this view then we're just going to
        // do that and use the owner node as the logical owner for the view
        // We still need to get the distributed ID from the next node down
        // in the collective mapping though
        std::atomic<DistributedID> view_did(0);
        RtUserEvent ready = Runtime::create_rt_user_event();
        Serializer rez;
        {
          RezCheck z(rez);
          rez.serialize(did);
          rez.serialize(key.first);
          rez.serialize(key.second);
          rez.serialize(owner_space);
          mapping->pack(rez);
          rez.serialize(&view_did);
          rez.serialize(ready);
        }
        AddressSpaceID target = mapping->get_parent(owner_space, local_space);
        runtime->send_create_top_view_request(target, rez); 
        ready.wait();
        // For collective instances each node of the instance serves as its
        // own logical owner view
        result = construct_top_view(runtime->address_space, view_did.load(),
                                    own_ctx->get_context_uid(), mapping);
      }
      else
      {
        // We're not collective and not the owner so send the request
        // to the owner to make the logical view and send back the result
        std::atomic<DistributedID> view_did(0);
        RtUserEvent ready = Runtime::create_rt_user_event();
        Serializer rez;
        {
          RezCheck z(rez);
          rez.serialize(did);
          rez.serialize(key.first);
          rez.serialize(key.second);
          rez.serialize(logical_owner);
          rez.serialize<size_t>(0); // no mapping
          rez.serialize(&view_did);
          rez.serialize(ready);
        }
        runtime->send_create_top_view_request(owner_space, rez); 
        ready.wait();
        RtEvent view_ready;
        result = static_cast<InstanceView*>(
            runtime->find_or_request_logical_view(view_did.load(), view_ready));
        if (view_ready.exists() && !view_ready.has_triggered())
          view_ready.wait();
      }
      // Retake the lock, save the view, and signal any other waiters
      AutoLock i_lock(inst_lock);
#ifdef DEBUG_LEGION
      assert(context_views.find(key) == context_views.end());
#endif
      ViewEntry &entry = context_views[key];
      entry.first = result;
      entry.second = 1/*only a single initial reference*/;
      active_contexts.insert(own_ctx);
      if (key.first > 0)
      {
        std::map<ReplicationID,RtUserEvent>::iterator finder =
          pending_views.find(key.first);
#ifdef DEBUG_LEGION
        assert(finder != pending_views.end());
#endif
        if (finder->second.exists())
          Runtime::trigger_event(finder->second);
        pending_views.erase(finder);
      }
      return result;
    }

    //--------------------------------------------------------------------------
    void PhysicalManager::unregister_active_context(InnerContext *own_ctx)
    //--------------------------------------------------------------------------
    {
      ContextKey key(own_ctx->get_replication_id(), own_ctx->get_context_uid());
      // If we're a replicate context then we want to ignore the specific
      // context UID since there might be several shards on this node
      if (key.first > 0)
        key.second = 0;
      std::vector<Reservation> to_delete;
      {
        AutoLock inst(inst_lock);
        std::set<InnerContext*>::iterator finder = 
          active_contexts.find(own_ctx);
        // We could already have removed this context if this
        // physical instance was deleted
        if (finder == active_contexts.end())
          return;
        active_contexts.erase(finder);
        // Remove the reference on the view entry and remove it from our
        // manager if it no longer has anymore active contexts
        std::map<ContextKey,ViewEntry>::iterator view_finder =
          context_views.find(key);
#ifdef DEBUG_LEGION
        assert(view_finder != context_views.end());
        assert(view_finder->second.second > 0);
#endif
        if (--view_finder->second.second == 0)
        {
          reclaim_field_reservations(view_finder->second.first->did, to_delete);
          context_views.erase(view_finder);
        }
      }
      if (!to_delete.empty())
      {
        // Make sure that we don't delete these reservations until after
        // execution has finished for the context
        const RtEvent precondition =
          Runtime::protect_event(own_ctx->owner_task->get_completion_event());
        for (std::vector<Reservation>::iterator it =
              to_delete.begin(); it != to_delete.end(); it++)
          it->destroy_reservation(precondition);
      }
      if (own_ctx->remove_reference())
        delete context;
      
    }

    //--------------------------------------------------------------------------
    PieceIteratorImpl* PhysicalManager::create_piece_iterator(
                                                 IndexSpaceNode *privilege_node)
    //--------------------------------------------------------------------------
    {
      return instance_domain->create_piece_iterator(piece_list, 
                              piece_list_size, privilege_node);
    }

    //--------------------------------------------------------------------------
    void PhysicalManager::defer_collect_user(CollectableView *view,
                                             ApEvent term_event,RtEvent collect,
                                             std::set<ApEvent> &to_collect,
                                             bool &add_ref, bool &remove_ref) 
    //--------------------------------------------------------------------------
    {
      AutoLock inst(inst_lock);
      CollectableInfo &info = gc_events[view]; 
      if (info.view_events.empty())
        add_ref = true;
      info.view_events.insert(term_event);
      info.events_added++;
      if (collect.exists())
        info.collect_event = collect;
      // Skip collections if there is a collection event guarding 
      // collection in the case of tracing
      if (info.collect_event.exists())
      {
        if (!info.collect_event.has_triggered())
          return;
        else
          info.collect_event = RtEvent::NO_RT_EVENT;
      }
      // Only do the pruning for every so many adds
      if (info.events_added >= runtime->gc_epoch_size)
      {
        for (std::set<ApEvent>::iterator it = info.view_events.begin();
              it != info.view_events.end(); /*nothing*/)
        {
          if (it->has_triggered_faultignorant())
          {
            to_collect.insert(*it);
            std::set<ApEvent>::iterator to_delete = it++;
            info.view_events.erase(to_delete);
          }
          else
            it++;
        }
        if (info.view_events.empty())
        {
          gc_events.erase(view);
          if (add_ref)
            add_ref = false;
          else
            remove_ref = true;
        }
        else // Reset the counter for the next time
          info.events_added = 0;
      }
    }

    //--------------------------------------------------------------------------
    void PhysicalManager::find_shutdown_preconditions(
                                               std::set<ApEvent> &preconditions)
    //--------------------------------------------------------------------------
    {
      AutoLock inst(inst_lock,1,false/*exclusive*/);
      for (std::map<CollectableView*,CollectableInfo>::const_iterator git =
            gc_events.begin(); git != gc_events.end(); git++)
      {
        // Make sure to test these for having triggered or risk a shutdown hang
        for (std::set<ApEvent>::const_iterator it = 
              git->second.view_events.begin(); it != 
              git->second.view_events.end(); it++)
          if (!it->has_triggered_faultignorant())
            preconditions.insert(*it);
      }
    }

    //--------------------------------------------------------------------------
    bool PhysicalManager::meets_regions(
      const std::vector<LogicalRegion> &regions, bool tight_region_bounds) const
    //--------------------------------------------------------------------------
    {
#ifdef DEBUG_LEGION
      assert(tree_id > 0); // only happens with VirtualManager
      assert(!regions.empty());
#endif
      std::set<IndexSpaceExpression*> region_exprs;
      for (std::vector<LogicalRegion>::const_iterator it = 
            regions.begin(); it != regions.end(); it++)
      {
        // If the region tree IDs don't match that is bad
        if (it->get_tree_id() != tree_id)
          return false;
        RegionNode *node = context->get_node(*it);
        region_exprs.insert(node->row_source);
      }
      IndexSpaceExpression *space_expr = (region_exprs.size() == 1) ?
        *(region_exprs.begin()) : context->union_index_spaces(region_exprs);
      return meets_expression(space_expr, tight_region_bounds);
    }

    //--------------------------------------------------------------------------
    bool PhysicalManager::meets_expression(IndexSpaceExpression *space_expr,
                                           bool tight_bounds) const
    //--------------------------------------------------------------------------
    {
      return instance_domain->meets_layout_expression(space_expr, tight_bounds,
                                                  piece_list, piece_list_size);
    }


    //--------------------------------------------------------------------------
    void PhysicalManager::notify_active(ReferenceMutator *mutator)
    //--------------------------------------------------------------------------
    {
      AutoLock i_lock(inst_lock);
#ifdef DEBUG_LEGION
      assert(!currently_active);
      assert((gc_state == COLLECTABLE_GC_STATE) ||
              (gc_state == ACQUIRED_GC_STATE));
      assert(!deferred_deletion.exists());
#endif
      currently_active = true;
    }

    //--------------------------------------------------------------------------
    void PhysicalManager::notify_inactive(ReferenceMutator *mutator)
    //--------------------------------------------------------------------------
    {
      AutoLock i_lock(inst_lock);
#ifdef DEBUG_LEGION
      assert(currently_active);
#endif
      currently_active = false;
      if (deferred_deletion.exists())
        Runtime::trigger_event(deferred_deletion);
    }

    //--------------------------------------------------------------------------
    void PhysicalManager::notify_valid(ReferenceMutator *mutator)
    //--------------------------------------------------------------------------
    {
#ifndef DEBUG_LEGION
      // In non-debug mode we can just add the valid reference to the
      // owner without needing to check. While this isn't strictly necessary
      // for correctness, it is an important performance optimization to help
      // the garbage collector quickly detect when instances should not be
      // eligible for collection early in the process before trying to do
      // the whole distributed protocol.
      if (!is_owner())
      {
        if ((collective_mapping != NULL) && 
            collective_mapping->contains(local_space))
        {
          const AddressSpaceID parent =
            collective_mapping->get_parent(owner_space, local_space);
          send_remote_valid_increment(parent, mutator);
        }
        else
          send_remote_valid_increment(owner_space, mutator);
      }
#endif
      AutoLock i_lock(inst_lock);
#ifdef DEBUG_LEGION
      assert(!deferred_deletion.exists());
      assert(gc_state != COLLECTED_GC_STATE);
      // In debug mode we eagerly add valid references such that the owner
      // is valid as long as a copy of the manager on one node is valid
      // This way we can easily check that acquires are being done safely
      // if instance isn't already valid somewhere
      if ((gc_state != ACQUIRED_GC_STATE) && !is_external_instance())
      {
        // Should never be here if we're the owner as it indicates that
        // we tried to add a valid reference without first doing an acquire
        assert(!is_owner());
        // Send a message to check that we can safely do the acquire
        const RtUserEvent done = Runtime::create_rt_user_event();
        std::atomic<bool> result(true);
        Serializer rez;
        {
          RezCheck z(rez);
          rez.serialize(did);
          rez.serialize(&result);
          rez.serialize(done);
          rez.serialize<bool>(false/*acquired*/);
        }
        if ((collective_mapping != NULL) && 
            collective_mapping->contains(local_space))
          runtime->send_gc_debug_request(
              collective_mapping->get_parent(owner_space, local_space), rez);
        else
          runtime->send_gc_debug_request(owner_space, rez);
        if (!done.has_triggered())
          done.wait();
        assert(result.load());
      }
      else if (!is_owner())
      {
        // Send the message to do the acquire on the owner node
        const RtUserEvent done = Runtime::create_rt_user_event();
        std::atomic<bool> result(true);
        Serializer rez;
        {
          RezCheck z(rez);
          rez.serialize(did);
          rez.serialize(&result);
          rez.serialize(done);
          rez.serialize<bool>(true/*acquired*/);
        }
        if ((collective_mapping != NULL) && 
            collective_mapping->contains(local_space))
          runtime->send_gc_debug_request(
              collective_mapping->get_parent(owner_space, local_space), rez);
        else
          runtime->send_gc_debug_request(owner_space, rez);
        if (!done.has_triggered())
          done.wait();
        assert(result.load());
      }
#endif
      gc_state = VALID_GC_STATE;
    }

    //--------------------------------------------------------------------------
    /*static*/ void PhysicalManager::handle_garbage_collection_debug_request(
                   Runtime *runtime, Deserializer &derez, AddressSpaceID source)
    //--------------------------------------------------------------------------
    {
#ifdef DEBUG_LEGION
      DerezCheck z(derez);
      DistributedID did;
      derez.deserialize(did);
      std::atomic<bool> *target;
      derez.deserialize(target);
      RtUserEvent done;
      derez.deserialize(done);
      bool acquired;
      derez.deserialize(acquired);

      PhysicalManager *manager = static_cast<PhysicalManager*>(
          runtime->weak_find_distributed_collectable(did));
      if (manager != NULL)
      {
        if (acquired)
        {
          LocalReferenceMutator mutator;
          // Should be guaranteed to be able to acquire thi
          if (manager->acquire_instance(REMOTE_DID_REF, &mutator))
          {
            Runtime::trigger_event(done, mutator.get_done_event());
            manager->remove_base_resource_ref(RUNTIME_REF);
            return;
          }
        }
        else
        {
          if (manager->check_valid_and_increment(REMOTE_DID_REF))
          {
            // This must already be valid for us to succeed
            Runtime::trigger_event(done);
            manager->remove_base_resource_ref(RUNTIME_REF);
            return;
          }
        }
      }
      // If we get here, we failed so send the response
      Serializer rez;
      {
        RezCheck z2(rez);
        rez.serialize(target);
        rez.serialize(done);
      }
      runtime->send_gc_debug_response(source, rez);
      if ((manager != NULL) && manager->remove_base_resource_ref(RUNTIME_REF))
        delete manager;
#else
      assert(false); // should never get this in release mode
#endif
    }

    //--------------------------------------------------------------------------
    /*static*/ void PhysicalManager::handle_garbage_collection_debug_response(
                                                            Deserializer &derez)
    //--------------------------------------------------------------------------
    {
#ifdef DEBUG_LEGION
      DerezCheck z(derez);
      std::atomic<bool> *target;
      derez.deserialize(target);
      RtUserEvent done;
      derez.deserialize(done);

      target->store(false);
      Runtime::trigger_event(done);
#else
      assert(false); // should never get this in release mode
#endif
    }

    //--------------------------------------------------------------------------
    void PhysicalManager::notify_invalid(ReferenceMutator *mutator)
    //--------------------------------------------------------------------------
    {
      if (!is_owner())
      {
        if ((collective_mapping != NULL) &&
            collective_mapping->contains(local_space))
        {
          const AddressSpaceID parent =
            collective_mapping->get_parent(owner_space, local_space);
          send_remote_valid_decrement(parent, mutator);
        }
        else
          send_remote_valid_decrement(owner_space, mutator);
      }
      AutoLock i_lock(inst_lock);
#ifdef DEBUG_LEGION
      assert(gc_state == VALID_GC_STATE);
#endif
      if (pending_changes == 0)
      {
        gc_state = COLLECTABLE_GC_STATE;
        prune_gc_events();
      }
      else
        gc_state = ACQUIRED_GC_STATE;
    }

    //--------------------------------------------------------------------------
    bool PhysicalManager::acquire_instance(ReferenceSource source,
                                           ReferenceMutator *mutator)
    //--------------------------------------------------------------------------
    {
      // Do an atomic operation to check to see if we are already valid
      // and increment our count if we are, in this case the acquire 
      // has succeeded and we are done, this should be the common case
      // since we are likely already holding valid references elsewhere
      // Note that we cannot do this for external instances as they might
      // have been detached while still holding valid references so they
      // have to go through the full path every time
      if (!is_external_instance() && check_valid_and_increment(source))
        return true;
      bool success = false;
      {
        AutoLock i_lock(inst_lock);
        switch (gc_state)
        {
          case VALID_GC_STATE:
          case ACQUIRED_GC_STATE:
            {
              pending_changes++;
              success = true;
              break;
            }
          case COLLECTABLE_GC_STATE:
            {
              gc_state = ACQUIRED_GC_STATE;
              pending_changes++;
              success = true;
              break;
            }
          case PENDING_COLLECTED_GC_STATE:
            {
              // Hurry the garbage collector is trying to eat it!
              if (is_owner())
              {
                // We're the owner so we can save this
                gc_state = ACQUIRED_GC_STATE;
                // We add the collection counts to the pending
                // changes to ensure we won't try to collect again
                // until all the participants of the previous collection
                // have checked the result of the collection
                pending_changes++;
                success = true;
              }
              // Not the owner so we need to send a message to the
              // owner to have it try to do the acquire
              break;
            }
          case COLLECTED_GC_STATE:
            return false;
          default:
            assert(false);
        }
      }
      if (success)
      {
        add_base_valid_ref(source, mutator);
        AutoLock i_lock(inst_lock);
#ifdef DEBUG_LEGION
        assert(pending_changes > 0);
        assert(gc_state == VALID_GC_STATE);
#endif
        pending_changes--;
        return true;
      }
      else
      {
#ifdef DEBUG_LEGION
        assert(!is_owner()); 
#endif
        std::atomic<bool> result(false);
        const RtUserEvent ready = Runtime::create_rt_user_event();
        Serializer rez;
        {
          RezCheck z(rez);
          rez.serialize(did);
          rez.serialize(this);
          rez.serialize(source);
          rez.serialize(mutator);
          rez.serialize(&result);
          rez.serialize(ready);
        }
        if ((collective_mapping != NULL) && 
            collective_mapping->contains(local_space))
          runtime->send_acquire_request(
              collective_mapping->get_parent(owner_space, local_space), rez);
        else
          runtime->send_acquire_request(owner_space, rez);
        ready.wait();
        if (result.load())
          return true;
        // The only reason we fail is if the instance has been collected
        // so we can update the gc_state
        AutoLock i_lock(inst_lock);
#ifdef DEBUG_LEGION
        assert((gc_state == PENDING_COLLECTED_GC_STATE) || 
                (gc_state == COLLECTED_GC_STATE)); 
#endif
        gc_state = COLLECTED_GC_STATE;
        return false;
      }
    }

    //--------------------------------------------------------------------------
    /*static*/ void PhysicalManager::handle_acquire_request(Runtime *runtime,
                                     Deserializer &derez, AddressSpaceID source) 
    //--------------------------------------------------------------------------
    {
      DerezCheck z(derez);
      DistributedID did;
      derez.deserialize(did);
      PhysicalManager *remote;
      derez.deserialize(remote);
      ReferenceSource ref;
      derez.deserialize(ref);
      ReferenceMutator *remote_mutator;
      derez.deserialize(remote_mutator);
      std::atomic<bool> *result;
      derez.deserialize(result);
      RtUserEvent ready;
      derez.deserialize(ready);

      PhysicalManager *manager = static_cast<PhysicalManager*>(
          runtime->weak_find_distributed_collectable(did));
      if (manager != NULL)
      {
        LocalReferenceMutator mutator;
        if (manager->acquire_instance(REMOTE_DID_REF, &mutator))
        {
          // We succeeded so send the response back with the reference
          Serializer rez;
          {
            RezCheck z(rez);
            rez.serialize(remote);
            rez.serialize(ref);
            rez.serialize(remote_mutator);
            rez.serialize(mutator.get_done_event());
            rez.serialize(result);
            rez.serialize(ready);
          }
          runtime->send_acquire_response(source, rez);
        }
        if (manager->remove_base_resource_ref(RUNTIME_REF))
          delete manager;
      }
      // We failed, so the flag is already set, just trigger the event
      Runtime::trigger_event(ready);
    }

    //--------------------------------------------------------------------------
    /*static*/ void PhysicalManager::handle_acquire_response(
                                     Deserializer &derez, AddressSpaceID source)
    //--------------------------------------------------------------------------
    {
      DerezCheck z(derez);
      PhysicalManager *manager;
      derez.deserialize(manager);
      ReferenceSource ref;
      derez.deserialize(ref);
      ReferenceMutator *local_mutator;
      derez.deserialize(local_mutator);
      RtEvent applied;
      derez.deserialize(applied);
      std::atomic<bool> *result;
      derez.deserialize(result);
      RtUserEvent ready;
      derez.deserialize(ready);

      // Add the local reference with the right kind and then remove the
      // remote distributed reference we added on the owner node
      LocalReferenceMutator mutator;
      manager->add_base_valid_ref(ref, &mutator);
      if (applied.exists())
        mutator.record_reference_mutation_effect(applied);
      manager->send_remote_valid_decrement(source, local_mutator,
          mutator.get_done_event());
      result->store(true);
      Runtime::trigger_event(ready);
    }

    //--------------------------------------------------------------------------
<<<<<<< HEAD
    bool PhysicalManager::try_collection(AddressSpaceID source, RtEvent &ready,
                bool &already_collected, std::atomic<unsigned> *target/*=NULL*/)
=======
    bool PhysicalManager::can_collect(AddressSpaceID source,
                                      bool &already_collected)
>>>>>>> c2337a3c
    //--------------------------------------------------------------------------
    {
      // This is a lightweight test that shouldn't involve any communication
      // or commitment to performing a collection. It's just for finding
      // instances that we know are locally collectable
      already_collected = false;
      AutoLock i_lock(inst_lock);
      // Do a quick to check to see if we can do a collection on the local node
      if ((gc_state == ACQUIRED_GC_STATE) || (gc_state == VALID_GC_STATE))
        return false;
      // If it's already collected then we're done
      if (gc_state == COLLECTED_GC_STATE)
      {
<<<<<<< HEAD
        already_collected = true;
        return false;
      }
      if (is_owner())
      {
#ifdef DEBUG_LEGION
        assert(target == NULL);
#endif
        // Check to see if anyone is already performing a deletion
        // on this manager, if so then deduplicate
        if (gc_state == COLLECTABLE_GC_STATE)
        {
=======
>>>>>>> c2337a3c
#ifdef DEBUG_LEGION
        assert(is_owner());
#endif
<<<<<<< HEAD
          gc_state = PENDING_COLLECTED_GC_STATE;
          failed_collection_count.store(0);
          std::vector<RtEvent> ready_events;
          if (collective_mapping != NULL)
          {
#ifdef DEBUG_LEGION
            // We're the owner so it should contain ourselves
            assert(collective_mapping->contains(local_space));
#endif
            std::vector<AddressSpaceID> children;
            collective_mapping->get_children(owner_space, local_space,children);
            for (std::vector<AddressSpaceID>::const_iterator it =
                  children.begin(); it != children.end(); it++)
            {
              const RtUserEvent ready_event = Runtime::create_rt_user_event();
              Serializer rez;
              {
                RezCheck z(rez);
                rez.serialize(did);
                rez.serialize(&failed_collection_count);
                rez.serialize(ready_event);
              }
              runtime->send_gc_acquire(*it, rez);
              ready_events.push_back(ready_event);
            }
          }
          const size_t needed_guards = count_remote_instances();
          if (needed_guards > 0)
          {
            struct AcquireFunctor {
              AcquireFunctor(DistributedID d, Runtime *rt, 
                             std::vector<RtEvent> &r,
                             std::atomic<unsigned> *c)
                : did(d), runtime(rt), ready_events(r), count(c) { }
              inline void apply(AddressSpaceID target)
              {
                if (target == runtime->address_space)
                  return;
                const RtUserEvent ready_event = Runtime::create_rt_user_event();
                Serializer rez;
                {
                  RezCheck z(rez);
                  rez.serialize(did);
                  rez.serialize(count);
                  rez.serialize(ready_event);
                }
                runtime->send_gc_acquire(target, rez);
                ready_events.push_back(ready_event);
              }
              const DistributedID did;
              Runtime *const runtime;
              std::vector<RtEvent> &ready_events;
              std::atomic<unsigned> *const count;
            };
            AcquireFunctor functor(did, runtime, ready_events,
                                   &failed_collection_count);
            map_over_remote_instances(functor);
          }
          if (!ready_events.empty())
            collection_ready = Runtime::merge_events(ready_events);
        }
        else
        {
#ifdef DEBUG_LEGION
          assert(gc_state == PENDING_COLLECTED_GC_STATE); 
          // Should alaready have outstanding changes for this deletion
          assert(pending_changes > 0);
#endif
        }
        pending_changes++;
        ready = collection_ready;
      }
      else
      {
        if ((collective_mapping != NULL) &&
            collective_mapping->contains(local_space) &&
            (source == collective_mapping->get_parent(owner_space,local_space)))
        {
          // We can setup the guard now
#ifdef DEBUG_LEGION
          assert(target != NULL);
          assert((gc_state == COLLECTABLE_GC_STATE) ||
                  (gc_state == PENDING_COLLECTED_GC_STATE));
#endif
          gc_state = PENDING_COLLECTED_GC_STATE;
          // Send messages out to any of our children too
          std::vector<AddressSpaceID> children;
          collective_mapping->get_children(owner_space, local_space, children);
          if (!children.empty())
          {
            std::vector<RtEvent> ready_events(children.size());
            for (unsigned idx = 0; idx < children.size(); idx++)
            {
              const RtUserEvent ready_event = Runtime::create_rt_user_event();
              Serializer rez;
              {
                RezCheck z(rez);
                rez.serialize(did);
                rez.serialize(target);
                rez.serialize(ready_event);
              }
              runtime->send_gc_acquire(children[idx], rez);
              ready_events[idx] = ready_event;
            }
            ready = Runtime::merge_events(ready_events);
          }
        }
        else if (source != owner_space)
        {
          // No longer need the lock here since we're just sending a message
          i_lock.release();
#ifdef DEBUG_LEGION
          assert(target == NULL);
#endif
          // Send the message to the owner to perform the collection
          std::atomic<bool> result(false);
          std::atomic<bool> collected(false);
          const RtUserEvent ready_event = Runtime::create_rt_user_event();
          Serializer rez;
          {
            RezCheck z(rez);
            rez.serialize(did);
            rez.serialize(ready_event);
            rez.serialize(&result);
            rez.serialize(&collected);
            rez.serialize(&ready);
          }
          runtime->send_gc_request(owner_space, rez);
          ready_event.wait();
          already_collected = collected.load();
          return result.load();
        }
        else
        {
          // We can setup the guard now
#ifdef DEBUG_LEGION
          assert(target != NULL);
          assert((gc_state == COLLECTABLE_GC_STATE) ||
                  (gc_state == PENDING_COLLECTED_GC_STATE));
#endif
          gc_state = PENDING_COLLECTED_GC_STATE;
        }
=======
        already_collected = true;
        return false;
>>>>>>> c2337a3c
      }
      if (!is_owner() && (source == owner_space))
        gc_state = PENDING_COLLECTED_GC_STATE;
      return true;
    }

    //--------------------------------------------------------------------------
    /*static*/ void PhysicalManager::handle_garbage_collection_request(
                   Runtime *runtime, Deserializer &derez, AddressSpaceID source)
    //--------------------------------------------------------------------------
    {
      DerezCheck z(derez);
      DistributedID did;
      derez.deserialize(did);
      std::atomic<bool> *result;
      derez.deserialize(result);
      RtEvent *target;
      derez.deserialize(target);
      RtUserEvent done;
      derez.deserialize(done);

      PhysicalManager *manager = static_cast<PhysicalManager*>(
          runtime->weak_find_distributed_collectable(did));
      if (manager == NULL)
      {
        // This was already collected, so indicate that
        Serializer rez;
        {
          RezCheck z2(rez);
          rez.serialize(result);
          rez.serialize(target);
          rez.serialize(RtEvent::NO_RT_EVENT);
          rez.serialize(done);
        }
        runtime->send_gc_response(source, rez);
        return;
      }
      RtEvent ready;
      if (manager->collect(ready))
      {
        Serializer rez;
        {
          RezCheck z2(rez);
          rez.serialize(result);
          rez.serialize(target);
          rez.serialize(ready);
          rez.serialize(done);
        }
        runtime->send_gc_response(source, rez);
      }
      else // Couldn't collect so we are done
        Runtime::trigger_event(done);
      if (manager->remove_base_resource_ref(RUNTIME_REF))
        delete manager;
    }

    //--------------------------------------------------------------------------
    /*static*/ void PhysicalManager::handle_garbage_collection_response(
                                                            Deserializer &derez)
    //--------------------------------------------------------------------------
    {
      DerezCheck z(derez);
      std::atomic<bool> *result;
      derez.deserialize(result);
      RtEvent *target;
      derez.deserialize(target);
      derez.deserialize(*target);
      RtUserEvent done;
      derez.deserialize(done);

      result->store(true);
      Runtime::trigger_event(done);
    }

    //--------------------------------------------------------------------------
    /*static*/ void PhysicalManager::handle_garbage_collection_acquire(
                   Runtime *runtime, Deserializer &derez, AddressSpaceID source)
    //--------------------------------------------------------------------------
    {
      DerezCheck z(derez);
      DistributedID did;
      derez.deserialize(did);
      std::atomic<unsigned> *target;
      derez.deserialize(target);
      RtUserEvent done;
      derez.deserialize(done);

      RtEvent ready;
      PhysicalManager *manager = 
        runtime->find_or_request_instance_manager(did, ready);
      if (ready.exists() && !ready.has_triggered())
        ready.wait();
#ifdef DEBUG_LEGION
      ready = RtEvent::NO_RT_EVENT;
#endif
      bool dummy_collected = false;
<<<<<<< HEAD
      if (!manager->try_collection(source, ready, dummy_collected, target))
=======
      if (manager->can_collect(source, dummy_collected))
>>>>>>> c2337a3c
      {
#ifdef DEBUG_LEGION
        assert(!ready.exists());
#endif
        Serializer rez;
        {
          RezCheck z(rez);
          rez.serialize(target);
          rez.serialize(done);
        }
        runtime->send_gc_failed(source, rez);
      }
      else
        Runtime::trigger_event(done, ready);
#ifdef DEBUG_LEGION
      assert(!dummy_collected); // should never be set here
#endif
    }

    //--------------------------------------------------------------------------
    /*static*/ void PhysicalManager::handle_garbage_collection_failed(
                                                            Deserializer &derez)
    //--------------------------------------------------------------------------
    {
      DerezCheck z(derez);
      std::atomic<unsigned> *target;
      derez.deserialize(target);
      RtUserEvent done;
      derez.deserialize(done);

      target->fetch_add(1);
      Runtime::trigger_event(done);
    }

    //--------------------------------------------------------------------------
    void PhysicalManager::pack_garbage_collection_state(Serializer &rez,
                                          AddressSpaceID target, bool need_lock)
    //--------------------------------------------------------------------------
    {
      // We have to atomically get the current collection state and 
      // update the set of remote instances, note that it can be read-only
      // since we're just reading the state and the `update-remote_instaces'
      // call will take its own exclusive lock
      if (need_lock)
      {
        AutoLock i_lock(inst_lock,1,false/*exclusive*/);
        pack_garbage_collection_state(rez, target, false/*need lock*/);
      }
      else
      {
        switch (gc_state)
        {
          case VALID_GC_STATE:
          case ACQUIRED_GC_STATE:
          case COLLECTABLE_GC_STATE:
            {
              rez.serialize(COLLECTABLE_GC_STATE);
              break;
            }
          case PENDING_COLLECTED_GC_STATE:
          case COLLECTED_GC_STATE:
            {
              rez.serialize(gc_state);
              break;
            }
          default:
            assert(false);
        }
        update_remote_instances(target);
      }
    }

    //--------------------------------------------------------------------------
    void PhysicalManager::initialize_remote_gc_state(
                                                   GarbageCollectionState state)
    //--------------------------------------------------------------------------
    {
      AutoLock i_lock(inst_lock);
#ifdef DEBUG_LEGION
      assert(!is_owner());
      assert(gc_state == COLLECTABLE_GC_STATE);
#endif
      gc_state = state;
      // If we're in a pending collectable state, then add a reference
      if (state == PENDING_COLLECTED_GC_STATE)
        add_base_resource_ref(PENDING_COLLECTIVE_REF);
    }

    //--------------------------------------------------------------------------
    bool PhysicalManager::collect(RtEvent &ready)
    //--------------------------------------------------------------------------
    {
      AutoLock i_lock(inst_lock);
      // Do a quick to check to see if we can do a collection on the local node
      if ((gc_state == ACQUIRED_GC_STATE) || (gc_state == VALID_GC_STATE))
        return false;
      // If it's already collected then we're done
      if (gc_state == COLLECTED_GC_STATE)
        return true;
      if (is_owner())
      {
        // Check to see if anyone is already performing a deletion
        // on this manager, if so then deduplicate
        if (gc_state == COLLECTABLE_GC_STATE)
        {
#ifdef DEBUG_LEGION
          assert(pending_changes == 0);
#endif
          gc_state = PENDING_COLLECTED_GC_STATE;
          const size_t needed_guards = count_remote_instances();
          if (needed_guards > 0)
          {
            remaining_collection_guards.store(needed_guards);
            struct AcquireFunctor {
              AcquireFunctor(DistributedID d, Runtime *rt, 
                             std::atomic<unsigned> *c)
                : did(d), runtime(rt), count(c) { }
              inline void apply(AddressSpaceID target)
              {
                if (target == runtime->address_space)
                  return;
                const RtUserEvent ready_event = Runtime::create_rt_user_event();
                Serializer rez;
                {
                  RezCheck z(rez);
                  rez.serialize(did);
                  rez.serialize(count);
                  rez.serialize(ready_event);
                }
                runtime->send_gc_acquire(target, rez);
                ready_events.push_back(ready_event);
              }
              const DistributedID did;
              Runtime *const runtime;
              std::atomic<unsigned> *const count;
              std::vector<RtEvent> ready_events;
            };
            AcquireFunctor functor(did, runtime, &remaining_collection_guards);
            map_over_remote_instances(functor);
            collection_ready = Runtime::merge_events(functor.ready_events);
          }
        }
        else
        {
#ifdef DEBUG_LEGION
          assert(gc_state == PENDING_COLLECTED_GC_STATE); 
          // Should alaready have outstanding changes for this deletion
          assert(pending_changes > 0);
#endif
        }
        pending_changes++;
        const RtEvent wait_on = collection_ready;
        if (!wait_on.has_triggered())
        {
          i_lock.release();
          wait_on.wait();
          i_lock.reacquire();
        }
#ifdef DEBUG_LEGION
        assert(pending_changes > 0);
#endif
        switch (gc_state)
        {
          // Anything in these states means the collection attempt failed
          case VALID_GC_STATE:
          case ACQUIRED_GC_STATE:
            {
              // Something else has acquired the instance before we
              // could finish the collection and already sent the
              // release notifications, remove our pending reference
              if (--pending_changes == 0)
              {
                // If we're not in the valid state then go back
                // to the collectable state so we can try again
                if (gc_state == ACQUIRED_GC_STATE)
                {
                  gc_state = COLLECTABLE_GC_STATE;
                  prune_gc_events();
                }
              }
              break;
            }
          case PENDING_COLLECTED_GC_STATE:
            {
#ifdef DEBUG_LEGION
              // Precondition should have triggered if we're here
              assert(collection_ready.has_triggered());
#endif
              // Check to see if there were any collection guards we
              // were unable to acquire on remote nodes
              if (failed_collection_count.load() > 0)
              {
                // See if we're the last release, if not then we
                // keep it in this state
                if (--pending_changes == 0)
                {
                  gc_state = COLLECTABLE_GC_STATE;
                  prune_gc_events();
                }
              }
              else
              {
                // Deletion success and we're the first ones to discover it
                // Move to the deletion state and send the deletion messages
                // to mark that we successfully performed the deletion
                gc_state = COLLECTED_GC_STATE;
                // Now we can perform the deletion which will release the lock
                ready = perform_deletion(runtime->address_space, &i_lock);
                return true;
              }
              break;
            }
          case COLLECTED_GC_STATE:
            {
              // Save the event for when the collection is done
              ready = collection_ready;
              return true;
            }
          default:
            assert(false); // should not be in any other state
        }
        return false;
      }
      else
      {
        // No longer need the lock here since we're just sending a message
        i_lock.release();
        // Send it to the owner to check
        std::atomic<bool> result(false);
        const RtUserEvent done = Runtime::create_rt_user_event();
        Serializer rez;
        {
          RezCheck z(rez);
          rez.serialize(did);
          rez.serialize(&result);
          rez.serialize(&ready);
          rez.serialize(done);
        }
        runtime->send_gc_request(owner_space, rez);
        done.wait();
        return result.load();
      }
    }

    //--------------------------------------------------------------------------
    RtEvent PhysicalManager::set_garbage_collection_priority(MapperID mapper_id,
                        Processor p, AddressSpaceID source, GCPriority priority)
    //--------------------------------------------------------------------------
    {
#ifdef DEBUG_LEGION
      assert(!is_external_instance());
#endif
      RtEvent wait_on;
      RtUserEvent done_event;
      bool add_never_reference = false;
      bool remove_never_reference = false;
      { 
        const std::pair<MapperID,Processor> key(mapper_id, p);
        AutoLock i_lock(inst_lock);
        // If this thing is already deleted then there is nothing to do
        if (gc_state == COLLECTED_GC_STATE)
          return RtEvent::NO_RT_EVENT;
        std::map<std::pair<MapperID,Processor>,GCPriority>::iterator finder =
          mapper_gc_priorities.find(key);
        if (finder == mapper_gc_priorities.end())
        {
          mapper_gc_priorities[key] = priority;
          if (min_gc_priority <= priority)
            return RtEvent::NO_RT_EVENT;
        }
        else
        {
          // See if we're the minimum priority
          if (min_gc_priority < finder->second)
          {
            // We weren't one of the minimum priorities before
            finder->second = priority;
            if (min_gc_priority <= priority)
              return RtEvent::NO_RT_EVENT;
            // Otherwise fall through and update the min priority
          }
          else
          {
            // We were one of the minimum priorities before
#ifdef DEBUG_LEGION
            assert(finder->second == min_gc_priority);
#endif
            // If things don't change then there is nothing to do
            if (finder->second == priority)
              return RtEvent::NO_RT_EVENT;
            finder->second = priority;
            if (min_gc_priority < priority)
            {
              // Raising one of the old minimum priorities
              // See what the new min priority is
              for (std::map<std::pair<MapperID,Processor>,GCPriority>::
                    const_iterator it = mapper_gc_priorities.begin(); it !=
                    mapper_gc_priorities.end(); it++)
              {
                // If the new minimum priority is still the same we're done
                if (it->second == min_gc_priority)
                  return RtEvent::NO_RT_EVENT;
                if (it->second < priority)
                  priority = it->second;
              }
#ifdef DEBUG_LEGION
              // If we get here then we're increasing the minimum priority
              assert(min_gc_priority < priority);
#endif
            }
            // Else lowering the minimum priority
          }
        }
        // If we get here then we're changing the minimum priority
#ifdef DEBUG_LEGION
        assert(priority != min_gc_priority);
#endif
        // Only deal with never collection refs on the owner node where
        // the ultimate garbage collection decisions are to be made
        if (is_owner())
        {
          if (priority < min_gc_priority)
          {
#ifdef DEBUG_LEGION
            assert(LEGION_GC_NEVER_PRIORITY < min_gc_priority);
#endif
            if (priority == LEGION_GC_NEVER_PRIORITY)
            {
              add_never_reference = true;
              // Check the garbage collection state because this is going 
              // to be like an acquire operation
              switch (gc_state)
              {
                case VALID_GC_STATE:
                case ACQUIRED_GC_STATE:
                  {
                    pending_changes++;
                    break;
                  }
                case COLLECTABLE_GC_STATE:
                  {
                    gc_state = ACQUIRED_GC_STATE;
                    pending_changes++;
                    break;
                  }
                case PENDING_COLLECTED_GC_STATE:
                  {
                    // Garbage collector is trying to eat it, save it!
                    gc_state = ACQUIRED_GC_STATE;
                    pending_changes++;
                    break;
                  }
                default:
                  assert(false);
              }
            }
          }
          else
          {
            if (min_gc_priority == LEGION_GC_NEVER_PRIORITY)
              remove_never_reference = true;
          }
        }
        min_gc_priority = priority;
        // Make an event for when the priority updates are done
        wait_on = priority_update_done;
        done_event = Runtime::create_rt_user_event();
        priority_update_done = done_event;
      }
      // If we make it here then we need to do the update
      if (wait_on.exists() && !wait_on.has_triggered())
        wait_on.wait();
      // Record the priority update
      const RtEvent updated =
        update_garbage_collection_priority(source, priority);
      LocalReferenceMutator mutator;
      if (updated.exists())
        mutator.record_reference_mutation_effect(updated);
      if (add_never_reference)
      {
        add_base_valid_ref(NEVER_GC_REF, &mutator);
        // Remove our pending change
        AutoLock i_lock(inst_lock);
#ifdef DEBUG_LEGION
        assert(pending_changes > 0);
        assert(gc_state == VALID_GC_STATE);
#endif
        pending_changes--;
      }
      if (remove_never_reference && 
          remove_base_valid_ref(NEVER_GC_REF, &mutator))
        assert(false); // should never end up deleting ourselves
      Runtime::trigger_event(done_event, mutator.get_done_event());
      return done_event;
    }

    //--------------------------------------------------------------------------
    /*static*/ void PhysicalManager::handle_garbage_collection_priority_update(
                   Runtime *runtime, Deserializer &derez, AddressSpaceID source)
    //--------------------------------------------------------------------------
    {
      DerezCheck z(derez);
      DistributedID did;
      derez.deserialize(did);
      GCPriority priority;
      derez.deserialize(priority);
      RtUserEvent done;
      derez.deserialize(done);

      PhysicalManager *manager = static_cast<PhysicalManager*>(
          runtime->weak_find_distributed_collectable(did));

      if (manager != NULL)
      {
        // To avoid collisiions with existing local mappers which could lead
        // to aliasing of priority updates, we use "invalid" processor IDs
        // here that will never conflict with existing processor IDs
        // Note that the NO_PROC is a valid processor ID for mappers in the
        // case where the mapper handles all the processors in a node. We
        // therefore always add the owner address space to the source to 
        // produce a non-zero processor ID. Note that this formulation also
        // avoid conflicts from different remote sources.
        const Processor fake_proc = { source + manager->local_space };
#ifdef DEBUG_LEGION
        assert(fake_proc.id != 0);
#endif
        Runtime::trigger_event(done, manager->set_garbage_collection_priority(
                          0/*default mapper ID*/, fake_proc, source, priority));
        if (manager->remove_base_resource_ref(RUNTIME_REF))
          delete manager;
      }
      else
        Runtime::trigger_event(done);
    }

    //--------------------------------------------------------------------------
    void PhysicalManager::prune_gc_events(void)
    //--------------------------------------------------------------------------
    {
      // Must be holding the lock from caller
      // If we have any gc events then launch tasks to actually prune
      // off their references when they are done since we are now eligible
      // for collection by the garbage collector
      if (gc_events.empty())
        return;
      for (std::map<CollectableView*,CollectableInfo>::iterator it =
            gc_events.begin(); it != gc_events.end(); it++)
      {
        GarbageCollectionArgs args(it->first, new std::set<ApEvent>());
        RtEvent precondition = 
          Runtime::protect_merge_events(it->second.view_events);
        args.to_collect->swap(it->second.view_events);
        if (it->second.collect_event.exists() &&
            !it->second.collect_event.has_triggered())
          precondition = Runtime::merge_events(precondition, 
                                  it->second.collect_event);
        runtime->issue_runtime_meta_task(args, 
            LG_THROUGHPUT_WORK_PRIORITY, precondition);
      }
      gc_events.clear();
    }

    //--------------------------------------------------------------------------
    /*static*/void PhysicalManager::handle_manager_request(Deserializer &derez,
                                        Runtime *runtime, AddressSpaceID source)
    //--------------------------------------------------------------------------
    {
      DerezCheck z(derez);
      DistributedID did;
      derez.deserialize(did);
      DistributedCollectable *dc = runtime->find_distributed_collectable(did);
#ifdef DEBUG_LEGION
      PhysicalManager *manager = dynamic_cast<PhysicalManager*>(dc);
      assert(manager != NULL);
#else
      PhysicalManager *manager = dynamic_cast<PhysicalManager*>(dc);
#endif
      manager->send_manager(source);
    }

    //--------------------------------------------------------------------------
    size_t PhysicalManager::get_instance_size(void) const
    //--------------------------------------------------------------------------
    {
      AutoLock lock(inst_lock,1,false/*exlcusive*/);
      return instance_footprint;
    }

    //--------------------------------------------------------------------------
    /*static*/ ApEvent PhysicalManager::fetch_metadata(PhysicalInstance inst, 
                                                       ApEvent use_event)
    //--------------------------------------------------------------------------
    {
      ApEvent ready(inst.fetch_metadata(Processor::get_executing_processor()));
      if (!use_event.exists())
        return ready;
      if (!ready.exists())
        return use_event;
      return Runtime::merge_events(NULL, ready, use_event);
    } 

    //--------------------------------------------------------------------------
    /*static*/ void PhysicalManager::handle_top_view_request(
                   Deserializer &derez, Runtime *runtime, AddressSpaceID source)
    //--------------------------------------------------------------------------
    {
      DerezCheck z(derez); 
      DistributedID did;
      derez.deserialize(did);
      RtEvent man_ready;
      PhysicalManager *manager =
        runtime->find_or_request_instance_manager(did, man_ready);
      ReplicationID repl_id;
      derez.deserialize(repl_id);
      UniqueID ctx_uid;
      derez.deserialize(ctx_uid);
      RtEvent ctx_ready;
      InnerContext *context = NULL;
      if (repl_id > 0)
      {
        // See if we're on a node where there is a shard manager for
        // this replicated context
        ShardManager *shard_manager = 
          runtime->find_shard_manager(repl_id, true/*can fail*/);
        if (shard_manager != NULL)
          context = shard_manager->find_local_context();
      }
      if (context == NULL)
        context = runtime->find_context(ctx_uid,false/*can't fail*/,&ctx_ready);
      AddressSpaceID logical_owner;
      derez.deserialize(logical_owner);
      CollectiveMapping *mapping = NULL;
      size_t total_spaces;
      derez.deserialize(total_spaces);
      if (total_spaces > 0)
      {
        mapping = new CollectiveMapping(derez, total_spaces);
        mapping->add_reference();
      }
      std::atomic<DistributedID> *target;
      derez.deserialize(target);
      RtUserEvent done;
      derez.deserialize(done);
      // See if we're ready or we need to defer this until later
      if ((man_ready.exists() && !man_ready.has_triggered()) ||
          (ctx_ready.exists() && !ctx_ready.has_triggered()))
      {
        RemoteCreateViewArgs args(manager, context, logical_owner,
                                  mapping, target, source, done);
        if (!man_ready.exists())
          runtime->issue_runtime_meta_task(args,
              LG_LATENCY_DEFERRED_PRIORITY, ctx_ready);
        else if (!ctx_ready.exists())
          runtime->issue_runtime_meta_task(args,
              LG_LATENCY_DEFERRED_PRIORITY, man_ready);
        else
          runtime->issue_runtime_meta_task(args, LG_LATENCY_DEFERRED_PRIORITY,
              Runtime::merge_events(man_ready, ctx_ready));
        return;
      }
      process_top_view_request(manager, context, logical_owner, mapping,
                               target, source, done, runtime);
      if ((mapping != NULL) && mapping->remove_reference())
        delete mapping;
    }

    //--------------------------------------------------------------------------
    /*static*/ void PhysicalManager::process_top_view_request(
        PhysicalManager *manager, InnerContext *context, AddressSpaceID logical,
        CollectiveMapping *mapping, std::atomic<DistributedID> *target,
        AddressSpaceID source, RtUserEvent done_event, Runtime *runtime)
    //--------------------------------------------------------------------------
    {
      // Get the view from the context
      InstanceView *view =
        context->create_instance_top_view(manager, logical, mapping); 
      Serializer rez;
      {
        RezCheck z(rez);
        rez.serialize(target);
        rez.serialize(view->did);
        rez.serialize(done_event);
      }
      runtime->send_create_top_view_response(source, rez);
    }

    //--------------------------------------------------------------------------
    /*static*/ void PhysicalManager::handle_top_view_response(
                                                            Deserializer &derez)
    //--------------------------------------------------------------------------
    {
      DerezCheck z(derez);
      std::atomic<DistributedID> *target;
      derez.deserialize(target);
      DistributedID did;
      derez.deserialize(did);
      target->store(did);
      RtUserEvent done;
      derez.deserialize(done);
      Runtime::trigger_event(done);
    }

    //--------------------------------------------------------------------------
    /*static*/ void PhysicalManager::handle_top_view_creation(const void *args,
                                                              Runtime *runtime)
    //--------------------------------------------------------------------------
    {
      const RemoteCreateViewArgs *rargs = (const RemoteCreateViewArgs*)args; 
      process_top_view_request(rargs->manager, rargs->context,
          rargs->logical_owner, rargs->mapping, rargs->target,
          rargs->source, rargs->done_event, runtime);
      if ((rargs->mapping != NULL) && rargs->mapping->remove_reference())
        delete rargs->mapping;
    }

    //--------------------------------------------------------------------------
    /*static*/ void PhysicalManager::handle_atomic_reservation_request(
                                          Runtime *runtime, Deserializer &derez)
    //--------------------------------------------------------------------------
    {
      DerezCheck z(derez);
      DistributedID did;
      derez.deserialize(did);
      RtEvent ready;
      PhysicalManager *manager = 
        runtime->find_or_request_instance_manager(did, ready);
      FieldMask mask;
      derez.deserialize(mask);
      DistributedID view_did;
      derez.deserialize(view_did);
      DomainPoint point;
      derez.deserialize(point);
      std::vector<Reservation> *target;
      derez.deserialize(target);
      AddressSpaceID source;
      derez.deserialize(source);
      RtUserEvent to_trigger;
      derez.deserialize(to_trigger);

      if (ready.exists() && !ready.has_triggered())
        ready.wait();
      manager->find_field_reservations(mask, view_did, point, target, 
                                       source, to_trigger);
    }

    //--------------------------------------------------------------------------
    /*static*/ void PhysicalManager::handle_atomic_reservation_response(
                                          Runtime *runtime, Deserializer &derez)
    //--------------------------------------------------------------------------
    {
      DerezCheck z(derez);
      DistributedID did;
      derez.deserialize(did);
      RtEvent ready;
      PhysicalManager *manager = 
        runtime->find_or_request_instance_manager(did, ready);
      FieldMask mask;
      derez.deserialize(mask);
      DistributedID view_did;
      derez.deserialize(view_did);
      DomainPoint point;
      derez.deserialize(point);
      std::vector<Reservation> *target;
      derez.deserialize(target);
      size_t num_reservations;
      derez.deserialize(num_reservations);
      target->resize(num_reservations);
      for (unsigned idx = 0; idx < num_reservations; idx++)
        derez.deserialize((*target)[idx]);
      if (ready.exists() && !ready.has_triggered())
        ready.wait();
      manager->update_field_reservations(mask, view_did, point, *target);
      RtUserEvent to_trigger;
      derez.deserialize(to_trigger);
      Runtime::trigger_event(to_trigger);
    }

    /////////////////////////////////////////////////////////////
    // IndividualManager 
    /////////////////////////////////////////////////////////////

    //--------------------------------------------------------------------------
    IndividualManager::IndividualManager(RegionTreeForest *ctx, 
                        DistributedID did, AddressSpaceID owner_space,
                        MemoryManager *memory, PhysicalInstance inst, 
                        IndexSpaceExpression *instance_domain,
                        const void *pl, size_t pl_size,
                        FieldSpaceNode *node, RegionTreeID tree_id,
                        LayoutDescription *desc, ReductionOpID redop_id, 
                        bool register_now, size_t footprint,
                        ApEvent u_event, InstanceKind k,
                        const ReductionOp *op /*= NULL*/,
<<<<<<< HEAD
                        CollectiveMapping *mapping)
=======
                        ApEvent p_event /*= ApEvent::NO_AP_EVENT*/)
>>>>>>> c2337a3c
      : PhysicalManager(ctx, desc, encode_instance_did(did, 
           (k != INTERNAL_INSTANCE_KIND), (redop_id != 0), false/*collective*/),
          owner_space, footprint, redop_id, (op != NULL) ? op : 
           (redop_id == 0) ? NULL : ctx->runtime->get_reduction(redop_id), node,
          instance_domain, pl, pl_size, tree_id, register_now,
          (k == UNBOUND_INSTANCE_KIND), mapping), memory_manager(memory),
        unique_event(u_event), instance(inst),
        use_event(Runtime::create_ap_user_event(NULL)),
        instance_ready((k == UNBOUND_INSTANCE_KIND) ? 
            Runtime::create_rt_user_event() : RtUserEvent::NO_RT_USER_EVENT),
        kind(k), external_pointer(-1UL),
        producer_event(p_event)
    //--------------------------------------------------------------------------
    {
      // If the manager was initialized with a valid Realm instance,
      // trigger the use event with the ready event of the instance metadata
      if (kind != UNBOUND_INSTANCE_KIND)
      {
#ifdef DEBUG_LEGION
        assert(instance.exists());
#endif
        Runtime::trigger_event(NULL,use_event,fetch_metadata(instance,u_event));
      }
      else // add a resource reference to remove once this manager is set
        add_base_resource_ref(PENDING_UNBOUND_REF);

      if (!is_owner() && !is_external_instance())
        memory_manager->register_remote_instance(this);
#ifdef LEGION_GC
      log_garbage.info("GC Instance Manager %lld %d " IDFMT " " IDFMT " ",
                        LEGION_DISTRIBUTED_ID_FILTER(this->did), local_space, 
                        inst.id, memory->memory.id);
#endif
      if (runtime->legion_spy_enabled && (kind != UNBOUND_INSTANCE_KIND))
      {
#ifdef DEBUG_LEGION
        assert(unique_event.exists());
#endif
        LegionSpy::log_physical_instance(unique_event,inst.id,memory->memory.id,
         instance_domain->expr_id, field_space_node->handle, tree_id, redop);
        layout->log_instance_layout(unique_event);
      }
    }

    //--------------------------------------------------------------------------
    IndividualManager::~IndividualManager(void)
    //--------------------------------------------------------------------------
    {
      // Remote references removed by DistributedCollectable destructor
      if (!is_owner() && !is_external_instance())
        memory_manager->unregister_remote_instance(this);
      if (is_owner())
      {
        for (std::map<DistributedID,std::map<unsigned,Reservation> >::iterator 
              it1 = view_reservations.begin();
              it1 != view_reservations.end(); it1++)
          for (std::map<unsigned,Reservation>::iterator it2 =
                it1->second.begin(); it2 != it1->second.end(); it2++)
            it2->second.destroy_reservation();
      }
    }

    //--------------------------------------------------------------------------
    LegionRuntime::Accessor::RegionAccessor<
      LegionRuntime::Accessor::AccessorType::Generic>
        IndividualManager::get_accessor(void) const
    //--------------------------------------------------------------------------
    {
#ifdef DEBUG_LEGION
      assert(instance.exists());
#endif
      return LegionRuntime::Accessor::RegionAccessor<
	LegionRuntime::Accessor::AccessorType::Generic>(instance);
    }

    //--------------------------------------------------------------------------
    LegionRuntime::Accessor::RegionAccessor<
      LegionRuntime::Accessor::AccessorType::Generic>
        IndividualManager::get_field_accessor(FieldID fid) const
    //--------------------------------------------------------------------------
    {
#ifdef DEBUG_LEGION
      assert(instance.exists());
      assert(layout != NULL);
#endif
      const CopySrcDstField &info = layout->find_field_info(fid);
      LegionRuntime::Accessor::RegionAccessor<
        LegionRuntime::Accessor::AccessorType::Generic> temp(instance);
      return temp.get_untyped_field_accessor(info.field_id, info.size);
    }

    //--------------------------------------------------------------------------
    ApEvent IndividualManager::get_use_event(ApEvent user) const
    //--------------------------------------------------------------------------
    {
      if (kind != UNBOUND_INSTANCE_KIND)
        return use_event;
      else
        // If the user is the one that is going to bind an instance
        // to this manager, return a no event
        return (user == producer_event) ? ApEvent::NO_AP_EVENT : use_event;
    }

    //--------------------------------------------------------------------------
    PointerConstraint IndividualManager::get_pointer_constraint(
                                                 const DomainPoint &point) const
    //--------------------------------------------------------------------------
    {
      if (use_event.exists() && !use_event.has_triggered_faultignorant())
        use_event.wait_faultignorant();
      void *inst_ptr = instance.pointer_untyped(0/*offset*/, 0/*elem size*/);
      return PointerConstraint(memory_manager->memory, uintptr_t(inst_ptr));
    }

    //--------------------------------------------------------------------------
    ApEvent IndividualManager::fill_from(FillView *fill_view, 
                                         InstanceView *dst_view,
                                         ApEvent precondition,
                                         PredEvent predicate_guard,
                                         IndexSpaceExpression *fill_expression,
                                         Operation *op, const unsigned index,
                                         const FieldMask &fill_mask,
                                         const PhysicalTraceInfo &trace_info,
                                         std::set<RtEvent> &recorded_events,
                                         std::set<RtEvent> &applied_events,
                                         CopyAcrossHelper *across_helper,
                                         const bool manage_dst_events,
                                         const bool fill_restricted,
                                         const bool need_valid_return)
    //--------------------------------------------------------------------------
    {
#ifdef DEBUG_LEGION
      assert(dst_view->manager == this);
      assert((across_helper == NULL) || !manage_dst_events);
#endif
      // Compute the precondition first
      if (manage_dst_events)
      {
        ApEvent dst_precondition = dst_view->find_copy_preconditions(
            false/*reading*/, 0/*redop*/, fill_mask, fill_expression,
            op->get_unique_op_id(), index, applied_events, trace_info);
        if (dst_precondition.exists())
        {
          if (dst_precondition.exists())
            precondition =
              Runtime::merge_events(&trace_info,precondition,dst_precondition);
          else
            precondition = dst_precondition;
        }
      }
      std::vector<CopySrcDstField> dst_fields;
      if (across_helper != NULL)
      {
        const FieldMask src_mask = across_helper->convert_dst_to_src(fill_mask);
        across_helper->compute_across_offsets(src_mask, dst_fields);
      }
      else
        compute_copy_offsets(fill_mask, dst_fields); 
      const ApEvent result = fill_expression->issue_fill(op, trace_info,
                                                 dst_fields,
                                                 fill_view->value->value,
                                                 fill_view->value->value_size,
#ifdef LEGION_SPY
                                                 fill_view->fill_op_uid,
                                                 field_space_node->handle,
                                                 tree_id,
#endif
                                                 precondition, predicate_guard);
      // Save the result
      if (manage_dst_events && result.exists())
      {
        const RtEvent collect_event = trace_info.get_collect_event();
        dst_view->add_copy_user(false/*reading*/, 0/*redop*/, result, 
          collect_event, fill_mask, fill_expression, op->get_unique_op_id(),
          index, recorded_events, trace_info.recording, runtime->address_space);
      }
      if (trace_info.recording)
      {
        const FieldMaskSet<InstanceView> dst_views(dst_view, fill_mask);
        trace_info.record_fill_views(result, fill_expression, dst_views,
                                     applied_events, (redop > 0));
      }
      return result;
    }

    //--------------------------------------------------------------------------
    ApEvent IndividualManager::copy_from(InstanceView *src_view,
                                         InstanceView *dst_view,
                                         PhysicalManager *source_manager,
                                         ApEvent precondition,
                                         PredEvent predicate_guard, 
                                         ReductionOpID reduction_op_id,
                                         IndexSpaceExpression *copy_expression,
                                         Operation *op, const unsigned index,
                                         const FieldMask &copy_mask,
                                         const DomainPoint &src_point,
                                         const PhysicalTraceInfo &trace_info,
                                         std::set<RtEvent> &recorded_events,
                                         std::set<RtEvent> &applied_events,
                                         CopyAcrossHelper *across_helper,
                                         const bool manage_dst_events,
                                         const bool copy_restricted,
                                         const bool need_valid_return)
    //--------------------------------------------------------------------------
    {
#ifdef DEBUG_LEGION
      assert(dst_view->manager == this);
      assert(src_view->manager == source_manager);
      assert((across_helper == NULL) || !manage_dst_events);
#endif
      // Compute the preconditions first
      const UniqueID op_id = op->get_unique_op_id();
      // We'll need to compute our destination precondition no matter what
      if (manage_dst_events)
      {
        const ApEvent dst_pre = dst_view->find_copy_preconditions(
          false/*reading*/, reduction_op_id, copy_mask, copy_expression,
          op_id, index, applied_events, trace_info);  
        if (dst_pre.exists())
        {
          if (precondition.exists())
            precondition =
              Runtime::merge_events(&trace_info, precondition, dst_pre);
          else
            precondition = dst_pre;
        }
      }
      const FieldMask *src_mask = (across_helper == NULL) ? &copy_mask :
          new FieldMask(across_helper->convert_dst_to_src(copy_mask));
      // Several cases here:
      // 1. The source is another individual manager - just straight up 
      //    compute the dependences and do the copy or reduction
      // 2. The source is a normal collective manager - issue a copy from
      //    an instance close to the destination instance
      // 3. The source is a reduction collective manager - build a reduction
      //    tree down to a source instance close to the destination instance
      ApEvent result;
      if (!source_manager->is_collective_manager())
      {
        // Case 1: Source manager is another instance manager
        const ApEvent src_pre = src_view->find_copy_preconditions(
            true/*reading*/, 0/*redop*/, *src_mask, copy_expression,
            op_id, index, applied_events, trace_info);
        if (src_pre.exists())
        {
          if (precondition.exists())
            precondition =
              Runtime::merge_events(&trace_info, precondition, src_pre);
          else
            precondition = src_pre;
        }
        // Compute the field offsets
        std::vector<CopySrcDstField> dst_fields, src_fields;
        if (across_helper == NULL)
          compute_copy_offsets(copy_mask, dst_fields);
        else
          across_helper->compute_across_offsets(*src_mask, dst_fields);
        source_manager->compute_copy_offsets(*src_mask, src_fields);
        std::vector<Reservation> reservations;
        // If we're doing a reduction operation then set the reduction
        // information on the source-dst fields
        if (reduction_op_id > 0)
        {
#ifdef DEBUG_LEGION
          assert((redop == 0) || (redop == reduction_op_id));
#endif
          // Get the reservations
          const DomainPoint nopoint;
          dst_view->find_field_reservations(copy_mask, nopoint, reservations);
          // Set the redop on the destination fields
          // Note that we can mark these as exclusive copies since
          // we are protecting them with the reservations
          for (unsigned idx = 0; idx < dst_fields.size(); idx++)
            dst_fields[idx].set_redop(reduction_op_id, (redop > 0)/*fold*/,
                                      true/*exclusive*/);
        }
        result = copy_expression->issue_copy(op, trace_info, dst_fields,
                                             src_fields, reservations,
#ifdef LEGION_SPY
                                             source_manager->tree_id, tree_id,
#endif
                                             precondition, predicate_guard);
        if (result.exists())
        {
          const RtEvent collect_event = trace_info.get_collect_event();
          src_view->add_copy_user(true/*reading*/, 0/*redop*/, result,
              collect_event, *src_mask, copy_expression, op_id, index,
              recorded_events, trace_info.recording, runtime->address_space);
          if (manage_dst_events)
            dst_view->add_copy_user(false/*reading*/, reduction_op_id, result,
                collect_event, copy_mask, copy_expression, op_id, index,
              recorded_events, trace_info.recording, runtime->address_space);
        }
      }
      else
      {
        CollectiveManager *collective = source_manager->as_collective_manager();
        std::vector<CopySrcDstField> dst_fields;
        if (across_helper == NULL)
          compute_copy_offsets(copy_mask, dst_fields);
        else
          across_helper->compute_across_offsets(*src_mask, dst_fields);
        std::vector<Reservation> reservations;
        if (reduction_op_id > 0)
        {
#ifdef DEBUG_LEGION
          assert((redop == 0) || (redop == reduction_op_id));
#endif
          const DomainPoint nopoint;
          dst_view->find_field_reservations(copy_mask, nopoint, reservations);
          // Set the redop on the destination fields
          // Note that we can mark these as exclusive copies since
          // we are protecting them with the reservations
          for (unsigned idx = 0; idx < dst_fields.size(); idx++)
            dst_fields[idx].set_redop(reduction_op_id, (redop > 0)/*fold*/,
                                      true/*exclusive*/);
        }
        if (collective->is_reduction_manager())
        {
#ifdef DEBUG_LEGION
          assert(reduction_op_id == collective->redop);
#endif
          // Case 3
          // This is subtle as fuck
          // In the normal case where we're doing a reduction from a
          // collective instance to a normal instance then we can get
          // away with just building the reduction tree.
          //
          // An important note here: we only need to build a reduction tree
          // and not do an all-reduce for the collective reduction instance
          // because we know the equivalence set code above will only ever
          // issue a single copy from a reduction instance into another 
          // instance before that reduction instance is refreshed, so it
          // is safe to break the invariant that all instances in the 
          // collective manager have the same data.
          //
          // However, in the case where we are doing a copy-across, then we
          // might still be asked to do an intra-region reduction later so 
          // it's unsafe to do the partial accumulations into our own
          // instances. Therefore for now we will hammer all the source
          // instances into the destination instance without any
          // intermediate reductions.
          if (manage_dst_events)
          {
            // Reduction-tree case
            const AddressSpaceID origin = src_point.exists() ?
              collective->get_instance(src_point).address_space() :
              collective->select_source_space(owner_space);
            // There will always be a single result for this copy
            if (origin != local_space)
            {
              const RtUserEvent recorded = Runtime::create_rt_user_event();
              const RtUserEvent applied = Runtime::create_rt_user_event();
              Serializer rez;
              {
                RezCheck z(rez);
                rez.serialize(collective->did);
                rez.serialize(src_view->did);
                pack_fields(rez, dst_fields);
                rez.serialize<size_t>(reservations.size());
                for (unsigned idx = 0; idx < reservations.size(); idx++)
                  rez.serialize(reservations[idx]);
                rez.serialize(precondition);
                rez.serialize(predicate_guard);
                copy_expression->pack_expression(rez, origin);
                op->pack_remote_operation(rez, origin, applied_events);
                rez.serialize(index);
                rez.serialize(*src_mask);
                rez.serialize(src_point);
                trace_info.pack_trace_info(rez, applied_events);
                rez.serialize(recorded);
                rez.serialize(applied);
                if (trace_info.recording)
                {
                  ApBarrier bar(Realm::Barrier::create_barrier(1/*arrivals*/));
                  const ShardID sid = trace_info.record_managed_barrier(bar, 1);
                  rez.serialize(bar);
                  if (bar.exists())
                    rez.serialize(sid);
                  result = bar;
                }
                else
                {
                  const ApUserEvent to_trigger =
                    Runtime::create_ap_user_event(&trace_info);
                  result = to_trigger;
                  rez.serialize(to_trigger);
                }
                rez.serialize(origin);
              }
              runtime->send_collective_distribute_reduction(origin, rez);
              recorded_events.insert(recorded);
              applied_events.insert(applied);
            }
            else
            {
              const ApUserEvent to_trigger =
                Runtime::create_ap_user_event(&trace_info);
              result = to_trigger;
              collective->perform_collective_reduction(src_view,
                  dst_fields, reservations, precondition, predicate_guard,
                  copy_expression, op, index, *src_mask, src_point, trace_info,
                  recorded_events, applied_events, to_trigger, origin);
            }
          }
          else
          {
            // Hammer reduction case
            // Issue a performance warning if we're ever going to 
            // be doing this case and the number of instance is large
            if (collective->total_points > LEGION_COLLECTIVE_RADIX)
              REPORT_LEGION_WARNING(LEGION_WARNING_COLLECTIVE_HAMMER_REDUCTION,
                  "WARNING: Performing copy-across reduction hammer with %zd "
                  "instances into a single instance from collective manager "
                  "%llx to normal manager %llx. Please report this use case "
                  "to the Legion developers' mailing list.",
                  collective->total_points, collective->did, did)
            const AddressSpaceID origin =
              collective->select_source_space(owner_space);
            if (origin != local_space)
            {
              const RtUserEvent recorded = Runtime::create_rt_user_event();
              const RtUserEvent applied = Runtime::create_rt_user_event();
              Serializer rez;
              {
                RezCheck z(rez);
                rez.serialize(collective->did);
                rez.serialize(src_view->did);
                pack_fields(rez, dst_fields);
                rez.serialize<size_t>(reservations.size());
                for (unsigned idx = 0; idx < reservations.size(); idx++)
                  rez.serialize(reservations[idx]);
                rez.serialize(precondition);
                rez.serialize(predicate_guard);
                copy_expression->pack_expression(rez, origin);
                op->pack_remote_operation(rez, origin, applied_events);
                rez.serialize(index);
                rez.serialize(*src_mask);
                trace_info.pack_trace_info(rez, applied_events);
                rez.serialize(recorded);
                rez.serialize(applied);
                if (trace_info.recording)
                {
                  ApBarrier bar(Realm::Barrier::create_barrier(1/*arrivals*/));
                  ShardID sid = trace_info.record_managed_barrier(bar, 1);
                  rez.serialize(bar);
                  rez.serialize(sid);
                  result = bar;
                }
                else
                {
                  const ApUserEvent to_trigger =
                    Runtime::create_ap_user_event(&trace_info);
                  rez.serialize(to_trigger);             
                  result = to_trigger; 
                }
                rez.serialize(origin);
              }
              runtime->send_collective_hammer_reduction(origin, rez);
              recorded_events.insert(recorded);
              applied_events.insert(applied);
            }
            else
              result = collective->perform_hammer_reduction(src_view,
                  dst_fields, reservations, precondition, predicate_guard,
                  copy_expression, op, index, *src_mask, trace_info,
                  recorded_events, applied_events, origin);
          }
        }
        else
        {
          // Case 2
          // We can issue the copy from an instance in the source
          const Memory location = instance.get_location();
          const DomainPoint no_point;
          const AddressSpaceID origin = src_point.exists() ?
              collective->get_instance(src_point).address_space() :
              collective->select_source_space(owner_space);
          if (origin != local_space)
          {
            const RtUserEvent recorded = Runtime::create_rt_user_event();
            const RtUserEvent applied = Runtime::create_rt_user_event();
            ApUserEvent to_trigger = Runtime::create_ap_user_event(&trace_info);
            Serializer rez;
            {
              RezCheck z(rez);
              rez.serialize(collective->did);
              rez.serialize(src_view->did);
              pack_fields(rez, dst_fields);
              rez.serialize<size_t>(reservations.size());
              for (unsigned idx = 0; idx < reservations.size(); idx++)
                rez.serialize(reservations[idx]);
              rez.serialize(precondition);
              rez.serialize(predicate_guard);
              copy_expression->pack_expression(rez, origin);
              op->pack_remote_operation(rez, origin, applied_events);
              rez.serialize(index);
              rez.serialize(*src_mask);
              rez.serialize(location);
              rez.serialize(no_point);
              rez.serialize(src_point);
              trace_info.pack_trace_info(rez, applied_events);
              rez.serialize(recorded);
              rez.serialize(applied);
              rez.serialize(to_trigger);             
            }
            runtime->send_collective_distribute_point(origin, rez);
            recorded_events.insert(recorded);
            applied_events.insert(applied);
            result = to_trigger;
          }
          else
            result = collective->perform_collective_point(src_view,
                dst_fields, reservations, precondition, predicate_guard,
                copy_expression, op, index, *src_mask, location, no_point,
                src_point, trace_info, recorded_events, applied_events);
        }
        if (result.exists() && manage_dst_events)
        {
          const RtEvent collect_event = trace_info.get_collect_event();
          dst_view->add_copy_user(false/*reading*/, reduction_op_id, result,
              collect_event, copy_mask, copy_expression, op_id, index,
            recorded_events, trace_info.recording, runtime->address_space);
        }
      }
      // Only need to record the trace views one time
      if (trace_info.recording)
      {
        const FieldMaskSet<InstanceView> src_views(src_view, *src_mask);
        const FieldMaskSet<InstanceView> dst_views(dst_view, copy_mask);
        trace_info.record_copy_views(result, copy_expression, src_views,
                                     dst_views, applied_events);
      }
      if (across_helper != NULL)
        delete src_mask;
      return result;
    }

    //--------------------------------------------------------------------------
    void IndividualManager::pack_fields(Serializer &rez,
                               const std::vector<CopySrcDstField> &fields) const
    //--------------------------------------------------------------------------
    {
      rez.serialize<size_t>(fields.size());
      for (unsigned idx = 0; idx < fields.size(); idx++)
        rez.serialize(fields[idx]);
      if (runtime->legion_spy_enabled)
      {
        rez.serialize(ApEvent::NO_AP_EVENT);
        rez.serialize(did);
      }
    }

    //--------------------------------------------------------------------------
    void IndividualManager::compute_copy_offsets(const FieldMask &copy_mask,
      std::vector<CopySrcDstField> &fields, const DomainPoint *collective_point)
    //--------------------------------------------------------------------------
    {
      // Make sure the instance is ready before we compute the offsets
      if (instance_ready.exists() && !instance_ready.has_triggered())
        instance_ready.wait();
#ifdef DEBUG_LEGION
      assert(layout != NULL);
      assert(instance.exists());
#endif
      // Pass in our physical instance so the layout knows how to specialize
      layout->compute_copy_offsets(copy_mask, instance, 
#ifdef LEGION_SPY
                                   unique_event,
#endif
                                   fields);
    }

    //--------------------------------------------------------------------------
    RtEvent IndividualManager::find_field_reservations(const FieldMask &mask,
                               DistributedID view_did, const DomainPoint &point,
                               std::vector<Reservation> *reservations,
                               AddressSpaceID source, RtUserEvent to_trigger)
    //--------------------------------------------------------------------------
    {
      std::vector<Reservation> results;
      if (is_owner())
      {
        results.reserve(mask.pop_count());
        // We're the owner so we can make all the fields
        AutoLock i_lock(inst_lock);
        std::map<unsigned,Reservation> &atomic_reservations =
          view_reservations[view_did];
        for (int idx = mask.find_first_set(); idx >= 0;
              idx = mask.find_next_set(idx+1))
        {
          std::map<unsigned,Reservation>::const_iterator finder =
            atomic_reservations.find(idx);
          if (finder == atomic_reservations.end())
          {
            // Make a new reservation and add it to the set
            Reservation handle = Reservation::create_reservation();
            atomic_reservations[idx] = handle;
            results.push_back(handle);
          }
          else
            results.push_back(finder->second);
        }
      }
      else
      {
        // See if we can find them all locally
        {
          AutoLock i_lock(inst_lock, 1, false/*exclusive*/);
          const std::map<unsigned,Reservation> &atomic_reservations =
            view_reservations[view_did];
          for (int idx = mask.find_first_set(); idx >= 0;
                idx = mask.find_next_set(idx+1))
          {
            std::map<unsigned,Reservation>::const_iterator finder =
              atomic_reservations.find(idx);
            if (finder != atomic_reservations.end())
              results.push_back(finder->second);
            else
              break;
          }
        }
        if (results.size() < mask.pop_count())
        {
          // Couldn't find them all so send the request to the owner
          if (!to_trigger.exists())
            to_trigger = Runtime::create_rt_user_event();
          Serializer rez;
          {
            RezCheck z(rez);
            rez.serialize(did);
            rez.serialize(mask);
            rez.serialize(view_did);
            rez.serialize(point);
            rez.serialize(reservations);
            rez.serialize(source);
            rez.serialize(to_trigger);
          }
          runtime->send_atomic_reservation_request(owner_space, rez);
          return to_trigger;
        }
      }
      if (source != local_space)
      {
#ifdef DEBUG_LEGION
        assert(to_trigger.exists());
#endif
        // Send the result back to the source
        Serializer rez;
        {
          RezCheck z(rez);
          rez.serialize(did);
          rez.serialize(mask);
          rez.serialize(view_did);
          rez.serialize(point);
          rez.serialize(reservations);
          rez.serialize<size_t>(results.size());
          for (std::vector<Reservation>::const_iterator it =
                results.begin(); it != results.end(); it++)
            rez.serialize(*it);
          rez.serialize(to_trigger);
        }
        runtime->send_atomic_reservation_response(source, rez);
      }
      else
      {
        reservations->swap(results);
        if (to_trigger.exists())
          Runtime::trigger_event(to_trigger);
      }
      return to_trigger;
    }

    //--------------------------------------------------------------------------
    void IndividualManager::update_field_reservations(const FieldMask &mask,
                               DistributedID view_did, const DomainPoint &point,
                               const std::vector<Reservation> &reservations)
    //--------------------------------------------------------------------------
    {
#ifdef DEBUG_LEGION
      assert(!is_owner());
#endif
      AutoLock i_lock(inst_lock);
      std::map<unsigned,Reservation> &atomic_reservations =
          view_reservations[view_did];
      unsigned offset = 0;
      for (int idx = mask.find_first_set(); idx >= 0;
            idx = mask.find_next_set(idx+1))
        atomic_reservations[idx] = reservations[offset++];
    }

    //--------------------------------------------------------------------------
    void IndividualManager::reclaim_field_reservations(DistributedID view_did,
                                            std::vector<Reservation> &to_delete)
    //--------------------------------------------------------------------------
    {
      if (!is_owner())
        return;
      std::map<DistributedID,std::map<unsigned,Reservation> >::iterator
        finder = view_reservations.find(view_did);
      if (finder == view_reservations.end())
        return;
      for (std::map<unsigned,Reservation>::const_iterator it =
            finder->second.begin(); it != finder->second.end(); it++)
        to_delete.push_back(it->second);
      view_reservations.erase(finder);
    }

    //--------------------------------------------------------------------------
    ApEvent IndividualManager::register_collective_user(InstanceView *view, 
                                         const RegionUsage &usage,
                                         const FieldMask &user_mask,
                                         IndexSpaceNode *expr,
                                         const UniqueID op_id,
                                         const size_t op_ctx_index,
                                         const unsigned index,
                                         ApEvent term_event,
                                         RtEvent collect_event,
                                         std::set<RtEvent> &applied_events,
                                         const CollectiveMapping *mapping,
                                         Operation *local_collective_op,
                                         const PhysicalTraceInfo &trace_info,
                                         const bool symbolic)
    //--------------------------------------------------------------------------
    {
      // Somewhat strangely we can still get calls to this method in cases
      // with control replication for things like acquire/release on individual
      // managers that represent file instances. In this case we'll just have
      // a single node perform the view analysis and then we broadcast out the
      // resulting event out to all the participants. 
#ifdef DEBUG_LEGION
      assert(mapping != NULL);
      assert(mapping->contains(local_space));
      assert(local_collective_op != NULL);
#endif
      const size_t local_collective_arrivals =
        local_collective_op->get_collective_local_arrivals();
      // First we need to decide which node is going to be the owner node
      // We'll prefer it to be the logical view owner since that is where
      // the event will be produced, otherwise, we'll just pick whichever
      // is closest to the logical view node
      const AddressSpaceID origin = mapping->contains(view->logical_owner) ?
        view->logical_owner : mapping->find_nearest(view->logical_owner);
      ApUserEvent result;
      RtUserEvent registered;
      std::vector<ApEvent> term_events;
      const RendezvousKey key(view->did, op_ctx_index, index);
      {
        AutoLock i_lock(inst_lock);
        // Check to see if we're the first one to arrive on this node
        std::map<RendezvousKey,UserRendezvous>::iterator finder =
          rendezvous_users.find(key);
        if (finder == rendezvous_users.end())
        {
          // If we are then make the record for knowing when we've seen
          // all the expected arrivals
          finder = rendezvous_users.insert(
              std::make_pair(key,UserRendezvous())).first; 
          UserRendezvous &rendezvous = finder->second;
          rendezvous.remaining_local_arrivals = local_collective_arrivals;
          rendezvous.local_initialized = true;
          rendezvous.remaining_remote_arrivals =
            mapping->count_children(origin, local_space);
          rendezvous.ready_event = Runtime::create_ap_user_event(&trace_info);
          rendezvous.registered = Runtime::create_rt_user_event();
        }
        else if (!finder->second.local_initialized)
        {
#ifdef DEBUG_LEGION
          assert(!finder->second.ready_event.exists());
#endif
          // First local arrival
          finder->second.remaining_local_arrivals = local_collective_arrivals;
          finder->second.ready_event =
            Runtime::create_ap_user_event(&trace_info);
          if (!finder->second.remote_ready_events.empty())
          {
            for (std::map<ApUserEvent,PhysicalTraceInfo*>::const_iterator it =
                  finder->second.remote_ready_events.begin(); it !=
                  finder->second.remote_ready_events.end(); it++)
            {
              Runtime::trigger_event(it->second, it->first, 
                                finder->second.ready_event);
              delete it->second;
            }
            finder->second.remote_ready_events.clear();
          }
        }
        result = finder->second.ready_event;
        registered = finder->second.registered;
        applied_events.insert(registered);
        if (term_event.exists())
          finder->second.term_events.push_back(term_event);
#ifdef DEBUG_LEGION
        assert(finder->second.local_initialized);
        assert(finder->second.remaining_local_arrivals > 0);
#endif
        // If we're still expecting arrivals then nothing to do yet
        if ((--finder->second.remaining_local_arrivals > 0) ||
            (finder->second.remaining_remote_arrivals > 0))
        {
          // We need to save the trace info no matter what
          if (finder->second.trace_info == NULL)
          {
            finder->second.trace_info = new PhysicalTraceInfo(trace_info);
            if (local_space == origin)
            {
              // Save our state for performing the registration later
              finder->second.view = view;
              finder->second.usage = usage;
              finder->second.mask = new FieldMask(user_mask);
              finder->second.expr = expr;
              WrapperReferenceMutator mutator(applied_events);
              expr->add_nested_expression_reference(did, &mutator);
              finder->second.op_id = op_id;
              finder->second.collect_event = collect_event;
              finder->second.symbolic = symbolic;
            }
            else
            {
              finder->second.applied = Runtime::create_rt_user_event();
              applied_events.insert(finder->second.applied);
            }
          }
          else if (local_space != origin)
          {
#ifdef DEBUG_LEGION
            assert(finder->second.applied.exists());
#endif
            applied_events.insert(finder->second.applied);
          }
          return result;
        }
        term_events.swap(finder->second.term_events);
#ifdef DEBUG_LEGION
        assert(finder->second.remote_ready_events.empty());
#endif
        // We're done with our entry after this so no need to keep it
        rendezvous_users.erase(finder);
      }
      if (!term_events.empty())
        term_event = Runtime::merge_events(&trace_info, term_events);
      if (local_space != origin)
      {
        const AddressSpaceID parent = 
          collective_mapping->get_parent(origin, local_space);
        Serializer rez;
        {
          RezCheck z(rez);
          rez.serialize(did);
          rez.serialize(view->did);
          rez.serialize(op_ctx_index);
          rez.serialize(index);
          rez.serialize(origin);
          mapping->pack(rez);
          trace_info.pack_trace_info(rez, applied_events);
          rez.serialize(term_event);
          rez.serialize(result);
          rez.serialize(registered);
        }
        runtime->send_collective_individual_register_user(parent, rez);
      }
      else
      {
        std::set<RtEvent> registered_events; 
        const ApEvent ready = view->register_user(usage, user_mask, expr, op_id,
            op_ctx_index, index, term_event, collect_event, registered_events,
            NULL/*collective mapping*/, NULL/*no collective op*/, trace_info,
            runtime->address_space, symbolic);      
        Runtime::trigger_event(&trace_info, result, ready);
        if (!registered_events.empty())
          Runtime::trigger_event(registered,
              Runtime::merge_events(registered_events));
        else
          Runtime::trigger_event(registered);
      }
      return result;
    }

    //--------------------------------------------------------------------------
    void IndividualManager::process_collective_user_registration(
                                            const DistributedID view_did,
                                            const size_t op_ctx_index,
                                            const unsigned index,
                                            const AddressSpaceID origin,
                                            const CollectiveMapping *mapping,
                                            const PhysicalTraceInfo &trace_info,
                                            ApEvent remote_term_event,
                                            ApUserEvent remote_ready_event,
                                            RtUserEvent remote_registered)
    //--------------------------------------------------------------------------
    {
      UserRendezvous to_perform;
      const RendezvousKey key(view_did, op_ctx_index, index);
      {
        AutoLock i_lock(inst_lock);
        // Check to see if we're the first one to arrive on this node
        std::map<RendezvousKey,UserRendezvous>::iterator finder =
          rendezvous_users.find(key);
        if (finder == rendezvous_users.end())
        {
          // If we are then make the record for knowing when we've seen
          // all the expected arrivals
          finder = rendezvous_users.insert(
              std::make_pair(key,UserRendezvous())).first; 
          UserRendezvous &rendezvous = finder->second;
          rendezvous.local_initialized = false;
          rendezvous.remaining_remote_arrivals =
            mapping->count_children(origin, local_space);
          // Don't make the ready event, that needs to be done with a
          // local trace_info
          rendezvous.registered = Runtime::create_rt_user_event();
        }
        if (remote_term_event.exists())
          finder->second.term_events.push_back(remote_term_event);
        Runtime::trigger_event(remote_registered, finder->second.registered);
        if (!finder->second.ready_event.exists())
          finder->second.remote_ready_events[remote_ready_event] =
            new PhysicalTraceInfo(trace_info);
        else
          Runtime::trigger_event(&trace_info, remote_ready_event, 
                                 finder->second.ready_event);
#ifdef DEBUG_LEGION
        assert(finder->second.remaining_remote_arrivals > 0);
#endif
        // Check to see if we've done all the arrivals
        if ((--finder->second.remaining_remote_arrivals > 0) ||
            !finder->second.local_initialized ||
            (finder->second.remaining_local_arrivals > 0))
          return;
#ifdef DEBUG_LEGION
        assert(finder->second.remote_ready_events.empty());
        assert(finder->second.trace_info != NULL);
#endif
        // Last needed arrival, see if we're the origin or not
        to_perform = std::move(finder->second);
        rendezvous_users.erase(finder);
      }
      ApEvent term_event;
      if (!to_perform.term_events.empty())
        term_event =
          Runtime::merge_events(to_perform.trace_info, to_perform.term_events);
      if (local_space != origin)
      {
#ifdef DEBUG_LEGION
        assert(to_perform.applied.exists());
#endif
        // Send the message to the parent
        const AddressSpaceID parent = 
            collective_mapping->get_parent(origin, local_space);
        std::set<RtEvent> applied_events;
        Serializer rez;
        {
          RezCheck z(rez);
          rez.serialize(did);
          rez.serialize(view_did);
          rez.serialize(op_ctx_index);
          rez.serialize(index);
          rez.serialize(origin);
          mapping->pack(rez);
          to_perform.trace_info->pack_trace_info(rez, applied_events);
          rez.serialize(term_event);
          rez.serialize(to_perform.ready_event);
          rez.serialize(to_perform.registered);
        }
        runtime->send_collective_individual_register_user(parent, rez);
        if (!applied_events.empty())
          Runtime::trigger_event(to_perform.applied,
              Runtime::merge_events(applied_events));
        else
          Runtime::trigger_event(to_perform.applied);
      }
      else
      {
#ifdef DEBUG_LEGION
        assert(!to_perform.applied.exists());
#endif
        std::set<RtEvent> registered_events;
        const ApEvent ready = to_perform.view->register_user(to_perform.usage,
            *to_perform.mask, to_perform.expr, to_perform.op_id, op_ctx_index,
            index, term_event, to_perform.collect_event, registered_events,
            NULL/*mapping*/, NULL/*no collective op*/, *to_perform.trace_info,
            runtime->address_space, to_perform.symbolic);
        Runtime::trigger_event(to_perform.trace_info, 
                      to_perform.ready_event, ready);
        if (!registered_events.empty())
          Runtime::trigger_event(to_perform.registered,
              Runtime::merge_events(registered_events));
        else
          Runtime::trigger_event(to_perform.registered);
        if (to_perform.expr->remove_nested_expression_reference(did))
          delete to_perform.expr;
        delete to_perform.mask;
      }
      delete to_perform.trace_info;
    }

    //--------------------------------------------------------------------------
    /*static*/ void IndividualManager::handle_collective_user_registration(
                                          Runtime *runtime, Deserializer &derez)
    //--------------------------------------------------------------------------
    {
      DerezCheck z(derez);
      DistributedID did;
      derez.deserialize(did);
      RtEvent ready;
      IndividualManager *manager = static_cast<IndividualManager*>(
              runtime->find_or_request_instance_manager(did, ready));
      DistributedID view_did;
      derez.deserialize(view_did);
      size_t op_ctx_index;
      derez.deserialize(op_ctx_index);
      unsigned index;
      derez.deserialize(index);
      AddressSpaceID origin;
      derez.deserialize(origin);
      size_t mapping_size;
      derez.deserialize(mapping_size);
#ifdef DEBUG_LEGION
      assert(mapping_size > 0);
#endif
      CollectiveMapping *mapping = new CollectiveMapping(derez, mapping_size);
      mapping->add_reference();
      PhysicalTraceInfo trace_info = 
        PhysicalTraceInfo::unpack_trace_info(derez, runtime); 
      ApEvent term_event;
      derez.deserialize(term_event);
      ApUserEvent ready_event;
      derez.deserialize(ready_event);
      RtUserEvent registered_event;
      derez.deserialize(registered_event);

      if (ready.exists() && !ready.has_triggered())
        ready.wait();

      manager->process_collective_user_registration(view_did,op_ctx_index,index,
        origin, mapping, trace_info, term_event, ready_event, registered_event);
      if (mapping->remove_reference())
        delete mapping;
    }

    //--------------------------------------------------------------------------
    void IndividualManager::initialize_across_helper(CopyAcrossHelper *helper,
                                                    const FieldMask &dst_mask,
                                     const std::vector<unsigned> &src_indexes,
                                     const std::vector<unsigned> &dst_indexes)
    //--------------------------------------------------------------------------
    {
      // Make sure the instance is ready before we compute the offsets
      if (instance_ready.exists() && !instance_ready.has_triggered())
        instance_ready.wait();
#ifdef DEBUG_LEGION
      assert(src_indexes.size() == dst_indexes.size());
#endif
      std::vector<CopySrcDstField> dst_fields;
      layout->compute_copy_offsets(dst_mask, instance, 
#ifdef LEGION_SPY
                                   unique_event,
#endif
                                   dst_fields);
#ifdef DEBUG_LEGION
      assert(dst_fields.size() == dst_indexes.size());
#endif
      helper->offsets.resize(dst_fields.size());
      // We've got the offsets compressed based on their destination mask
      // order, now we need to translate them to their source mask order
      // Figure out the permutation from destination mask ordering to 
      // source mask ordering. 
      // First let's figure out the order of the source indexes
      std::vector<unsigned> src_order(src_indexes.size());
      std::map<unsigned,unsigned> translate_map;
      for (unsigned idx = 0; idx < src_indexes.size(); idx++)
        translate_map[src_indexes[idx]] = idx;
      unsigned index = 0;
      for (std::map<unsigned,unsigned>::const_iterator it = 
            translate_map.begin(); it != translate_map.end(); it++, index++)
        src_order[it->second] = index; 
      // Now we can translate the destination indexes
      translate_map.clear();
      for (unsigned idx = 0; idx < dst_indexes.size(); idx++)
        translate_map[dst_indexes[idx]] = idx;
      index = 0; 
      for (std::map<unsigned,unsigned>::const_iterator it = 
            translate_map.begin(); it != translate_map.end(); it++, index++)
      {
        unsigned src_index = src_order[it->second];
        helper->offsets[src_index] = dst_fields[index];
      }
    }

    //--------------------------------------------------------------------------
    void IndividualManager::send_manager(AddressSpaceID target)
    //--------------------------------------------------------------------------
    {
#ifdef DEBUG_LEGION
      assert(is_owner());
      assert((collective_mapping == NULL) ||
          !collective_mapping->contains(target));
#endif
      Serializer rez;
      {
        AutoLock lock(inst_lock,1,false/*exlcusive*/);
        RezCheck z(rez);
        rez.serialize(did);
        rez.serialize(owner_space);
        rez.serialize(memory_manager->memory);
        rez.serialize(instance);
        rez.serialize(instance_footprint);
        // No need for a reference here since we know we'll continue holding it
        instance_domain->pack_expression(rez, target);
        rez.serialize(piece_list_size);
        if (piece_list_size > 0)
          rez.serialize(piece_list, piece_list_size);
        rez.serialize(field_space_node->handle);
        rez.serialize(tree_id);
        if (kind != UNBOUND_INSTANCE_KIND)
          rez.serialize(unique_event);
        else
          rez.serialize(producer_event);
        layout->pack_layout_description(rez, target);
        rez.serialize(redop);
        rez.serialize(kind);
        pack_garbage_collection_state(rez, target, false/*need lock*/);
      }
      context->runtime->send_instance_manager(target, rez);
    }

    //--------------------------------------------------------------------------
    /*static*/ void IndividualManager::handle_send_manager(Runtime *runtime, 
                                     AddressSpaceID source, Deserializer &derez)
    //--------------------------------------------------------------------------
    {
      DerezCheck z(derez);
      DistributedID did;
      derez.deserialize(did);
      AddressSpaceID owner_space;
      derez.deserialize(owner_space);
      Memory mem;
      derez.deserialize(mem);
      PhysicalInstance inst;
      derez.deserialize(inst);
      size_t inst_footprint;
      derez.deserialize(inst_footprint);
      PendingRemoteExpression pending;
      RtEvent domain_ready;
      IndexSpaceExpression *inst_domain = 
        IndexSpaceExpression::unpack_expression(derez, runtime->forest, source,
                                                pending, domain_ready);
      size_t piece_list_size;
      derez.deserialize(piece_list_size);
      void *piece_list = NULL;
      if (piece_list_size > 0)
      {
        piece_list = malloc(piece_list_size);
        derez.deserialize(piece_list, piece_list_size);
      }
      FieldSpace handle;
      derez.deserialize(handle);
      RtEvent fs_ready;
      FieldSpaceNode *space_node = runtime->forest->get_node(handle, &fs_ready);
      RegionTreeID tree_id;
      derez.deserialize(tree_id);
      ApEvent unique_event;
      derez.deserialize(unique_event);
      LayoutConstraintID layout_id;
      derez.deserialize(layout_id);
      RtEvent layout_ready;
      LayoutConstraints *constraints = 
        runtime->find_layout_constraints(layout_id, 
                    false/*can fail*/, &layout_ready);
      ReductionOpID redop;
      derez.deserialize(redop);
      InstanceKind kind;
      derez.deserialize(kind);
      GarbageCollectionState gc_state;
      derez.deserialize(gc_state);

      if (domain_ready.exists() || fs_ready.exists() || layout_ready.exists())
      {
        const RtEvent precondition = 
          Runtime::merge_events(domain_ready, fs_ready, layout_ready);
        if (precondition.exists() && !precondition.has_triggered())
        {
          // We need to defer this instance creation
          DeferIndividualManagerArgs args(did, owner_space, mem, inst,
              inst_footprint, inst_domain, pending, 
              handle, tree_id, layout_id, unique_event, kind,
              redop, piece_list, piece_list_size, gc_state);
          runtime->issue_runtime_meta_task(args,
              LG_LATENCY_RESPONSE_PRIORITY, precondition);
          return;
        }
        // If we fall through we need to refetch things that we didn't get
        if (domain_ready.exists())
          inst_domain = runtime->forest->find_remote_expression(pending);
        if (fs_ready.exists())
          space_node = runtime->forest->get_node(handle);
        if (layout_ready.exists())
          constraints = 
            runtime->find_layout_constraints(layout_id, false/*can fail*/);
      }
      // If we fall through here we can create the manager now
      create_remote_manager(runtime, did, owner_space, mem, inst,inst_footprint,
                            inst_domain, piece_list, piece_list_size, 
                            space_node, tree_id, constraints, unique_event, 
                            kind, redop, gc_state);
    }

    //--------------------------------------------------------------------------
    IndividualManager::DeferIndividualManagerArgs::DeferIndividualManagerArgs(
            DistributedID d, AddressSpaceID own, Memory m, PhysicalInstance i, 
            size_t f, IndexSpaceExpression *lx, 
            const PendingRemoteExpression &p, FieldSpace h, RegionTreeID tid,
            LayoutConstraintID l, ApEvent u, InstanceKind k, ReductionOpID r,
            const void *pl, size_t pl_size, GarbageCollectionState gc)
      : LgTaskArgs<DeferIndividualManagerArgs>(implicit_provenance),
            did(d), owner(own), mem(m), inst(i), footprint(f), pending(p),
            local_expr(lx), handle(h), tree_id(tid), layout_id(l), 
            use_event(u), kind(k), redop(r), piece_list(pl),
            piece_list_size(pl_size), state(gc)
    //--------------------------------------------------------------------------
    {
      if (local_expr != NULL)
        local_expr->add_base_expression_reference(META_TASK_REF);
    }

    //--------------------------------------------------------------------------
    IndividualManager::DeferDeleteIndividualManager
                     ::DeferDeleteIndividualManager(IndividualManager *manager_)
      : LgTaskArgs<DeferDeleteIndividualManager>(implicit_provenance),
        manager(manager_), done(Runtime::create_rt_user_event())
    //--------------------------------------------------------------------------
    {
    }


    //--------------------------------------------------------------------------
    /*static*/ void IndividualManager::handle_defer_manager(const void *args,
                                                            Runtime *runtime)
    //--------------------------------------------------------------------------
    {
      const DeferIndividualManagerArgs *dargs = 
        (const DeferIndividualManagerArgs*)args; 
      IndexSpaceExpression *inst_domain = dargs->local_expr;
      if (inst_domain == NULL)
        inst_domain = runtime->forest->find_remote_expression(dargs->pending);
      FieldSpaceNode *space_node = runtime->forest->get_node(dargs->handle);
      LayoutConstraints *constraints = 
        runtime->find_layout_constraints(dargs->layout_id);
      create_remote_manager(runtime, dargs->did, dargs->owner, dargs->mem,
          dargs->inst, dargs->footprint, inst_domain, dargs->piece_list,
          dargs->piece_list_size, space_node, dargs->tree_id, constraints, 
          dargs->use_event, dargs->kind, dargs->redop, dargs->state);
      // Remove the local expression reference if necessary
      if ((dargs->local_expr != NULL) &&
          dargs->local_expr->remove_base_expression_reference(META_TASK_REF))
        delete dargs->local_expr;
    }

    //--------------------------------------------------------------------------
    /*static*/ void IndividualManager::handle_defer_perform_deletion(
                                             const void *args, Runtime *runtime)
    //--------------------------------------------------------------------------
    {
      const DeferDeleteIndividualManager *dargs =
        (const DeferDeleteIndividualManager*)args;
      Runtime::trigger_event(dargs->done,
          dargs->manager->perform_deletion(runtime->address_space));
    }

    //--------------------------------------------------------------------------
    /*static*/ void IndividualManager::create_remote_manager(Runtime *runtime, 
          DistributedID did, AddressSpaceID owner_space, Memory mem, 
          PhysicalInstance inst, size_t inst_footprint, 
          IndexSpaceExpression *inst_domain, const void *piece_list,
          size_t piece_list_size, FieldSpaceNode *space_node, 
          RegionTreeID tree_id, LayoutConstraints *constraints, 
          ApEvent use_event, InstanceKind kind, ReductionOpID redop,
          GarbageCollectionState state)
    //--------------------------------------------------------------------------
    {
      LayoutDescription *layout = 
        LayoutDescription::handle_unpack_layout_description(constraints,
                                space_node, inst_domain->get_num_dims());
      MemoryManager *memory = runtime->find_memory_manager(mem);
      const ReductionOp *op = 
        (redop == 0) ? NULL : runtime->get_reduction(redop);
      void *location;
      IndividualManager *man = NULL;
      if (runtime->find_pending_collectable_location(did, location))
        man = new(location) IndividualManager(runtime->forest, did, owner_space,
                                              memory, inst, inst_domain, 
                                              piece_list, piece_list_size, 
                                              space_node, tree_id, layout, 
                                              redop, false/*reg now*/, 
                                              inst_footprint, use_event, 
                                              kind, op);
      else
        man = new IndividualManager(runtime->forest, did, owner_space, memory, 
                              inst, inst_domain, piece_list, piece_list_size,
                              space_node, tree_id, layout, redop, 
                              false/*reg now*/, inst_footprint, use_event, 
                              kind, op);
      man->initialize_remote_gc_state(state);
      // Hold-off doing the registration until construction is complete
      man->register_with_runtime(NULL/*no remote registration needed*/);
    }

    //--------------------------------------------------------------------------
    void IndividualManager::get_instance_pointers(Memory memory,
                                         std::vector<uintptr_t> &pointers) const
    //--------------------------------------------------------------------------
    {
#ifdef DEBUG_LEGION
      assert(is_owner());
      assert(memory == instance.get_location());
#endif
      void *inst_ptr = instance.pointer_untyped(0/*offset*/, 0/*elem size*/);
      pointers.push_back(uintptr_t(inst_ptr));
    }

    //--------------------------------------------------------------------------
    RtEvent IndividualManager::perform_deletion(AddressSpaceID source,
                                                AutoLock *i_lock /* = NULL*/)
    //--------------------------------------------------------------------------
    {
      if (i_lock == NULL)
      {
        AutoLock instance_lock(inst_lock);
        return perform_deletion(source, &instance_lock);
      }
      if (instance_ready.exists() && !instance_ready.has_triggered())
      {
        DeferDeleteIndividualManager args(this);
        runtime->issue_runtime_meta_task(
            args, LG_LOW_PRIORITY, instance_ready);
        return args.done;
      }
#ifdef DEBUG_LEGION
      assert(is_owner());
      assert(source == local_space);
      assert(!deferred_deletion.exists());
      assert(pending_views.empty());
#endif
      log_garbage.spew("Deleting physical instance " IDFMT " in memory " 
                       IDFMT "", instance.id, memory_manager->memory.id);
      prune_gc_events();
      // Grab the set of active contexts to notify
      std::set<InnerContext*> to_notify;
      to_notify.swap(active_contexts);
      std::map<DistributedID,std::map<unsigned,Reservation> > to_destroy;
      to_destroy.swap(view_reservations);
#ifndef LEGION_DISABLE_GC
      // If we're still active that means there are still outstanding
      // users so make an event for when we are done, not we're holding
      // the instance lock when this is called
      if (currently_active)
        deferred_deletion = Runtime::create_rt_user_event();
      // Now we can release the lock since we're done with the atomic updates
      i_lock->release();
      std::vector<PhysicalInstance::DestroyedField> serdez_fields;
      layout->compute_destroyed_fields(serdez_fields);

#ifndef LEGION_MALLOC_INSTANCES
      // If this is an owned external instance, deallocate it manually
      if (kind == EXTERNAL_OWNED_INSTANCE_KIND)
      {
        memory_manager->free_external_allocation(
            external_pointer, instance_footprint);
        if (!serdez_fields.empty())
          instance.destroy(serdez_fields, deferred_deletion);
        else
          instance.destroy(deferred_deletion);
      }
      // If this is an eager allocation, return it back to the eager pool
      else if (kind == EAGER_INSTANCE_KIND)
        memory_manager->free_eager_instance(instance, deferred_deletion);
      else
#endif
      {
        if (!serdez_fields.empty())
          instance.destroy(serdez_fields, deferred_deletion);
        else
          instance.destroy(deferred_deletion);
      }
#ifdef LEGION_MALLOC_INSTANCES
      if (!is_external_instance())
        memory_manager->free_legion_instance(instance, deferred_deletion);
#endif
#else
      // Release the i_lock since we're done with the atomic updates
      i_lock->release();
#endif
      // Notify any contexts of our deletion
      if (!to_notify.empty())
      {
        for (std::set<InnerContext*>::const_iterator it =
              to_notify.begin(); it != to_notify.end(); it++)
        {
          (*it)->notify_instance_deletion(this);
          if ((*it)->remove_reference())
            delete (*it);
        }
      }
      // Clean up any reservations that we own associated with this instance
      if (is_owner() && !to_destroy.empty())
      {
        for (std::map<DistributedID,std::map<unsigned,Reservation> >::iterator 
              it1 = to_destroy.begin(); it1 != to_destroy.end(); it1++)
          for (std::map<unsigned,Reservation>::iterator it2 =
                it1->second.begin(); it2 != it1->second.end(); it2++)
            it2->second.destroy_reservation();
      }
      // We issued the deletion to Realm so all our effects are done
      return RtEvent::NO_RT_EVENT;
    }

    //--------------------------------------------------------------------------
    void IndividualManager::force_deletion(void)
    //--------------------------------------------------------------------------
    {
#ifdef DEBUG_LEGION
      assert(is_owner());
#endif
      log_garbage.spew("Force deleting physical instance " IDFMT " in memory "
                       IDFMT "", instance.id, memory_manager->memory.id);
#ifndef LEGION_DISABLE_GC
      std::vector<PhysicalInstance::DestroyedField> serdez_fields;
      layout->compute_destroyed_fields(serdez_fields);
#ifndef LEGION_MALLOC_INSTANCES
      // If this is an owned external instance, deallocate it manually
      if (kind == EXTERNAL_OWNED_INSTANCE_KIND)
      {
        memory_manager->free_external_allocation(
            external_pointer, instance_footprint);
        if (!serdez_fields.empty())
          instance.destroy(serdez_fields);
        else
          instance.destroy();
      }
      // If this is an eager allocation, return it back to the eager pool
      else if (kind == EAGER_INSTANCE_KIND)
        memory_manager->free_eager_instance(instance, RtEvent::NO_RT_EVENT);
      else
#endif
      {
        if (!serdez_fields.empty())
          instance.destroy(serdez_fields);
        else
          instance.destroy();
      }
#ifdef LEGION_MALLOC_INSTANCES
      if (!is_external_instance())
        memory_manager->free_legion_instance(instance, RtEvent::NO_RT_EVENT);
#endif
#endif
    }

    //--------------------------------------------------------------------------
    RtEvent IndividualManager::update_garbage_collection_priority(
                                     AddressSpaceID source, GCPriority priority)
    //--------------------------------------------------------------------------
    {
      if (!is_owner())
      {
        const RtUserEvent done = Runtime::create_rt_user_event();
        Serializer rez;
        {
          RezCheck z(rez);
          rez.serialize(did);
          rez.serialize(priority);
          rez.serialize(done);
        }
        runtime->send_gc_priority_update(owner_space, rez);
        return done;
      }
      else
      {
        memory_manager->set_garbage_collection_priority(this, priority);
        return RtEvent::NO_RT_EVENT;
      }
    }

    //--------------------------------------------------------------------------
    RtEvent IndividualManager::attach_external_instance(void)
    //--------------------------------------------------------------------------
    {
#ifdef DEBUG_LEGION
      assert(is_external_instance());
#endif
      return memory_manager->attach_external_instance(this);
    }

    //--------------------------------------------------------------------------
    RtEvent IndividualManager::detach_external_instance(void)
    //--------------------------------------------------------------------------
    {
#ifdef DEBUG_LEGION
      assert(is_external_instance());
#endif
      return memory_manager->detach_external_instance(this);
    }

    //--------------------------------------------------------------------------
    bool IndividualManager::has_visible_from(const std::set<Memory> &mems) const
    //--------------------------------------------------------------------------
    {
      return (mems.find(memory_manager->memory) != mems.end());
    }

    //--------------------------------------------------------------------------
    bool IndividualManager::update_physical_instance(
                                                  PhysicalInstance new_instance,
                                                  InstanceKind new_kind,
                                                  size_t new_footprint,
                                                  uintptr_t new_pointer)
    //--------------------------------------------------------------------------
    {
      {
        AutoLock lock(inst_lock);
#ifdef DEBUG_LEGION
        assert(kind == UNBOUND_INSTANCE_KIND);
        assert(instance_footprint == -1U);
#endif
        instance = new_instance;
        kind = new_kind;
        external_pointer = new_pointer;
#ifdef DEBUG_LEGION
        assert((kind != EXTERNAL_OWNED_INSTANCE_KIND) || 
                (external_pointer != -1UL));
#endif

        update_instance_footprint(new_footprint);

        Runtime::trigger_event(instance_ready);

        if (runtime->legion_spy_enabled)
        {
          LegionSpy::log_physical_instance(unique_event, instance.id,
            memory_manager->memory.id, instance_domain->expr_id,
            field_space_node->handle, tree_id, redop);
          layout->log_instance_layout(unique_event);
        }

        if (is_owner() && has_remote_instances())
          broadcast_manager_update();

        Runtime::trigger_event(
            NULL, use_event, fetch_metadata(instance, producer_event));
      }
      return remove_base_resource_ref(PENDING_UNBOUND_REF);
    }

    //--------------------------------------------------------------------------
    void IndividualManager::broadcast_manager_update(void)
    //--------------------------------------------------------------------------
    {
      Serializer rez;
      {
        RezCheck z(rez);
        rez.serialize(did);
        rez.serialize(instance);
        rez.serialize(instance_footprint);
        rez.serialize(kind);
      }
      BroadcastFunctor functor(context->runtime, rez);
      map_over_remote_instances(functor);
    }

    //--------------------------------------------------------------------------
    /*static*/ void IndividualManager::handle_send_manager_update(
                   Runtime *runtime, AddressSpaceID source, Deserializer &derez)
    //--------------------------------------------------------------------------
    {
      DerezCheck z(derez);
      DistributedID did;
      derez.deserialize(did);
      PhysicalInstance instance;
      derez.deserialize(instance);
      size_t footprint;
      derez.deserialize(footprint);
      InstanceKind kind;
      derez.deserialize(kind);

      RtEvent manager_ready;
      PhysicalManager *manager =
        runtime->find_or_request_instance_manager(did, manager_ready);
      if (manager_ready.exists() && !manager_ready.has_triggered())
        manager_ready.wait();

      if (manager->as_individual_manager()->update_physical_instance(
                                              instance, kind, footprint))
        delete manager;
    }

    /////////////////////////////////////////////////////////////
    // Collective Manager
    /////////////////////////////////////////////////////////////

    //--------------------------------------------------------------------------
    CollectiveManager::CollectiveManager(RegionTreeForest *ctx, 
                                DistributedID did, AddressSpaceID owner_space,
                                IndexSpaceNode *points, size_t total,
                                CollectiveMapping *mapping,
                                IndexSpaceExpression *instance_domain,
                                const void *pl, size_t pl_size,
                                FieldSpaceNode *node, RegionTreeID tree_id,
                                LayoutDescription *desc, ReductionOpID redop_id,
                                bool register_now, size_t footprint,
                                bool external_instance, bool multi)
      : PhysicalManager(ctx, desc, encode_instance_did(did, external_instance,
            (redop_id != 0), true/*collective*/),
          owner_space, footprint, redop_id, (redop_id == 0) ? NULL : 
            ctx->runtime->get_reduction(redop_id),
          node, instance_domain, pl, pl_size, tree_id, register_now,
          false/*output*/, mapping),  total_points(total),
        point_space(points),
        unique_allreduce_tag(mapping->find_index(local_space)), 
        multi_instance(multi)
    //--------------------------------------------------------------------------
    {
      if (point_space != NULL)
        point_space->add_nested_valid_ref(did);
#ifdef LEGION_GC
      log_garbage.info("GC Collective Manager %lld %d",
                        LEGION_DISTRIBUTED_ID_FILTER(this->did), local_space); 
#endif
    }

    //--------------------------------------------------------------------------
    CollectiveManager::~CollectiveManager(void)
    //--------------------------------------------------------------------------
    {
      if ((point_space != NULL) && point_space->remove_nested_valid_ref(did))
        delete point_space;
      for (std::map<std::pair<DistributedID,DomainPoint>,
                    std::map<unsigned,Reservation> >::iterator it1 =
            view_reservations.begin(); it1 != view_reservations.end(); it1++)
      {
        // Skip any non-local points
        if (std::find(instance_points.begin(), instance_points.end(), 
                      it1->first.second) == instance_points.end())
          continue;
        for (std::map<unsigned,Reservation>::iterator it2 =
              it1->second.begin(); it2 != it1->second.end(); it2++)
          it2->second.destroy_reservation();
      }
    }

    //--------------------------------------------------------------------------
    bool CollectiveManager::contains_isomorphic_points(
                                                   IndexSpaceNode *points) const
    //--------------------------------------------------------------------------
    {
#ifdef DEBUG_LEGION
      assert(collective_mapping != NULL);
#endif
      if (points->get_volume() != total_points)
        return false;
      if (point_space != NULL)
      {
#ifdef DEBUG_LEGION
        assert(point_space->get_volume() == points->get_volume());
#endif
        IndexSpaceExpression *intersection =
          runtime->forest->intersect_index_spaces(point_space, points);
        return (intersection->get_volume() == total_points);
      }
      // Have to do this the hard way by looking up all the points
      ApEvent ready;
      const Domain point_domain = points->get_domain(ready, true/*need tight*/);
      if (ready.exists() && !ready.has_triggered_faultignorant())
        ready.wait_faultignorant();
      std::set<DomainPoint> known_points;
      {
        AutoLock i_lock(inst_lock,1,false/*exclusive*/);
        for (unsigned idx = 0; idx < instance_points.size(); idx++)
          known_points.insert(instance_points[idx]);
        for (std::map<DomainPoint,RemoteInstInfo>::const_iterator it =
              remote_points.begin(); it != remote_points.end(); it++)
          known_points.insert(it->first);
      }
      std::vector<DomainPoint> unknown_points;
      for (Domain::DomainPointIterator itr(point_domain); itr; itr++)
      {
        if (known_points.find(*itr) != known_points.end())
          continue;
        unknown_points.push_back(*itr);
      }
      if (unknown_points.empty())
        return true;
      // Broadcast out a request for the remote instance
      RtEvent wait_on;
      if (collective_mapping->contains(local_space))
      {
        std::vector<AddressSpaceID> child_spaces;
        collective_mapping->get_children(local_space, local_space,child_spaces);
        if (child_spaces.empty())
          return false;
        std::vector<RtEvent> ready_events;
        ready_events.reserve(child_spaces.size());
        for (std::vector<AddressSpaceID>::const_iterator it =
              child_spaces.begin(); it != child_spaces.end(); it++)
        {
          const RtUserEvent ready_event = Runtime::create_rt_user_event();
          Serializer rez; 
          {
            RezCheck z(rez);
            rez.serialize(did);
            rez.serialize<size_t>(unknown_points.size());
            for (unsigned idx = 0; idx < unknown_points.size(); idx++)
              rez.serialize(unknown_points[idx]);
            rez.serialize(local_space);
            rez.serialize(local_space);
            rez.serialize(ready_event);
          }
          runtime->send_collective_point_request(*it, rez);
          ready_events.push_back(ready_event);
        }
        wait_on = Runtime::merge_events(ready_events);
      }
      else
      {
        const RtUserEvent ready_event = Runtime::create_rt_user_event();
        const AddressSpaceID origin = 
          collective_mapping->find_nearest(local_space);
        Serializer rez;
        {
          RezCheck z(rez);
          rez.serialize(did);
          rez.serialize<size_t>(unknown_points.size());
          for (unsigned idx = 0; idx < unknown_points.size(); idx++)
            rez.serialize(unknown_points[idx]);
          rez.serialize(local_space);
          rez.serialize(origin);
          rez.serialize(ready_event);
        }
        runtime->send_collective_point_request(origin, rez);
        wait_on = ready_event;
      }
      if (wait_on.exists() && !wait_on.has_triggered())
        wait_on.wait();
      {
        AutoLock i_lock(inst_lock,1,false/*exclusive*/);
        for (std::map<DomainPoint,RemoteInstInfo>::const_iterator it =
              remote_points.begin(); it != remote_points.end(); it++)
          known_points.insert(it->first);
      }
      for (std::vector<DomainPoint>::const_iterator it =
            unknown_points.begin(); it != unknown_points.end(); it++)
        if (known_points.find(*it) == known_points.end())
          return false;
      return true;
    }

    //--------------------------------------------------------------------------
    bool CollectiveManager::contains_point(const DomainPoint &point) const
    //--------------------------------------------------------------------------
    {
#ifdef DEBUG_LEGION
      assert(point.get_dim() > 0);
      assert(collective_mapping != NULL);
#endif
      if (point_space != NULL)
        return point_space->contains_point(point);
      // Check the local points first since they are read-only at this point
      for (std::vector<DomainPoint>::const_iterator it =
            instance_points.begin(); it != instance_points.end(); it++)
        if ((*it) == point)
          return true;
      {
        AutoLock i_lock(inst_lock,1,false/*exclusive*/);
        std::map<DomainPoint,RemoteInstInfo>::const_iterator finder =
          remote_points.find(point);
        if (finder != remote_points.end())
          return true;
      }
      // Broadcast out a request for this remote instance
      const RtEvent wait_on = broadcast_point_request(point); 
      if (wait_on.exists() && !wait_on.has_triggered())
        wait_on.wait();
      AutoLock i_lock(inst_lock,1,false/*exclusive*/);
      return (remote_points.find(point) != remote_points.end());
    }

    //--------------------------------------------------------------------------
    bool CollectiveManager::is_first_local_point(const DomainPoint &point) const
    //--------------------------------------------------------------------------
    {
#ifdef DEBUG_LEGION
      assert(point.get_dim() > 0);
      assert(collective_mapping != NULL);
#endif
      // Check the local points first since they are read-only at this point
      for (unsigned idx = 0; idx < instance_points.size(); idx++)
        if (instance_points[idx] == point)
          return (idx == 0);
      {
        AutoLock i_lock(inst_lock,1,false/*exclusive*/);
        std::map<DomainPoint,RemoteInstInfo>::const_iterator finder =
          remote_points.find(point);
        if (finder != remote_points.end())
          return (finder->second.index == 0);
      }
      // Broadcast out a request for this remote instance
      const RtEvent wait_on = broadcast_point_request(point); 
      if (wait_on.exists() && !wait_on.has_triggered())
        wait_on.wait();
      AutoLock i_lock(inst_lock,1,false/*exclusive*/);
      std::map<DomainPoint,RemoteInstInfo>::const_iterator finder =
          remote_points.find(point);
#ifdef DEBUG_LEGION
      assert(finder != remote_points.end());
#endif
      return (finder->second.index == 0);
    }

    //--------------------------------------------------------------------------
    RtEvent CollectiveManager::broadcast_point_request(
                                                 const DomainPoint &point) const
    //--------------------------------------------------------------------------
    {
#ifdef DEBUG_LEGION
      assert(collective_mapping != NULL);
#endif
      if (collective_mapping->contains(local_space))
      {
        std::vector<AddressSpaceID> child_spaces;
        collective_mapping->get_children(local_space, local_space,child_spaces);
        if (child_spaces.empty())
          return RtEvent::NO_RT_EVENT;
        std::vector<RtEvent> ready_events;
        ready_events.reserve(child_spaces.size());
        for (std::vector<AddressSpaceID>::const_iterator it =
              child_spaces.begin(); it != child_spaces.end(); it++)
        {
          const RtUserEvent ready_event = Runtime::create_rt_user_event();
          Serializer rez; 
          {
            RezCheck z(rez);
            rez.serialize(did);
            rez.serialize<size_t>(1);
            rez.serialize(point);
            rez.serialize(local_space);
            rez.serialize(local_space);
            rez.serialize(ready_event);
          }
          runtime->send_collective_point_request(*it, rez);
          ready_events.push_back(ready_event);
        }
        return Runtime::merge_events(ready_events);
      }
      else
      {
        const RtUserEvent ready_event = Runtime::create_rt_user_event();
        const AddressSpaceID origin = 
          collective_mapping->find_nearest(local_space);
        Serializer rez;
        {
          RezCheck z(rez);
          rez.serialize(did);
          rez.serialize<size_t>(1);
          rez.serialize(point);
          rez.serialize(local_space);
          rez.serialize(origin);
          rez.serialize(ready_event);
        }
        runtime->send_collective_point_request(origin, rez);
        return ready_event;
      }
    }

    //--------------------------------------------------------------------------
    void CollectiveManager::find_or_forward_physical_instance(
                          AddressSpaceID source, AddressSpaceID origin,
                          std::set<DomainPoint> &points, RtUserEvent to_trigger)
    //--------------------------------------------------------------------------
    {
#ifdef DEBUG_LEGION
      assert(collective_mapping != NULL);
      assert(collective_mapping->contains(local_space));
#endif
      std::map<DomainPoint,RemoteInstInfo> found_insts;
      for (unsigned idx = 0; idx < instance_points.size(); idx++)
      {
        std::set<DomainPoint>::iterator finder = 
          points.find(instance_points[idx]);
        if (finder == points.end())
          continue;
        found_insts[instance_points[idx]] =
          RemoteInstInfo{instances[idx], instance_events[idx], idx}; 
        points.erase(finder);
        if (points.empty())
          break;
      }
      if (!points.empty())
      {
        AutoLock i_lock(inst_lock,1,false/*exclusive*/);
        for (std::set<DomainPoint>::iterator it =
              points.begin(); it != points.end(); /*nothing*/)
        {
          std::map<DomainPoint,RemoteInstInfo>::const_iterator finder =
            remote_points.find(*it);
          if (finder != remote_points.end())
          {
            found_insts.insert(*finder);
            std::set<DomainPoint>::iterator to_delete = it++;
            points.erase(to_delete);
          }
          else
            it++;
        }
      }
      std::vector<RtEvent> ready_events;
      // Send back anything that we found
      if (!found_insts.empty())
      {
        const RtUserEvent ready_event = Runtime::create_rt_user_event();
        Serializer rez;
        {
          RezCheck z(rez);
          rez.serialize(did);
          rez.serialize<size_t>(found_insts.size());
          for (std::map<DomainPoint,RemoteInstInfo>::const_iterator it =
                found_insts.begin(); it != found_insts.end(); it++)
          {
            rez.serialize(it->first);
            rez.serialize(it->second.instance);
            rez.serialize(it->second.unique_event);
            rez.serialize(it->second.index);
          }
          rez.serialize(ready_event);
        }
        runtime->send_collective_point_response(source, rez);
        ready_events.push_back(ready_event);
      }
      std::vector<AddressSpaceID> child_spaces;
      if (!points.empty())
        collective_mapping->get_children(origin, local_space, child_spaces);
      if (child_spaces.empty())
      {
#ifdef DEBUG_LEGION
        assert(ready_events.empty() || (ready_events.size() == 1));
#endif
        if (!ready_events.empty())
          Runtime::trigger_event(to_trigger, ready_events.back());
        else
          Runtime::trigger_event(to_trigger);
        return;
      }
      ready_events.reserve(ready_events.size() + child_spaces.size());
      for (unsigned idx = 0; idx < child_spaces.size(); idx++)
      {
        const RtUserEvent ready_event = Runtime::create_rt_user_event();
        Serializer rez; 
        {
          RezCheck z(rez);
          rez.serialize(did);
          rez.serialize<size_t>(points.size());
          for (std::set<DomainPoint>::const_iterator it =
                points.begin(); it != points.end(); it++)
            rez.serialize(*it);
          rez.serialize(source);
          rez.serialize(origin);
          rez.serialize(ready_event);
        }
        runtime->send_collective_point_request(child_spaces[idx], rez);
        ready_events.push_back(ready_event);
      }
      Runtime::trigger_event(to_trigger, Runtime::merge_events(ready_events));
    }

    //--------------------------------------------------------------------------
    void CollectiveManager::record_remote_physical_instances(
                      const std::map<DomainPoint,RemoteInstInfo> &new_instances)
    //--------------------------------------------------------------------------
    {
      AutoLock i_lock(inst_lock);
#ifdef DEBUG_LEGION
      for (std::map<DomainPoint,RemoteInstInfo>::const_iterator it =
            new_instances.begin(); it != new_instances.end(); it++)
      {
        std::map<DomainPoint,RemoteInstInfo>::const_iterator finder =
          remote_points.find(it->first);
        if (finder == remote_points.end())
          remote_points.insert(*it);
#ifndef NDEBUG
        else
          assert(finder->second == it->second);
#endif
      }
#else
      remote_points.insert(new_instances.begin(), new_instances.end()); 
#endif
    }

    //--------------------------------------------------------------------------
    void CollectiveManager::record_point_instance(const DomainPoint &point,
                                       PhysicalInstance instance, ApEvent ready)
    //--------------------------------------------------------------------------
    {
      const Memory mem = instance.get_location();
      MemoryManager *memory = runtime->find_memory_manager(mem);
#ifdef DEBUG_LEGION
      assert(memory->is_owner);
      assert((point_space == NULL) || point_space->contains_point(point));
      assert(!runtime->legion_spy_enabled || ready.exists());
#endif
      if (runtime->legion_spy_enabled)
      {
        LegionSpy::log_physical_instance(ready, instance.id, mem.id,
            instance_domain->expr_id, field_space_node->handle, tree_id, redop);
        layout->log_instance_layout(ready);
      }
      AutoLock i_lock(inst_lock);
      memories.push_back(memory);
      instances.push_back(instance);
      instance_points.push_back(point);
      instance_events.push_back(ready);
    }

    //--------------------------------------------------------------------------
    bool CollectiveManager::finalize_point_instance(const DomainPoint &point,
                   bool success, bool acquire, GCPriority priority, bool remote)
    //--------------------------------------------------------------------------
    {
#ifdef DEBUG_LEGION
      assert(!is_external_instance());
#endif
      for (unsigned idx = 0; idx < instance_points.size(); idx++)
      {
        if (instance_points[idx] != point)
          continue;
        if (!success)
        {
          // Destroy the instance since we didn't succeed in making all
          // the instances for the collective instance
          std::vector<PhysicalInstance::DestroyedField> serdez_fields;
          layout->compute_destroyed_fields(serdez_fields);
          if (!serdez_fields.empty())
            instances[idx].destroy(serdez_fields);
          else
            instances[idx].destroy();
#ifdef LEGION_MALLOC_INSTANCES
          memories[idx]->free_legion_instance(instances[idx],
                                              RtEvent::NO_RT_EVENT);
#endif
        }
        else
          memories[idx]->record_created_instance(this,acquire,priority,remote);
        break;
      }
      return remove_base_resource_ref(MAPPING_ACQUIRE_REF);
    }

    //--------------------------------------------------------------------------
<<<<<<< HEAD
    /*static*/ void CollectiveManager::handle_instance_creation(
                                          Runtime *runtime, Deserializer &derez)
=======
    void CollectiveManager::get_instance_pointers(Memory memory,
                                         std::vector<uintptr_t> &pointers) const
    //--------------------------------------------------------------------------
    {
      for (unsigned idx = 0; idx < memories.size(); idx++)
      {
        if (memories[idx]->memory != memory)
          continue;
        void *ptr = instances[idx].pointer_untyped(0/*offset*/, 0/*elem size*/);
        pointers.push_back(uintptr_t(ptr));
      }
#ifdef DEBUG_LEGION
      assert(!pointers.empty());
#endif
    }

    //--------------------------------------------------------------------------
    RtEvent CollectiveManager::perform_deletion(AddressSpaceID source, 
                                                AutoLock *i_lock /*= NULL*/)
>>>>>>> c2337a3c
    //--------------------------------------------------------------------------
    {
      // This comes from the MapperManager that sends it at the end
      // of making a collective instance when the point instance it
      // made was remote from the local node
      DerezCheck z(derez);
      DistributedID did;
      derez.deserialize(did);
      CollectiveManager *manager = static_cast<CollectiveManager*>(
                          runtime->find_distributed_collectable(did));
      DomainPoint point;
      derez.deserialize(point);
      bool success, acquire;
      derez.deserialize<bool>(success);
      derez.deserialize<bool>(acquire);
      GCPriority priority;
      derez.deserialize(priority);
      RtUserEvent done;
      derez.deserialize(done);

      if (manager->finalize_point_instance(point, success, acquire,
                                           priority, true/*remote*/))
        delete manager;
      if (done.exists())
        Runtime::trigger_event(done);
    }

    //--------------------------------------------------------------------------
    ApEvent CollectiveManager::get_use_event(ApEvent user) const
    //--------------------------------------------------------------------------
    {
      return ApEvent::NO_AP_EVENT;
    }

    //--------------------------------------------------------------------------
    ApEvent CollectiveManager::get_unique_event(const DomainPoint &point) const
    //--------------------------------------------------------------------------
    {
#ifdef DEBUG_LEGION
      assert(point.get_dim() > 0);
      assert(collective_mapping != NULL);
#endif
      // Check the local points first since they are read-only at this point
      for (unsigned idx = 0; idx < instance_points.size(); idx++)
        if (instance_points[idx] == point)
          return instance_events[idx];
      {
        AutoLock i_lock(inst_lock,1,false/*exclusive*/);
        std::map<DomainPoint,RemoteInstInfo>::const_iterator finder =
          remote_points.find(point);
        if (finder != remote_points.end())
          return finder->second.unique_event;
      }
      // Broadcast out a request for this remote instance
      const RtEvent wait_on = broadcast_point_request(point); 
      if (wait_on.exists() && !wait_on.has_triggered())
        wait_on.wait();
      AutoLock i_lock(inst_lock,1,false/*exclusive*/);
      std::map<DomainPoint,RemoteInstInfo>::const_iterator finder =
        remote_points.find(point);
#ifdef DEBUG_LEGION
      assert(finder != remote_points.end());
#endif
      return finder->second.unique_event;
    }

    //--------------------------------------------------------------------------
    PhysicalInstance CollectiveManager::get_instance(const DomainPoint &p,
                                                     bool from_mapper) const
    //--------------------------------------------------------------------------
    {
#ifdef DEBUG_LEGION
      assert(p.get_dim() > 0);
      assert(collective_mapping != NULL);
#endif
      if (from_mapper && (p.get_dim() == 0))
        REPORT_LEGION_ERROR(ERROR_MAPPER_COLLECTIVE_INSTANCE_NOPOINT,
            "Mapper did not pass in a domain point when calling "
            "PhysicalInstance::get_instance or "
            "PhysicalInstance::get_location for a collective instance. "
            "Mappers must always specify a point when calling these "
            "methods on a collective instance.")
      // Check the local points first since they are read-only at this point
      for (unsigned idx = 0; idx < instance_points.size(); idx++)
        if (instance_points[idx] == p)
          return instances[idx];
      {
        AutoLock i_lock(inst_lock,1,false/*exclusive*/);
        std::map<DomainPoint,RemoteInstInfo>::const_iterator finder =
          remote_points.find(p);
        if (finder != remote_points.end())
          return finder->second.instance;
      }
      // Broadcast out a request for this remote instance
      const RtEvent wait_on = broadcast_point_request(p); 
      if (wait_on.exists() && !wait_on.has_triggered())
        wait_on.wait();
      AutoLock i_lock(inst_lock,1,false/*exclusive*/);
      std::map<DomainPoint,RemoteInstInfo>::const_iterator finder =
        remote_points.find(p);
      if (from_mapper && (finder == remote_points.end()))
        REPORT_LEGION_ERROR(ERROR_MAPPER_COLLECTIVE_INSTANCE_NOPOINT,
            "Unable to find point in collective instance from "
            "invocation of PhysicalInstance::get_instance or "
            "PhysicalInstance::get_location inside a mapper call.")
#ifdef DEBUG_LEGION
      assert(finder != remote_points.end());
#endif
      return finder->second.instance;
    }

    //--------------------------------------------------------------------------
    PointerConstraint CollectiveManager::get_pointer_constraint(
                                                 const DomainPoint &point) const
    //--------------------------------------------------------------------------
    {
      const PhysicalInstance instance = get_instance(point);
      void *inst_ptr = instance.pointer_untyped(0/*offset*/, 0/*elem size*/);
      return PointerConstraint(instance.get_location(), uintptr_t(inst_ptr));
    }

    //--------------------------------------------------------------------------
    LegionRuntime::Accessor::RegionAccessor<
      LegionRuntime::Accessor::AccessorType::Generic>
        CollectiveManager::get_accessor(void) const
    //--------------------------------------------------------------------------
    {
      // not supported
      assert(false);
      return LegionRuntime::Accessor::RegionAccessor<
	LegionRuntime::Accessor::AccessorType::Generic>(instances[0]);
    }

    //--------------------------------------------------------------------------
    LegionRuntime::Accessor::RegionAccessor<
      LegionRuntime::Accessor::AccessorType::Generic>
        CollectiveManager::get_field_accessor(FieldID fid) const
    //--------------------------------------------------------------------------
    {
      // not supported
      assert(false);
      const CopySrcDstField &info = layout->find_field_info(fid);
      LegionRuntime::Accessor::RegionAccessor<
        LegionRuntime::Accessor::AccessorType::Generic> temp(instances[0]);
      return temp.get_untyped_field_accessor(info.field_id, info.size);
    }

    //--------------------------------------------------------------------------
    RtEvent CollectiveManager::perform_deletion(AddressSpaceID source, 
                                                AutoLock *i_lock /*= NULL*/)
    //--------------------------------------------------------------------------
    {
      if (i_lock == NULL)
      {
        AutoLock instance_lock(inst_lock);
        return perform_deletion(source, &instance_lock);
      }
#ifdef DEBUG_LEGION
      assert(pending_views.empty());
      assert(!deferred_deletion.exists());
      assert(collective_mapping != NULL);
      // Should always be sending this along the tree
      assert((is_owner() && (source == local_space)) ||
        (collective_mapping->contains(local_space) && 
         (source == collective_mapping->get_parent(owner_space, local_space))));
#endif
      std::vector<RtEvent> done_events;
      std::vector<AddressSpaceID> children;
      collective_mapping->get_children(owner_space, local_space, children);
      for (std::vector<AddressSpaceID>::const_iterator it =
            children.begin(); it != children.end(); it++)
      {
        const RtUserEvent done = Runtime::create_rt_user_event();
        Serializer rez;
        {
          RezCheck z(rez);
          rez.serialize(did);
          rez.serialize(local_space);
          rez.serialize(done);
        }
        runtime->send_collective_deletion(*it, rez);
        done_events.push_back(done);
      }
      prune_gc_events();
      // Grab the set of active contexts to notify
      std::set<InnerContext*> to_notify;
      to_notify.swap(active_contexts);
      std::map<std::pair<DistributedID,DomainPoint>,
                std::map<unsigned,Reservation> > to_destroy;
      to_destroy.swap(view_reservations);
#ifndef LEGION_DISABLE_GC
      // If we're still active that means there are still outstanding
      // users so make an event for when we are done, not we're holding
      // the instance lock when this is called
      if (currently_active)
        deferred_deletion = Runtime::create_rt_user_event();
      // Now we can release the lock since we're done with the atomic updates
      i_lock->release();
      std::vector<PhysicalInstance::DestroyedField> serdez_fields;
      layout->compute_destroyed_fields(serdez_fields);
      for (unsigned idx = 0; idx < instances.size(); idx++)
      {
        log_garbage.spew("Deleting physical instance " IDFMT " in memory " 
                         IDFMT "", instances[idx].id, memories[idx]->memory.id);
        if (!serdez_fields.empty())
          instances[idx].destroy(serdez_fields, deferred_deletion);
        else
          instances[idx].destroy(deferred_deletion);
#ifdef LEGION_MALLOC_INSTANCES
        if (!is_external_instance())
          memories[idx]->free_legion_instance(instances[idx],deferred_deletion);
#endif
      }
#else
      // Release the i_lock since we're done with the atomic updates
      i_lock->release();
#endif
      // Notify any contexts of our deletion
      if (!to_notify.empty())
      {
        for (std::set<InnerContext*>::const_iterator it =
              to_notify.begin(); it != to_notify.end(); it++)
        {
          (*it)->notify_instance_deletion(this);
          if ((*it)->remove_reference())
            delete (*it);
        }
      }
      if (!to_destroy.empty())
      {
        for (std::map<std::pair<DistributedID,DomainPoint>,
                      std::map<unsigned,Reservation> >::iterator it1 =
              to_destroy.begin(); it1 != to_destroy.end(); it1++)
        {
          // Skip any non-local points
          if (std::find(instance_points.begin(), instance_points.end(), 
                        it1->first.second) == instance_points.end())
            continue;
          for (std::map<unsigned,Reservation>::iterator it2 =
                it1->second.begin(); it2 != it1->second.end(); it2++)
            it2->second.destroy_reservation();
        }
      }
      if (!done_events.empty())
        return Runtime::merge_events(done_events);
      return RtEvent::NO_RT_EVENT;
    }

    //--------------------------------------------------------------------------
    void CollectiveManager::force_deletion(void)
    //--------------------------------------------------------------------------
    {
#ifndef LEGION_DISABLE_GC
      // Have to deduplicate across force-delete calls here to handle the
      // case where we have multiple instances in the same memory
      std::vector<PhysicalInstance> to_destroy;
      {
        AutoLock i_lock(inst_lock);
        if (instances.empty())
          return;
        to_destroy.swap(instances);
      }
      std::vector<PhysicalInstance::DestroyedField> serdez_fields;
      layout->compute_destroyed_fields(serdez_fields);
      for (unsigned idx = 0; idx < to_destroy.size(); idx++)
      {
        if (!serdez_fields.empty())
          to_destroy[idx].destroy(serdez_fields);
        else
          to_destroy[idx].destroy();
#ifdef LEGION_MALLOC_INSTANCES
        if (!is_external_instance())
          memories[idx]->free_legion_instance(to_destroy[idx],
                                              RtEvent::NO_RT_EVENT);
#endif
      }
#endif
    }

    //--------------------------------------------------------------------------
    RtEvent CollectiveManager::update_garbage_collection_priority(
                                     AddressSpaceID source, GCPriority priority)
    //--------------------------------------------------------------------------
    {
#ifdef DEBUG_LEGION
      assert(collective_mapping != NULL);
#endif
      // Check to see if the source is in the collective mapping
      if (collective_mapping->contains(source))
      {
        std::vector<RtEvent> done_events;
        // Always send up the tree
        std::vector<AddressSpaceID> children;
        collective_mapping->get_children(owner_space, local_space, children); 
        for (std::vector<AddressSpaceID>::const_iterator it =
              children.begin(); it != children.end(); it++)
        {
          // Don't need to send back to any children that sent this to us
          if ((*it) == source)
            continue;
          const RtUserEvent done = Runtime::create_rt_user_event();
          Serializer rez;
          {
            RezCheck z(rez);
            rez.serialize(did);
            rez.serialize(priority);
            rez.serialize(done);
          }
          runtime->send_gc_priority_update(*it, rez);
          done_events.push_back(done);
        }
        if (local_space != owner_space)
        {
          const AddressSpaceID parent =
            collective_mapping->get_parent(owner_space, local_space);
          if (source != parent)
          {
            // Send down the tree too if we're not the owner this didn't come
            // from the parent space in the tree
            const RtUserEvent done = Runtime::create_rt_user_event();
            Serializer rez;
            {
              RezCheck z(rez);
              rez.serialize(did);
              rez.serialize(priority);
              rez.serialize(done);
            }
            runtime->send_gc_priority_update(parent, rez);
            done_events.push_back(done);
          }
        }
        // Perform our local updates on the managers
#ifdef DEBUG_LEGION
        assert(!memories.empty());
#endif
        for (std::vector<MemoryManager*>::const_iterator it =
              memories.begin(); it != memories.end(); it++)
          (*it)->set_garbage_collection_priority(this, priority);
        if (!done_events.empty())
          return Runtime::merge_events(done_events);
        return RtEvent::NO_RT_EVENT;
      }
      else
      {
#ifdef DEBUG_LEGION
        assert(memories.empty());
#endif
        // Just send the update to the owner node
        const RtUserEvent done = Runtime::create_rt_user_event();
        Serializer rez;
        {
          RezCheck z(rez);
          rez.serialize(did);
          rez.serialize(priority);
          rez.serialize(done);
        }
        runtime->send_gc_priority_update(owner_space, rez);
        return done;
      }
    }

    //--------------------------------------------------------------------------
    RtEvent CollectiveManager::attach_external_instance(void)
    //--------------------------------------------------------------------------
    {
      // At this point the points should all be filled in so these
      // data structures are all read-only
#ifdef DEBUG_LEGION
      assert(!memories.empty());
#endif
      if (memories.size() > 1)
      {
        // Need to make sure we don't duplicate memory attaches
        // in the case where we have multiple instances in the
        // same memory
        std::set<MemoryManager*> unique_memories;
        std::vector<RtEvent> ready_events;
        for (unsigned idx = 0; idx < memories.size(); idx++)
        {
          MemoryManager *manager = memories[idx];
          if (unique_memories.find(manager) != unique_memories.end())
            continue;
          unique_memories.insert(manager);
          const RtEvent ready = manager->attach_external_instance(this);
          if (ready.exists())
            ready_events.push_back(ready);
        }
        if (!ready_events.empty())
          return Runtime::merge_events(ready_events);
        else
          return RtEvent::NO_RT_EVENT;
      }
      else
        return memories.back()->attach_external_instance(this);
    }

    //--------------------------------------------------------------------------
    RtEvent CollectiveManager::detach_external_instance(void)
    //--------------------------------------------------------------------------
    {
 #ifdef DEBUG_LEGION
      assert(!memories.empty());
#endif
      if (memories.size() > 1)
      {
        // Need to make sure we don't duplicate memory attaches
        // in the case where we have multiple instances in the
        // same memory
        std::set<MemoryManager*> unique_memories;
        std::vector<RtEvent> ready_events;
        for (unsigned idx = 0; idx < memories.size(); idx++)
        {
          MemoryManager *manager = memories[idx];
          if (unique_memories.find(manager) != unique_memories.end())
            continue;
          unique_memories.insert(manager);
          const RtEvent ready = manager->detach_external_instance(this);
          if (ready.exists())
            ready_events.push_back(ready);
        }
        if (!ready_events.empty())
          return Runtime::merge_events(ready_events);
        else
          return RtEvent::NO_RT_EVENT;
      }
      else
        return memories.back()->detach_external_instance(this);      
    }

    //--------------------------------------------------------------------------
    bool CollectiveManager::has_visible_from(const std::set<Memory> &mems) const
    //--------------------------------------------------------------------------
    {
      for (std::vector<MemoryManager*>::const_iterator it = 
            memories.begin(); it != memories.end(); it++)
        if (mems.find((*it)->memory) != mems.end())
          return true;
      return false;
    }

    //--------------------------------------------------------------------------
    void CollectiveManager::collective_deletion(RtEvent deferred_event)
    //--------------------------------------------------------------------------
    {
#ifndef LEGION_DISABLE_GC
      std::vector<PhysicalInstance::DestroyedField> serdez_fields;
      layout->compute_destroyed_fields(serdez_fields); 
      if (!serdez_fields.empty())
      {
        for (unsigned idx = 0; idx < instances.size(); idx++)
        {
          log_garbage.spew("Deleting collective instance " IDFMT " in memory "
                       IDFMT "", instances[idx].id, memories[idx]->memory.id);
          instances[idx].destroy(serdez_fields, deferred_event);
        }
      }
      else
      {
        for (unsigned idx = 0; idx < instances.size(); idx++)
        {
          log_garbage.spew("Deleting collective instance " IDFMT " in memory "
                       IDFMT "", instances[idx].id, memories[idx]->memory.id);
          instances[idx].destroy(deferred_event);
        }
      }
#ifdef LEGION_MALLOC_INSTANCES
      if (is_external_instance())
      {
        for (unsigned idx = 0; idx < instances.size(); idx++)
          memories[idx]->free_legion_instance(instances[idx], deferred_event);
      }
#endif
#endif
      // Notify any contexts of our deletion
      // Grab a copy of this in case we get any removal calls
      // while we are doing the deletion. We know that there
      // will be no more additions because we are being deleted
      std::set<InnerContext*> copy_active_contexts;
      std::map<std::pair<DistributedID,DomainPoint>,
                std::map<unsigned,Reservation> > copy_view_atomics;
      {
        AutoLock inst(inst_lock);
        if (active_contexts.empty())
          return;
        copy_active_contexts.swap(active_contexts);
        copy_view_atomics.swap(view_reservations);
#ifdef DEBUG_LEGION
        assert(pending_views.empty());
#endif
        context_views.clear();
      }
      for (std::set<InnerContext*>::iterator it = copy_active_contexts.begin(); 
            it != copy_active_contexts.end(); it++)
      {
        (*it)->notify_instance_deletion(this);
        if ((*it)->remove_reference())
          delete (*it);
      }
      // Clean up any reservations that we own associated with this instance
      for (std::map<std::pair<DistributedID,DomainPoint>,
                    std::map<unsigned,Reservation> >::iterator it1 =
            copy_view_atomics.begin(); it1 != copy_view_atomics.end(); it1++)
      {
        // Skip any non-local points
        if (std::find(instance_points.begin(), instance_points.end(), 
                      it1->first.second) == instance_points.end())
          continue;
        for (std::map<unsigned,Reservation>::iterator it2 =
              it1->second.begin(); it2 != it1->second.end(); it2++)
          it2->second.destroy_reservation();
      }
    }

    //--------------------------------------------------------------------------
    void CollectiveManager::collective_force(void)
    //--------------------------------------------------------------------------
    {
#ifndef LEGION_DISABLE_GC
      std::vector<PhysicalInstance::DestroyedField> serdez_fields;
      layout->compute_destroyed_fields(serdez_fields); 
      if (!serdez_fields.empty())
      {
        for (unsigned idx = 0; idx < instances.size(); idx++)
        {
          log_garbage.spew("Force deleting collective instance " IDFMT 
           " in memory " IDFMT "", instances[idx].id, memories[idx]->memory.id);
          instances[idx].destroy(serdez_fields);
        }
      }
      else
      {
        for (unsigned idx = 0; idx < instances.size(); idx++)
        {
          log_garbage.spew("Force deleting collective instance " IDFMT
           " in memory " IDFMT "", instances[idx].id, memories[idx]->memory.id);
          instances[idx].destroy();
        }
      }
#ifdef LEGION_MALLOC_INSTANCES
      if (is_external_instance())
      {
        for (unsigned idx = 0; idx < instances.size(); idx++)
          memories[idx]->free_legion_instance(instances[idx], 
                                              RtEvent::NO_RT_EVENT);
      }
#endif
#endif
    }

    //--------------------------------------------------------------------------
    ApEvent CollectiveManager::fill_from(FillView *fill_view, 
                                         InstanceView *dst_view,
                                         ApEvent precondition,
                                         PredEvent predicate_guard,
                                         IndexSpaceExpression *fill_expression,
                                         Operation *op, const unsigned index,
                                         const FieldMask &fill_mask,
                                         const PhysicalTraceInfo &trace_info,
                                         std::set<RtEvent> &recorded_events,
                                         std::set<RtEvent> &applied_events,
                                         CopyAcrossHelper *across_helper,
                                         const bool manage_dst_events,
                                         const bool fill_restricted,
                                         const bool need_valid_return)
    //--------------------------------------------------------------------------
    {
#ifdef DEBUG_LEGION
      // Should never have a copy-across with a collective manager as the target
      assert(manage_dst_events);
      assert(across_helper == NULL);
      assert(collective_mapping != NULL);
#endif
      // This one is easy, just tree broadcast out to all the nodes and 
      // perform the fill operation on each one of them
      ApEvent result;
      if (need_valid_return)
        result = Runtime::create_ap_user_event(&trace_info);
      if (!collective_mapping->contains(local_space))
      {
        // This node doesn't have any instances, so start at one that
        // is contained within the collective mapping
        AddressSpaceID origin = collective_mapping->find_nearest(local_space);
        const RtUserEvent recorded = Runtime::create_rt_user_event();
        const RtUserEvent applied = Runtime::create_rt_user_event();
        Serializer rez;
        {
          RezCheck z(rez);
          rez.serialize(did);
          rez.serialize(fill_view->did);
          rez.serialize(dst_view->did);
          rez.serialize(precondition);
          rez.serialize(predicate_guard);
          fill_expression->pack_expression(rez, origin);
          rez.serialize<bool>(fill_restricted);
          if (fill_restricted)
            op->pack_remote_operation(rez, origin, applied_events);
          rez.serialize(index);
          rez.serialize(op->get_ctx_index());
          rez.serialize(fill_mask);
          trace_info.pack_trace_info(rez, applied_events);
          rez.serialize(recorded);
          rez.serialize(applied);
          if (trace_info.recording)
          {
            ApBarrier bar;
            ShardID sid = 0;
            if (need_valid_return)
            {
              bar = ApBarrier(Realm::Barrier::create_barrier(1/*arrivals*/));
              sid = trace_info.record_managed_barrier(bar, 1/*arrivals*/);
              result = bar;
            }
            rez.serialize(bar);
            if (bar.exists())
              rez.serialize(sid);
          }
          else
          {
            ApUserEvent to_trigger;
            if (need_valid_return)
            {
              to_trigger = Runtime::create_ap_user_event(&trace_info);
              result = to_trigger;
            }
            rez.serialize(to_trigger);
          }
          rez.serialize(origin);
        }
        runtime->send_collective_distribute_fill(origin, rez);
        recorded_events.insert(recorded);
        applied_events.insert(applied);
      }
      else
      {
        ApUserEvent to_trigger;
        if (need_valid_return)
        {
          to_trigger = Runtime::create_ap_user_event(&trace_info);
          result = to_trigger;
        }
        perform_collective_fill(fill_view, dst_view, precondition,
            predicate_guard, fill_expression, op, index, op->get_ctx_index(),
            fill_mask, trace_info, recorded_events, applied_events,
            to_trigger, local_space, fill_restricted);
      }
      return result;
    }

    //--------------------------------------------------------------------------
    void CollectiveManager::perform_collective_fill(FillView *fill_view, 
                                         InstanceView *dst_view,
                                         ApEvent precondition,
                                         PredEvent predicate_guard,
                                         IndexSpaceExpression *fill_expression,
                                         Operation *op, const unsigned index,
                                         const size_t op_context_index,
                                         const FieldMask &fill_mask,
                                         const PhysicalTraceInfo &trace_info,
                                         std::set<RtEvent> &recorded_events,
                                         std::set<RtEvent> &applied_events,
                                         ApUserEvent ready_event,
                                         AddressSpaceID origin,
                                         const bool fill_restricted)
    //--------------------------------------------------------------------------
    {
#ifdef DEBUG_LEGION
      assert(collective_mapping != NULL);
      assert(collective_mapping->contains(local_space));
      assert((op != NULL) || !fill_restricted);
#endif
      RtEvent analyses_ready;
      const std::vector<CollectiveCopyFillAnalysis*> *local_analyses = NULL;
      if (!fill_restricted)
      {
        // If this is not a fill-out to a restricted collective instance 
        // then we should be able to find our local analyses to use for 
        // performing operations
        analyses_ready = find_collective_analyses(dst_view->did,
                          op_context_index, index, local_analyses);
#ifdef DEBUG_LEGION
        assert(local_analyses != NULL);
#endif
        // If we're recording then we need to wait now to get a valid
        // trace info for capturing the trace for events we send to 
        // remote nodes, otherwise we just need to wait before doing
        // the fill calls
        if ((trace_info.recording || (op == NULL)) && 
            analyses_ready.exists() && !analyses_ready.has_triggered())
          analyses_ready.wait();
#ifdef DEBUG_LEGION
        assert(local_analyses != NULL);
#endif
        if (op == NULL)
          op = local_analyses->front()->op;
      }
#ifdef DEBUG_LEGION
      assert(op != NULL);
#endif
      const PhysicalTraceInfo &local_info = 
        ((local_analyses == NULL) || !trace_info.recording) ? trace_info : 
        local_analyses->front()->trace_info;
#ifdef DEBUG_LEGION
      assert(local_info.recording == trace_info.recording);
#endif
      // Send it on to any children in the broadcast tree first
      std::vector<AddressSpaceID> children;
      collective_mapping->get_children(origin, local_space, children);
      std::vector<ApEvent> ready_events;
      ApBarrier trace_barrier;
      ShardID trace_shard = 0;
      for (std::vector<AddressSpaceID>::const_iterator it =
            children.begin(); it != children.end(); it++)
      {
        const RtUserEvent recorded = Runtime::create_rt_user_event();
        const RtUserEvent applied = Runtime::create_rt_user_event();
        Serializer rez;
        {
          RezCheck z(rez);
          rez.serialize(did);
          rez.serialize(fill_view->did);
          rez.serialize(dst_view->did);
          rez.serialize(precondition);
          rez.serialize(predicate_guard);
          fill_expression->pack_expression(rez, *it);
          rez.serialize<bool>(fill_restricted);
          if (fill_restricted)
            op->pack_remote_operation(rez, *it, applied_events);
          rez.serialize(index);
          rez.serialize(op_context_index);
          rez.serialize(fill_mask);
          local_info.pack_trace_info(rez, applied_events);
          rez.serialize(recorded);
          rez.serialize(applied);
          if (local_info.recording)
          {
            if (ready_event.exists() && !trace_barrier.exists())
            {
              trace_barrier =
                ApBarrier(Realm::Barrier::create_barrier(children.size()));
              trace_shard = local_info.record_managed_barrier(trace_barrier,
                                                            children.size());
              ready_events.push_back(trace_barrier);
            }
            rez.serialize(trace_barrier);
            if (trace_barrier.exists())
              rez.serialize(trace_shard);
          }
          else
          {
            ApUserEvent child_ready;
            if (ready_event.exists())
            {
              child_ready = Runtime::create_ap_user_event(&local_info);
              ready_events.push_back(child_ready);
            }
            rez.serialize(child_ready);
          }
          rez.serialize(origin);
        }
        runtime->send_collective_distribute_fill(*it, rez);
        recorded_events.insert(recorded);
        applied_events.insert(applied);
      }
      // Now we can perform the fills for our instances
      // The precondition will be the same across all our local instances
      const UniqueID op_id = op->get_unique_op_id();
      ApEvent dst_precondition = dst_view->find_copy_preconditions(
          false/*reading*/, 0/*redop*/, fill_mask, fill_expression,
          op_id, index, applied_events, local_info);
      if (dst_precondition.exists())
      {
        if (dst_precondition.exists())
          precondition =
            Runtime::merge_events(&local_info, precondition, dst_precondition);
        else
          precondition = dst_precondition;
      }
      std::vector<ApEvent> local_events;
      // Do the last wait before we need our analyses for recording 
      // and profiling requests from the mappers
      if (analyses_ready.exists() && !analyses_ready.has_triggered())
        analyses_ready.wait();
      for (unsigned idx = 0; idx < instances.size(); idx++)
      {
        std::vector<CopySrcDstField> dst_fields;
        layout->compute_copy_offsets(fill_mask, instances[idx],
#ifdef LEGION_SPY
                                     instance_events[idx],
#endif
                                     dst_fields);
        const PhysicalTraceInfo &inst_info = (local_analyses == NULL) ?
          trace_info : local_analyses->at(idx)->trace_info;
        const ApEvent result = fill_expression->issue_fill(op,
                                                 inst_info, dst_fields,
                                                 fill_view->value->value,
                                                 fill_view->value->value_size,
#ifdef LEGION_SPY
                                                 fill_view->fill_op_uid,
                                                 field_space_node->handle,
                                                 tree_id,
#endif
                                                 precondition, predicate_guard);
        if (result.exists())
          local_events.push_back(result);
      }
      if (!local_events.empty())
      {
        ApEvent local_ready = Runtime::merge_events(&local_info, local_events);
        if (local_ready.exists())
        {
          const RtEvent collect_event = local_info.get_collect_event();
          dst_view->add_copy_user(false/*reading*/, 0/*redop*/, local_ready,
              collect_event, fill_mask, fill_expression, op_id, index,
              recorded_events, local_info.recording, runtime->address_space);
          if (ready_event.exists())
            ready_events.push_back(local_ready);
        }
      }
      // Use the trace info for doing the trigger if necessary
      if (!ready_events.empty())
      {
#ifdef DEBUG_LEGION
        assert(ready_event.exists());
#endif
        Runtime::trigger_event(&trace_info, ready_event,
            Runtime::merge_events(&local_info, ready_events));
      }
      else if (ready_event.exists())
        Runtime::trigger_event(&trace_info, ready_event);
    }

    //--------------------------------------------------------------------------
    /*static*/ void CollectiveManager::handle_distribute_fill(Runtime *runtime,
                                     AddressSpaceID source, Deserializer &derez)
    //--------------------------------------------------------------------------
    {
      DerezCheck z(derez);
      DistributedID man_did, fill_did, dst_did;
      derez.deserialize(man_did);
      RtEvent man_ready, fill_ready, dst_ready;
      CollectiveManager *manager = static_cast<CollectiveManager*>(
          runtime->find_or_request_instance_manager(man_did, man_ready));
      derez.deserialize(fill_did);
      FillView *fill_view = static_cast<FillView*>(
          runtime->find_or_request_logical_view(fill_did, fill_ready));
      derez.deserialize(dst_did);
      InstanceView *dst_view = static_cast<InstanceView*>(
          runtime->find_or_request_logical_view(dst_did, dst_ready));
      ApEvent precondition;
      derez.deserialize(precondition);
      PredEvent predicate_guard;
      derez.deserialize(predicate_guard);
      IndexSpaceExpression *fill_expression =
        IndexSpaceExpression::unpack_expression(derez, runtime->forest, source);
      bool fill_restricted;
      derez.deserialize<bool>(fill_restricted);
      Operation *op = NULL;
      std::set<RtEvent> ready_events;
      if (fill_restricted)
        op = RemoteOp::unpack_remote_operation(derez, runtime, ready_events);
      unsigned index;
      derez.deserialize(index);
      size_t op_ctx_index;
      derez.deserialize(op_ctx_index);
      FieldMask fill_mask;
      derez.deserialize(fill_mask);
      std::set<RtEvent> recorded_events, applied_events;
      PhysicalTraceInfo trace_info =
        PhysicalTraceInfo::unpack_trace_info(derez, runtime);
      RtUserEvent recorded, applied;
      derez.deserialize(recorded);
      derez.deserialize(applied);
      ApUserEvent ready;
      if (trace_info.recording)
      {
        ApBarrier bar;
        derez.deserialize(bar);
        if (bar.exists())
        {
          ShardID sid;
          derez.deserialize(sid);
          // Copy-elmination will take care of this for us
          // when the trace is optimized
          ready = Runtime::create_ap_user_event(&trace_info);
          Runtime::phase_barrier_arrive(bar, 1/*count*/, ready);
          trace_info.record_barrier_arrival(bar, ready, 1/*count*/, 
                                            applied_events, sid);
        }
      }
      else
        derez.deserialize(ready);
      AddressSpaceID origin;
      derez.deserialize(origin);
      

      // Make sure all the distributed collectables are ready
      if (man_ready.exists() && !man_ready.has_triggered())
        ready_events.insert(man_ready);
      if (fill_ready.exists() && !fill_ready.has_triggered())
        ready_events.insert(fill_ready);
      if (dst_ready.exists() && !dst_ready.has_triggered())
        ready_events.insert(dst_ready);
      if (!ready_events.empty())
      {
        const RtEvent wait_on = Runtime::merge_events(ready_events);
        if (wait_on.exists() && !wait_on.has_triggered())
          wait_on.wait();
      }

      manager->perform_collective_fill(fill_view, dst_view, precondition,
          predicate_guard, fill_expression, op, index, op_ctx_index,
          fill_mask, trace_info, recorded_events, applied_events, ready,
          origin, fill_restricted);

      if (!recorded_events.empty())
        Runtime::trigger_event(recorded,Runtime::merge_events(recorded_events));
      else
        Runtime::trigger_event(recorded);
      if (!applied_events.empty())
        Runtime::trigger_event(applied, Runtime::merge_events(applied_events));
      else
        Runtime::trigger_event(applied);
      if (op != NULL)
        delete op;
    }

    //--------------------------------------------------------------------------
    ApEvent CollectiveManager::perform_collective_point(InstanceView *src_view,
                                const std::vector<CopySrcDstField> &dst_fields,
                                const std::vector<Reservation> &reservations,
                                ApEvent precondition,
                                PredEvent predicate_guard,
                                IndexSpaceExpression *copy_expression,
                                Operation *op, const unsigned index,
                                const FieldMask &copy_mask,
                                const Memory location,
                                const DomainPoint &dst_point,
                                const DomainPoint &src_point,
                                const PhysicalTraceInfo &trace_info,
                                std::set<RtEvent> &recorded_events,
                                std::set<RtEvent> &applied_events)
    //--------------------------------------------------------------------------
    {
#ifdef DEBUG_LEGION
      assert(!instances.empty());
      assert(src_view->manager == this);
      assert(collective_mapping != NULL);
      assert(collective_mapping->contains(local_space));
#endif
      const UniqueID op_id = op->get_unique_op_id();
      // Compute the source precondition to get that in flight
      const ApEvent src_pre = src_view->find_copy_preconditions(
          true/*reading*/, 0/*redop*/, copy_mask, copy_expression,
          op_id, index, applied_events, trace_info);
      if (src_pre.exists())
      {
        if (precondition.exists())
          precondition =
            Runtime::merge_events(&trace_info, precondition, src_pre);
        else
          precondition = src_pre;
      }
      // Figure out which instance we're going to use for the copy
      unsigned instance_index = 0;
      if (src_point.exists())
      {
#ifdef DEBUG_LEGION
        instance_index = UINT_MAX;
#endif
        for (unsigned idx = 0; idx < instance_points.size(); idx++)
        {
          if (instance_points[idx] != src_point)
            continue;
          instance_index = idx;
          break;
        }
#ifdef DEBUG_LEGION
        assert(instance_index != UINT_MAX);
#endif
      }
      else if (instances.size() > 1)
      {
        // Handle the special, but common case where the source has
        // the same point as the destination, which is usually semantically
        // meaningful to the application
        bool found = false;
        if (dst_point.get_dim() > 0)
        {
          for (unsigned idx = 0; idx < instance_points.size(); idx++)
          {
            if (dst_point != instance_points[idx])
              continue;
            instance_index = idx;
            found = true;
            break;
          }
        }
        if (!found)
        {
          int best_bandwidth = -1;
          const Machine &machine = runtime->machine;
          Machine::AffinityDetails details;
          if (machine.has_affinity(location,
                instances[0].get_location(), &details))
            best_bandwidth = details.bandwidth;
          for (unsigned idx = 1; idx < instances.size(); idx++)
          {
            if (machine.has_affinity(location,
                  instances[idx].get_location(), &details))
            {
              if ((best_bandwidth < 0) || 
                  (int(details.bandwidth) > best_bandwidth))
              {
                best_bandwidth = details.bandwidth;
                instance_index = idx;
              }
            }
          }
        }
      }
      // Compute the src_fields
      std::vector<CopySrcDstField> src_fields;
      layout->compute_copy_offsets(copy_mask, instances[instance_index],
#ifdef LEGION_SPY
                                   instance_events[instance_index],
#endif
                                   src_fields);
      // Issue the copy
      const ApEvent copy_post = copy_expression->issue_copy(op,
            trace_info, dst_fields, src_fields, reservations,
#ifdef LEGION_SPY
            tree_id, tree_id,
#endif
            precondition, predicate_guard);
      // Record the user
      if (copy_post.exists())
      {
        const RtEvent collect_event = trace_info.get_collect_event();
        src_view->add_copy_user(true/*reading*/, 0/*redop*/, copy_post,
            collect_event, copy_mask, copy_expression, op_id, index,
            recorded_events, trace_info.recording, runtime->address_space);
      }
      return copy_post;
    }

    //--------------------------------------------------------------------------
    /*static*/ void CollectiveManager::handle_distribute_point(Runtime *runtime,
                                     AddressSpaceID source, Deserializer &derez)
    //--------------------------------------------------------------------------
    {
      DerezCheck z(derez);
      DistributedID man_did, src_did;
      derez.deserialize(man_did);
      RtEvent man_ready, src_ready;
      CollectiveManager *manager = static_cast<CollectiveManager*>(
          runtime->find_or_request_instance_manager(man_did, man_ready));
      derez.deserialize(src_did);
      InstanceView *src_view = static_cast<InstanceView*>(
          runtime->find_or_request_logical_view(src_did, src_ready));
      size_t num_fields;
      derez.deserialize(num_fields);
      std::vector<CopySrcDstField> dst_fields(num_fields);
      std::set<RtEvent> recorded_events, ready_events, applied_events;
      unpack_fields(dst_fields, derez, ready_events, manager,man_ready,runtime);
      size_t num_reservations;
      derez.deserialize(num_reservations);
      std::vector<Reservation> reservations(num_reservations);
      for (unsigned idx = 0; idx < num_reservations; idx++)
        derez.deserialize(reservations[idx]);
      ApEvent precondition;
      derez.deserialize(precondition);
      PredEvent predicate_guard;
      derez.deserialize(predicate_guard);
      IndexSpaceExpression *copy_expression =
        IndexSpaceExpression::unpack_expression(derez, runtime->forest, source);
      Operation *op =
        RemoteOp::unpack_remote_operation(derez, runtime, ready_events);
      unsigned index;
      derez.deserialize(index);
      FieldMask copy_mask;
      derez.deserialize(copy_mask);
      Memory location;
      derez.deserialize(location);
      DomainPoint dst_point, src_point;
      derez.deserialize(dst_point);
      derez.deserialize(src_point);
      PhysicalTraceInfo trace_info =
        PhysicalTraceInfo::unpack_trace_info(derez, runtime);
      RtUserEvent recorded, applied;
      derez.deserialize(recorded);
      derez.deserialize(applied);
      ApUserEvent ready;
      derez.deserialize(ready);

      if (man_ready.exists() && !man_ready.has_triggered())
        ready_events.insert(man_ready);
      if (src_ready.exists() && !src_ready.has_triggered())
        ready_events.insert(src_ready);
      if (!ready_events.empty())
      {
        const RtEvent wait_on = Runtime::merge_events(ready_events);
        if (wait_on.exists() && !wait_on.has_triggered())
          wait_on.wait();
      }

      const ApEvent result = manager->perform_collective_point(src_view,
          dst_fields, reservations, precondition, predicate_guard,
          copy_expression, op, index, copy_mask, location, dst_point,
          src_point, trace_info, recorded_events, applied_events);

      Runtime::trigger_event(&trace_info, ready, result);
      if (!recorded_events.empty())
        Runtime::trigger_event(recorded,Runtime::merge_events(recorded_events));
      else
        Runtime::trigger_event(recorded);
      if (!applied_events.empty())
        Runtime::trigger_event(applied, Runtime::merge_events(applied_events));
      else
        Runtime::trigger_event(applied);
      delete op;
    }

    //--------------------------------------------------------------------------
    void CollectiveManager::perform_collective_reduction(InstanceView *src_view,
                                const std::vector<CopySrcDstField> &dst_fields,
                                const std::vector<Reservation> &reservations,
                                ApEvent precondition,
                                PredEvent predicate_guard,
                                IndexSpaceExpression *copy_expression,
                                Operation *op, const unsigned index,
                                const FieldMask &copy_mask,
                                const DomainPoint &src_point,
                                const PhysicalTraceInfo &trace_info,
                                std::set<RtEvent> &recorded_events,
                                std::set<RtEvent> &applied_events,
                                ApUserEvent result, AddressSpaceID origin)
    //--------------------------------------------------------------------------
    {
#ifdef DEBUG_LEGION
      assert(redop > 0);
      assert(op != NULL);
      assert(result.exists());
      assert(!instances.empty());
      assert(src_view->manager == this);
      assert(collective_mapping != NULL);
      assert(collective_mapping->contains(local_space));
#endif
      unsigned target_index = 0;
      if (src_point.exists())
      {
#ifdef DEBUG_LEGION
        target_index = UINT_MAX;
#endif
        for (unsigned idx = 0; idx < instance_points.size(); idx++)
        {
          if (instance_points[idx] != src_point)
            continue;
          target_index = idx;
          break;
        }
#ifdef DEBUG_LEGION
        assert(target_index != UINT_MAX);
#endif
      }
      // Get the dst_fields and reservations for performing the local reductions
      std::vector<CopySrcDstField> local_fields;
      layout->compute_copy_offsets(copy_mask, instances[target_index],
#ifdef LEGION_SPY
                                   instance_events[target_index],
#endif
                                   local_fields);

      std::vector<AddressSpaceID> children;
      collective_mapping->get_children(origin, local_space, children);
      // Get the precondition for performing reductions to one of our instances
      ApEvent reduce_pre; 
      std::vector<Reservation> local_reservations;
      const UniqueID op_id = op->get_unique_op_id();
      if (!children.empty() || (instances.size() > 1))
      {
        // Compute the precondition for performing any reductions
        reduce_pre = src_view->find_copy_preconditions(false/*reading*/, redop,
          copy_mask, copy_expression, op_id, index, applied_events, trace_info);
        // If we're going to be doing reductions we need the reservations
        src_view->find_field_reservations(copy_mask, 
            instance_points[target_index], local_reservations);
        for (unsigned idx = 0; idx < local_fields.size(); idx++)
          local_fields[idx].set_redop(redop, true/*fold*/, true/*exclusive*/);
      }
      std::vector<ApEvent> reduce_events;
      // If we have any children, send them messages to reduce to our instance
      ApBarrier trace_barrier;
      ShardID trace_shard = 0;
      for (std::vector<AddressSpaceID>::const_iterator it =
            children.begin(); it != children.end(); it++)
      {
        const RtUserEvent recorded = Runtime::create_rt_user_event();
        const RtUserEvent applied = Runtime::create_rt_user_event();
        Serializer rez;
        {
          RezCheck z(rez);
          rez.serialize(did);
          rez.serialize(src_view->did);
          pack_fields(rez, local_fields);
          rez.serialize<size_t>(local_reservations.size());
          for (unsigned idx = 0; idx < local_reservations.size(); idx++)
            rez.serialize(local_reservations[idx]);
          rez.serialize(reduce_pre);
          rez.serialize(predicate_guard);
          copy_expression->pack_expression(rez, *it);
          op->pack_remote_operation(rez, *it, applied_events);
          rez.serialize(index);
          rez.serialize(copy_mask);
          const DomainPoint nopoint;
          rez.serialize(nopoint);
          trace_info.pack_trace_info(rez, applied_events);
          rez.serialize(recorded);
          rez.serialize(applied);
          if (trace_info.recording)
          {
            if (!trace_barrier.exists())
            {
              trace_barrier = 
                ApBarrier(Realm::Barrier::create_barrier(children.size()));
              trace_shard = trace_info.record_managed_barrier(trace_barrier,
                                                              children.size());
              reduce_events.push_back(trace_barrier);
            }
            rez.serialize(trace_barrier);
            if (trace_barrier.exists())
              rez.serialize(trace_shard);
          }
          else
          {
            const ApUserEvent reduced =
              Runtime::create_ap_user_event(&trace_info);
            rez.serialize(reduced);
            reduce_events.push_back(reduced);
          }
          rez.serialize(origin);
        }
        runtime->send_collective_distribute_reduction(*it, rez);
        recorded_events.insert(recorded);
        applied_events.insert(applied);
      }
      // Compute the reading precondition for our instances
      ApEvent read_pre = src_view->find_copy_preconditions(
          true/*reading*/, 0/*redop*/, copy_mask, copy_expression,
          op_id, index, applied_events, trace_info);
      // Make sure we don't apply any reductions to instance[0]
      // unless it is safe to to do so
      if (reduce_pre.exists())
      {
        if (read_pre.exists())
          read_pre = Runtime::merge_events(&trace_info, read_pre, reduce_pre);
        else
          read_pre = reduce_pre;
      }
      // Perform our local reductions
      // TODO: We could build a tree reduction here inside the
      // local node as well, but that seems unnecessary for most
      // cases so we're just going to reduce everything to the 
      // target for now
      for (unsigned idx = 0; idx < instances.size(); idx++)
      {
        if (idx == target_index)
          continue;
        std::vector<CopySrcDstField> src_fields;
        layout->compute_copy_offsets(copy_mask, instances[idx],
#ifdef LEGION_SPY
                                     instance_events[idx],
#endif
                                     src_fields);
        ApEvent local_reduce = copy_expression->issue_copy(
            op, trace_info, local_fields, src_fields, local_reservations,
#ifdef LEGION_SPY
            tree_id, tree_id,
#endif
            read_pre, predicate_guard); 
        if (local_reduce.exists())
          reduce_events.push_back(local_reduce);
      }
      // Peform the reduction back to the destination
      // No need to swap the local fields back to being non-reduction
      // since they're going in the src location here so realm should
      // ignore the reduction parts of them
      // Incorporate any reductions along with the read precondition
      // and the precondition from the destination to compute any 
      // preconditions for the reduction to our caller
      if (read_pre.exists())
        reduce_events.push_back(read_pre);
      if (!reduce_events.empty())
      {
        if (precondition.exists())
          reduce_events.push_back(precondition);
        precondition = Runtime::merge_events(&trace_info, reduce_events);
      }
      // Set the redops back to 0
      for (unsigned idx = 0; idx < local_fields.size(); idx++)
        local_fields[idx].set_redop(0, false/*fold*/);
      // Perform the reduction to the destination
      const ApEvent reduce_post = copy_expression->issue_copy(
          op, trace_info, dst_fields, local_fields, reservations,
#ifdef LEGION_SPY
          tree_id, tree_id,
#endif
          precondition, predicate_guard);
      // Trigger the output
      Runtime::trigger_event(&trace_info, result, reduce_post);
      // Save the result, note that this reading of this final reduction
      // always dominates any incoming reductions so we don't need to 
      // record them separately
      if (reduce_post.exists())
      {
        const RtEvent collect_event = trace_info.get_collect_event();
        src_view->add_copy_user(true/*reading*/, 0/*redop*/, reduce_post,
            collect_event, copy_mask, copy_expression, op_id, index,
            recorded_events, trace_info.recording, runtime->address_space);
      }
    }

    //--------------------------------------------------------------------------
    /*static*/ void CollectiveManager::handle_distribute_reduction(
                   Runtime *runtime, AddressSpaceID source, Deserializer &derez)
    //--------------------------------------------------------------------------
    {
      DerezCheck z(derez);
      DistributedID man_did, src_did;
      derez.deserialize(man_did);
      RtEvent man_ready, src_ready;
      CollectiveManager *manager = static_cast<CollectiveManager*>(
          runtime->find_or_request_instance_manager(man_did, man_ready));
      derez.deserialize(src_did);
      InstanceView *src_view = static_cast<InstanceView*>(
          runtime->find_or_request_logical_view(src_did, src_ready));
      size_t num_fields;
      derez.deserialize(num_fields);
      std::vector<CopySrcDstField> dst_fields(num_fields);
      std::set<RtEvent> recorded_events, ready_events, applied_events;
      unpack_fields(dst_fields, derez, ready_events, manager,man_ready,runtime);
      size_t num_reservations;
      derez.deserialize(num_reservations);
      std::vector<Reservation> reservations(num_reservations);
      for (unsigned idx = 0; idx < num_reservations; idx++)
        derez.deserialize(reservations[idx]);
      ApEvent precondition;
      derez.deserialize(precondition);
      PredEvent predicate_guard;
      derez.deserialize(predicate_guard);
      IndexSpaceExpression *copy_expression =
        IndexSpaceExpression::unpack_expression(derez, runtime->forest, source);
      Operation *op =
        RemoteOp::unpack_remote_operation(derez, runtime, ready_events);
      unsigned index;
      derez.deserialize(index);
      FieldMask copy_mask;
      derez.deserialize(copy_mask);
      DomainPoint src_point;
      derez.deserialize(src_point);
      PhysicalTraceInfo trace_info =
        PhysicalTraceInfo::unpack_trace_info(derez, runtime);
      RtUserEvent recorded, applied;
      derez.deserialize(recorded);
      derez.deserialize(applied);
      ApUserEvent ready;
      if (trace_info.recording)
      {
        ApBarrier bar;
        derez.deserialize(bar);
        ShardID sid;
        derez.deserialize(sid);
        // Copy-elmination will take care of this for us
        // when the trace is optimized
        ready = Runtime::create_ap_user_event(&trace_info);
        Runtime::phase_barrier_arrive(bar, 1/*count*/, ready);
        trace_info.record_barrier_arrival(bar, ready, 1/*count*/, 
                                          applied_events, sid);
      }
      else
        derez.deserialize(ready);
      AddressSpaceID origin;
      derez.deserialize(origin);

      if (man_ready.exists() && !man_ready.has_triggered())
        ready_events.insert(man_ready);
      if (src_ready.exists() && !src_ready.has_triggered())
        ready_events.insert(src_ready);
      if (!ready_events.empty())
      {
        const RtEvent wait_on = Runtime::merge_events(ready_events);
        if (wait_on.exists() && !wait_on.has_triggered())
          wait_on.wait();
      }

      manager->perform_collective_reduction(src_view, dst_fields, reservations,
        precondition, predicate_guard, copy_expression, op, index, copy_mask,
        src_point, trace_info, recorded_events, applied_events, ready, origin);

      if (!recorded_events.empty())
        Runtime::trigger_event(recorded,Runtime::merge_events(recorded_events));
      else
        Runtime::trigger_event(recorded);
      if (!applied_events.empty())
        Runtime::trigger_event(applied, Runtime::merge_events(applied_events));
      else
        Runtime::trigger_event(applied);
      delete op;
    }

    //--------------------------------------------------------------------------
    ApEvent CollectiveManager::copy_from(InstanceView *src_view,
                                         InstanceView *dst_view,
                                         PhysicalManager *source_manager,
                                         ApEvent precondition,
                                         PredEvent predicate_guard, 
                                         ReductionOpID reduction_op_id,
                                         IndexSpaceExpression *copy_expression,
                                         Operation *op, const unsigned index,
                                         const FieldMask &copy_mask,
                                         const DomainPoint &src_point,
                                         const PhysicalTraceInfo &trace_info,
                                         std::set<RtEvent> &recorded_events,
                                         std::set<RtEvent> &applied_events,
                                         CopyAcrossHelper *across_helper,
                                         const bool manage_dst_events,
                                         const bool copy_restricted,
                                         const bool need_valid_return)
    //--------------------------------------------------------------------------
    {
#ifdef DEBUG_LEGION
      // Should never have a copy-across with a collective manager as the target
      assert(manage_dst_events);
      assert(across_helper == NULL);
      assert(dst_view->manager == this);
      assert(collective_mapping != NULL);
      assert(reduction_op_id == source_manager->redop);
#endif
      // Several cases here:
      // 1. The source is a normal individual manager - in this case we'll issue
      //    the copy/reduction from the source to an instance on the closest
      //    node and then build the broadcast tree from there 
      // 2. The source is another normal collective manager - we'll do a 
      //    broadcast out to all the nodes and have each of them pick a 
      //    source instance to copy from and then do the copy
      // 3. The source is a reduction collective instance with the same 
      //      collective mapping as the destination - broadcast control
      //    out to all the nodes and then perform the all-reduce between the
      //    instances of the source, then do the reduction the same as the 
      //    case for copies with a normal collective manager
      // 4. The source is a reduction manager that is either an individual
      //      instance or a collective instance with a different mapping
      //      than the destination - Build a reduction tree down to a
      //    single instance if necessary and then broadcast out the
      //    reduction data to all the other instances
      ApUserEvent all_done;
      if (need_valid_return)
        all_done = Runtime::create_ap_user_event(&trace_info);
      if (!source_manager->is_collective_manager())
      {
        // Case 1: the source is an individual manager
        // Copy to one of our instances and then broadcast it
        IndividualManager *source = source_manager->as_individual_manager();
        const UniqueID op_id = op->get_unique_op_id();
        // Get the precondition as well
        const ApEvent src_pre = src_view->find_copy_preconditions(
            true/*reading*/, 0/*redop*/, copy_mask, copy_expression,
            op_id, index, applied_events, trace_info);
        if (src_pre.exists())
        {
          if (precondition.exists())
            precondition =
              Runtime::merge_events(&trace_info, precondition, src_pre);
          else
            precondition = src_pre;
        }
        std::vector<CopySrcDstField> src_fields;
        source->compute_copy_offsets(copy_mask, src_fields);
        // We have to follow the tree for other kinds of operations here
        const AddressSpaceID origin = select_origin_space(); 
        ApUserEvent copy_done = Runtime::create_ap_user_event(&trace_info);
        // Record the copy done event on the source view
        src_view->add_copy_user(true/*reading*/, 0/*redop*/, copy_done,
            trace_info.get_collect_event(), copy_mask, copy_expression,
            op_id, index, recorded_events, trace_info.recording,
            runtime->address_space);
        ApBarrier all_bar;
        ShardID owner_shard = 0;
        if (trace_info.recording && (all_done.exists() || (source->redop > 0)))
        {
          const size_t arrivals = collective_mapping->size();
          all_bar = ApBarrier(Realm::Barrier::create_barrier(arrivals));
          owner_shard = trace_info.record_managed_barrier(all_bar, arrivals);
          // Tracing copy-optimization will eliminate this when
          // the trace gets optimized
          if (all_done.exists())
            Runtime::trigger_event(&trace_info, all_done, all_bar);
          if (source->redop > 0)
          {
            Runtime::trigger_event(&trace_info, copy_done, all_bar);
#ifdef DEBUG_LEGION
            copy_done = ApUserEvent::NO_AP_USER_EVENT;
#endif
          }
        }
        if (origin != local_space)
        {
          const RtUserEvent recorded = Runtime::create_rt_user_event();
          const RtUserEvent applied = Runtime::create_rt_user_event();
          Serializer rez;
          {
            RezCheck z(rez);
            rez.serialize(this->did);
            if (reduction_op_id > 0)
              rez.serialize(source->did);
            rez.serialize(dst_view->did);
            source->pack_fields(rez, src_fields);
            rez.serialize(precondition);
            rez.serialize(predicate_guard);
            copy_expression->pack_expression(rez, origin);
            rez.serialize<bool>(copy_restricted);
            if (copy_restricted)
              op->pack_remote_operation(rez, origin, applied_events);
            rez.serialize(index);
            rez.serialize(op->get_ctx_index());
            rez.serialize(copy_mask);
            trace_info.pack_trace_info(rez, applied_events);
            rez.serialize(recorded);
            rez.serialize(applied);
            if (trace_info.recording)
            {
              // If this is a reducecast case, then the barrier is for
              // all of the different reductions
              if (source->redop == 0)
              {
                ApBarrier copy_bar(Realm::Barrier::create_barrier(1/*count*/));
                ShardID sid = trace_info.record_managed_barrier(copy_bar, 1);
                Runtime::trigger_event(&trace_info, copy_done, copy_bar);
                rez.serialize(copy_bar);
                rez.serialize(sid);
              }
              rez.serialize(all_bar);
              if (all_bar.exists())
                rez.serialize(owner_shard);
            }
            else
            {
              rez.serialize(copy_done);
              if (source->redop == 0)
                rez.serialize(all_done);
            }
            rez.serialize(origin);
          }
          if (reduction_op_id > 0)
            runtime->send_collective_distribute_reducecast(origin, rez);
          else
            runtime->send_collective_distribute_broadcast(origin, rez);
          recorded_events.insert(recorded);
          applied_events.insert(applied);
        }
        else
        {
          if (reduction_op_id > 0)
            perform_collective_reducecast(source, dst_view, src_fields,
                precondition, predicate_guard, copy_expression, op, index, 
                op->get_ctx_index(), copy_mask, trace_info, recorded_events, 
                applied_events, copy_done, all_bar, owner_shard,
                origin, copy_restricted);
          else
            perform_collective_broadcast(dst_view, src_fields, precondition,
                predicate_guard, copy_expression, op, index, op->get_ctx_index(),
                copy_mask, trace_info, recorded_events, applied_events,
                copy_done, all_done, all_bar, owner_shard, origin, 
                copy_restricted); 
        }
      }
      else
      {
        CollectiveManager *collective = source_manager->as_collective_manager();
        const AddressSpaceID origin = select_origin_space();
        // If the source is a reduction collective instance then we need
        // to see if we can go down the point-wise route based on performing
        // an all-reduce, or whether we have to do a tree reduction followed
        // by a tree broadcast. To do the all-reduce path we need all the
        // collective mappings for both collective instances to be the same
        uint64_t allreduce_tag = 0;
        if (collective->is_reduction_manager())
        {
          // Case 3: this is conceptually an all-reduce
          // We'll handle two separate cases here depending on whether
          // the two collective instances have matching collective mappings
          if ((collective_mapping != collective->collective_mapping) &&
              (*collective_mapping != *(collective->collective_mapping)))
          {
            // The two collective mappings do not align, which should
            // be fairly uncommon, but we'll handle it anyway
            // In this case we'll do a reduction down to a single
            // instance in the source collective manager and then 
            // broadcast back out to all the destination instances
            // For correctness, the reduce cast must start whereever
            // a comparable broadcast or fill would have started
            // on the destination collective instance
            perform_collective_hourglass(collective, src_view, dst_view,
                precondition, predicate_guard, copy_expression, op, index, 
                copy_mask, src_point, trace_info, recorded_events, 
                applied_events, all_done, origin, copy_restricted);
            return all_done;
          }
          // Otherwise we can fall through and do the allreduce as part
          // of the pointwise copy, get a tag through for unique identification
          allreduce_tag = 
            unique_allreduce_tag.fetch_add(collective_mapping->size());
        }
        ApBarrier all_bar;
        ShardID owner_shard;
        if (all_done.exists() && trace_info.recording)
        {
          const size_t arrivals = collective_mapping->size();
          all_bar = ApBarrier(Realm::Barrier::create_barrier(arrivals));
          owner_shard = trace_info.record_managed_barrier(all_bar, arrivals);
          // Tracing copy-optimization will eliminate this when
          // the trace gets optimized
          Runtime::trigger_event(&trace_info, all_done, all_bar);
        }
        const DomainPoint origin_point = op->get_collective_instance_point();
        // Case 2 and 3 (all-reduce): Broadcast out the point-wise command
        if (origin != local_space)
        {
          const RtUserEvent recorded = Runtime::create_rt_user_event();
          const RtUserEvent applied = Runtime::create_rt_user_event();
          Serializer rez;
          {
            RezCheck z(rez);
            rez.serialize(this->did);
            rez.serialize(collective->did);
            rez.serialize(src_view->did);
            rez.serialize(dst_view->did);
            rez.serialize(precondition);
            rez.serialize(predicate_guard);
            copy_expression->pack_expression(rez, origin);
            rez.serialize<bool>(copy_restricted);
            if (copy_restricted)
              op->pack_remote_operation(rez, origin, applied_events);
            rez.serialize(index);
            rez.serialize(op->get_ctx_index());
            rez.serialize(copy_mask);
            rez.serialize(origin_point);
            rez.serialize(src_point);
            trace_info.pack_trace_info(rez, applied_events);
            rez.serialize(recorded);
            rez.serialize(applied);
            if (trace_info.recording)
            {
              rez.serialize(all_bar);
              if (all_bar.exists())
                rez.serialize(owner_shard);
            }
            else
              rez.serialize(all_done);
            rez.serialize(origin);
            rez.serialize(allreduce_tag);
          }
          runtime->send_collective_distribute_pointwise(origin, rez);
          recorded_events.insert(recorded);
          applied_events.insert(applied);
        }
        else
          perform_collective_pointwise(collective, src_view, dst_view,
              precondition, predicate_guard, copy_expression, op, index,
              op->get_ctx_index(), copy_mask, origin_point, src_point,
              trace_info, recorded_events, applied_events, all_done, all_bar,
              owner_shard, origin, allreduce_tag, copy_restricted);
      }
      return all_done;
    }

    //--------------------------------------------------------------------------
    void CollectiveManager::perform_collective_pointwise(
                                          CollectiveManager *source,
                                          InstanceView *src_view,
                                          InstanceView *dst_view,
                                          ApEvent precondition,
                                          PredEvent predicate_guard,
                                          IndexSpaceExpression *copy_expression,
                                          Operation *op, const unsigned index,
                                          const size_t op_ctx_index,
                                          const FieldMask &copy_mask,
                                          const DomainPoint &origin_point,
                                          const DomainPoint &origin_src_point,
                                          const PhysicalTraceInfo &trace_info,
                                          std::set<RtEvent> &recorded_events,
                                          std::set<RtEvent> &applied_events,
                                          ApUserEvent all_done,
                                          ApBarrier all_bar,
                                          ShardID owner_shard,
                                          AddressSpaceID origin,
                                          const uint64_t allreduce_tag,
                                          const bool copy_restricted)
    //--------------------------------------------------------------------------
    {
#ifdef DEBUG_LEGION
      assert(!instances.empty());
      assert(dst_view->manager == this);
      assert(src_view->manager == source);
      assert(collective_mapping->contains(local_space));
      assert((op != NULL) || !copy_restricted);
#endif
      RtEvent analyses_ready;
      const std::vector<CollectiveCopyFillAnalysis*> *local_analyses = NULL;
      if (!copy_restricted)
      {
        // If this is not a copy-out to a restricted collective instance 
        // then we should be able to find our local analyses to use for 
        // performing operations
        analyses_ready = find_collective_analyses(dst_view->did,
                            op_ctx_index, index, local_analyses);
#ifdef DEBUG_LEGION
        assert(local_analyses != NULL);
#endif
        // If we're recording then we need to wait now to get a valid
        // trace info for capturing the trace for events we send to 
        // remote nodes, otherwise we just need to wait before doing
        // the fill calls
        if ((trace_info.recording || (op == NULL)) && 
            analyses_ready.exists() && !analyses_ready.has_triggered())
          analyses_ready.wait();
        if (op == NULL)
          op = local_analyses->front()->op;
      }
#ifdef DEBUG_LEGION
      assert(op != NULL);
#endif
      const PhysicalTraceInfo &local_info = 
        ((local_analyses == NULL) || !trace_info.recording) ? trace_info : 
        local_analyses->front()->trace_info;
      // First distribute this off to all the child nodes
      std::vector<ApEvent> done_events;
      std::vector<AddressSpaceID> children;
      collective_mapping->get_children(origin, local_space, children);
      for (std::vector<AddressSpaceID>::const_iterator it =
            children.begin(); it != children.end(); it++)
      {
        const RtUserEvent recorded = Runtime::create_rt_user_event();
        const RtUserEvent applied = Runtime::create_rt_user_event();
        Serializer rez;
        {
          RezCheck z(rez);
          rez.serialize(this->did);
          rez.serialize(source->did);
          rez.serialize(src_view->did);
          rez.serialize(dst_view->did);
          rez.serialize(precondition);
          rez.serialize(predicate_guard);
          copy_expression->pack_expression(rez, *it);
          rez.serialize<bool>(copy_restricted);
          if (copy_restricted)
            op->pack_remote_operation(rez, *it, applied_events);
          rez.serialize(index);
          rez.serialize(op_ctx_index);
          rez.serialize(copy_mask);
          rez.serialize(origin_point);
          rez.serialize(origin_src_point);
          trace_info.pack_trace_info(rez, applied_events);
          rez.serialize(recorded);
          rez.serialize(applied);
          if (local_info.recording)
          {
            rez.serialize(all_bar);
            if (all_bar.exists())
              rez.serialize(owner_shard);
          }
          else
          {
            ApUserEvent done; 
            if (all_done.exists())
            {
              done = Runtime::create_ap_user_event(&local_info);
              done_events.push_back(done);
            }
            rez.serialize(done);
          }
          rez.serialize(origin);
          rez.serialize(allreduce_tag);
        }
        runtime->send_collective_distribute_pointwise(*it, rez);
        recorded_events.insert(recorded);
        applied_events.insert(applied);
      }
      const UniqueID op_id = op->get_unique_op_id();
      // If the source is a reduction manager, this is where we need
      // to perform the all-reduce before issuing the pointwise copies
      if (source->is_reduction_manager())
      {
#ifdef DEBUG_LEGION
        // Better have the same collective mappings if we're doing all-reduce
        assert((collective_mapping == source->collective_mapping) ||
            ((*collective_mapping) == (*(source->collective_mapping))));
        assert(src_view->is_reduction_view());
#endif
        ReductionView *red_view = src_view->as_reduction_view();
        // Wait for the analyses to be available if they aren't already
        if (analyses_ready.exists() && !analyses_ready.has_triggered())
          analyses_ready.wait();
        source->perform_collective_allreduce(red_view, precondition,
            predicate_guard, copy_expression, op, index, copy_mask, local_info,
            local_analyses, recorded_events, applied_events, allreduce_tag);
      }
      // Find the precondition for all our local copies
      const ApEvent dst_pre = dst_view->find_copy_preconditions(
          false/*reading*/, source->redop, copy_mask, copy_expression,
          op_id, index, applied_events, local_info);
      if (dst_pre.exists())
      {
        if (precondition.exists())
          precondition =
            Runtime::merge_events(&local_info, precondition, dst_pre);
        else
          precondition = dst_pre;
      }
      std::vector<ApEvent> local_events;
      // Wait for the analyses to be available if they aren't already
      if (analyses_ready.exists() && !analyses_ready.has_triggered())
        analyses_ready.wait();
      // Now we can do our local copies
      for (unsigned idx = 0; idx < instances.size(); idx++)
      {
        // Get our dst_fields
        std::vector<CopySrcDstField> dst_fields;
        layout->compute_copy_offsets(copy_mask, instances[idx],
#ifdef LEGION_SPY
                                     instance_events[idx],
#endif
                                     dst_fields); 
        std::vector<Reservation> reservations;
        if (source->redop > 0)
        {
          dst_view->find_field_reservations(copy_mask, instance_points[idx],
                                            reservations);
          for (unsigned idx = 0; idx < dst_fields.size(); idx++)
            dst_fields[idx].set_redop(source->redop, false/*fold*/,
                                      true/*exclusive*/);
        }
        const Memory location = instances[idx].get_location();
        const PhysicalTraceInfo &inst_info = (local_analyses == NULL) ?
          trace_info : local_analyses->at(idx)->trace_info;
        // Now we need to pick the source point for this copy if it hasn't
        // already been picked by the mapper
        DomainPoint src_point;
        if (!copy_restricted)
        {
#ifdef DEBUG_LEGION
          assert(local_analyses != NULL);
#endif
          if (instance_points[idx] != origin_point)
          {
            // invoke the mapper to pick the source point in this case
            CollectiveCopyFillAnalysis *analysis = local_analyses->at(idx);
            std::vector<InstanceView*> src_views(1, src_view);
            std::vector<unsigned> ranking;
            std::map<unsigned,DomainPoint> collective_keys;
            analysis->op->select_sources(analysis->index, dst_view,
                                      src_views, ranking, collective_keys);
            std::map<unsigned,DomainPoint>::const_iterator finder = 
              collective_keys.find(0);
            if (finder != collective_keys.end())
              src_point = finder->second;
          }
          else // mapper already had a chance to pick the source point
            src_point = origin_src_point;
        }
        // TODO: how to let the mapper pick in copy-out cases
        // If the mapper didn't pick a source point then we can
        const AddressSpaceID src = src_point.exists() ?
          source->get_instance(src_point).address_space() :
          source->select_source_space(local_space);
        if (src != local_space)
        {
          const RtUserEvent recorded = Runtime::create_rt_user_event();
          const RtUserEvent applied = Runtime::create_rt_user_event();
          ApUserEvent done = Runtime::create_ap_user_event(&inst_info);
          Serializer rez;
          {
            RezCheck z(rez);
            rez.serialize(source->did);
            rez.serialize(src_view->did);
            pack_fields(rez, dst_fields);
            rez.serialize<size_t>(reservations.size());
            for (unsigned idx2 = 0; idx2 < reservations.size(); idx2++)
              rez.serialize(reservations[idx2]);
            rez.serialize(precondition);
            rez.serialize(predicate_guard);
            copy_expression->pack_expression(rez, src);
            op->pack_remote_operation(rez, src, applied_events);
            rez.serialize(index);
            rez.serialize(copy_mask);
            rez.serialize(location);
            rez.serialize(instance_points[idx]);
            rez.serialize(src_point);
            inst_info.pack_trace_info(rez, applied_events);
            rez.serialize(recorded);
            rez.serialize(applied);
            rez.serialize(done);
          }
          runtime->send_collective_distribute_point(src, rez);
          recorded_events.insert(recorded);
          applied_events.insert(applied);
          local_events.push_back(done);
        }
        else
        {
          const ApEvent done = source->perform_collective_point(src_view,
              dst_fields, reservations, precondition, predicate_guard,
              copy_expression, op, index, copy_mask, location,
              instance_points[idx], src_point, inst_info, 
              recorded_events, applied_events);
          if (done.exists())
            local_events.push_back(done);
        }
      }
      // Record our destination event
      if (!local_events.empty())
      {
        ApEvent local_done = Runtime::merge_events(&local_info, local_events);
        if (local_done.exists())
        {
          const RtEvent collect_event = local_info.get_collect_event();
          dst_view->add_copy_user(false/*reading*/, source->redop,
              local_done, collect_event, copy_mask, copy_expression,
              op_id, index, recorded_events, local_info.recording,
              runtime->address_space);
          done_events.push_back(local_done);
        }
      }
      if (all_bar.exists())
      {
        ApEvent arrival;
        if (!done_events.empty())
          arrival = Runtime::merge_events(&local_info, done_events);
        Runtime::phase_barrier_arrive(all_bar, 1/*count*/, arrival);
        local_info.record_barrier_arrival(all_bar, arrival, 1/*count*/,
                                          applied_events, owner_shard);
      }
      else if (all_done.exists())
      {
        if (!done_events.empty())
          Runtime::trigger_event(&local_info, all_done,
              Runtime::merge_events(&local_info, done_events));
        else
          Runtime::trigger_event(&local_info, all_done);
      }
    }

    //--------------------------------------------------------------------------
    /*static*/ void CollectiveManager::handle_distribute_pointwise(
                   Runtime *runtime, AddressSpaceID source, Deserializer &derez)
    //--------------------------------------------------------------------------
    {
      DerezCheck z(derez); 
      DistributedID did;
      derez.deserialize(did);
      RtEvent dst_man_ready, src_man_ready, dst_view_ready, src_view_ready;
      CollectiveManager *target = static_cast<CollectiveManager*>(
          runtime->find_or_request_instance_manager(did, dst_man_ready));
      derez.deserialize(did);
      CollectiveManager *manager = static_cast<CollectiveManager*>(
          runtime->find_or_request_instance_manager(did, src_man_ready));
      derez.deserialize(did);
      InstanceView *src_view = static_cast<InstanceView*>(
          runtime->find_or_request_logical_view(did, src_view_ready));
      derez.deserialize(did);
      InstanceView *dst_view = static_cast<InstanceView*>(
          runtime->find_or_request_logical_view(did, dst_view_ready));
      ApEvent precondition;
      derez.deserialize(precondition);
      PredEvent predicate_guard;
      derez.deserialize(predicate_guard);
      IndexSpaceExpression *copy_expression =
        IndexSpaceExpression::unpack_expression(derez, runtime->forest, source);
      bool copy_restricted;
      derez.deserialize(copy_restricted);
      Operation *op = NULL;
      std::set<RtEvent> ready_events;
      if (copy_restricted)
        op = RemoteOp::unpack_remote_operation(derez, runtime, ready_events);
      unsigned index;
      derez.deserialize(index);
      size_t op_ctx_index;
      derez.deserialize(op_ctx_index);
      FieldMask copy_mask;
      derez.deserialize(copy_mask);
      DomainPoint origin_point, origin_src_point;
      derez.deserialize(origin_point);
      derez.deserialize(origin_src_point);
      std::set<RtEvent> recorded_events, applied_events;
      PhysicalTraceInfo trace_info =
        PhysicalTraceInfo::unpack_trace_info(derez, runtime);
      RtUserEvent recorded, applied;
      derez.deserialize(recorded);
      derez.deserialize(applied);
      ApBarrier all_bar;
      ShardID owner_shard = 0;
      ApUserEvent all_done;
      if (trace_info.recording)
      {
        derez.deserialize(all_bar);
        if (all_bar.exists())
          derez.deserialize(owner_shard);
      }
      else
        derez.deserialize(all_done);
      AddressSpaceID origin;
      derez.deserialize(origin);
      uint64_t allreduce_tag;
      derez.deserialize(allreduce_tag); 

      if (dst_man_ready.exists() && !dst_man_ready.has_triggered())
        ready_events.insert(dst_man_ready);
      if (src_man_ready.exists() && !src_man_ready.has_triggered())
        ready_events.insert(src_man_ready);
      if (src_view_ready.exists() && !src_view_ready.has_triggered())
        ready_events.insert(src_view_ready);
      if (dst_view_ready.exists() && !dst_view_ready.has_triggered())
        ready_events.insert(dst_view_ready);
      if (!ready_events.empty())
      {
        const RtEvent wait_on = Runtime::merge_events(ready_events);
        if (wait_on.exists() && !wait_on.has_triggered())
          wait_on.wait();
      }

      target->perform_collective_pointwise(manager, src_view, dst_view,
          precondition, predicate_guard, copy_expression, op, index,
          op_ctx_index, copy_mask, origin_point, origin_src_point, 
          trace_info, recorded_events, applied_events, all_done, all_bar,
          owner_shard, origin, allreduce_tag, copy_restricted);

      if (!recorded_events.empty())
        Runtime::trigger_event(recorded,Runtime::merge_events(recorded_events));
      else
        Runtime::trigger_event(recorded);
      if (!applied_events.empty())
        Runtime::trigger_event(applied, Runtime::merge_events(applied_events));
      else
        Runtime::trigger_event(applied);
      if (op != NULL)
        delete op;
    }

    //--------------------------------------------------------------------------
    void CollectiveManager::perform_collective_allreduce(ReductionView *view,
                                          ApEvent precondition,
                                          PredEvent predicate_guard,
                                          IndexSpaceExpression *copy_expression,
                                          Operation *op, const unsigned index,
                                          const FieldMask &copy_mask,
                                          const PhysicalTraceInfo &trace_info,
                 const std::vector<CollectiveCopyFillAnalysis*> *local_analyses,
                                          std::set<RtEvent> &recorded_events,
                                          std::set<RtEvent> &applied_events,
                                          const uint64_t allreduce_tag)
    //--------------------------------------------------------------------------
    {
#ifdef DEBUG_LEGION
      assert(redop > 0);
      assert(op != NULL);
      assert(collective_mapping != NULL);
      assert(collective_mapping->contains(local_space));
#endif
      // We're guaranteed to get one call to this function for each space
      // in the collective mapping from perform_collective_pointwise, so
      // we've already distributed control
      // Our job in this function is to build a butterfly all-reduce network
      // for exchanging the reduction data so each reduction instance in this
      // collective instance contains all the same data
      // There is a major complicating factor here because we can't do a 
      // natural in-place all-reduce across our instances since the finish
      // event for Realm copies only says when the whole copy is done and not
      // when the copy has finished reading out from the source instance.
      // Furthermore, we can't control when the reductions into the destination
      // instances start happening as they precondition just governs the start
      // of the whole copy. Therefore, we need to fake an in-place all-reduce.
      // We fake things in one of two ways:
      // Case 1: If we know that each node has at least two instances, then 
      //         we can use one instance as the source for outgoing reduction
      //         copies and the other as the destination for incoming
      //         reduction copies and ping pong between them.
      // Case 2: If we don't have at least two instances on each node then
      //         we will pair up nodes and have them do the same trick as in
      //         case 1 but using the two instances on adjacent nodes as the
      //         sources and destinations.
      // We handle unusual numbers of nodes that are not a power of the 
      // collective radix in the normal way by picking a number of participants
      // that is the largest power of the radix still less than or equal to
      // the number of nodes and using an extra stage to fold-in the 
      // non-participants values before doing the butterfly.

      // First reduce all our local instances down to the first local instance
      const UniqueID op_id = op->get_unique_op_id(); 
      const ApEvent pre = view->find_copy_preconditions(false/*reading*/,
          0/*redop*/, copy_mask, copy_expression, op_id, index, 
          applied_events, trace_info); 
      if (pre.exists())
      {
        if (precondition.exists())
          precondition = Runtime::merge_events(&trace_info, precondition, pre);
        else
          precondition = pre;
      }
      std::vector<std::vector<CopySrcDstField> > local_fields(instances.size());
      layout->compute_copy_offsets(copy_mask, instances.front(),
#ifdef LEGION_SPY
                                   instance_events.front(),
#endif
                                   local_fields.front());
      std::vector<std::vector<Reservation> > reservations(instances.size());
      view->find_field_reservations(copy_mask, instance_points.front(),
                                    reservations.front());
      std::vector<ApEvent> instance_preconditions(instances.size(),
                                                  precondition);
      std::vector<ApEvent> local_init_events;
      if (instances.size() > 1)
      {
        set_redop(local_fields[0]);
        for (unsigned idx = 1; idx < instances.size(); idx++)
        {
          // Find the reservations for the other instances for later
          view->find_field_reservations(copy_mask, instance_points[idx],
                                        reservations[idx]);
          layout->compute_copy_offsets(copy_mask, instances[idx],
#ifdef LEGION_SPY
                                       instance_events[idx],
#endif
                                       local_fields[idx]);
          const PhysicalTraceInfo &inst_info = (local_analyses == NULL) ?
            trace_info : local_analyses->at(idx)->trace_info;
          const ApEvent reduced = copy_expression->issue_copy(op, inst_info,
              local_fields.front(), local_fields[idx], reservations.front(),
#ifdef LEGION_SPY
              tree_id, tree_id,
#endif
              precondition, predicate_guard);
          if (reduced.exists())
          {
            instance_preconditions[idx] = reduced;
            local_init_events.push_back(reduced);
          }
        }
        clear_redop(local_fields[0]);
      }
      unsigned final_inst_index = 0;
      std::vector<ApEvent> local_final_events;
      // See if we've got to do the multi-node all-reduce
      if (collective_mapping->size() > 1)
      {
#ifdef DEBUG_LEGION
        // Better have an identity for initializing data
        assert(reduction_op->identity != NULL);
#endif
        if (multi_instance)
          // Case 1: each node has multiple instances
          final_inst_index = perform_multi_allreduce(view->fill_view,
              allreduce_tag, op, predicate_guard, copy_expression, trace_info,
              local_analyses, applied_events, instance_preconditions,
              local_fields, reservations, local_init_events,local_final_events);
        else
          // Case 2: there are some nodes that only have one instance
          // Pair up nodes to have them cooperate to have two buffers
          // that we can ping-pong between to do the all-reduce "inplace"
          perform_single_allreduce(view->fill_view, allreduce_tag, op,
              predicate_guard, copy_expression, trace_info, applied_events,
              instance_preconditions, local_fields, reservations, 
              local_init_events, local_final_events);
      }
      else if (!local_init_events.empty())
      {
#ifdef DEBUG_LEGION
        assert(final_inst_index == 0);
#endif
        // All the instances were local so just record 
        // that the first instance is ready when all the 
        // reductions are done
        instance_preconditions[final_inst_index] =
          Runtime::merge_events(&trace_info, local_init_events);
      }
      // Finally broadcast out the result from the first instance to all
      // our local instances so that they all have the same data
      // Reset the redop for the final inst fields
      const std::vector<Reservation> no_reservations;
      for (unsigned idx = 0; idx < instances.size(); idx++)
      {
        // Skip the one that has the final result that we're copying from
        if (idx == final_inst_index)
        {
          local_final_events.push_back(instance_preconditions[idx]);
          continue;
        }
        std::vector<CopySrcDstField> &dst_fields = local_fields[idx];
        std::vector<CopySrcDstField> &src_fields = 
          local_fields[final_inst_index];
        // Issue the copy
        const PhysicalTraceInfo &inst_info = (local_analyses == NULL) ?
          trace_info : local_analyses->at(idx)->trace_info;
        const ApEvent local_pre = Runtime::merge_events(&inst_info,
         instance_preconditions[idx], instance_preconditions[final_inst_index]);
        const ApEvent local_post = copy_expression->issue_copy(op, inst_info,
            dst_fields, src_fields, no_reservations,
#ifdef LEGION_SPY
            tree_id, tree_id,
#endif
            local_pre, predicate_guard);
        if (local_post.exists())
          local_final_events.push_back(local_post); 
      }
      // Now compute the event for when all the reductions are done
      ApEvent done = Runtime::merge_events(&trace_info, local_final_events);
      if (done.exists())
      {
        const RtEvent collect_event = trace_info.get_collect_event();
        view->add_copy_user(false/*reading*/, 0/*redop*/, done, collect_event,
            copy_mask, copy_expression, op_id, index, recorded_events,
            trace_info.recording, runtime->address_space);
      }
    }

    //--------------------------------------------------------------------------
    void CollectiveManager::perform_single_allreduce(FillView *fill_view,
                                  const uint64_t allreduce_tag,
                                  Operation *op, PredEvent predicate_guard,
                                  IndexSpaceExpression *copy_expression,
                                  const PhysicalTraceInfo &trace_info,
                                  std::set<RtEvent> &applied_events,
                                  std::vector<ApEvent> &instance_preconditions,
                      std::vector<std::vector<CopySrcDstField> > &local_fields,
                const std::vector<std::vector<Reservation> > &reservations,
                                  std::vector<ApEvent> &local_init_events,
                                  std::vector<ApEvent> &local_final_events)
    //--------------------------------------------------------------------------
    {
#ifdef DEBUG_LEGION
      assert(!multi_instance);
#endif
      // Case 2: there are some nodes that only have one instance
      // Pair up nodes to have them cooperate to have two buffers
      // that we can ping-pong between to do the all-reduce "inplace"
      const int participants = collective_mapping->size() / 2; // truncate
      const int local_index = collective_mapping->find_index(local_space);
      const int local_rank = local_index / 2;
      const int local_offset = local_index % 2;
      int collective_radix = runtime->legion_collective_radix;
      int collective_log_radix, collective_stages;
      int participating_ranks, collective_last_radix;
      const bool participating = configure_collective_settings(
          participants, local_rank, collective_radix, collective_log_radix,
          collective_stages, participating_ranks, collective_last_radix);
      if (participating)
      {
        // Check to see if we need to handle stage -1 from non-participants
        // As well as from offset=1 down to offset=0
        if (local_offset == 0)
        {
          // We definitely will be expecting our partner
          std::vector<int> expected_ranks(1, local_rank);
          // We could be expecting up to two non-participants
          // User their index instead of rank to avoid key collision
          const int nonpart_index = local_index + 2*participating_ranks;
          for (int offset = 0; offset < 2; offset++)
          {
            const int rank = nonpart_index + offset;
            if (rank >= int(collective_mapping->size()))
              break;
            expected_ranks.push_back(rank);
          }
          set_redop(local_fields[0]);
          receive_allreduce_stage(allreduce_tag, -1/*stage*/, op,
            instance_preconditions[0], predicate_guard, copy_expression,
            trace_info, applied_events, local_fields[0], reservations[0],
            &expected_ranks.front(), expected_ranks.size(), local_init_events);
          clear_redop(local_fields[0]);
          if (!local_init_events.empty())
            instance_preconditions[0] =
              Runtime::merge_events(&trace_info, local_init_events);
        }
        else
        {
          // local_offset == 1
          if (!local_init_events.empty())
            instance_preconditions[0] = 
              Runtime::merge_events(&trace_info, local_init_events);
          // Just need to send the reduction down to our partner
          const AddressSpaceID target = (*collective_mapping)[local_index-1];
          std::vector<ApEvent> src_events;
          send_allreduce_stage(allreduce_tag, -1/*stage*/, local_rank,
              instance_preconditions[0], predicate_guard, copy_expression,
              trace_info, local_fields[0], &target, 1/*target count*/,
              src_events);
          if (!src_events.empty())
          {
#ifdef DEBUG_LEGION
            assert(src_events.size() == 1);
#endif
            instance_preconditions[0] = src_events[0];
          }
        }
        // Do the stages
        for (int stage = 0; stage < collective_stages; stage++)
        {
          // Figure out the participating ranks
          std::vector<int> stage_ranks;
          if (stage < (collective_stages-1))
          {
            // Normal radix
            stage_ranks.reserve(collective_radix);
            for (int r = 1; r < collective_radix; r++)
            {
              int target = local_rank ^
                (r << (stage * collective_log_radix));
              stage_ranks.push_back(target);
            }
          }
          else
          {
            // Last stage so special radix
            stage_ranks.reserve(collective_last_radix);
            for (int r = 1; r < collective_last_radix; r++)
            {
              int target = local_rank ^
                (r << (stage * collective_log_radix));
              stage_ranks.push_back(target);
            }
          }
#ifdef DEBUG_LEGION
          assert(!stage_ranks.empty());
#endif
          // Always include ourselves in the ranks as well
          stage_ranks.push_back(local_rank);
          // Check to see if we're sending or receiving this stage
          if ((stage % 2) == local_offset)
          {
            // We're doing a sending stage
            std::vector<AddressSpaceID> targets(stage_ranks.size());
            for (unsigned idx = 0; idx < stage_ranks.size(); idx++)
            {
              // If we're even, send to the odd
              // If we're odd, send to the even
              const unsigned index =
                2 * stage_ranks[idx] + ((local_offset == 0) ? 1 : 0);
#ifdef DEBUG_LEGION
              assert(index < collective_mapping->size());
#endif
              targets[idx] = (*collective_mapping)[index];
            }
            std::vector<ApEvent> src_events;
            send_allreduce_stage(allreduce_tag, stage, local_rank,
                instance_preconditions[0], predicate_guard, copy_expression,
                trace_info, local_fields[0], &targets.front(), targets.size(),
                src_events);
            if (!src_events.empty())
              instance_preconditions[0] =
                Runtime::merge_events(&trace_info, src_events);
          }
          else
          {
            // We're doing a receiving stage
            // First issue a fill to initialize the instance
            // Realm should ignore the redop data on these fields
            instance_preconditions[0] = copy_expression->issue_fill(
                op, trace_info, local_fields[0], reduction_op->identity,
                reduction_op->sizeof_rhs,
#ifdef LEGION_SPY
                fill_view->fill_op_uid, field_space_node->handle, tree_id,
#endif
                instance_preconditions[0], predicate_guard);
            // Then check to see if we've received any reductions
            std::vector<ApEvent> dst_events;
            set_redop(local_fields[0]);
            receive_allreduce_stage(allreduce_tag, stage, op,
                instance_preconditions[0], predicate_guard, copy_expression,
                trace_info, applied_events, local_fields[0], reservations[0],
                &stage_ranks.front(), stage_ranks.size(), dst_events);
            clear_redop(local_fields[0]);
            if (!dst_events.empty())
              instance_preconditions[0] =
                Runtime::merge_events(&trace_info, dst_events);
          }
        }
        // If we have to do stage -1 then we can do that now
        // Check to see if we have the valid data or not
        if ((collective_stages % 2) == local_offset)
        {
          // We have the valid data, send it to up two 
          // non-participants as well as our partner
          // If we're odd then make us even and vice-versa
          int partner_index = local_index + ((local_offset == 0) ? 1 : -1);
          const AddressSpaceID partner = (*collective_mapping)[partner_index];
          std::vector<AddressSpaceID> targets(1, partner);
          // Check for the two non-participants
          const int nonpart_index = local_index + 2*participating_ranks;
          for (int offset = 0; offset < 2; offset++)
          {
            const int target_index = nonpart_index + offset;
            if (target_index >= int(collective_mapping->size()))
              break;
            targets.push_back((*collective_mapping)[target_index]);
          }
          send_allreduce_stage(allreduce_tag, -1/*stage*/, local_rank,
              instance_preconditions[0], predicate_guard, copy_expression,
              trace_info, local_fields[0], &targets.front(), targets.size(),
              local_final_events);
        }
        else
        {
          // Not reducing here, just standard copy
          // See if we received the copy from our partner
          std::vector<ApEvent> dst_events;
          // No reservations since this is a straight copy
          const std::vector<Reservation> no_reservations;
          receive_allreduce_stage(allreduce_tag, -1/*stage*/, op,
              instance_preconditions[0], predicate_guard, copy_expression,
              trace_info, applied_events, local_fields[0], no_reservations,
              &local_rank, 1/*total ranks*/, dst_events);
          if (!dst_events.empty())
          {
#ifdef DEBUG_LEGION
            assert(dst_events.size() == 1);
#endif
            instance_preconditions[0] = dst_events[0];
          }
        }
      }
      else
      {
        // Not a participant in the stages, so just need to do
        // the stage -1 send and receive
        if (!local_init_events.empty())
          instance_preconditions.front() = 
            Runtime::merge_events(&trace_info, local_init_events);
        // Truncate down
        const int target_rank = (local_index - 2*participating_ranks) / 2;
#ifdef DEBUG_LEGION
        assert(target_rank >= 0);
#endif
        // Then convert back to the appropriate index
        const int target_index = 2 * target_rank;
#ifdef DEBUG_LEGION
        assert(target_index < int(collective_mapping->size()));
#endif
        const AddressSpaceID target = (*collective_mapping)[target_index];
        std::vector<ApEvent> src_events;
        // Intentionally use the local_index here to avoid key collisions
        send_allreduce_stage(allreduce_tag, -1/*stage*/, local_index,
            instance_preconditions[0], predicate_guard, copy_expression,
            trace_info, local_fields[0], &target, 1/*total targets*/,
            src_events);
        if (!src_events.empty())
        {
#ifdef DEBUG_LEGION
          assert(src_events.size() == 1);
#endif
          instance_preconditions[0] = src_events[0];
        }
        // Check to see if we received the copy back yet
        // Keep the redop data zeroed out since we're doing normal copies
        // No reservations since this is a straight copy
        const std::vector<Reservation> no_reservations;
        std::vector<ApEvent> dst_events;
        receive_allreduce_stage(allreduce_tag, -1/*stage*/, op,
            instance_preconditions[0], predicate_guard, copy_expression,
            trace_info, applied_events, local_fields[0], no_reservations,
            &target_rank, 1/*total ranks*/, dst_events);
        if (!dst_events.empty())
        {
#ifdef DEBUG_LEGION
          assert(dst_events.size() == 1);
#endif
          instance_preconditions[0] = dst_events[0];
        }
      }
    }

    //--------------------------------------------------------------------------
    unsigned CollectiveManager::perform_multi_allreduce(FillView *fill_view,
                                  const uint64_t allreduce_tag,
                                  Operation *op, PredEvent predicate_guard,
                                  IndexSpaceExpression *copy_expression,
                                  const PhysicalTraceInfo &trace_info,
                const std::vector<CollectiveCopyFillAnalysis*> *local_analyses,
                                  std::set<RtEvent> &applied_events,
                                  std::vector<ApEvent> &instance_preconditions,
                      std::vector<std::vector<CopySrcDstField> > &local_fields,
                const std::vector<std::vector<Reservation> > &reservations,
                                  std::vector<ApEvent> &local_init_events,
                                  std::vector<ApEvent> &local_final_events)
    //--------------------------------------------------------------------------
    {
#ifdef DEBUG_LEGION
      // Case 1: each node has multiple instances
      assert(redop > 0);
      assert(multi_instance);
      assert(instances.size() > 1);
#endif
      const int participants = collective_mapping->size();
      const int local_rank = collective_mapping->find_index(local_space);
      int collective_radix = runtime->legion_collective_radix;
      int collective_log_radix, collective_stages;
      int participating_ranks, collective_last_radix;
      const bool participating = configure_collective_settings(
          participants, local_rank, collective_radix, collective_log_radix,
          collective_stages, participating_ranks, collective_last_radix);
      if (participating)
      {
        // Check to see if we need to wait for a remainder copy
        // for any non-participating ranks
        int remainder_rank = local_rank + participating_ranks;
        if (collective_mapping->size() <= size_t(remainder_rank))
          remainder_rank = -1;
        if (remainder_rank >= 0)
        {
          set_redop(local_fields[0]);
          receive_allreduce_stage(allreduce_tag, -1/*stage*/, op,
              instance_preconditions[0], predicate_guard, copy_expression,
              trace_info, applied_events, local_fields[0], reservations[0],
              &remainder_rank, 1/*total ranks*/, local_init_events);
          clear_redop(local_fields[0]);
        }
        // We've now recorded any local reductions so update
        // the precondition event for the first local instance
        if (!local_init_events.empty())
          instance_preconditions.front() = 
            Runtime::merge_events(&trace_info, local_init_events);
        unsigned src_inst_index = 0;
        unsigned dst_inst_index = 1;
        // Issue the stages
        for (int stage = 0; stage < collective_stages; stage++)
        { 
          // Figure out where to send out messages first
          std::vector<int> stage_ranks;
          if (stage < (collective_stages-1))
          {
            // Normal radix
            stage_ranks.reserve(collective_radix-1);
            for (int r = 1; r < collective_radix; r++)
            {
              int target = local_rank ^
                (r << (stage * collective_log_radix));
              stage_ranks.push_back(target);
            }
          }
          else
          {
            // Last stage so special radix
            stage_ranks.reserve(collective_last_radix-1);
            for (int r = 1; r < collective_last_radix; r++)
            {
              int target = local_rank ^
                (r << (stage * collective_log_radix));
              stage_ranks.push_back(target);
            }
          }
#ifdef DEBUG_LEGION
          assert(!stage_ranks.empty());
#endif
          // Send out the messages to the dst ranks to perform copies
          std::vector<AddressSpaceID> targets(stage_ranks.size());
          for (unsigned idx = 0; idx < stage_ranks.size(); idx++)
            targets[idx] = (*collective_mapping)[stage_ranks[idx]];
          std::vector<ApEvent> src_events;
          const PhysicalTraceInfo &src_info = (local_analyses == NULL) ?
            trace_info : local_analyses->at(src_inst_index)->trace_info;
          send_allreduce_stage(allreduce_tag, stage, local_rank,
              instance_preconditions[src_inst_index], predicate_guard,
              copy_expression, src_info, local_fields[src_inst_index],
              &targets.front(), targets.size(), src_events);
          // Issuse the fill for the destination instance
          // Realm should ignore the redop data on these fields
          const PhysicalTraceInfo &dst_info = (local_analyses == NULL) ?
            trace_info : local_analyses->at(dst_inst_index)->trace_info;
          instance_preconditions[dst_inst_index] =
            copy_expression->issue_fill(op, dst_info,
                local_fields[dst_inst_index],
                reduction_op->identity, reduction_op->sizeof_rhs,
#ifdef LEGION_SPY
                fill_view->fill_op_uid, field_space_node->handle, tree_id,
#endif
                instance_preconditions[dst_inst_index],
                predicate_guard);
          set_redop(local_fields[dst_inst_index]);
          // Issue the reduction from the source to the destination
          ApEvent local_precondition = Runtime::merge_events(&dst_info,
              instance_preconditions[src_inst_index],
              instance_preconditions[dst_inst_index]);
          const ApEvent local_post = copy_expression->issue_copy(op, dst_info,
              local_fields[dst_inst_index], local_fields[src_inst_index],
              reservations[dst_inst_index],
#ifdef LEGION_SPY
              tree_id, tree_id,
#endif
              local_precondition, predicate_guard);
          std::vector<ApEvent> dst_events;
          if (local_post.exists())
          {
            src_events.push_back(local_post);
            dst_events.push_back(local_post);
          }
          // Update the source instance precondition
          // to reflect all the reduction copies read from it
          if (!src_events.empty())
            instance_preconditions[src_inst_index] =
              Runtime::merge_events(&src_info, src_events);
          // Now check to see if we're received any messages
          // for this stage, and if not make place holders for them
          receive_allreduce_stage(allreduce_tag, stage, op,
              instance_preconditions[dst_inst_index], predicate_guard,
              copy_expression, dst_info, applied_events, 
              local_fields[dst_inst_index], reservations[dst_inst_index],
              &stage_ranks.front(), stage_ranks.size(), dst_events);
          clear_redop(local_fields[dst_inst_index]);
          if (!dst_events.empty())
            instance_preconditions[dst_inst_index] =
              Runtime::merge_events(&dst_info, dst_events);
          // Update the src and dst instances for the next stage
          if (++src_inst_index == instances.size())
            src_inst_index = 0;
          if (++dst_inst_index == instances.size())
            dst_inst_index = 0;
        }
        // Send out the result to any non-participating ranks
        if (remainder_rank >= 0)
        {
          const AddressSpaceID target = (*collective_mapping)[remainder_rank];
          send_allreduce_stage(allreduce_tag, -1/*stage*/, local_rank,
              instance_preconditions[src_inst_index], predicate_guard,
              copy_expression, trace_info, local_fields[src_inst_index],
              &target, 1/*total targets*/, local_final_events);
        }
        return src_inst_index;
      }
      else
      {
        // Not a participant in the stages so just need to 
        // do the stage -1 send and receive
#ifdef DEBUG_LEGION
        assert(local_rank >= participating_ranks);
#endif
        if (!local_init_events.empty())
          instance_preconditions[0] = 
            Runtime::merge_events(&trace_info, local_init_events);
        const int mirror_rank = local_rank - participating_ranks;
        const AddressSpaceID target = (*collective_mapping)[mirror_rank];
        std::vector<ApEvent> src_events;
        send_allreduce_stage(allreduce_tag, -1/*stage*/, local_rank,
            instance_preconditions[0], predicate_guard, copy_expression,
            trace_info, local_fields[0], &target, 1/*total targets*/,
            src_events);
        if (!src_events.empty())
        {
#ifdef DEBUG_LEGION
          assert(src_events.size() == 1);
#endif
          instance_preconditions[0] = src_events[0];
        }
        // We can put this back in the first buffer without any
        // anti-dependences because we know the computation of the
        // result coming back had to already depend on the copy we
        // sent out to the target
        // Keep the local fields redop cleared since we're going to 
        // doing direct copies here into these instance and not reductions
        std::vector<ApEvent> dst_events;
        const std::vector<Reservation> no_reservations;
        receive_allreduce_stage(allreduce_tag, -1/*stage*/, op,
            instance_preconditions[0], predicate_guard, copy_expression,
            trace_info, applied_events, local_fields[0], no_reservations,
            &mirror_rank, 1/*total ranks*/, dst_events);
        if (!dst_events.empty())
        {
#ifdef DEBUG_LEGION
          assert(dst_events.size() == 1);
#endif
          instance_preconditions[0] = dst_events[0];
        }
        return 0;
      }
    }

    //--------------------------------------------------------------------------
    void CollectiveManager::send_allreduce_stage(const uint64_t allreduce_tag,
                                 const int stage, const int local_rank,
                                 ApEvent precondition,PredEvent predicate_guard,
                                 IndexSpaceExpression *copy_expression, 
                                 const PhysicalTraceInfo &trace_info,
                                 const std::vector<CopySrcDstField> &src_fields,
                                 const AddressSpaceID *targets, size_t total,
                                 std::vector<ApEvent> &src_events)
    //--------------------------------------------------------------------------
    {
      ApBarrier src_bar;
      ShardID src_bar_shard = 0;
      for (unsigned t = 0; t < total; t++)
      {
        Serializer rez;
        {
          RezCheck z(rez);
          rez.serialize(did);
          rez.serialize(allreduce_tag);
          rez.serialize(local_rank);
          rez.serialize(stage);
          pack_fields(rez, src_fields);
          rez.serialize(precondition);
          rez.serialize<bool>(trace_info.recording);
          if (trace_info.recording)
          {
            if (!src_bar.exists())
            {
              src_bar = 
                ApBarrier(Realm::Barrier::create_barrier(total));
              src_bar_shard =
                trace_info.record_managed_barrier(src_bar, total);
              src_events.push_back(src_bar);
            }
            rez.serialize(src_bar);
            rez.serialize(src_bar_shard);
          }
          else
          {
            const ApUserEvent src_done =
              Runtime::create_ap_user_event(&trace_info);
            rez.serialize(src_done);
            src_events.push_back(src_done);
          }
        }
        runtime->send_collective_distribute_allreduce(targets[t], rez);
      }
    }

    //--------------------------------------------------------------------------
    void CollectiveManager::receive_allreduce_stage(
                            const uint64_t allreduce_tag, 
                            const int stage, Operation *op,
                            ApEvent dst_precondition, PredEvent predicate_guard,
                            IndexSpaceExpression *copy_expression,
                            const PhysicalTraceInfo &trace_info,
                            std::set<RtEvent> &applied_events,
                            const std::vector<CopySrcDstField> &dst_fields,
                            const std::vector<Reservation> &reservations,
                            const int *expected_ranks, size_t total_ranks,
                            std::vector<ApEvent> &dst_events)
    //--------------------------------------------------------------------------
    {
      std::vector<AllReduceCopy> to_perform;
      {
        unsigned remaining = 0;
        AutoLock i_lock(inst_lock);
        for (unsigned r = 0; r < total_ranks; r++)
        {
          const std::pair<uint64_t,int> key(allreduce_tag, expected_ranks[r]);
          std::map<std::pair<uint64_t,int>,AllReduceCopy>::iterator
            finder = all_reduce_copies.find(key);
          if (finder != all_reduce_copies.end())
          {
            to_perform.emplace_back(std::move(finder->second));
            all_reduce_copies.erase(finder);
          }
          else
            remaining++;
        }
        if (remaining > 0)
        {
          // If we still have outstanding copies, save a data
          // structure for them for when they arrive
          const std::pair<uint64_t,int> key(allreduce_tag, stage);
#ifdef DEBUG_LEGION
          assert(remaining_stages.find(key) == remaining_stages.end());
#endif
          AllReduceStage &pending = remaining_stages[key];
          pending.op = op;
          pending.copy_expression = copy_expression;
          copy_expression->add_nested_expression_reference(
              this->did, applied_events);
          pending.dst_fields = dst_fields;
          pending.reservations = reservations;
          pending.trace_info = new PhysicalTraceInfo(trace_info);
          pending.dst_precondition = dst_precondition;
          pending.predicate_guard = predicate_guard;
          pending.remaining_postconditions.reserve(remaining);
          for (unsigned idx = 0; idx < remaining; idx++)
          {
            const ApUserEvent post = Runtime::create_ap_user_event(&trace_info);
            pending.remaining_postconditions.push_back(post);
            dst_events.push_back(post);
          }
          if (trace_info.recording)
          {
            pending.applied_event = Runtime::create_rt_user_event();
            applied_events.insert(pending.applied_event);
          }
        }
      }
      // Now we can perform any copies that we received
      for (std::vector<AllReduceCopy>::const_iterator it =
            to_perform.begin(); it != to_perform.end(); it++)
      {
        const ApEvent pre = Runtime::merge_events(&trace_info,
          it->src_precondition, dst_precondition);
        const ApEvent post = copy_expression->issue_copy(
            op, trace_info, dst_fields, it->src_fields, reservations,
#ifdef LEGION_SPY
            tree_id, tree_id,
#endif
            pre, predicate_guard);
        if (it->barrier_postcondition.exists())
        {
          Runtime::phase_barrier_arrive(
              it->barrier_postcondition, 1/*count*/, post);
          if (trace_info.recording)
            trace_info.record_barrier_arrival(it->barrier_postcondition,
                post, 1/*count*/, applied_events, it->barrier_shard);
        }
        else
        {
#ifdef DEBUG_LEGION
          assert(it->src_postcondition.exists());
#endif
          Runtime::trigger_event(&trace_info, it->src_postcondition, post);
        }
        if (post.exists())
          dst_events.push_back(post);
      }
    }

    //--------------------------------------------------------------------------
    void CollectiveManager::process_distribute_allreduce(
              const uint64_t allreduce_tag, const int src_rank, const int stage,
              std::vector<CopySrcDstField> &src_fields,
              const ApEvent src_precondition, ApUserEvent src_postcondition,
              ApBarrier src_barrier, ShardID barrier_shard)
    //--------------------------------------------------------------------------
    {
      std::map<std::pair<uint64_t,int>,AllReduceStage>::iterator finder;
      {
        AutoLock i_lock(inst_lock);
        const std::pair<uint64_t,int> stage_key(allreduce_tag, stage);
        finder = remaining_stages.find(stage_key);
        if (finder == remaining_stages.end())
        {
          // The local node hasn't issue this stage yet so save ourselves
          std::pair<uint64_t,int> key(allreduce_tag, src_rank);
#ifdef DEBUG_LEGION
          assert(all_reduce_copies.find(key) == all_reduce_copies.end());
#endif
          AllReduceCopy &copy = all_reduce_copies[key];
          copy.src_fields.swap(src_fields);
          copy.src_precondition = src_precondition;
          copy.src_postcondition = src_postcondition;
          copy.barrier_postcondition = src_barrier;
          copy.barrier_shard = barrier_shard;
          return;
        }
#ifdef DEBUG_LEGION
        assert(!finder->second.remaining_postconditions.empty());
#endif
        // We can release the lock because we know map iterators are 
        // not invalidated by insertion/deletion and any other copies
        // for this same stage are also just going to be reading except
        // for when we need to grab our event at the end to trigger
        // which we can re-take the lock to do
      }
      const ApEvent precondition = Runtime::merge_events(
          finder->second.trace_info, src_precondition,
          finder->second.dst_precondition);
      const ApEvent copy_post = finder->second.copy_expression->issue_copy(
          finder->second.op, *(finder->second.trace_info),
          finder->second.dst_fields, src_fields, finder->second.reservations,
#ifdef LEGION_SPY
          tree_id, tree_id,
#endif
          precondition, finder->second.predicate_guard);
      std::set<RtEvent> applied_events;
      if (src_barrier.exists())
      {
        Runtime::phase_barrier_arrive(src_barrier, 1/*count*/, copy_post);
        finder->second.trace_info->record_barrier_arrival(src_barrier,
            copy_post, 1/*count*/, applied_events, barrier_shard);
      }
      else
      {
#ifdef DEBUG_LEGION
        assert(src_postcondition.exists());
#endif
        Runtime::trigger_event(finder->second.trace_info, 
                               src_postcondition, copy_post);
      }
      RtUserEvent applied;
      ApUserEvent to_trigger;
      PhysicalTraceInfo *trace_info = NULL;
      IndexSpaceExpression *copy_expression = NULL;
      {
        // Retake the lock and see if we're the last arrival
        AutoLock i_lock(inst_lock);
        // Save any applied events that we have
        if (!applied_events.empty())
          finder->second.applied_events.insert(
              applied_events.begin(), applied_events.end());
#ifdef DEBUG_LEGION
        assert(!finder->second.remaining_postconditions.empty());
#endif
        to_trigger = finder->second.remaining_postconditions.back();
        finder->second.remaining_postconditions.pop_back();
        if (finder->second.remaining_postconditions.empty())
        {
          // Last pass through, grab data and remove from the stages
          trace_info = finder->second.trace_info;
          copy_expression = finder->second.copy_expression;
          applied = finder->second.applied_event;
          applied_events.swap(finder->second.applied_events);
          remaining_stages.erase(finder);
        }
        else // Need a copy of this
          trace_info = new PhysicalTraceInfo(*(finder->second.trace_info));
      }
      Runtime::trigger_event(trace_info, to_trigger, copy_post); 
      if (applied.exists())
      {
        if (!applied_events.empty())
          Runtime::trigger_event(applied,Runtime::merge_events(applied_events));
        else
          Runtime::trigger_event(applied);
#ifdef DEBUG_LEGION
        applied_events.clear();
#endif
      }
#ifdef DEBUG_LEGION
      assert(applied_events.empty());
#endif
      delete trace_info;
      if ((copy_expression != NULL) &&
          copy_expression->remove_nested_expression_reference(this->did))
        delete copy_expression;
    }

    //--------------------------------------------------------------------------
    /*static*/ void CollectiveManager::handle_distribute_allreduce(
                   Runtime *runtime, AddressSpaceID source, Deserializer &derez)
    //--------------------------------------------------------------------------
    {
      DerezCheck z(derez);
      DistributedID did;
      derez.deserialize(did);
      RtEvent ready;
      CollectiveManager *manager = static_cast<CollectiveManager*>(
          runtime->find_or_request_instance_manager(did, ready));
      uint64_t allreduce_tag;
      derez.deserialize(allreduce_tag);
      int src_rank;
      derez.deserialize(src_rank);
      int stage;
      derez.deserialize(stage);
      size_t num_src_fields;
      derez.deserialize(num_src_fields);
      std::vector<CopySrcDstField> src_fields(num_src_fields);
      std::set<RtEvent> ready_events;
      unpack_fields(src_fields, derez, ready_events, manager, ready, runtime);
      ApEvent src_precondition;
      derez.deserialize(src_precondition);
      bool recording;
      derez.deserialize<bool>(recording);
      ApBarrier src_barrier;
      ShardID barrier_shard = 0;
      ApUserEvent src_postcondition;
      if (recording)
      {
        derez.deserialize(src_barrier);
        derez.deserialize(barrier_shard);
      }
      else
        derez.deserialize(src_postcondition);

      if (ready.exists() && !ready.has_triggered())
        ready_events.insert(ready);
      if (!ready_events.empty())
      {
        const RtEvent wait_on = Runtime::merge_events(ready_events);
        if (wait_on.exists() && !wait_on.has_triggered())
          wait_on.wait();
      }

      manager->process_distribute_allreduce(allreduce_tag, src_rank, stage,
                            src_fields, src_precondition, src_postcondition,
                            src_barrier, barrier_shard);
    }

    //--------------------------------------------------------------------------
    void CollectiveManager::perform_collective_broadcast(InstanceView *dst_view,
                                const std::vector<CopySrcDstField> &src_fields,
                                ApEvent precondition,
                                PredEvent predicate_guard,
                                IndexSpaceExpression *copy_expression,
                                Operation *op, const unsigned index,
                                const size_t op_ctx_index,
                                const FieldMask &copy_mask,
                                const PhysicalTraceInfo &trace_info,
                                std::set<RtEvent> &recorded_events,
                                std::set<RtEvent> &applied_events,
                                ApUserEvent copy_done, ApUserEvent all_done,
                                ApBarrier all_bar, ShardID owner_shard,
                                AddressSpaceID origin, 
                                const bool copy_restricted)
    //--------------------------------------------------------------------------
    {
#ifdef DEBUG_LEGION
      assert(copy_done.exists());
      assert(!instances.empty());
      assert(dst_view->manager == this);
      assert(collective_mapping != NULL);
      assert(collective_mapping->contains(local_space));
      assert((op != NULL) || !copy_restricted);
#endif
      RtEvent analyses_ready;
      const std::vector<CollectiveCopyFillAnalysis*> *local_analyses = NULL;
      if (!copy_restricted)
      {
        // If this is not a copy-out to a restricted collective instance 
        // then we should be able to find our local analyses to use for 
        // performing operations
        analyses_ready = find_collective_analyses(dst_view->did,
                            op_ctx_index, index, local_analyses);
#ifdef DEBUG_LEGION
        assert(local_analyses != NULL);
#endif
        // If we're recording then we need to wait now to get a valid
        // trace info for capturing the trace for events we send to 
        // remote nodes, otherwise we just need to wait before doing
        // the fill calls
        if ((trace_info.recording || (op == NULL)) && 
            analyses_ready.exists() && !analyses_ready.has_triggered())
          analyses_ready.wait();
        if (op == NULL)
          op = local_analyses->front()->op;
      }
#ifdef DEBUG_LEGION
      assert(op != NULL);
#endif
      const PhysicalTraceInfo &local_info = 
        ((local_analyses == NULL) || !trace_info.recording) ? trace_info : 
        local_analyses->front()->trace_info;
      const UniqueID op_id = op->get_unique_op_id();
      // Do the copy to our local instance first
      const ApEvent dst_pre = dst_view->find_copy_preconditions(
          false/*reading*/, 0/*redop*/, copy_mask, copy_expression,
          op_id, index, applied_events, local_info);
      // Get the precondition for the local copy
      if (dst_pre.exists())
      {
        if (precondition.exists())
          precondition =
            Runtime::merge_events(&local_info, precondition, dst_pre);
        else
          precondition = dst_pre;
      }
      // Get the dst_fields and reservations for performing the local reductions
      std::vector<CopySrcDstField> local_fields;
      layout->compute_copy_offsets(copy_mask, instances.front(),
#ifdef LEGION_SPY
                                   instance_events.front(),
#endif
                                   local_fields);
      const std::vector<Reservation> no_reservations;
      const ApEvent copy_post = copy_expression->issue_copy(
          op, local_info, local_fields, src_fields, no_reservations,
#ifdef LEGION_SPY
          tree_id, tree_id,
#endif
          precondition, predicate_guard);
      Runtime::trigger_event(&local_info, copy_done, copy_post);
      // Always record the writer to ensure later reads catch it
      dst_view->add_copy_user(false/*reading*/, 0/*redop*/, copy_post,
          local_info.get_collect_event(), copy_mask, copy_expression,
          op_id, index, recorded_events, local_info.recording,
          runtime->address_space);
      // Broadcast out the copy events to any children
      std::vector<AddressSpaceID> children;
      collective_mapping->get_children(origin, local_space, children);
      // See if we're done
      if (children.empty() && (instances.size() == 1))
      {
        if (all_done.exists())
          Runtime::trigger_event(&trace_info, all_done, copy_post);
        return;
      }
      ApBarrier broadcast_bar;
      ShardID broadcast_shard = 0;
      std::vector<ApEvent> read_events, done_events;
      for (std::vector<AddressSpaceID>::const_iterator it =
            children.begin(); it != children.end(); it++)
      {
        const RtUserEvent recorded = Runtime::create_rt_user_event();
        const RtUserEvent applied = Runtime::create_rt_user_event();
        Serializer rez;
        {
          RezCheck z(rez);
          rez.serialize(did);
          rez.serialize(dst_view->did);
          pack_fields(rez, local_fields);
          rez.serialize(copy_post);
          rez.serialize(predicate_guard);
          copy_expression->pack_expression(rez, *it);
          rez.serialize<bool>(copy_restricted);
          if (copy_restricted)
            op->pack_remote_operation(rez, *it, applied_events);
          rez.serialize(index);
          rez.serialize(op_ctx_index);
          rez.serialize(copy_mask);
          local_info.pack_trace_info(rez, applied_events);
          rez.serialize(recorded);
          rez.serialize(applied);
          if (local_info.recording)
          {
            if (!broadcast_bar.exists())
            {
              broadcast_bar =
                ApBarrier(Realm::Barrier::create_barrier(children.size()));
              broadcast_shard = local_info.record_managed_barrier(broadcast_bar,
                                                               children.size());
              read_events.push_back(broadcast_bar);
            }
            rez.serialize(broadcast_bar);
            rez.serialize(broadcast_shard);
            rez.serialize(all_bar);
            if (all_bar.exists())
              rez.serialize(owner_shard);
          }
          else
          {
            const ApUserEvent broadcast = 
              Runtime::create_ap_user_event(&local_info);
            rez.serialize(broadcast);
            read_events.push_back(broadcast);
            ApUserEvent done;
            if (all_done.exists())
            {
              done = Runtime::create_ap_user_event(&local_info);
              done_events.push_back(done);
            }
            rez.serialize(done);
          }
          rez.serialize(origin);
        }
        runtime->send_collective_distribute_broadcast(*it, rez);
        recorded_events.insert(recorded);
        applied_events.insert(applied);
      }
      // Now broadcast out to the rest of our local instances
      // TODO: for now we just blast this out but we could at
      // some point build a local broadcast tree here for the
      // instances within this node
      // Do the last wait before we need our analyses for recording 
      // and profiling requests from the mappers
      if (analyses_ready.exists() && !analyses_ready.has_triggered())
        analyses_ready.wait();
      for (unsigned idx = 1; idx < instances.size(); idx++)
      {
        std::vector<CopySrcDstField> dst_fields;
        layout->compute_copy_offsets(copy_mask, instances[idx],
#ifdef LEGION_SPY
                                     instance_events[idx],
#endif
                                     dst_fields);
        const PhysicalTraceInfo &inst_info = (local_analyses == NULL) ?
          trace_info : local_analyses->at(idx)->trace_info;
        ApEvent local_copy = copy_expression->issue_copy(
            op, inst_info, dst_fields, local_fields, no_reservations,
#ifdef LEGION_SPY
            tree_id, tree_id,
#endif
            copy_post, predicate_guard);
        if (local_copy.exists())
          read_events.push_back(local_copy);
      }
      // We've done all the copies, if we have any readers, then merge
      // them to together to record them as a copy user, they'll dominate
      // the write to the local instance so there's no need to record that
      // explicitly. If we don't have any readers though, then we'll record
      // the writer explicitly
      if (!read_events.empty())
      {
        ApEvent read_done = Runtime::merge_events(&local_info, read_events);
        if (read_done.exists())
        {
          dst_view->add_copy_user(false/*reading*/, 0/*redop*/, read_done,
              local_info.get_collect_event(), copy_mask, copy_expression,
              op_id, index, recorded_events, local_info.recording,
              runtime->address_space);
          if (all_bar.exists() || all_done.exists())
            done_events.push_back(all_done);
        }
      }
      if (all_bar.exists())
      {
        ApEvent arrival;
        if (!done_events.empty())
          arrival = Runtime::merge_events(&local_info, done_events);
        Runtime::phase_barrier_arrive(all_bar, 1/*count*/, arrival);
        local_info.record_barrier_arrival(all_bar, arrival, 1/*count*/,
                                          applied_events, owner_shard);
      }
      else if (all_done.exists())
      {
        if (!done_events.empty())
          Runtime::trigger_event(&trace_info, all_done,
              Runtime::merge_events(&local_info, done_events));
        else
          Runtime::trigger_event(&local_info, all_done);
      }
    }

    //--------------------------------------------------------------------------
    /*static*/ void CollectiveManager::handle_distribute_broadcast(
                   Runtime *runtime, AddressSpaceID source, Deserializer &derez)
    //--------------------------------------------------------------------------
    {
      DerezCheck z(derez);
      DistributedID man_did, dst_did;
      derez.deserialize(man_did);
      RtEvent man_ready, dst_ready;
      CollectiveManager *manager = static_cast<CollectiveManager*>(
          runtime->find_or_request_instance_manager(man_did, man_ready));
      derez.deserialize(dst_did);
      InstanceView *dst_view = static_cast<InstanceView*>(
          runtime->find_or_request_logical_view(dst_did, dst_ready));
      size_t num_fields;
      derez.deserialize(num_fields);
      std::vector<CopySrcDstField> src_fields(num_fields);
      std::set<RtEvent> recorded_events, ready_events, applied_events;
      unpack_fields(src_fields, derez, ready_events, manager,man_ready,runtime);
      ApEvent precondition;
      derez.deserialize(precondition);
      PredEvent predicate_guard;
      derez.deserialize(predicate_guard);
      IndexSpaceExpression *copy_expression =
        IndexSpaceExpression::unpack_expression(derez, runtime->forest, source);
      bool copy_restricted;
      derez.deserialize(copy_restricted);
      Operation *op = NULL;
      if (copy_restricted)
        op = RemoteOp::unpack_remote_operation(derez, runtime, ready_events);
      unsigned index;
      derez.deserialize(index);
      size_t op_ctx_index;
      derez.deserialize(op_ctx_index);
      FieldMask copy_mask;
      derez.deserialize(copy_mask);
      PhysicalTraceInfo trace_info =
        PhysicalTraceInfo::unpack_trace_info(derez, runtime);
      RtUserEvent recorded, applied;
      derez.deserialize(recorded);
      derez.deserialize(applied);
      ApUserEvent ready, all_done;
      ApBarrier all_bar;
      ShardID owner_shard = 0;
      if (trace_info.recording)
      {
        ApBarrier broadcast_bar;
        derez.deserialize(broadcast_bar);
        ShardID broadcast_shard;
        derez.deserialize(broadcast_shard);
        // Copy-elmination will take care of this for us
        // when the trace is optimized
        ready = Runtime::create_ap_user_event(&trace_info);
        Runtime::phase_barrier_arrive(broadcast_bar, 1/*count*/, ready);
        trace_info.record_barrier_arrival(broadcast_bar, ready, 1/*count*/, 
                                          applied_events, broadcast_shard);
        derez.deserialize(all_bar);
        if (all_bar.exists())
          derez.deserialize(owner_shard);
      }
      else
      {
        derez.deserialize(ready);
        derez.deserialize(all_done);
      }
      AddressSpaceID origin;
      derez.deserialize(origin); 

      if (man_ready.exists() && !man_ready.has_triggered())
        ready_events.insert(man_ready);
      if (dst_ready.exists() && !dst_ready.has_triggered())
        ready_events.insert(dst_ready);
      if (!ready_events.empty())
      {
        const RtEvent wait_on = Runtime::merge_events(ready_events);
        if (wait_on.exists() && !wait_on.has_triggered())
          wait_on.wait();
      }

      manager->perform_collective_broadcast(dst_view, src_fields, precondition,
          predicate_guard, copy_expression, op, index, op_ctx_index,
          copy_mask, trace_info, recorded_events, applied_events, ready,
          all_done, all_bar, owner_shard, origin, copy_restricted);

      if (!recorded_events.empty())
        Runtime::trigger_event(recorded,Runtime::merge_events(recorded_events));
      else
        Runtime::trigger_event(recorded);
      if (!applied_events.empty())
        Runtime::trigger_event(applied, Runtime::merge_events(applied_events));
      else
        Runtime::trigger_event(applied);
      if (op != NULL)
        delete op;
    }

    //--------------------------------------------------------------------------
    void CollectiveManager::perform_collective_reducecast(
                                IndividualManager *source,
                                InstanceView *dst_view,
                                const std::vector<CopySrcDstField> &src_fields,
                                ApEvent precondition,
                                PredEvent predicate_guard,
                                IndexSpaceExpression *copy_expression,
                                Operation *op, const unsigned index,
                                const size_t op_ctx_index,
                                const FieldMask &copy_mask,
                                const PhysicalTraceInfo &trace_info,
                                std::set<RtEvent> &recorded_events,
                                std::set<RtEvent> &applied_events,
                                ApUserEvent reduce_done, ApBarrier all_bar,
                                ShardID owner_shard, AddressSpaceID origin, 
                                const bool copy_restricted)
    //--------------------------------------------------------------------------
    {
#ifdef DEBUG_LEGION
      assert(source->redop > 0);
      assert(!instances.empty());
      assert(dst_view->manager == this);
      assert(collective_mapping != NULL);
      assert(collective_mapping->contains(local_space));
      assert((op != NULL) || !copy_restricted);
      // Only one of these should be valid
      assert(reduce_done.exists() != all_bar.exists());
#endif
      // If we have any children, broadcast this out to the first in parallel
      std::vector<AddressSpaceID> children;
      collective_mapping->get_children(origin, local_space, children);
      std::vector<ApEvent> reduce_events;
      if (!children.empty() && !trace_info.recording)
      {
        // Help out with broadcasting the precondition event
        // In the tracing case the precondition is a barrier 
        // so there's no need for us to do this
        const ApUserEvent local_precondition =
          Runtime::create_ap_user_event(&trace_info);
        Runtime::trigger_event(&trace_info, local_precondition, precondition);
        precondition = local_precondition;
      }
      for (std::vector<AddressSpaceID>::const_iterator it =
            children.begin(); it != children.end(); it++)
      {
        const RtUserEvent recorded = Runtime::create_rt_user_event();
        const RtUserEvent applied = Runtime::create_rt_user_event();
        Serializer rez;
        {
          RezCheck z(rez);
          rez.serialize(did);
          rez.serialize(source->did);
          rez.serialize(dst_view->did);
          source->pack_fields(rez, src_fields);
          rez.serialize(precondition);
          rez.serialize(predicate_guard);
          copy_expression->pack_expression(rez, *it);
          rez.serialize<bool>(copy_restricted);
          if (copy_restricted)
            op->pack_remote_operation(rez, *it, applied_events);
          rez.serialize(index);
          rez.serialize(op_ctx_index);
          rez.serialize(copy_mask);
          trace_info.pack_trace_info(rez, applied_events);
          rez.serialize(recorded);
          rez.serialize(applied);
          if (trace_info.recording)
          {
            rez.serialize(all_bar);
            rez.serialize(owner_shard);
          }
          else
          {
            const ApUserEvent reduced =
              Runtime::create_ap_user_event(&trace_info);
            rez.serialize(reduced);
            reduce_events.push_back(reduced);
          }
          rez.serialize(origin);
        }
        runtime->send_collective_distribute_reducecast(*it, rez);
        recorded_events.insert(recorded);
        applied_events.insert(applied);
      }
      RtEvent analyses_ready;
      const std::vector<CollectiveCopyFillAnalysis*> *local_analyses = NULL;
      if (!copy_restricted)
      {
        // If this is not a copy-out to a restricted collective instance 
        // then we should be able to find our local analyses to use for 
        // performing operations
        analyses_ready = find_collective_analyses(dst_view->did,
                            op_ctx_index, index, local_analyses);
#ifdef DEBUG_LEGION
        assert(local_analyses != NULL);
#endif
        // If we're recording then we need to wait now to get a valid
        // trace info for capturing the trace for events we send to 
        // remote nodes, otherwise we just need to wait before doing
        // the fill calls
        if ((trace_info.recording || (op == NULL)) && 
            analyses_ready.exists() && !analyses_ready.has_triggered())
          analyses_ready.wait();
        if (op == NULL)
          op = local_analyses->front()->op;
      }
#ifdef DEBUG_LEGION
      assert(op != NULL);
#endif
      const PhysicalTraceInfo &local_info = 
        ((local_analyses == NULL) || !trace_info.recording) ? trace_info : 
        local_analyses->front()->trace_info;
      const UniqueID op_id = op->get_unique_op_id();
      // Compute the reducing precondition for our local instances
      ApEvent reduce_pre = dst_view->find_copy_preconditions(
          false/*reading*/, source->redop, copy_mask, copy_expression,
          op_id, index, applied_events, local_info);
      if (precondition.exists())
      {
        if (reduce_pre.exists())
          reduce_pre =
            Runtime::merge_events(&local_info, precondition, reduce_pre);
        else
          reduce_pre = precondition;
      }
      std::vector<CopySrcDstField> local_fields;
      std::vector<Reservation> local_reservations;
      std::vector<ApEvent> local_done_events;
      // Issue the reductions to our local instances
      for (unsigned idx = 0; idx < instances.size(); idx++)
      {
        layout->compute_copy_offsets(copy_mask, instances[idx],
#ifdef LEGION_SPY
                                     instance_events[idx],
#endif
                                     local_fields);
        for (std::vector<CopySrcDstField>::iterator it =
              local_fields.begin(); it != local_fields.end(); it++)
          it->set_redop(source->redop, (redop > 0), true/*exclusive*/);
        dst_view->find_field_reservations(copy_mask, instance_points[idx],
                                          local_reservations);
        const PhysicalTraceInfo &inst_info = (local_analyses == NULL) ?
          trace_info : local_analyses->at(idx)->trace_info;
        ApEvent reduce_done = copy_expression->issue_copy(
            op, inst_info, local_fields, src_fields, local_reservations,
#ifdef LEGION_SPY
            tree_id, tree_id,
#endif
            reduce_pre, predicate_guard);
        if (reduce_done.exists())
          local_done_events.push_back(reduce_done);
        local_fields.clear();
        local_reservations.clear();
      }
      ApEvent local_done;
      if (!local_done_events.empty())
      {
        local_done = Runtime::merge_events(&local_info, local_done_events);
        if (local_done.exists())
        {
          dst_view->add_copy_user(false/*reading*/, source->redop,
              local_done, local_info.get_collect_event(), copy_mask,
              copy_expression, op_id, index, recorded_events,
              local_info.recording, runtime->address_space);
          if (reduce_done.exists())
            reduce_events.push_back(local_done);
        }
      }
      if (all_bar.exists())
      {
        Runtime::phase_barrier_arrive(all_bar, 1/*count*/, local_done);
        local_info.record_barrier_arrival(all_bar, local_done, 1/*count*/,
                                          applied_events, owner_shard);
      }
      else
      {
        if (!reduce_events.empty())
          Runtime::trigger_event(&local_info, reduce_done, 
              Runtime::merge_events(&local_info, reduce_events));
        else
          Runtime::trigger_event(&local_info, reduce_done);
      }
    }

    //--------------------------------------------------------------------------
    /*static*/ void CollectiveManager::handle_distribute_reducecast(
                   Runtime *runtime, AddressSpaceID source, Deserializer &derez)
    //--------------------------------------------------------------------------
    {
      DerezCheck z(derez);
      DistributedID man_did, src_did, dst_did;
      derez.deserialize(man_did);
      RtEvent man_ready, src_ready, dst_ready;
      CollectiveManager *manager = static_cast<CollectiveManager*>(
          runtime->find_or_request_instance_manager(man_did, man_ready));
      derez.deserialize(src_did);
      IndividualManager *source_manager = static_cast<IndividualManager*>(
          runtime->find_or_request_instance_manager(src_did, src_ready));
      derez.deserialize(dst_did);
      InstanceView *dst_view = static_cast<InstanceView*>(
          runtime->find_or_request_logical_view(dst_did, dst_ready));
      size_t num_fields;
      derez.deserialize(num_fields);
      std::vector<CopySrcDstField> src_fields(num_fields);
      std::set<RtEvent> recorded_events, ready_events, applied_events;
      unpack_fields(src_fields, derez, ready_events, manager,man_ready,runtime);
      ApEvent precondition;
      derez.deserialize(precondition);
      PredEvent predicate_guard;
      derez.deserialize(predicate_guard);
      IndexSpaceExpression *copy_expression =
        IndexSpaceExpression::unpack_expression(derez, runtime->forest, source);
      bool copy_restricted;
      derez.deserialize(copy_restricted);
      Operation *op = NULL;
      if (copy_restricted)
        op = RemoteOp::unpack_remote_operation(derez, runtime, ready_events);
      unsigned index;
      derez.deserialize(index);
      size_t op_ctx_index;
      derez.deserialize(op_ctx_index);
      FieldMask copy_mask;
      derez.deserialize(copy_mask);
      PhysicalTraceInfo trace_info =
        PhysicalTraceInfo::unpack_trace_info(derez, runtime);
      RtUserEvent recorded, applied;
      derez.deserialize(recorded);
      derez.deserialize(applied);
      ApUserEvent ready;
      ApBarrier all_bar;
      ShardID owner_shard = 0;
      if (trace_info.recording)
      {
        derez.deserialize(all_bar);
        if (all_bar.exists())
          derez.deserialize(owner_shard);
      }
      else
        derez.deserialize(ready);
      AddressSpaceID origin;
      derez.deserialize(origin); 

      if (man_ready.exists() && !man_ready.has_triggered())
        ready_events.insert(man_ready);
      if (src_ready.exists() && !src_ready.has_triggered())
        ready_events.insert(src_ready);
      if (dst_ready.exists() && !dst_ready.has_triggered())
        ready_events.insert(dst_ready);
      if (!ready_events.empty())
      {
        const RtEvent wait_on = Runtime::merge_events(ready_events);
        if (wait_on.exists() && !wait_on.has_triggered())
          wait_on.wait();
      }

      manager->perform_collective_reducecast(source_manager, dst_view,
          src_fields, precondition, predicate_guard, copy_expression, op, 
          index, op_ctx_index, copy_mask, trace_info, recorded_events,
          applied_events, ready, all_bar, owner_shard, origin, copy_restricted);

      if (!recorded_events.empty())
        Runtime::trigger_event(recorded,Runtime::merge_events(recorded_events));
      else
        Runtime::trigger_event(recorded);
      if (!applied_events.empty())
        Runtime::trigger_event(applied, Runtime::merge_events(applied_events));
      else
        Runtime::trigger_event(applied);
      if (op != NULL)
        delete op;
    }

    //--------------------------------------------------------------------------
    void CollectiveManager::perform_collective_hourglass(
                                          CollectiveManager *source,
                                          InstanceView *src_view,
                                          InstanceView *dst_view,
                                          ApEvent precondition,
                                          PredEvent predicate_guard,
                                          IndexSpaceExpression *copy_expression,
                                          Operation *op, const unsigned index,
                                          const FieldMask &copy_mask,
                                          const DomainPoint &src_point,
                                          const PhysicalTraceInfo &trace_info,
                                          std::set<RtEvent> &recorded_events,
                                          std::set<RtEvent> &applied_events,
                                          ApUserEvent all_done,
                                          AddressSpaceID target,
                                          const bool copy_restricted)
    //--------------------------------------------------------------------------
    {
#ifdef DEBUG_LEGION
      assert(op != NULL);
      assert(dst_view->manager == this);
      assert(src_view->manager == source);
      assert(collective_mapping != NULL);
      assert(collective_mapping->contains(local_space));
      assert(source->is_reduction_manager());
#endif
      if (target != local_space)
      {
        // Send this to where the target address space is
        const RtUserEvent recorded = Runtime::create_rt_user_event();
        const RtUserEvent applied = Runtime::create_rt_user_event();
        Serializer rez;
        {
          RezCheck z(rez);
          rez.serialize(this->did);
          rez.serialize(source->did);
          rez.serialize(src_view->did);
          rez.serialize(dst_view->did);
          rez.serialize(precondition);
          rez.serialize(predicate_guard);
          copy_expression->pack_expression(rez, target);
          op->pack_remote_operation(rez, target, applied_events);
          rez.serialize(index);
          rez.serialize(copy_mask);
          rez.serialize(src_point);
          trace_info.pack_trace_info(rez, applied_events);
          rez.serialize(recorded);
          rez.serialize(applied);
          rez.serialize(all_done);
          rez.serialize(copy_restricted);
        }
        runtime->send_collective_distribute_hourglass(target, rez);
        recorded_events.insert(recorded);
        applied_events.insert(applied);
        return;
      }
#ifdef DEBUG_LEGION
      assert(!instances.empty());
#endif
      const UniqueID op_id = op->get_unique_op_id();
      // Perform the collective reduction first on the source
      const ApEvent reduce_pre = dst_view->find_copy_preconditions(
          false/*reding*/, 0/*redop*/, copy_mask, copy_expression,
          op_id, index, applied_events, trace_info);
      if (reduce_pre.exists())
      {
        if (precondition.exists())
          precondition =
            Runtime::merge_events(&trace_info, precondition, reduce_pre);
        else
          precondition = reduce_pre;
      }
      // We'll just use the first instance for the target
      std::vector<CopySrcDstField> local_fields;
      layout->compute_copy_offsets(copy_mask, instances.front(),
#ifdef LEGION_SPY
                                   instance_events.front(),
#endif
                                   local_fields);
      std::vector<Reservation> reservations;
      dst_view->find_field_reservations(copy_mask, instance_points.front(),
                                        reservations);
      for (unsigned idx = 0; idx < local_fields.size(); idx++)
        local_fields[idx].set_redop(source->redop, false/*fold*/,
                                    true/*exclusive*/);
      // Build the reduction tree down to our first instance
      const AddressSpaceID origin = src_point.exists() ? 
        source->get_instance(src_point).address_space() :
        source->select_source_space(local_space);
      ApEvent reduced;
      if (origin != local_space)
      {
        const RtUserEvent recorded = Runtime::create_rt_user_event();
        const RtUserEvent applied = Runtime::create_rt_user_event();
        Serializer rez;
        {
          RezCheck z(rez);
          rez.serialize(source->did);
          rez.serialize(src_view->did);
          pack_fields(rez, local_fields);
          rez.serialize<size_t>(reservations.size());
          for (unsigned idx = 0; idx < reservations.size(); idx++)
            rez.serialize(reservations[idx]);
          rez.serialize(precondition);
          rez.serialize(predicate_guard);
          copy_expression->pack_expression(rez, origin);
          op->pack_remote_operation(rez, origin, applied_events); 
          rez.serialize(index);
          rez.serialize(copy_mask);
          rez.serialize(src_point);
          trace_info.pack_trace_info(rez, applied_events);
          rez.serialize(recorded);
          rez.serialize(applied);
          if (trace_info.recording)
          {
            ApBarrier bar(Realm::Barrier::create_barrier(1/*arrivals*/));
            const ShardID sid = trace_info.record_managed_barrier(bar, 1);
            rez.serialize(bar);
            rez.serialize(sid);
            reduced = bar;
          }
          else
          {
            const ApUserEvent to_trigger = 
              Runtime::create_ap_user_event(&trace_info);
            rez.serialize(to_trigger);
            reduced = to_trigger;
          }
          rez.serialize(origin);
        }
        runtime->send_collective_distribute_reduction(origin, rez);
        recorded_events.insert(recorded);
        applied_events.insert(applied);
      }
      else
      {
        const ApUserEvent to_trigger = 
          Runtime::create_ap_user_event(&trace_info);
        source->perform_collective_reduction(src_view, local_fields,
            reservations, precondition, predicate_guard, copy_expression,
            op, index, copy_mask, src_point, trace_info, recorded_events, 
            applied_events, to_trigger, origin);
        reduced = to_trigger;
      }
      // Do the broadcast out, start with any children
      std::vector<AddressSpaceID> children;
      collective_mapping->get_children(local_space, local_space, children);
      ApBarrier broadcast_bar, all_bar;
      ShardID broadcast_shard = 0, owner_shard = 0;
      std::vector<ApEvent> broadcast_events;
      std::vector<ApEvent> all_done_events;
      if (all_done.exists() && trace_info.recording)
      {
        const size_t arrivals = collective_mapping->size();
        all_bar = ApBarrier(Realm::Barrier::create_barrier(arrivals));
        owner_shard = trace_info.record_managed_barrier(all_bar, arrivals);
      }
      for (std::vector<AddressSpaceID>::const_iterator it =
            children.begin(); it != children.end(); it++)
      {
        const RtUserEvent recorded = Runtime::create_rt_user_event();
        const RtUserEvent applied = Runtime::create_rt_user_event();
        Serializer rez;
        {
          RezCheck z(rez);
          rez.serialize(this->did);
          rez.serialize(dst_view->did);
          pack_fields(rez, local_fields);
          rez.serialize(reduced);
          rez.serialize(predicate_guard);
          copy_expression->pack_expression(rez, *it);
          rez.serialize<bool>(copy_restricted);
          if (copy_restricted)
            op->pack_remote_operation(rez, origin, applied_events); 
          rez.serialize(index);
          rez.serialize(op->get_ctx_index());
          rez.serialize(copy_mask);
          trace_info.pack_trace_info(rez, applied_events);
          rez.serialize(recorded);
          rez.serialize(applied);
          if (trace_info.recording)
          {
            if (!broadcast_bar.exists())
            {
              broadcast_bar =
                ApBarrier(Realm::Barrier::create_barrier(children.size()));
              broadcast_shard = trace_info.record_managed_barrier(broadcast_bar,
                                                               children.size());
              broadcast_events.push_back(broadcast_bar);
            }
            rez.serialize(broadcast_bar);
            rez.serialize(broadcast_shard);
            rez.serialize(all_bar);
            if (all_bar.exists())
              rez.serialize(owner_shard);
          }
          else
          {
            const ApUserEvent done = Runtime::create_ap_user_event(&trace_info);
            rez.serialize(done);
            broadcast_events.push_back(done);
            ApUserEvent all;
            if (all_done.exists())
            {
              all = Runtime::create_ap_user_event(&trace_info);
              all_done_events.push_back(all);
            }
            rez.serialize(all);
          }
          rez.serialize(origin);
        }
        runtime->send_collective_distribute_broadcast(origin, rez);
        recorded_events.insert(recorded);
        applied_events.insert(applied);
      }
      // Then do our local broadcast
      // TODO: if the number of local instances is large then we could
      // turn this into a tree broadcast, but for now we're just going
      // to copy everything out of the first instance
      for (unsigned idx = 1; idx < instances.size(); idx++)
      {
        std::vector<CopySrcDstField> dst_fields;
        layout->compute_copy_offsets(copy_mask, instances[idx],
#ifdef LEGION_SPY
                                     instance_events[idx],
#endif
                                     local_fields);
        const std::vector<Reservation> no_reservations;
        ApEvent local_copy = copy_expression->issue_copy(
            op, trace_info, dst_fields, local_fields, no_reservations,
#ifdef LEGION_SPY
            tree_id, tree_id,
#endif
            reduced, predicate_guard);
        if (local_copy.exists())
          broadcast_events.push_back(local_copy);
      }
      if (!broadcast_events.empty())
      {
        // Broadcast events will dominated the reduced event so there
        // is no need to include it specifically
        const ApEvent broadcast_done =
          Runtime::merge_events(&trace_info, broadcast_events);
        if (broadcast_done.exists())
        {
          dst_view->add_copy_user(false/*reading*/, 0/*redop*/, broadcast_done,
              trace_info.get_collect_event(), copy_mask, copy_expression,
              op_id, index, recorded_events, trace_info.recording,
              runtime->address_space);
          if (all_done.exists())
            all_done_events.push_back(broadcast_done);
        }
      }
      else 
      {
        dst_view->add_copy_user(false/*reading*/, 0/*redop*/, reduced,
            trace_info.get_collect_event(), copy_mask, copy_expression,
            op_id, index, recorded_events, trace_info.recording,
            runtime->address_space);
        if (all_done.exists())
          all_done_events.push_back(reduced);
      }
      if (all_done.exists())
      {
        if (all_bar.exists())
        {
          ApEvent arrival;
          if (!all_done_events.empty())
            arrival = Runtime::merge_events(&trace_info, all_done_events);
          Runtime::phase_barrier_arrive(all_bar, 1/*count*/, arrival);
          trace_info.record_barrier_arrival(all_bar, arrival, 1/*count*/,
                                            applied_events, owner_shard);
          Runtime::trigger_event(&trace_info, all_done, all_bar);
        }
        else
        {
          if (!all_done_events.empty())
            Runtime::trigger_event(&trace_info, all_done,
                Runtime::merge_events(&trace_info, all_done_events));
          else
            Runtime::trigger_event(&trace_info, all_done);
        }
      }
    }

    //--------------------------------------------------------------------------
    /*static*/ void CollectiveManager::handle_distribute_hourglass(
                   Runtime *runtime, AddressSpaceID source, Deserializer &derez)
    //--------------------------------------------------------------------------
    {
      DerezCheck z(derez);
      DistributedID did;
      derez.deserialize(did);
      RtEvent dst_man_ready, src_man_ready, dst_view_ready, src_view_ready;
      CollectiveManager *target = static_cast<CollectiveManager*>(
          runtime->find_or_request_instance_manager(did, dst_man_ready));
      derez.deserialize(did);
      CollectiveManager *manager = static_cast<CollectiveManager*>(
          runtime->find_or_request_instance_manager(did, src_man_ready));
      derez.deserialize(did);
      InstanceView *src_view = static_cast<InstanceView*>(
          runtime->find_or_request_logical_view(did, src_view_ready));
      derez.deserialize(did);
      InstanceView *dst_view = static_cast<InstanceView*>(
          runtime->find_or_request_logical_view(did, dst_view_ready));
      ApEvent precondition;
      derez.deserialize(precondition);
      PredEvent predicate_guard;
      derez.deserialize(predicate_guard);
      IndexSpaceExpression *copy_expression =
        IndexSpaceExpression::unpack_expression(derez, runtime->forest, source);
      std::set<RtEvent> ready_events;
      Operation *op =
        RemoteOp::unpack_remote_operation(derez, runtime, ready_events); 
      unsigned index;
      derez.deserialize(index);
      FieldMask copy_mask;
      derez.deserialize(copy_mask);
      DomainPoint src_point;
      derez.deserialize(src_point);
      std::set<RtEvent> recorded_events, applied_events;
      PhysicalTraceInfo trace_info =
        PhysicalTraceInfo::unpack_trace_info(derez, runtime);
      RtUserEvent recorded, applied;
      derez.deserialize(recorded);
      derez.deserialize(applied);
      ApUserEvent all_done;
      derez.deserialize(all_done);
      bool copy_restricted;
      derez.deserialize<bool>(copy_restricted);

      if (dst_man_ready.exists() && !dst_man_ready.has_triggered())
        ready_events.insert(dst_man_ready);
      if (src_man_ready.exists() && !src_man_ready.has_triggered())
        ready_events.insert(src_man_ready);
      if (src_view_ready.exists() && !src_view_ready.has_triggered())
        ready_events.insert(src_view_ready);
      if (dst_view_ready.exists() && !dst_view_ready.has_triggered())
        ready_events.insert(dst_view_ready);
      if (!ready_events.empty())
      {
        const RtEvent wait_on = Runtime::merge_events(ready_events);
        if (wait_on.exists() && !wait_on.has_triggered())
          wait_on.wait();
      }

      target->perform_collective_hourglass(manager, src_view, dst_view,
          precondition, predicate_guard, copy_expression, op, index,
          copy_mask, src_point, trace_info, recorded_events, applied_events,
          all_done, runtime->address_space, copy_restricted);

      if (!recorded_events.empty())
        Runtime::trigger_event(recorded,Runtime::merge_events(recorded_events));
      else
        Runtime::trigger_event(recorded);
      if (!applied_events.empty())
        Runtime::trigger_event(applied, Runtime::merge_events(applied_events));
      else
        Runtime::trigger_event(applied);
      delete op;
    }

    //--------------------------------------------------------------------------
    ApEvent CollectiveManager::perform_hammer_reduction(InstanceView *src_view,
                                const std::vector<CopySrcDstField> &dst_fields,
                                const std::vector<Reservation> &reservations,
                                ApEvent precondition,
                                PredEvent predicate_guard,
                                IndexSpaceExpression *copy_expression,
                                Operation *op, const unsigned index,
                                const FieldMask &copy_mask,
                                const PhysicalTraceInfo &trace_info,
                                std::set<RtEvent> &recorded_events,
                                std::set<RtEvent> &applied_events,
                                AddressSpaceID origin)
    //--------------------------------------------------------------------------
    {
#ifdef DEBUG_LEGION
      assert(redop > 0);
      assert(op != NULL);
      assert(!instances.empty());
      assert(src_view->manager == this);
      assert(collective_mapping != NULL);
      assert(collective_mapping->contains(local_space));
#endif
      // Distribute out to the other nodes first
      std::vector<ApEvent> done_events;
      std::vector<AddressSpaceID> children;
      collective_mapping->get_children(origin, local_space, children);
      ApBarrier trace_barrier;
      ShardID trace_shard = 0;
      for (std::vector<AddressSpaceID>::const_iterator it =
            children.begin(); it != children.end(); it++)
      {
        const RtUserEvent recorded = Runtime::create_rt_user_event();
        const RtUserEvent applied = Runtime::create_rt_user_event();
        Serializer rez;
        {
          RezCheck z(rez);
          rez.serialize(this->did);
          rez.serialize(src_view->did);
          pack_fields(rez, dst_fields);
          rez.serialize<size_t>(reservations.size());
          for (unsigned idx = 0; idx < reservations.size(); idx++)
            rez.serialize(reservations[idx]);
          rez.serialize(precondition);
          rez.serialize(predicate_guard);
          copy_expression->pack_expression(rez, *it);
          op->pack_remote_operation(rez, *it, applied_events); 
          rez.serialize(index);
          rez.serialize(copy_mask);
          trace_info.pack_trace_info(rez, applied_events);
          rez.serialize(recorded);
          rez.serialize(applied);
          if (trace_info.recording)
          {
            if (!trace_barrier.exists())
            {
              trace_barrier =
                ApBarrier(Realm::Barrier::create_barrier(children.size()));
              trace_shard = trace_info.record_managed_barrier(trace_barrier,
                                                              children.size());
              done_events.push_back(trace_barrier);
            }
            rez.serialize(trace_barrier);
            rez.serialize(trace_shard);
          }
          else
          {
            const ApUserEvent done = Runtime::create_ap_user_event(&trace_info);
            rez.serialize(done);
            done_events.push_back(done);
          }
          rez.serialize(origin);
        }
        runtime->send_collective_hammer_reduction(*it, rez);
        recorded_events.insert(recorded);
        applied_events.insert(applied);
      }
      const UniqueID op_id = op->get_unique_op_id();
      // Now we can perform our reduction copies to the destination
      // Get the source precondition for the copy
      const ApEvent src_pre = src_view->find_copy_preconditions(
          true/*reading*/, 0/*redop*/, copy_mask, copy_expression,
          op_id, index, applied_events, trace_info);
      if (src_pre.exists())
      {
        if (precondition.exists())
          precondition =
            Runtime::merge_events(&trace_info, precondition, src_pre);
        else
          precondition = src_pre;
      }
      // Issue the copies
      std::vector<ApEvent> local_events;
      for (unsigned idx = 0; idx < instances.size(); idx++)
      {
        std::vector<CopySrcDstField> src_fields;
        layout->compute_copy_offsets(copy_mask, instances[idx],
#ifdef LEGION_SPY
                                     instance_events[idx],
#endif
                                     src_fields);
        const ApEvent copy_post = copy_expression->issue_copy(
            op, trace_info, dst_fields, src_fields, reservations,
#ifdef LEGION_SPY
            tree_id, tree_id,
#endif
            precondition, predicate_guard);
        if (copy_post.exists())
          local_events.push_back(copy_post);
      }
      // Record the copy completion event
      if (!local_events.empty())
      {
        ApEvent local_done = Runtime::merge_events(&trace_info, local_events);
        if (local_done.exists())
        {
          const RtEvent collect_event = trace_info.get_collect_event();
          src_view->add_copy_user(true/*reading*/, 0/*redop*/, local_done,
              collect_event, copy_mask, copy_expression, op_id, index,
              recorded_events, trace_info.recording, runtime->address_space);
          done_events.push_back(local_done);
        }
      }
      // Merge the done events together
      if (done_events.empty())
        return ApEvent::NO_AP_EVENT;
      return Runtime::merge_events(&trace_info, done_events);
    }

    //--------------------------------------------------------------------------
    /*static*/ void CollectiveManager::handle_hammer_reduction(
                   Runtime *runtime, AddressSpaceID source, Deserializer &derez)
    //--------------------------------------------------------------------------
    {
      DerezCheck z(derez);
      DistributedID man_did, src_did;
      derez.deserialize(man_did);
      RtEvent man_ready, src_ready;
      CollectiveManager *manager = static_cast<CollectiveManager*>(
          runtime->find_or_request_instance_manager(man_did, man_ready));
      derez.deserialize(src_did);
      InstanceView *src_view = static_cast<InstanceView*>(
          runtime->find_or_request_logical_view(src_did, src_ready));
      size_t num_fields;
      derez.deserialize(num_fields);
      std::vector<CopySrcDstField> dst_fields(num_fields);
      std::set<RtEvent> recorded_events, ready_events, applied_events;
      unpack_fields(dst_fields, derez, ready_events, manager,man_ready,runtime);
      size_t num_reservations;
      derez.deserialize(num_reservations);
      std::vector<Reservation> reservations(num_reservations);
      for (unsigned idx = 0; idx < num_reservations; idx++)
        derez.deserialize(reservations[idx]);
      ApEvent precondition;
      derez.deserialize(precondition);
      PredEvent predicate_guard;
      derez.deserialize(predicate_guard);
      IndexSpaceExpression *copy_expression =
        IndexSpaceExpression::unpack_expression(derez, runtime->forest, source);
      Operation *op =
        RemoteOp::unpack_remote_operation(derez, runtime, ready_events);
      unsigned index;
      derez.deserialize(index);
      FieldMask copy_mask;
      derez.deserialize(copy_mask);
      PhysicalTraceInfo trace_info =
        PhysicalTraceInfo::unpack_trace_info(derez, runtime);
      RtUserEvent recorded, applied;
      derez.deserialize(recorded);
      derez.deserialize(applied);
      ApUserEvent ready;
      if (trace_info.recording)
      {
        ApBarrier bar;
        derez.deserialize(bar);
        ShardID sid;
        derez.deserialize(sid);
        ready = Runtime::create_ap_user_event(&trace_info);
        Runtime::phase_barrier_arrive(bar, 1/*count*/, ready);
        trace_info.record_barrier_arrival(bar, ready, 1/*count*/,
                                          applied_events, sid);
      }
      else
        derez.deserialize(ready);
      AddressSpaceID origin;
      derez.deserialize(origin);

      if (man_ready.exists() && !man_ready.has_triggered())
        ready_events.insert(man_ready);
      if (src_ready.exists() && !src_ready.has_triggered())
        ready_events.insert(src_ready);
      if (!ready_events.empty())
      {
        const RtEvent wait_on = Runtime::merge_events(ready_events);
        if (wait_on.exists() && !wait_on.has_triggered())
          wait_on.wait();
      }

      const ApEvent result = manager->perform_hammer_reduction(src_view,
          dst_fields, reservations, precondition, predicate_guard,
          copy_expression, op, index, copy_mask, trace_info,
          recorded_events, applied_events, origin);

      Runtime::trigger_event(&trace_info, ready, result);
      if (!recorded_events.empty())
        Runtime::trigger_event(recorded,Runtime::merge_events(recorded_events));
      else
        Runtime::trigger_event(recorded);
      if (!applied_events.empty())
        Runtime::trigger_event(applied, Runtime::merge_events(applied_events));
      else
        Runtime::trigger_event(applied);
      delete op;
    }

    //--------------------------------------------------------------------------
    void CollectiveManager::pack_fields(Serializer &rez,
                               const std::vector<CopySrcDstField> &fields) const
    //--------------------------------------------------------------------------
    {
      rez.serialize<size_t>(fields.size());
      for (unsigned idx = 0; idx < fields.size(); idx++)
        rez.serialize(fields[idx]);
      if (runtime->legion_spy_enabled)
      {
        // Pack the instance points for these instances so we can check to 
        // see if we already fetched them on the remote node
        for (std::vector<CopySrcDstField>::const_iterator it =
              fields.begin(); it != fields.end(); it++)
        {
          bool found = false;
          for (unsigned idx = 0; idx < instances.size(); idx++)
          {
            if (instances[idx] != it->inst)
              continue;
            rez.serialize(instance_events[idx]);
            rez.serialize(idx);
            rez.serialize(instance_points[idx]);
            found = true;
            break;
          }
          if (!found)
          {
            AutoLock i_lock(inst_lock,1,false/*exclusive*/);
            for (std::map<DomainPoint,RemoteInstInfo>::const_iterator rit =
                  remote_points.begin(); rit != remote_points.end(); rit++)
            {
              if (it->inst != rit->second.instance)
                continue;
              rez.serialize(rit->second.unique_event);
              rez.serialize(rit->second.index);
              rez.serialize(rit->first);
              found = true;
              break;
            }
#ifdef DEBUG_LEGION
            assert(found);
#endif
          }
        }
      }
    }

    //--------------------------------------------------------------------------
    /*static*/ void CollectiveManager::unpack_fields(
                std::vector<CopySrcDstField> &fields,
                Deserializer &derez, std::set<RtEvent> &ready_events,
                CollectiveManager *manager, RtEvent man_ready, Runtime *runtime)
    //--------------------------------------------------------------------------
    {
#ifdef DEBUG_LEGION
      assert(!fields.empty());
#endif
      const Processor local_proc = Processor::get_executing_processor();
      for (unsigned idx = 0; idx < fields.size(); idx++)
      {
        CopySrcDstField &field = fields[idx];
        derez.deserialize(field);
        // Check to see if we fetched the metadata for this instance
        RtEvent ready(field.inst.fetch_metadata(local_proc));
        if (ready.exists() && !ready.has_triggered())
          ready_events.insert(ready);
      }
      if (runtime->legion_spy_enabled)
      {
        // Legion Spy is a bit dumb currently and needs to have logged every
        // instance on every node where it might be used currently, so check
        // to make sure we've logged it
        std::vector<unsigned> indexes(fields.size());
        std::vector<DomainPoint> points(fields.size());
        std::vector<ApEvent> events(fields.size());
        for (unsigned idx = 0; idx < fields.size(); idx++)
        {
          derez.deserialize(events[idx]);
          if (!events[idx].exists())
          {
#ifdef DEBUG_LEGION
            assert(idx == 0); // should only happen on the first iteration
#endif
            // These fields are from an individual manager so just
            // load a copy of it here
            DistributedID did;
            derez.deserialize(did);
            RtEvent ready;
            runtime->find_or_request_instance_manager(did, ready);
            if (ready.exists())
              ready_events.insert(ready);
            return;
          }
          derez.deserialize(indexes[idx]);
          derez.deserialize(points[idx]);
        }
        if (man_ready.exists() && !man_ready.has_triggered())
          man_ready.wait();
        manager->log_remote_point_instances(fields, indexes, points, events);
      }
    }

    //--------------------------------------------------------------------------
    void CollectiveManager::log_remote_point_instances(
                                    const std::vector<CopySrcDstField> &fields,
                                    const std::vector<unsigned> &indexes,
                                    const std::vector<DomainPoint> &points,
                                    const std::vector<ApEvent> &events)
    //--------------------------------------------------------------------------
    {
      AutoLock i_lock(inst_lock);
      for (unsigned idx = 0; idx < points.size(); idx++)
      {
        // Skip anything that we already logged
        if (remote_points.find(points[idx]) != remote_points.end())
          continue;
        RemoteInstInfo &info = remote_points[points[idx]];
        info.instance = fields[idx].inst;
        info.unique_event = events[idx];
        info.index = indexes[idx];
        LegionSpy::log_physical_instance(info.unique_event, info.instance.id,
            info.instance.get_location().id, instance_domain->expr_id,
            field_space_node->handle, tree_id, redop);
        layout->log_instance_layout(info.unique_event);
      }
    }

    //--------------------------------------------------------------------------
    void CollectiveManager::compute_copy_offsets(const FieldMask &copy_mask,
      std::vector<CopySrcDstField> &fields, const DomainPoint *collective_point)
    //--------------------------------------------------------------------------
    {
#ifdef DEBUG_LEGION
      assert(layout != NULL);
      assert(collective_point != NULL);
#endif
      for (unsigned idx = 0; idx < instances.size(); idx++)
      {
        if (instance_points[idx] != *collective_point)
          continue;
        layout->compute_copy_offsets(copy_mask, instances[idx],
#ifdef LEGION_SPY
                                     instance_events[idx],
#endif
                                     fields);
        return;
      }
      // We should never get here because the instance should always be local
      assert(false);
    }

    //--------------------------------------------------------------------------
    /*static*/ void CollectiveManager::handle_remote_registration(
                                          Runtime *runtime, Deserializer &derez)
    //--------------------------------------------------------------------------
    {
      DerezCheck z(derez);
      DistributedID did;
      derez.deserialize(did);
      CollectiveManager *manager = static_cast<CollectiveManager*>(
                          runtime->find_distributed_collectable(did));
      DistributedID view_did;
      derez.deserialize(view_did);
      RtEvent ready;
      InstanceView *view = static_cast<InstanceView*>(
          runtime->find_or_request_logical_view(view_did, ready));
      RegionUsage usage;
      derez.deserialize(usage);
      FieldMask user_mask;
      derez.deserialize(user_mask);
      IndexSpace handle;
      derez.deserialize(handle);
      IndexSpaceNode *expr = runtime->forest->get_node(handle);
      UniqueID op_id;
      derez.deserialize(op_id);
      size_t op_ctx_index;
      derez.deserialize(op_ctx_index);
      unsigned index;
      derez.deserialize(index);
      ApEvent term_event;
      derez.deserialize(term_event);
      RtEvent collect_event;
      derez.deserialize(collect_event);
      RtUserEvent applied;
      derez.deserialize(applied);
      const PhysicalTraceInfo trace_info =
        PhysicalTraceInfo::unpack_trace_info(derez, runtime);
      bool symbolic;
      derez.deserialize(symbolic);
      ApUserEvent result;
      derez.deserialize(result);

      std::set<RtEvent> applied_events;
      if (ready.exists() && !ready.has_triggered())
        ready.wait();
      Runtime::trigger_event(&trace_info, result,
          manager->register_collective_user(view, usage, user_mask, expr,
            op_id, op_ctx_index, index, term_event, collect_event,
            applied_events, manager->collective_mapping, NULL/*no op*/,
            trace_info, symbolic));
      if (!applied_events.empty())
        Runtime::trigger_event(applied, Runtime::merge_events(applied_events));
      else
        Runtime::trigger_event(applied);
    }

    //--------------------------------------------------------------------------
    ApEvent CollectiveManager::register_collective_user(InstanceView *view, 
                                         const RegionUsage &usage,
                                         const FieldMask &user_mask,
                                         IndexSpaceNode *expr,
                                         const UniqueID op_id,
                                         const size_t op_ctx_index,
                                         const unsigned index,
                                         ApEvent term_event,
                                         RtEvent collect_event,
                                         std::set<RtEvent> &applied_events,
                                         const CollectiveMapping *mapping,
                                         Operation *local_collective_op,
                                         const PhysicalTraceInfo &trace_info,
                                         const bool symbolic)
    //--------------------------------------------------------------------------
    {
#ifdef DEBUG_LEGION
      assert(mapping != NULL);
      assert(collective_mapping != NULL);
      // CollectiveMapping for the analyses should all align with 
      // the CollectiveMapping for the collective manager
      assert((mapping == collective_mapping) ||
          ((*mapping) == (*collective_mapping)));
      assert(term_event.exists());
#endif
      // Check to make sure we're on the right node for this point
      if (local_collective_op != NULL)
      {
        bool local = false;
        const DomainPoint point =
          local_collective_op->get_collective_instance_point();
        for (unsigned idx = 0; instance_points.size(); idx++)
        {
          if (instance_points[idx] != point)
            continue;
          local = true;
          break;
        }
        if (!local)
        {
          // Figure out which node is local
          const PhysicalInstance inst = get_instance(point);
          const AddressSpaceID target = inst.address_space();
#ifdef DEBUG_LEGION
          assert(collective_mapping->contains(target));
#endif
          const ApUserEvent result = Runtime::create_ap_user_event(&trace_info);
          const RtUserEvent applied = Runtime::create_rt_user_event();
          Serializer rez;
          {
            RezCheck z(rez);
            rez.serialize(did);
            rez.serialize(view->did);
            rez.serialize(usage);
            rez.serialize(user_mask);
            rez.serialize(expr->handle);
            rez.serialize(op_id);
            rez.serialize(op_ctx_index);
            rez.serialize(index);
            rez.serialize(term_event);
            rez.serialize(collect_event);
            rez.serialize(applied);
            trace_info.pack_trace_info(rez, applied_events);
            rez.serialize<bool>(symbolic);
            rez.serialize(result);
          }
          runtime->send_collective_remote_registration(target, rez);
          return result;
        }
      }
#ifdef DEBUG_LEGION
      assert(collective_mapping->contains(local_space));
#endif
      // We performing a collective analysis, this function performs a 
      // parallel rendezvous to ensure several important invariants.
      // 1. SUBTLE!!! Make sure that all the participants have arrived
      //    at this function before performing any view analysis. This
      //    is required to ensure that any copies that need to be issued
      //    have had a chance to record their view users first before we
      //    attempt to look for preconditions for this user.
      // 2. Similarly make sure that the applied events reflects the case
      //    where all the users have been recorded across the views on 
      //    each node to ensure that any downstream copies or users will
      //    observe all the most recent users.
      // 3. Deduplicate across all the participants on the same node since
      //    there is always just a single view on each node. This function
      //    call will always return the local user precondition for the
      //    local instances. Make sure to merge together all the partcipant
      //    postconditions for the local instances to reflect in the view
      //    that the local instances are ready when they are all ready.
      // 4. Do NOT block in this function call or you can risk deadlock because
      //    we might be doing several of these calls for a region requirement
      //    on different instances and the orders might vary on each node.
      
      // The unique tag for the rendezvous is our context ID which will be
      // the same across all points and the index of our region requirement
      ApUserEvent result;
      RtUserEvent local_registered, global_registered;
      std::vector<RtEvent> remote_registered;
      std::vector<ApEvent> local_term_events;
      std::vector<CollectiveCopyFillAnalysis*> analyses;
      const RendezvousKey key(view->did, op_ctx_index, index);
      {
        AutoLock i_lock(inst_lock);
#ifdef DEBUG_LEGION
        assert(!instances.empty());
#endif
        // Check to see if we're the first one to arrive on this node
        std::map<RendezvousKey,UserRendezvous>::iterator finder =
          rendezvous_users.find(key);
        if (finder == rendezvous_users.end())
        {
          // If we are then make the record for knowing when we've seen
          // all the expected arrivals
          finder = rendezvous_users.insert(
              std::make_pair(key,UserRendezvous())).first; 
          UserRendezvous &rendezvous = finder->second;
          // Count how many expected arrivals we have
          // If we're doing collective per space 
          rendezvous.remaining_local_arrivals = instances.size();
          rendezvous.local_initialized = true;
          rendezvous.remaining_remote_arrivals =
            mapping->count_children(owner_space, local_space);
          rendezvous.ready_event = Runtime::create_ap_user_event(&trace_info);
          rendezvous.local_registered = Runtime::create_rt_user_event();
          rendezvous.global_registered = Runtime::create_rt_user_event();
        }
        else if (!finder->second.local_initialized)
        {
          // First local arrival, but rendezvous was made by a remote
          // arrival so we need to make the ready event
#ifdef DEBUG_LEGION
          assert(!finder->second.ready_event.exists());
#endif
          finder->second.ready_event =
            Runtime::create_ap_user_event(&trace_info);
          finder->second.remaining_local_arrivals = instances.size();
          finder->second.local_initialized = true;
        }
        if (term_event.exists())
          finder->second.local_term_events.push_back(term_event);
        // Record the applied events
        applied_events.insert(finder->second.global_registered);
        // The result will be the ready event
        result = finder->second.ready_event;
#ifdef DEBUG_LEGION
        assert(finder->second.local_initialized);
        assert(finder->second.remaining_local_arrivals > 0);
#endif
        // See if we've seen all the arrivals
        if (--finder->second.remaining_local_arrivals == 0)
        {
          // If we're going to need to defer this then save
          // all of our local state needed to perform registration
          // for when it is safe to do so
          if (!is_owner() || 
              (finder->second.remaining_remote_arrivals > 0))
          {
            // Save the state that we need for finalization later
            finder->second.view = view;
            finder->second.usage = usage;
            finder->second.mask = new FieldMask(user_mask);
            finder->second.expr = expr;
            WrapperReferenceMutator mutator(applied_events);
            expr->add_nested_expression_reference(did, &mutator);
            finder->second.op_id = op_id;
            finder->second.collect_event = collect_event;
            finder->second.trace_info = new PhysicalTraceInfo(trace_info);
            finder->second.symbolic = symbolic;
          }
          if (finder->second.remaining_remote_arrivals == 0)
          {
            if (!is_owner())
            {
              // Not the owner so send the message to the parent
              RtEvent registered = finder->second.local_registered;
              if (!finder->second.remote_registered.empty())
              {
                finder->second.remote_registered.push_back(registered);
                registered =
                  Runtime::merge_events(finder->second.remote_registered);
              }
              const AddressSpaceID parent = 
                collective_mapping->get_parent(owner_space, local_space);
              Serializer rez;
              {
                RezCheck z(rez);
                rez.serialize(did);
                rez.serialize(view->did);
                rez.serialize(op_ctx_index);
                rez.serialize(index);
                rez.serialize(registered);
              }
              runtime->send_collective_register_user_request(parent, rez);
              return result;
            }
            else
            {
              // We're going to fall through so grab the state
              // that we need to do the finalization now
              remote_registered.swap(finder->second.remote_registered);
              local_registered = finder->second.local_registered;
              global_registered = finder->second.global_registered;
              local_term_events.swap(finder->second.local_term_events);
              analyses.swap(finder->second.analyses);
              // We can erase this from the data structure now
              rendezvous_users.erase(finder);
            }
          }
          else // Still waiting for remote arrivals
            return result;
        }
        else // Not the last local arrival so we can just return the result
          return result;
      }
#ifdef DEBUG_LEGION
      assert(is_owner());
#endif
      ApEvent local_term; 
      if (!local_term_events.empty())
        local_term = Runtime::merge_events(&trace_info, local_term_events);
      finalize_collective_user(view, usage, user_mask, expr, op_id,
         op_ctx_index, index, collect_event, local_registered,
         global_registered, result, local_term, trace_info, analyses, symbolic);
      RtEvent all_registered = local_registered;
      if (!remote_registered.empty())
      {
        remote_registered.push_back(all_registered);
        all_registered = Runtime::merge_events(remote_registered);
      }
      Runtime::trigger_event(global_registered, all_registered); 
      return result;
    }

    //--------------------------------------------------------------------------
    void CollectiveManager::process_register_user_request(
                        const DistributedID view_did, const size_t op_ctx_index,
                        const unsigned index, RtEvent registered)
    //--------------------------------------------------------------------------
    {
      UserRendezvous to_perform;
      const RendezvousKey key(view_did, op_ctx_index, index);
      {
        AutoLock i_lock(inst_lock);
#ifdef DEBUG_LEGION
        assert(!instances.empty());
#endif
        // Check to see if we're the first one to arrive on this node
        std::map<RendezvousKey,UserRendezvous>::iterator
          finder = rendezvous_users.find(key);
        if (finder == rendezvous_users.end())
        {
          // If we are then make the record for knowing when we've seen
          // all the expected arrivals
          finder = rendezvous_users.insert(
              std::make_pair(key,UserRendezvous())).first; 
          UserRendezvous &rendezvous = finder->second;
          rendezvous.local_initialized = false;
          rendezvous.remaining_remote_arrivals =
            collective_mapping->count_children(owner_space, local_space);
          rendezvous.local_registered = Runtime::create_rt_user_event();
          rendezvous.global_registered = Runtime::create_rt_user_event();
        }
        finder->second.remote_registered.push_back(registered);
#ifdef DEBUG_LEGION
        assert(finder->second.remaining_remote_arrivals > 0);
#endif
        // If we're not the last arrival then we're done
        if ((--finder->second.remaining_remote_arrivals > 0) ||
            !finder->second.local_initialized ||
            (finder->second.remaining_local_arrivals > 0))
          return;
        if (!is_owner())
        {
          // Continue sending the message up the tree to the parent
          registered = finder->second.local_registered;
          if (!finder->second.remote_registered.empty())
          {
            finder->second.remote_registered.push_back(registered);
            registered =
              Runtime::merge_events(finder->second.remote_registered);
          }
          const AddressSpaceID parent = 
            collective_mapping->get_parent(owner_space, local_space);
          Serializer rez;
          {
            RezCheck z(rez);
            rez.serialize(did);
            rez.serialize(view_did);
            rez.serialize(op_ctx_index);
            rez.serialize(index);
            rez.serialize(registered);
          }
          runtime->send_collective_register_user_request(parent, rez);
          return;
        }
        // We're the owner so we can start doing the user registration
        // Grab everything we need to call finalize_collective_user
        to_perform = std::move(finder->second);
        // Then we can erase the entry
        rendezvous_users.erase(finder);
      }
#ifdef DEBUG_LEGION
      assert(is_owner());
#endif
      ApEvent local_term; 
      if (!to_perform.local_term_events.empty())
        local_term = Runtime::merge_events(to_perform.trace_info,
                                    to_perform.local_term_events);
      finalize_collective_user(to_perform.view, to_perform.usage,
          *(to_perform.mask), to_perform.expr, to_perform.op_id,
          op_ctx_index, index, to_perform.collect_event,
          to_perform.local_registered, to_perform.global_registered,
          to_perform.ready_event, local_term, *(to_perform.trace_info),
          to_perform.analyses, to_perform.symbolic);
      RtEvent all_registered = to_perform.local_registered;
      if (!to_perform.remote_registered.empty())
      {
        to_perform.remote_registered.push_back(all_registered);
        all_registered = Runtime::merge_events(to_perform.remote_registered);
      }
      Runtime::trigger_event(to_perform.global_registered, all_registered);
      if (to_perform.expr->remove_nested_expression_reference(did))
        delete to_perform.expr;
      delete to_perform.mask;
      delete to_perform.trace_info;
    }

    //--------------------------------------------------------------------------
    /*static*/ void CollectiveManager::handle_register_user_request(
                                          Runtime *runtime, Deserializer &derez)
    //--------------------------------------------------------------------------
    {
      DerezCheck z(derez);
      DistributedID did;
      derez.deserialize(did);
      RtEvent ready;
      CollectiveManager *manager = static_cast<CollectiveManager*>(
              runtime->find_or_request_instance_manager(did, ready));
      DistributedID view_did;
      derez.deserialize(view_did);
      size_t op_ctx_index;
      derez.deserialize(op_ctx_index);
      unsigned index;
      derez.deserialize(index);
      RtEvent registered;
      derez.deserialize(registered);

      if (ready.exists() && !ready.has_triggered())
        ready.wait();
      manager->process_register_user_request(view_did, op_ctx_index, 
                                             index, registered);
    }

    //--------------------------------------------------------------------------
    void CollectiveManager::process_register_user_response(
                        const DistributedID view_did, const size_t op_ctx_index,
                        const unsigned index, RtEvent registered)
    //--------------------------------------------------------------------------
    {
#ifdef DEBUG_LEGION
      assert(!is_owner());
#endif
      UserRendezvous to_perform;
      const RendezvousKey key(view_did, op_ctx_index, index);
      {
        AutoLock i_lock(inst_lock);
#ifdef DEBUG_LEGION
        assert(!instances.empty());
#endif
        // Check to see if we're the first one to arrive on this node
        std::map<RendezvousKey,UserRendezvous>::iterator finder =
          rendezvous_users.find(key);
#ifdef DEBUG_LEGION
        assert(finder != rendezvous_users.end());
#endif
        to_perform = std::move(finder->second);
        // Can now remove this from the data structure
        rendezvous_users.erase(finder);
      }
      // Now we can perform the user registration
      ApEvent local_term; 
      if (!to_perform.local_term_events.empty())
        local_term = Runtime::merge_events(to_perform.trace_info,
                                    to_perform.local_term_events);
      finalize_collective_user(to_perform.view, to_perform.usage,
          *(to_perform.mask), to_perform.expr, to_perform.op_id,
          op_ctx_index, index, to_perform.collect_event,
          to_perform.local_registered, to_perform.global_registered,
          to_perform.ready_event, local_term, *(to_perform.trace_info),
          to_perform.analyses, to_perform.symbolic);
      Runtime::trigger_event(to_perform.global_registered, registered);
      if (to_perform.expr->remove_nested_expression_reference(did))
        delete to_perform.expr;
      delete to_perform.mask;
      delete to_perform.trace_info;
    }

    //--------------------------------------------------------------------------
    /*static*/ void CollectiveManager::handle_register_user_response(
                                          Runtime *runtime, Deserializer &derez)
    //--------------------------------------------------------------------------
    {
      DerezCheck z(derez);
      DistributedID did;
      derez.deserialize(did);
      RtEvent ready;
      CollectiveManager *manager = static_cast<CollectiveManager*>(
              runtime->find_or_request_instance_manager(did, ready));
      DistributedID view_did;
      derez.deserialize(view_did);
      size_t op_ctx_index;
      derez.deserialize(op_ctx_index);
      unsigned index;
      derez.deserialize(index);
      RtEvent registered;
      derez.deserialize(registered);

      if (ready.exists() && !ready.has_triggered())
        ready.wait();
      manager->process_register_user_response(view_did, op_ctx_index,
                                              index, registered);
    }

    //--------------------------------------------------------------------------
    void CollectiveManager::find_points_in_memory(Memory memory,
                                         std::vector<DomainPoint> &points) const
    //--------------------------------------------------------------------------
    {
#ifdef DEBUG_LEGION
      assert(collective_mapping != NULL);
#endif
      const AddressSpaceID space = memory.address_space();
      if (space != local_space)
      {
        if (!collective_mapping->contains(space))
          return;
        const RtUserEvent ready_event = Runtime::create_rt_user_event();
        Serializer rez;
        {
          RezCheck z(rez);
          rez.serialize(did);
          rez.serialize(memory);
          rez.serialize(&points);
          rez.serialize(ready_event);
        }
        runtime->send_collective_find_points_request(space, rez);
        if (!ready_event.has_triggered())
          ready_event.wait();
      }
      else
      {
        for (unsigned idx = 0; idx < memories.size(); idx++)
          if (memories[idx]->memory == memory)
            points.push_back(instance_points[idx]);
      }
    }

    //--------------------------------------------------------------------------
    /*static*/ void CollectiveManager::handle_find_points_request(
                   Runtime *runtime, Deserializer &derez, AddressSpaceID source)
    //--------------------------------------------------------------------------
    {
      DerezCheck z(derez);
      DistributedID did;
      derez.deserialize(did);
      Memory memory;
      derez.deserialize(memory);
      std::vector<DomainPoint> *target;
      derez.deserialize(target);
      RtUserEvent done;
      derez.deserialize(done);

      CollectiveManager *manager = static_cast<CollectiveManager*>(
          runtime->weak_find_distributed_collectable(did));
      if (manager != NULL)
      {
        std::vector<DomainPoint> results;
        manager->find_points_in_memory(memory, results);
        if (!results.empty())
        {
          Serializer rez;
          {
            RezCheck z2(rez);
            rez.serialize(target);
            rez.serialize<size_t>(results.size());
            for (unsigned idx = 0; idx < results.size(); idx++)
              rez.serialize(results[idx]);
            rez.serialize(done);
          }
          runtime->send_collective_find_points_response(source, rez);
          if (manager->remove_base_resource_ref(RUNTIME_REF))
            delete manager;
          return;
        }
        else if (manager->remove_base_resource_ref(RUNTIME_REF))
          delete manager;
      }
      Runtime::trigger_event(done);
    }

    //--------------------------------------------------------------------------
    /*static*/ void CollectiveManager::handle_find_points_response(
                                                            Deserializer &derez)
    //--------------------------------------------------------------------------
    {
      DerezCheck z(derez);
      std::vector<DomainPoint> *target;
      derez.deserialize(target);
      size_t num_points;
      derez.deserialize(num_points);
      target->resize(num_points);
      for (unsigned idx = 0; idx < num_points; idx++)
        derez.deserialize((*target)[idx]);
      RtUserEvent done;
      derez.deserialize(done);
      Runtime::trigger_event(done);
    }

    //--------------------------------------------------------------------------
    void CollectiveManager::find_points_nearest_memory(Memory memory,
                     std::map<DomainPoint,Memory> &points, bool bandwidth) const
    //--------------------------------------------------------------------------
    {
      std::atomic<size_t> best(bandwidth ? 0 : GUARD_SIZE);
      const AddressSpaceID origin = select_origin_space();
      const RtEvent ready = find_points_nearest_memory(memory, local_space,
          &points, &best, origin, bandwidth ? 0 : GUARD_SIZE, bandwidth);
      if (ready.exists() && !ready.has_triggered())
        ready.wait();
    }

    //--------------------------------------------------------------------------
    RtEvent CollectiveManager::find_points_nearest_memory(Memory memory,
                    AddressSpaceID source, std::map<DomainPoint,Memory> *points,
                    std::atomic<size_t> *target, AddressSpaceID origin, 
                    size_t best, bool bandwidth) const
    //--------------------------------------------------------------------------
    {
#ifdef DEBUG_LEGION
      assert(collective_mapping != NULL);
#endif
      const AddressSpaceID space = memory.address_space();
      if (space != local_space)
      {
        if (collective_mapping->contains(space))
        {
#ifdef DEBUG_LEGION
          assert(source == local_space);
#endif
          // Assume that all memmories in the same space are always inherently
          // closer to the target memory than any others, so we can send the
          // request straight to that node and do the lookup
          const RtUserEvent done = Runtime::create_rt_user_event();
          Serializer rez;
          {
            RezCheck z(rez);
            rez.serialize(did);
            rez.serialize(memory);
            rez.serialize(source);
            rez.serialize(points);
            rez.serialize(target);
            rez.serialize(origin);
            rez.serialize(best);
            rez.serialize<bool>(bandwidth);
            rez.serialize(done);
          }
          runtime->send_collective_nearest_points_request(space, rez);
          return done;
        }
        else
        {
          if (collective_mapping->contains(local_space))
          {
            // Do our local check and update the best
            std::map<DomainPoint,Memory> local_results;
            find_nearest_local_points(memory, best, local_results, bandwidth);
            std::vector<RtEvent> done_events;
            std::vector<AddressSpaceID> children;
            collective_mapping->get_children(origin, local_space, children);
            for (std::vector<AddressSpaceID>::const_iterator it = 
                  children.begin(); it != children.end(); it++)
            {
              const RtUserEvent done = Runtime::create_rt_user_event();
              Serializer rez;
              {
                RezCheck z(rez);
                rez.serialize(did);
                rez.serialize(memory);
                rez.serialize(source);
                rez.serialize(points);
                rez.serialize(target);
                rez.serialize(origin);
                rez.serialize(best);
                rez.serialize<bool>(bandwidth);
                rez.serialize(done);
              }
              runtime->send_collective_nearest_points_request(*it, rez);
              done_events.push_back(done);
            }
            if (!local_results.empty())
            {
              const RtUserEvent done = Runtime::create_rt_user_event();
              Serializer rez;
              {
                RezCheck z(rez);
                rez.serialize(points);
                rez.serialize(target);
                rez.serialize(best);
                rez.serialize<size_t>(local_results.size());
                for (std::map<DomainPoint,Memory>::const_iterator it =
                      local_results.begin(); it != local_results.end(); it++)
                {
                  rez.serialize(it->first);
                  rez.serialize(it->second);
                }
                rez.serialize<bool>(bandwidth);
                rez.serialize(done);
              }
              runtime->send_collective_nearest_points_response(source, rez);
              done_events.push_back(done);
            }
            if (!done_events.empty())
              return Runtime::merge_events(done_events);
          }
          else
          {
#ifdef DEBUG_LEGION
            assert(source == local_space);
#endif
            // Send to the origin to start
            const RtUserEvent done = Runtime::create_rt_user_event();
            Serializer rez;
            {
              RezCheck z(rez);
              rez.serialize(did);
              rez.serialize(memory);
              rez.serialize(source);
              rez.serialize(points);
              rez.serialize(target);
              rez.serialize(origin);
              rez.serialize(best);
              rez.serialize<bool>(bandwidth);
              rez.serialize(done);
            }
            runtime->send_collective_nearest_points_request(origin, rez);
            return done;
          }
        }
      }
      else
      {
        // Assume that all memories in the same space are always inherently
        // closer to the target memory than any others
        // See if we find the memory itself
        std::map<DomainPoint,Memory> results;
        find_nearest_local_points(memory, best, results, bandwidth);
        if (source != local_space)
        {
          if (!results.empty())
          {
            const RtUserEvent done = Runtime::create_rt_user_event();
            Serializer rez;
            {
              RezCheck z(rez);
              rez.serialize(points);
              rez.serialize(target);
              rez.serialize(best);
              rez.serialize<size_t>(results.size());
              for (std::map<DomainPoint,Memory>::const_iterator it =
                    results.begin(); it != results.end(); it++)
              {
                rez.serialize(it->first);
                rez.serialize(it->second);
              }
              rez.serialize<bool>(bandwidth);
              rez.serialize(done);
            }
            runtime->send_collective_nearest_points_response(source, rez);
            return done;
          }
        }
        else
        {
          // This is the local case, so there's no atomicity required
          points->swap(results);
          target->store(best);
        }
      }
      return RtEvent::NO_RT_EVENT;
    }

    //--------------------------------------------------------------------------
    void CollectiveManager::find_nearest_local_points(Memory memory,
      size_t &best, std::map<DomainPoint,Memory> &results, bool bandwidth) const
    //--------------------------------------------------------------------------
    {
      for (unsigned idx = 0; idx < memories.size(); idx++)
      {
        if (memories[idx]->memory == memory)
          results[instance_points[idx]] = memory;
      }
      if (results.empty())
      {
        // Nothing in the memory itself, so see which of our memories
        // are closer to anything else
        std::map<Memory,size_t> searches;
        for (unsigned idx = 0; idx < memories.size(); idx++)
        {
          const Memory local = memories[idx]->memory;
          std::map<Memory,size_t>::const_iterator finder =
            searches.find(local);
          if (finder == searches.end())
          {
            Realm::Machine::AffinityDetails affinity;
            if (runtime->machine.has_affinity(memory, local, &affinity))
            {
#ifdef DEBUG_LEGION
              assert(0 < affinity.bandwidth);
#ifndef __clang__ // Apparently all clangs are stupid about this
              assert(affinity.bandwidth < GUARD_SIZE);
#endif
#endif
              if (bandwidth)
              {
                searches[local] = affinity.bandwidth;
                if (affinity.bandwidth >= best)
                {
                  if (affinity.bandwidth > best)
                  {
                    results.clear();
                    best = affinity.bandwidth;
                  }
                  results[instance_points[idx]] = local;
                }
              }
              else
              {
#ifdef DEBUG_LEGION
                assert(0 < affinity.latency);
#ifndef __clang__ // Apparently all clangs are stupid about this
                assert(affinity.latency < GUARD_SIZE);
#endif
#endif
                searches[local] = affinity.latency;
                if (affinity.latency <= best)
                {
                  if (affinity.latency < best)
                  {
                    results.clear();
                    best = affinity.latency;
                  }
                  results[instance_points[idx]] = local;
                }
              }
            }
            else
              searches[local] = bandwidth ? 0 : GUARD_SIZE;
          }
          else if (finder->second == best)
            results[instance_points[idx]] = local;
        }
      }
      else
        best = bandwidth ? GUARD_SIZE-1 : 1;
    }

    //--------------------------------------------------------------------------
    /*static*/ void CollectiveManager::handle_nearest_points_request(
                                          Runtime *runtime, Deserializer &derez)
    //--------------------------------------------------------------------------
    {
      DerezCheck z(derez);
      DistributedID did;
      derez.deserialize(did);
      Memory memory;
      derez.deserialize(memory);
      AddressSpaceID source;
      derez.deserialize(source);
      std::map<DomainPoint,Memory> *points;
      derez.deserialize(points);
      std::atomic<size_t> *target;
      derez.deserialize(target);
      AddressSpaceID origin;
      derez.deserialize(origin);
      size_t best;
      derez.deserialize(best);
      bool bandwidth;
      derez.deserialize(bandwidth);
      RtUserEvent done;
      derez.deserialize(done);

      CollectiveManager *manager = static_cast<CollectiveManager*>(
          runtime->weak_find_distributed_collectable(did));
      if (manager != NULL)     
      {
        Runtime::trigger_event(done, manager->find_points_nearest_memory(
              memory, source, points, target, origin, best, bandwidth));
        if (manager->remove_base_resource_ref(RUNTIME_REF))
          delete manager;
      }
      else
        Runtime::trigger_event(done);
    }

    //--------------------------------------------------------------------------
    /*static*/ void CollectiveManager::handle_nearest_points_response(
                                                            Deserializer &derez)
    //--------------------------------------------------------------------------
    {
      DerezCheck z(derez);
      std::map<DomainPoint,Memory> *points;
      derez.deserialize(points);
      std::atomic<size_t> *target;
      derez.deserialize(target);
      size_t best;
      derez.deserialize(best);
      size_t num_points;
      derez.deserialize(num_points);
      std::vector<std::pair<DomainPoint,Memory> > results(num_points);
      for (unsigned idx = 0; idx < num_points; idx++)
      {
        derez.deserialize(results[idx].first);
        derez.deserialize(results[idx].second);
      }
      bool bandwidth;
      derez.deserialize(bandwidth);
      // spin until we can get safely set the guard to add our entries
      const size_t guard = bandwidth ? GUARD_SIZE : 0;
      size_t current = target->load();
      while ((current == guard) ||
             (bandwidth && (current <= best)) ||
             (!bandwidth && (best <= current)))
      {
        if (!target->compare_exchange_weak(current, guard))
          continue;
        // If someone else still holds the guard then keep trying
        if (current == guard)
          continue;
        if (bandwidth)
        {
          if (current < best)
            points->clear();
          for (unsigned idx = 0; idx < results.size(); idx++)
            points->insert(results[idx]);
        }
        else
        {
          if (best < current)
            points->clear();
          for (unsigned idx = 0; idx < results.size(); idx++)
            points->insert(results[idx]);
        }
        target->store(best);
        break;
      }
      RtUserEvent done;
      derez.deserialize(done);
    }

    //--------------------------------------------------------------------------
    AddressSpaceID CollectiveManager::select_source_space(
                                               AddressSpaceID destination) const
    //--------------------------------------------------------------------------
    {
#ifdef DEBUG_LEGION
      assert(collective_mapping != NULL);
#endif
      // 1. If the collective manager has instances on the same node
      //    as the destination then we'll use one of them
      if (collective_mapping->contains(destination))
        return destination;
      // 2. If the collective manager has instances on the local node
      //    then we'll use one of them
      if (collective_mapping->contains(local_space))
        return local_space;
      // 3. Pick the node closest to the destination in the collective
      //    manager and use that to issue copies
      return collective_mapping->find_nearest(destination);
    }

    //--------------------------------------------------------------------------
    void CollectiveManager::register_collective_analysis(DistributedID view_did,
                                           CollectiveCopyFillAnalysis *analysis)
    //--------------------------------------------------------------------------
    {
      int index = -1;
      // Figure out which index we are, if we are not local we can ignore it
      for (unsigned idx = 0; idx < instance_points.size(); idx++)
      {
        if (instance_points[idx] != analysis->collective_point)
          continue;
        index = idx;
        break;
      }
      if (index < 0)
        return;
      const RendezvousKey key(view_did,analysis->context_index,analysis->index);
      AutoLock i_lock(inst_lock);
      std::map<RendezvousKey,UserRendezvous>::iterator finder =
        rendezvous_users.find(key);
      if (finder == rendezvous_users.end())
      {
        finder = rendezvous_users.insert(
            std::make_pair(key,UserRendezvous())).first; 
        UserRendezvous &rendezvous = finder->second;
        // Count how many expected arrivals we have
        rendezvous.local_initialized = false;
        rendezvous.remaining_remote_arrivals =
          collective_mapping->count_children(owner_space, local_space);
        rendezvous.local_registered = Runtime::create_rt_user_event();
        rendezvous.global_registered = Runtime::create_rt_user_event();
      }
      // Perform the registration
      if (finder->second.analyses.empty())
        finder->second.analyses.resize(instances.size(), NULL);
#ifdef DEBUG_LEGION
      assert(unsigned(index) < finder->second.analyses.size());
      assert(finder->second.analyses[index] == NULL);
      assert(finder->second.valid_analyses < instances.size());
#endif
      finder->second.analyses[index] = analysis;
      analysis->add_reference();
      if ((++finder->second.valid_analyses == instances.size()) &&
          finder->second.analyses_ready.exists())
        Runtime::trigger_event(finder->second.analyses_ready);
    }

    //--------------------------------------------------------------------------
    RtEvent CollectiveManager::find_collective_analyses(DistributedID view_did,
                      size_t context_index, unsigned index, 
                      const std::vector<CollectiveCopyFillAnalysis*> *&analyses)
    //--------------------------------------------------------------------------
    {
#ifdef DEBUG_LEGION
      assert(!instances.empty());
      assert(collective_mapping != NULL);
#endif
      const RendezvousKey key(view_did, context_index, index);
      AutoLock i_lock(inst_lock);
      std::map<RendezvousKey,UserRendezvous>::iterator finder =
        rendezvous_users.find(key);
      if (finder == rendezvous_users.end())
      {
        finder = rendezvous_users.insert(
            std::make_pair(key,UserRendezvous())).first; 
        UserRendezvous &rendezvous = finder->second;
        rendezvous.local_initialized = false;
        rendezvous.remaining_remote_arrivals =
          collective_mapping->count_children(owner_space, local_space);
        rendezvous.local_registered = Runtime::create_rt_user_event();
        rendezvous.global_registered = Runtime::create_rt_user_event();
      }
      analyses = &finder->second.analyses;
#ifdef DEBUG_LEGION
      assert(finder->second.valid_analyses <= instances.size());
#endif
      if ((finder->second.valid_analyses < instances.size()) &&
          !finder->second.analyses_ready.exists())
        finder->second.analyses_ready = Runtime::create_rt_user_event();
      return finder->second.analyses_ready;
    }

    //--------------------------------------------------------------------------
    void CollectiveManager::finalize_collective_user(
                            InstanceView *view, 
                            const RegionUsage &usage,
                            const FieldMask &user_mask,
                            IndexSpaceNode *expr,
                            const UniqueID op_id,
                            const size_t op_ctx_index,
                            const unsigned index,
                            RtEvent collect_event,
                            RtUserEvent local_registered,
                            RtEvent global_registered,
                            ApUserEvent ready_event,
                            ApEvent term_event,
                            const PhysicalTraceInfo &trace_info,
                            std::vector<CollectiveCopyFillAnalysis*> &analyses,
                            const bool symbolic) const
    //--------------------------------------------------------------------------
    {
      // First send out any messages to the children so they can start
      // their own registrations
      std::vector<AddressSpaceID> children;
      collective_mapping->get_children(owner_space, local_space, children);
      if (!children.empty())
      {
        Serializer rez;
        {
          RezCheck z(rez);
          rez.serialize(did);
          rez.serialize(view->did);
          rez.serialize(op_ctx_index);
          rez.serialize(index);
          rez.serialize(global_registered);
        }
        for (std::vector<AddressSpaceID>::const_iterator it =
              children.begin(); it != children.end(); it++)
          runtime->send_collective_register_user_response(*it, rez);
      }
      // Perform the local registration on the view
      std::set<RtEvent> registered_events;
      const ApEvent ready = view->register_user(usage, user_mask, expr, op_id,
          op_ctx_index, index, term_event, collect_event, registered_events,
          NULL/*collective mapping*/, NULL/*no collective op*/, trace_info,
          runtime->address_space, symbolic);
      Runtime::trigger_event(&trace_info, ready_event, ready);
      if (!registered_events.empty())
        Runtime::trigger_event(local_registered,
            Runtime::merge_events(registered_events));
      else
        Runtime::trigger_event(local_registered);
      // Remove any references on the analyses
      for (std::vector<CollectiveCopyFillAnalysis*>::const_iterator it =
            analyses.begin(); it != analyses.end(); it++)
        if ((*it)->remove_reference())
          delete (*it);
    }

    //--------------------------------------------------------------------------
    RtEvent CollectiveManager::find_field_reservations(const FieldMask &mask,
                                DistributedID view_did,const DomainPoint &point,
                                std::vector<Reservation> *reservations,
                                AddressSpaceID source, RtUserEvent to_trigger)
    //--------------------------------------------------------------------------
    {
#ifdef DEBUG_LEGION
      assert(point.get_dim() > 0);
      assert((point_space == NULL) || point_space->contains_point(point));
#endif
      std::vector<Reservation> results;
      // Check to see if it is a local point or not
      const bool is_local = 
        (std::find(instance_points.begin(), instance_points.end(), point) !=
         instance_points.end());
      const std::pair<DistributedID,DomainPoint> key(view_did, point);
      if (is_local)
      {
        results.reserve(mask.pop_count());
        // We're the owner so we can make all the fields
        AutoLock i_lock(inst_lock);
        std::map<unsigned,Reservation> &atomic_reservations =
          view_reservations[key];
        for (int idx = mask.find_first_set(); idx >= 0;
              idx = mask.find_next_set(idx+1))
        {
          std::map<unsigned,Reservation>::const_iterator finder =
            atomic_reservations.find(idx);
          if (finder == atomic_reservations.end())
          {
            // Make a new reservation and add it to the set
            Reservation handle = Reservation::create_reservation();
            atomic_reservations[idx] = handle;
            results.push_back(handle);
          }
          else
            results.push_back(finder->second);
        }
      }
      else
      {
        // See if we can find them all locally
        {
          AutoLock i_lock(inst_lock, 1, false/*exclusive*/);
          const std::map<unsigned,Reservation> &atomic_reservations =
            view_reservations[key];
          for (int idx = mask.find_first_set(); idx >= 0;
                idx = mask.find_next_set(idx+1))
          {
            std::map<unsigned,Reservation>::const_iterator finder =
              atomic_reservations.find(idx);
            if (finder != atomic_reservations.end())
              results.push_back(finder->second);
            else
              break;
          }
        }
        if (results.size() < mask.pop_count())
        {
          // Couldn't find them all so send the request to the node
          // that should own the instance
          if (!to_trigger.exists())
            to_trigger = Runtime::create_rt_user_event();
          const PhysicalInstance inst = get_instance(point);
          Serializer rez;
          {
            RezCheck z(rez);
            rez.serialize(did);
            rez.serialize(mask);
            rez.serialize(view_did);
            rez.serialize(point);
            rez.serialize(reservations);
            rez.serialize(source);
            rez.serialize(to_trigger);
          }
          runtime->send_atomic_reservation_request(inst.address_space(), rez);
          return to_trigger;
        }
      }
      if (source != local_space)
      {
#ifdef DEBUG_LEGION
        assert(to_trigger.exists());
#endif
        // Send the result back to the source
        Serializer rez;
        {
          RezCheck z(rez);
          rez.serialize(did);
          rez.serialize(mask);
          rez.serialize(view_did);
          rez.serialize(point);
          rez.serialize(reservations);
          rez.serialize<size_t>(results.size());
          for (std::vector<Reservation>::const_iterator it =
                results.begin(); it != results.end(); it++)
            rez.serialize(*it);
          rez.serialize(to_trigger);
        }
        runtime->send_atomic_reservation_response(source, rez);
      }
      else
      {
        reservations->swap(results);
        if (to_trigger.exists())
          Runtime::trigger_event(to_trigger);
      }
      return to_trigger;
    }

    //--------------------------------------------------------------------------
    void CollectiveManager::update_field_reservations(const FieldMask &mask,
                               DistributedID view_did, const DomainPoint &point,
                               const std::vector<Reservation> &reservations)
    //--------------------------------------------------------------------------
    {
#ifdef DEBUG_LEGION
      assert(point.get_dim() > 0);
      assert((point_space == NULL) || point_space->contains_point(point));
#endif
      const std::pair<DistributedID,DomainPoint> key(view_did, point);
      AutoLock i_lock(inst_lock);
      std::map<unsigned,Reservation> &atomic_reservations =
          view_reservations[key];
      unsigned offset = 0;
      for (int idx = mask.find_first_set(); idx >= 0;
            idx = mask.find_next_set(idx+1))
        atomic_reservations[idx] = reservations[offset++];
    }

    //--------------------------------------------------------------------------
    void CollectiveManager::reclaim_field_reservations(DistributedID view_did,
                                            std::vector<Reservation> &to_delete)
    //--------------------------------------------------------------------------
    {
      for (std::vector<DomainPoint>::const_iterator it =
            instance_points.begin(); it != instance_points.end(); it++)
      {
        const std::pair<DistributedID,DomainPoint> key(view_did, *it);
        std::map<std::pair<DistributedID,DomainPoint>,
                  std::map<unsigned,Reservation> >::iterator finder =
                    view_reservations.find(key);
        if (finder == view_reservations.end())
          continue;
        for (std::map<unsigned,Reservation>::const_iterator it =
              finder->second.begin(); it != finder->second.end(); it++)
          to_delete.push_back(it->second);
        view_reservations.erase(finder);
      }
    }

    //--------------------------------------------------------------------------
    void CollectiveManager::send_manager(AddressSpaceID target)
    //--------------------------------------------------------------------------
    {
#ifdef DEBUG_LEGION
      assert(is_owner());
      assert((collective_mapping == NULL) ||
          !collective_mapping->contains(target));
#endif
      Serializer rez;
      {
        RezCheck z(rez);
        rez.serialize(did);
        rez.serialize(owner_space);
        rez.serialize(total_points);
        if (point_space == NULL)
          rez.serialize(IndexSpace::NO_SPACE);
        else
          rez.serialize(point_space->handle);
        collective_mapping->pack(rez);
        rez.serialize(instance_footprint);
        // No need for a reference here since we know we'll continue holding it
        instance_domain->pack_expression(rez, target);
        rez.serialize(piece_list_size);
        if (piece_list_size > 0)
          rez.serialize(piece_list, piece_list_size);
        rez.serialize(field_space_node->handle);
        rez.serialize(tree_id);
        rez.serialize(redop);
        rez.serialize<bool>(multi_instance);
        layout->pack_layout_description(rez, target);
        pack_garbage_collection_state(rez, target, true/*need lock*/);
      }
      context->runtime->send_collective_instance_manager(target, rez);
    }

    //--------------------------------------------------------------------------
    /*static*/ void CollectiveManager::handle_send_manager(Runtime *runtime, 
                                     AddressSpaceID source, Deserializer &derez)
    //--------------------------------------------------------------------------
    {
      DerezCheck z(derez);
      DistributedID did;
      derez.deserialize(did);
      AddressSpaceID owner_space;
      derez.deserialize(owner_space);
      size_t total_points;
      derez.deserialize(total_points);
      IndexSpace points_handle;
      derez.deserialize(points_handle);
      RtEvent points_ready;
      IndexSpaceNode *point_space = points_handle.exists() ?
        runtime->forest->get_node(points_handle, &points_ready) : NULL; 
      size_t total_spaces;
      derez.deserialize(total_spaces);
      CollectiveMapping *mapping = new CollectiveMapping(derez, total_spaces);
      size_t inst_footprint;
      derez.deserialize(inst_footprint);
      PendingRemoteExpression pending;
      RtEvent domain_ready;
      IndexSpaceExpression *inst_domain = 
        IndexSpaceExpression::unpack_expression(derez, runtime->forest, source,
                                                pending, domain_ready);
      size_t piece_list_size;
      derez.deserialize(piece_list_size);
      void *piece_list = NULL;
      if (piece_list_size > 0)
      {
        piece_list = malloc(piece_list_size);
        derez.deserialize(piece_list, piece_list_size);
      }
      FieldSpace handle;
      derez.deserialize(handle);
      RtEvent fs_ready;
      FieldSpaceNode *space_node = runtime->forest->get_node(handle, &fs_ready);
      RegionTreeID tree_id;
      derez.deserialize(tree_id);
      ReductionOpID redop;
      derez.deserialize(redop);
      bool multi_instance;
      derez.deserialize(multi_instance);

      LayoutConstraintID layout_id;
      derez.deserialize(layout_id);
      RtEvent layout_ready;
      LayoutConstraints *constraints = 
        runtime->find_layout_constraints(layout_id, 
                    false/*can fail*/, &layout_ready);
      GarbageCollectionState state;
      derez.deserialize(state);
      if (points_ready.exists() || domain_ready.exists() || 
          fs_ready.exists() || layout_ready.exists())
      {
        std::set<RtEvent> preconditions;
        if (points_ready.exists())
          preconditions.insert(points_ready);
        if (domain_ready.exists())
          preconditions.insert(domain_ready);
        if (fs_ready.exists())
          preconditions.insert(fs_ready);
        if (layout_ready.exists())
          preconditions.insert(layout_ready);
        const RtEvent precondition = Runtime::merge_events(preconditions);
        if (precondition.exists() && !precondition.has_triggered())
        {
          // We need to defer this instance creation
          DeferCollectiveManagerArgs args(did, owner_space, points_handle, 
              total_points, mapping, inst_footprint, inst_domain, pending,
              handle, tree_id, layout_id, redop, piece_list,
              piece_list_size, source, state, multi_instance);
          runtime->issue_runtime_meta_task(args,
              LG_LATENCY_RESPONSE_PRIORITY, precondition);
          return;
        }
        // If we fall through we need to refetch things that we didn't get
        if (points_ready.exists())
          point_space = runtime->forest->get_node(points_handle);
        if (domain_ready.exists())
          inst_domain = runtime->forest->find_remote_expression(pending);
        if (fs_ready.exists())
          space_node = runtime->forest->get_node(handle);
        if (layout_ready.exists())
          constraints = 
            runtime->find_layout_constraints(layout_id, false/*can fail*/);
      }
      // If we fall through here we can create the manager now
      create_collective_manager(runtime, did, owner_space, point_space,
          total_points, mapping, inst_footprint, inst_domain, piece_list,
          piece_list_size, space_node, tree_id, constraints,
          redop, state, multi_instance);
    }

    //--------------------------------------------------------------------------
    CollectiveManager::DeferCollectiveManagerArgs::DeferCollectiveManagerArgs(
            DistributedID d, AddressSpaceID own, IndexSpace points, size_t tot,
            CollectiveMapping *map, size_t f, IndexSpaceExpression *lx, 
            const PendingRemoteExpression &p, FieldSpace h, RegionTreeID tid,
            LayoutConstraintID l, ReductionOpID r, const void *pl,
            size_t pl_size, const AddressSpaceID src,
            GarbageCollectionState gc, bool m)
      : LgTaskArgs<DeferCollectiveManagerArgs>(implicit_provenance),
        did(d), owner(own), point_space(points), total_points(tot),
        mapping(map), footprint(f), local_expr(lx), pending(p), handle(h),
        tree_id(tid), layout_id(l), redop(r), piece_list(pl),
        piece_list_size(pl_size), source(src), state(gc), multi_instance(m)
    //--------------------------------------------------------------------------
    {
      mapping->add_reference();
      if (local_expr != NULL)
        local_expr->add_base_expression_reference(META_TASK_REF);
    }

    //--------------------------------------------------------------------------
    /*static*/ void CollectiveManager::handle_defer_manager(const void *args,
                                                            Runtime *runtime)
    //--------------------------------------------------------------------------
    {
      const DeferCollectiveManagerArgs *dargs = 
        (const DeferCollectiveManagerArgs*)args; 
      IndexSpaceNode *point_space = 
        runtime->forest->get_node(dargs->point_space);
      IndexSpaceExpression *inst_domain = dargs->local_expr;
      if (inst_domain == NULL)
        inst_domain = runtime->forest->find_remote_expression(dargs->pending);
      FieldSpaceNode *space_node = runtime->forest->get_node(dargs->handle);
      LayoutConstraints *constraints = 
        runtime->find_layout_constraints(dargs->layout_id);
      create_collective_manager(runtime, dargs->did, dargs->owner, point_space,
          dargs->total_points, dargs->mapping, dargs->footprint, inst_domain,
          dargs->piece_list, dargs->piece_list_size, space_node, dargs->tree_id,
          constraints, dargs->redop, dargs->state, dargs->multi_instance);
      // Remove the local expression reference if necessary
      if ((dargs->local_expr != NULL) &&
          dargs->local_expr->remove_base_expression_reference(META_TASK_REF))
        delete dargs->local_expr;
      if (dargs->mapping->remove_reference())
        delete dargs->mapping;
    }

    //--------------------------------------------------------------------------
    /*static*/ void CollectiveManager::create_collective_manager(
          Runtime *runtime, DistributedID did, AddressSpaceID owner_space, 
          IndexSpaceNode *point_space, size_t points,
          CollectiveMapping *mapping, size_t inst_footprint, 
          IndexSpaceExpression *inst_domain, const void *piece_list,
          size_t piece_list_size, FieldSpaceNode *space_node, 
          RegionTreeID tree_id,LayoutConstraints *constraints,
          ReductionOpID redop,GarbageCollectionState state,bool multi_instance)
    //--------------------------------------------------------------------------
    {
      LayoutDescription *layout = 
        LayoutDescription::handle_unpack_layout_description(constraints,
                                space_node, inst_domain->get_num_dims());
      void *location;
      CollectiveManager *man = NULL;
      const bool external_instance = PhysicalManager::is_external_did(did);
      if (runtime->find_pending_collectable_location(did, location))
        man = new(location) CollectiveManager(runtime->forest, did,
                                            owner_space, point_space, points,
                                            mapping, inst_domain, piece_list, 
                                            piece_list_size, space_node,tree_id,
                                            layout, redop, false/*reg now*/, 
                                            inst_footprint, external_instance,
                                            multi_instance);
      else
        man = new CollectiveManager(runtime->forest, did, owner_space,
                                    point_space, points, mapping, inst_domain,
                                    piece_list, piece_list_size, space_node,
                                    tree_id, layout, redop, false/*reg now*/,
                                    inst_footprint, external_instance,
                                    multi_instance);
      man->initialize_remote_gc_state(state);
      // Hold-off doing the registration until construction is complete
      man->register_with_runtime(NULL/*no remote registration needed*/);
    }

    //--------------------------------------------------------------------------
    /*static*/ void CollectiveManager::handle_point_request(
                                          Runtime *runtime, Deserializer &derez)
    //--------------------------------------------------------------------------
    {
      DerezCheck z(derez);
      DistributedID did;
      derez.deserialize(did);
      CollectiveManager *manager = static_cast<CollectiveManager*>(
                          runtime->weak_find_distributed_collectable(did));
      size_t num_points;
      derez.deserialize(num_points);
      std::set<DomainPoint> points;
      for (unsigned idx = 0; idx < num_points; idx++)
      {
        DomainPoint point;
        derez.deserialize(point);
        points.insert(point);
      }
      AddressSpaceID source;
      derez.deserialize(source);
      AddressSpaceID origin;
      derez.deserialize(origin);
      RtUserEvent to_trigger;
      derez.deserialize(to_trigger);

      if (manager != NULL)
      {
        manager->find_or_forward_physical_instance(source, origin, 
                                                   points, to_trigger);
        if (manager->remove_base_resource_ref(RUNTIME_REF))
          delete manager;
      }
      else
        Runtime::trigger_event(to_trigger);
    }

    //--------------------------------------------------------------------------
    /*static*/ void CollectiveManager::handle_point_response(
                                          Runtime *runtime, Deserializer &derez)
    //--------------------------------------------------------------------------
    {
      DerezCheck z(derez);
      DistributedID did;
      derez.deserialize(did);
      CollectiveManager *manager = static_cast<CollectiveManager*>(
                          runtime->find_distributed_collectable(did));
      size_t num_points;
      derez.deserialize(num_points);
      std::map<DomainPoint,RemoteInstInfo> insts;
      for (unsigned idx = 0; idx < num_points; idx++)
      {
        DomainPoint point;
        derez.deserialize(point);
        RemoteInstInfo &inst = insts[point];
        derez.deserialize(inst.instance);
        derez.deserialize(inst.unique_event);
        derez.deserialize(inst.index);
      }
      RtUserEvent to_trigger;
      derez.deserialize(to_trigger);
      manager->record_remote_physical_instances(insts);
      Runtime::trigger_event(to_trigger);
    }

    //--------------------------------------------------------------------------
    /*static*/ void CollectiveManager::handle_deletion(
                                          Runtime *runtime, Deserializer &derez)
    //--------------------------------------------------------------------------
    {
      DerezCheck z(derez);
      DistributedID did;
      derez.deserialize(did);
      CollectiveManager *manager = static_cast<CollectiveManager*>(
                          runtime->find_distributed_collectable(did));
      AddressSpaceID source;
      derez.deserialize(source);
      RtUserEvent done;
      derez.deserialize(done);
      Runtime::trigger_event(done, manager->perform_deletion(source));
    }

    /////////////////////////////////////////////////////////////
    // Virtual Manager 
    /////////////////////////////////////////////////////////////

    //--------------------------------------------------------------------------
    VirtualManager::VirtualManager(Runtime *runtime, DistributedID did,
                                   LayoutDescription *desc)
      : InstanceManager(runtime->forest, runtime->address_space, did, desc,
                        NULL/*field space node*/,NULL/*index space expression*/,
                        0/*tree id*/, true/*register now*/)
    //--------------------------------------------------------------------------
    {
#ifdef LEGION_GC
      log_garbage.info("GC Virtual Manager %lld %d",
                        LEGION_DISTRIBUTED_ID_FILTER(this->did), local_space); 
#endif
    }

    //--------------------------------------------------------------------------
    VirtualManager::VirtualManager(const VirtualManager &rhs)
      : InstanceManager(NULL, 0, 0, NULL, NULL, NULL, 0, false)
    //--------------------------------------------------------------------------
    {
      // should never be called
      assert(false);
    }

    //--------------------------------------------------------------------------
    VirtualManager::~VirtualManager(void)
    //--------------------------------------------------------------------------
    {
    }

    //--------------------------------------------------------------------------
    VirtualManager& VirtualManager::operator=(const VirtualManager &rhs)
    //--------------------------------------------------------------------------
    {
      // should never be called
      assert(false);
      return *this;
    }

    //--------------------------------------------------------------------------
    LegionRuntime::Accessor::RegionAccessor<
        LegionRuntime::Accessor::AccessorType::Generic>
          VirtualManager::get_accessor(void) const
    //--------------------------------------------------------------------------
    {
      // should never be called
      assert(false);
      return LegionRuntime::Accessor::RegionAccessor<
        LegionRuntime::Accessor::AccessorType::Generic>
	(PhysicalInstance::NO_INST);
    }

    //--------------------------------------------------------------------------
    LegionRuntime::Accessor::RegionAccessor<
        LegionRuntime::Accessor::AccessorType::Generic>
          VirtualManager::get_field_accessor(FieldID fid) const
    //--------------------------------------------------------------------------
    {
      // should never be called
      assert(false);
      return LegionRuntime::Accessor::RegionAccessor<
        LegionRuntime::Accessor::AccessorType::Generic>
	(PhysicalInstance::NO_INST);
    }

    //--------------------------------------------------------------------------
    void VirtualManager::notify_active(ReferenceMutator *mutator)
    //--------------------------------------------------------------------------
    {
      // should never be called
      assert(false);
    }

    //--------------------------------------------------------------------------
    void VirtualManager::notify_inactive(ReferenceMutator *mutator)
    //--------------------------------------------------------------------------
    {
      // should never be called
      assert(false);
    }

    //--------------------------------------------------------------------------
    void VirtualManager::notify_valid(ReferenceMutator *mutator)
    //--------------------------------------------------------------------------
    {
      // should never be called
      assert(false);
    }

    //--------------------------------------------------------------------------
    void VirtualManager::notify_invalid(ReferenceMutator *mutator)
    //--------------------------------------------------------------------------
    {
      // should never be called
      assert(false);
    }

    //--------------------------------------------------------------------------
    PointerConstraint VirtualManager::get_pointer_constraint(
                                                   const DomainPoint &key) const
    //--------------------------------------------------------------------------
    {
      return PointerConstraint(Memory::NO_MEMORY, 0);
    }

    //--------------------------------------------------------------------------
    void VirtualManager::send_manager(AddressSpaceID target)
    //--------------------------------------------------------------------------
    {
      // should never be called
      assert(false);
    }

    /////////////////////////////////////////////////////////////
    // Pending Collective Instance 
    /////////////////////////////////////////////////////////////

    //--------------------------------------------------------------------------
    PendingCollectiveManager::PendingCollectiveManager(DistributedID id,
                                    size_t total, IndexSpace points,
                                    CollectiveMapping *mapping, bool multi_inst)
      : did(id), total_points(total), point_space(points),
        collective_mapping(mapping), multi_instance(multi_inst)
    //--------------------------------------------------------------------------
    {
#ifdef DEBUG_LEGION
      assert(did > 0);
      assert(collective_mapping != NULL);
#endif
      collective_mapping->add_reference();
    }

    //--------------------------------------------------------------------------
    PendingCollectiveManager::~PendingCollectiveManager(void)
    //--------------------------------------------------------------------------
    {
      if (collective_mapping->remove_reference())
        delete collective_mapping;
    }

    //--------------------------------------------------------------------------
    void PendingCollectiveManager::pack(Serializer &rez) const
    //--------------------------------------------------------------------------
    {
      rez.serialize(did);
      rez.serialize(total_points);
      rez.serialize(point_space);
      collective_mapping->pack(rez);
      rez.serialize<bool>(multi_instance);
    }

    //--------------------------------------------------------------------------
    /*static*/ PendingCollectiveManager* PendingCollectiveManager::unpack(
                                                            Deserializer &derez)
    //--------------------------------------------------------------------------
    {
      DistributedID did;
      derez.deserialize(did);
      if (did == 0)
        return NULL;
      size_t total_points;
      derez.deserialize(total_points);
      IndexSpace point_space;
      derez.deserialize(point_space);
      size_t total_spaces;
      derez.deserialize(total_spaces);
      CollectiveMapping *mapping = new CollectiveMapping(derez, total_spaces);
      bool multi_instance;
      derez.deserialize(multi_instance);
      return new PendingCollectiveManager(did, total_points, point_space,
                                          mapping, multi_instance);
    }

    /////////////////////////////////////////////////////////////
    // Instance Builder
    /////////////////////////////////////////////////////////////

    //--------------------------------------------------------------------------
    InstanceBuilder::InstanceBuilder(const std::vector<LogicalRegion> &regs,
                      IndexSpaceExpression *expr, FieldSpaceNode *node, 
                      RegionTreeID tid, const LayoutConstraintSet &cons, 
                      Runtime *rt, MemoryManager *memory, UniqueID cid,
                      const void *pl, size_t pl_size)
      : regions(regs), constraints(cons), runtime(rt), memory_manager(memory),
        creator_id(cid), instance(PhysicalInstance::NO_INST), 
        field_space_node(node), instance_domain(expr), tree_id(tid), 
        redop_id(0), reduction_op(NULL), realm_layout(NULL), piece_list(NULL),
        piece_list_size(0), valid(true)
    //--------------------------------------------------------------------------
    {
      if (pl != NULL)
      {
        piece_list_size = pl_size;
        piece_list = malloc(piece_list_size);
        memcpy(piece_list, pl, piece_list_size);
      }
      compute_layout_parameters();
    }

    //--------------------------------------------------------------------------
    InstanceBuilder::~InstanceBuilder(void)
    //--------------------------------------------------------------------------
    {
      if (realm_layout != NULL)
        delete realm_layout;
      if (piece_list != NULL)
        free(piece_list);
    }

    //--------------------------------------------------------------------------
    PhysicalManager* InstanceBuilder::create_physical_instance(
        RegionTreeForest *forest, PendingCollectiveManager *pending_collective,
        const DomainPoint *collective_point, LayoutConstraintKind *unsat_kind,
        unsigned *unsat_index, size_t *footprint, RtEvent precondition)
    //--------------------------------------------------------------------------
    {
      if (!valid)
        initialize(forest);
      // If there are no fields then we are done
      if (field_sizes.empty())
      {
        REPORT_LEGION_WARNING(LEGION_WARNING_IGNORE_MEMORY_REQUEST,
                        "Ignoring request to create instance in "
                        "memory " IDFMT " with no fields.",
                        memory_manager->memory.id);
        if (footprint != NULL)
          *footprint = 0;
        if (unsat_kind != NULL)
          *unsat_kind = LEGION_FIELD_CONSTRAINT;
        if (unsat_index != NULL)
          *unsat_index = 0;
        return NULL;
      }
      if (realm_layout == NULL)
      {
        const std::vector<FieldID> &field_set = 
          constraints.field_constraint.get_field_set();
        bool compact = false;
        switch (constraints.specialized_constraint.get_kind())
        {
          case LEGION_COMPACT_SPECIALIZE:
          case LEGION_COMPACT_REDUCTION_SPECIALIZE:
            {
              compact = true;
              break;
            }
          default:
            break;
        }
        realm_layout =
          instance_domain->create_layout(constraints, field_set, 
             field_sizes, compact, unsat_kind, unsat_index, 
             &piece_list, &piece_list_size);
        // If constraints were unsatisfied then return now
        if (realm_layout == NULL)
          return NULL;
      }
      // Clone the realm layout each time since (realm will take ownership 
      // after every instance call, so we need a new one each time)
      Realm::InstanceLayoutGeneric *inst_layout = realm_layout->clone();
#ifdef DEBUG_LEGION
      assert(inst_layout != NULL);
#endif
      // Have to grab this now since realm is going to take ownership of
      // the instance layout generic object once we do the creation call
      const size_t instance_footprint = inst_layout->bytes_used;
      // Save the footprint size if we need to
      if (footprint != NULL)
        *footprint = instance_footprint;
      Realm::ProfilingRequestSet requests;
      // Add a profiling request to see if the instance is actually allocated
      // Make it very high priority so we get the response quickly
      ProfilingResponseBase base(this);
#ifndef LEGION_MALLOC_INSTANCES
      Realm::ProfilingRequest &req = requests.add_request(
          runtime->find_utility_group(), LG_LEGION_PROFILING_ID,
          &base, sizeof(base), LG_RESOURCE_PRIORITY);
      req.add_measurement<Realm::ProfilingMeasurements::InstanceAllocResult>();
      // Create a user event to wait on for the result of the profiling response
      profiling_ready = Runtime::create_rt_user_event();
#endif
#ifdef DEBUG_LEGION
      assert(!instance.exists()); // shouldn't exist before this
#endif
      ApEvent ready;
#ifndef LEGION_MALLOC_INSTANCES
      if (runtime->profiler != NULL)
        runtime->profiler->add_inst_request(requests, creator_id);
      ready = ApEvent(PhysicalInstance::create_instance(instance,
            memory_manager->memory, inst_layout, requests, precondition));
      // Wait for the profiling response
      if (!profiling_ready.has_triggered())
        profiling_ready.wait();
#else
      if (precondition.exists() && !precondition.has_triggered())
        precondition.wait();
      uintptr_t base_ptr = 0;
      if (instance_footprint > 0)
      {
        base_ptr = 
          memory_manager->allocate_legion_instance(instance_footprint);
        if (base_ptr == 0)
        {
          if (unsat_kind != NULL)
            *unsat_kind = LEGION_MEMORY_CONSTRAINT;
          if (unsat_index != NULL)
            *unsat_index = 0;
          return NULL;
        }
      }
      Realm::ExternalMemoryResource resource(base_ptr,
          inst_layout->bytes_used, false/*read only*/);
      ready = ApEvent(PhysicalInstance::create_external_instance(instance,
                memory_manager->memory, inst_layout, resource, requests));
#endif
      // If we couldn't make it then we are done
      if (!instance.exists())
      {
        if (unsat_kind != NULL)
          *unsat_kind = LEGION_MEMORY_CONSTRAINT;
        if (unsat_index != NULL)
          *unsat_index = 0;
        return NULL;
      }
      // For Legion Spy we need a unique ready event if it doesn't already
      // exist so we can uniquely identify the instance
      if (!ready.exists() && runtime->legion_spy_enabled)
      {
        ApUserEvent rename_ready = Runtime::create_ap_user_event(NULL);
        Runtime::trigger_event(NULL, rename_ready);
        ready = rename_ready;
      }
#ifdef LEGION_DEBUG
      assert(!constraints.pointer_constraint.is_valid);
#endif
      // If we successfully made the instance then Realm 
      // took over ownership of the layout
      PhysicalManager *result = NULL;
      // If we successfully made it then we can 
      // switch over the polarity of our constraints, this
      // shouldn't be necessary once Realm gets its act together
      // and actually tells us what the resulting constraints are
      constraints.field_constraint.contiguous = true;
      constraints.field_constraint.inorder = true;
      constraints.ordering_constraint.contiguous = true;
      constraints.memory_constraint = MemoryConstraint(
                                        memory_manager->memory.kind());
      const unsigned num_dims = instance_domain->get_num_dims();
      // Now let's find the layout constraints to use for this instance
      LayoutDescription *layout = field_space_node->find_layout_description(
                                        instance_mask, num_dims, constraints);
      // If we couldn't find one then we make one
      if (layout == NULL)
      {
        // First make a new layout constraint
        LayoutConstraints *layout_constraints = 
          forest->runtime->register_layout(field_space_node->handle,
                                           constraints, true/*internal*/);
        // Then make our description
        layout = field_space_node->create_layout_description(instance_mask, 
                                  num_dims, layout_constraints, mask_index_map,
                                  constraints.field_constraint.get_field_set(),
                                  field_sizes, serdez);
      }
      const AddressSpaceID local_space = forest->runtime->address_space;
      if (pending_collective != NULL)
      {
        // Creating a collective manager
#ifdef DEBUG_LEGION
        assert(collective_point != NULL);
#endif
        // See if we're the first point on this node to try to make it
        RtEvent manager_ready;
        // Preallocate a buffer to use assuming we get to use it
        // If we don't use it then we'll easily free it
        void *buffer = 
          legion_alloc_aligned<CollectiveManager,false/*bytes*/>(1/*count*/);
        DistributedCollectable *collectable = NULL;
        CollectiveManager *manager = NULL;
        if (forest->runtime->find_or_create_distributed_collectable(
              pending_collective->did, collectable, manager_ready, buffer))
        {
          const AddressSpaceID owner_space =
              forest->runtime->determine_owner(pending_collective->did);
          IndexSpaceNode *point_space = 
            pending_collective->point_space.exists() ?
              forest->get_node(pending_collective->point_space) : NULL;
          // First point so create it
          manager = new(buffer) CollectiveManager(forest,
              pending_collective->did, owner_space, point_space,
              pending_collective->total_points,
              pending_collective->collective_mapping,
              instance_domain, piece_list, piece_list_size,
              field_space_node, tree_id, layout, redop_id,
              true/*register now*/, instance_footprint,
              false/*external*/, pending_collective->multi_instance);
#ifdef DEBUG_LEGION
          assert((manager == collectable) || (collectable == NULL));
#endif
        }
        else
        {
          // Free the buffer since we didn't use it
          legion_free(CollectiveManager::alloc_type, buffer, 
                      sizeof(CollectiveManager));
          // Not the first point, so wait for it and then can safely cast
          if (manager_ready.exists() && !manager_ready.has_triggered())
            manager_ready.wait();
#ifdef DEBUG_LEGION
          manager = dynamic_cast<CollectiveManager*>(collectable);
          assert(manager != NULL);
#else
          manager = static_cast<CollectiveManager*>(collectable);
#endif
        }
        manager->record_point_instance(*collective_point, instance, ready);
        result = manager;
      }
      else
      {
        // Creating an individual manager
#ifdef DEBUG_LEGION
        assert(collective_point == NULL);
#endif 
        DistributedID did = forest->runtime->get_available_distributed_id();
        // Figure out what kind of instance we just made
        switch (constraints.specialized_constraint.get_kind())
        {
          case LEGION_NO_SPECIALIZE:
          case LEGION_AFFINE_SPECIALIZE:
          case LEGION_COMPACT_SPECIALIZE:
            {
              // Now we can make the manager
              result = new IndividualManager(forest, did, local_space,
                                             memory_manager,
                                             instance, instance_domain, 
                                             piece_list, piece_list_size,
                                             field_space_node, tree_id,
                                             layout, 0/*redop id*/,
                                             true/*register now*/, 
                                             instance_footprint, ready,
                                       PhysicalManager::INTERNAL_INSTANCE_KIND); 
              break;
            }
          case LEGION_AFFINE_REDUCTION_SPECIALIZE:
          case LEGION_COMPACT_REDUCTION_SPECIALIZE:
            {
              result = new IndividualManager(forest, did, local_space,
                                             memory_manager, instance, 
                                             instance_domain, piece_list,
                                             piece_list_size, field_space_node,
                                             tree_id, layout, redop_id,
                                             true/*register now*/,
                                             instance_footprint, ready,
                                        PhysicalManager::INTERNAL_INSTANCE_KIND,
                                             reduction_op);
              break;
            }
          default:
            assert(false); // illegal specialized case
        }
      }
      // manager takes ownership of the piece list
      piece_list = NULL;
#ifdef DEBUG_LEGION
      assert(result != NULL);
#endif
#ifdef LEGION_MALLOC_INSTANCES
      memory_manager->record_legion_instance(instance, base_ptr); 
#endif
      if (runtime->profiler != NULL)
      {
        // Log the logical regions and fields that make up this instance
        for (std::vector<LogicalRegion>::const_iterator it =
              regions.begin(); it != regions.end(); it++)
          runtime->profiler->record_physical_instance_region(creator_id, 
                                                      instance.id, *it);
        runtime->profiler->record_physical_instance_layout(
                                                     creator_id,
                                                     instance.id,
                                                     layout->owner->handle,
                                                     layout->constraints);
      }
      return result;
    }

    //--------------------------------------------------------------------------
    void InstanceBuilder::handle_profiling_response(
                                       const ProfilingResponseBase *base,
                                       const Realm::ProfilingResponse &response,
                                       const void *orig, size_t orig_length)
    //--------------------------------------------------------------------------
    {
#ifdef DEBUG_LEGION
      assert(response.has_measurement<
          Realm::ProfilingMeasurements::InstanceAllocResult>());
#endif
      Realm::ProfilingMeasurements::InstanceAllocResult result;
      result.success = false; // Need this to avoid compiler warnings
#ifdef DEBUG_LEGION
#ifndef NDEBUG
      const bool measured =  
#endif
#endif
        response.get_measurement<
              Realm::ProfilingMeasurements::InstanceAllocResult>(result);
#ifdef DEBUG_LEGION
      assert(measured);
#endif
      // If we failed then clear the instance name since it is not valid
      if (!result.success)
      {
        // Destroy the instance first so that Realm can reclaim the ID
        instance.destroy();
        instance = PhysicalInstance::NO_INST;
        if (runtime->profiler != NULL)
          runtime->profiler->handle_failed_instance_allocation();
      }
      else if (runtime->profiler != NULL)
      {
        unsigned long long creation_time = 
          Realm::Clock::current_time_in_nanoseconds();
        runtime->profiler->record_instance_creation(instance,
            memory_manager->memory, creator_id, creation_time);
      }
      // No matter what trigger the event
      Runtime::trigger_event(profiling_ready);
    }

    //--------------------------------------------------------------------------
    void InstanceBuilder::initialize(RegionTreeForest *forest)
    //--------------------------------------------------------------------------
    {
      compute_space_and_domain(forest); 
      compute_layout_parameters();
      valid = true;
    }

    //--------------------------------------------------------------------------
    void InstanceBuilder::compute_space_and_domain(RegionTreeForest *forest)
    //--------------------------------------------------------------------------
    {
#ifdef DEBUG_LEGION
      assert(!regions.empty());
      assert(field_space_node == NULL);
      assert(instance_domain == NULL);
      assert(tree_id == 0);
#endif
      std::set<IndexSpaceExpression*> region_exprs;
      for (std::vector<LogicalRegion>::const_iterator it = 
            regions.begin(); it != regions.end(); it++)
      {
        if (field_space_node == NULL)
          field_space_node = forest->get_node(it->get_field_space());
        if (tree_id == 0)
          tree_id = it->get_tree_id();
#ifdef DEBUG_LEGION
        // Check to make sure that all the field spaces have the same handle
        assert(field_space_node->handle == it->get_field_space());
        assert(tree_id == it->get_tree_id());
#endif
        region_exprs.insert(forest->get_node(it->get_index_space()));
      }
      instance_domain = (region_exprs.size() == 1) ? 
        *(region_exprs.begin()) : forest->union_index_spaces(region_exprs);
    }

    //--------------------------------------------------------------------------
    void InstanceBuilder::compute_layout_parameters(void)
    //--------------------------------------------------------------------------
    {
      // First look at the OrderingConstraint to Figure out what kind
      // of instance we are building here, SOA, AOS, or hybrid
      // Make sure to check for splitting constraints if see sub-dimensions
      if (!constraints.splitting_constraints.empty())
        REPORT_LEGION_FATAL(ERROR_UNSUPPORTED_LAYOUT_CONSTRAINT,
            "Splitting layout constraints are not currently supported")
      const size_t num_dims = instance_domain->get_num_dims();
      OrderingConstraint &ord = constraints.ordering_constraint;
      if (!ord.ordering.empty())
      {
        // Find the index of the fields, if it is specified
        int field_idx = -1;
        std::set<DimensionKind> spatial_dims, to_remove;
        for (unsigned idx = 0; idx < ord.ordering.size(); idx++)
        {
          if (ord.ordering[idx] == LEGION_DIM_F)
          {
            // Should never be duplicated 
            if (field_idx != -1)
              REPORT_LEGION_ERROR(ERROR_ILLEGAL_LAYOUT_CONSTRAINT,
                  "Illegal ordering constraint used during instance "
                  "creation contained multiple instances of DIM_F")
            else
              field_idx = idx;
          }
          else if (ord.ordering[idx] > LEGION_DIM_F)
            REPORT_LEGION_FATAL(ERROR_UNSUPPORTED_LAYOUT_CONSTRAINT,
              "Splitting layout constraints are not currently supported")
          else
          {
            // Should never be duplicated
            if (spatial_dims.find(ord.ordering[idx]) != spatial_dims.end())
              REPORT_LEGION_ERROR(ERROR_ILLEGAL_LAYOUT_CONSTRAINT,
                  "Illegal ordering constraint used during instance "
                  "creation contained multiple instances of dimension %d",
                  ord.ordering[idx])
            else
            {
              // Check to make sure that it is one of our dims
              // if not we can just filter it out of the ordering
              if (ord.ordering[idx] >= num_dims)
                to_remove.insert(ord.ordering[idx]);
              else
                spatial_dims.insert(ord.ordering[idx]);
            }
          }
        }
        // Remove any dimensions which don't matter
        if (!to_remove.empty())
        {
          for (std::vector<DimensionKind>::iterator it = ord.ordering.begin();
                it != ord.ordering.end(); /*nothing*/)
          {
            if (to_remove.find(*it) != to_remove.end())
              it = ord.ordering.erase(it);
            else
              it++;
          }
        }
#ifdef DEBUG_LEGION
        assert(spatial_dims.size() <= num_dims);
#endif
        // Fill in any spatial dimensions that we didn't see if necessary
        if (spatial_dims.size() < num_dims)
        {
          // See if we should push these dims front or back
          if (field_idx > -1)
          {
            // See if we should add these at the front or the back
            if (field_idx == 0)
            {
              // Add them to the back
              for (unsigned idx = 0; idx < num_dims; idx++)
              {
                DimensionKind dim = (DimensionKind)(LEGION_DIM_X + idx);
                if (spatial_dims.find(dim) == spatial_dims.end())
                  ord.ordering.push_back(dim);
              }
            }
            else if (field_idx == int(ord.ordering.size()-1))
            {
              // Add them to the front
              for (int idx = (num_dims-1); idx >= 0; idx--)
              {
                DimensionKind dim = (DimensionKind)(LEGION_DIM_X + idx);
                if (spatial_dims.find(dim) == spatial_dims.end())
                  ord.ordering.insert(ord.ordering.begin(), dim);
              }
            }
            else // Should either be AOS or SOA for now
              assert(false);
          }
          else
          {
            // No field dimension so just add the spatial ones on the back
            for (unsigned idx = 0; idx < num_dims; idx++)
            {
              DimensionKind dim = (DimensionKind)(LEGION_DIM_X + idx);
              if (spatial_dims.find(dim) == spatial_dims.end())
                ord.ordering.push_back(dim);
            }
          }
        }
        // If we didn't see the field dimension either then add that
        // at the end to give us SOA layouts in general
        if (field_idx == -1)
          ord.ordering.push_back(LEGION_DIM_F);
        // We've now got all our dimensions so we can set the
        // contiguous flag to true
        ord.contiguous = true;
      }
      else
      {
        // We had no ordering constraints so populate it with 
        // SOA constraints for now
        for (unsigned idx = 0; idx < num_dims; idx++)
          ord.ordering.push_back((DimensionKind)(LEGION_DIM_X + idx));
        ord.ordering.push_back(LEGION_DIM_F);
        ord.contiguous = true;
      }
#ifdef DEBUG_LEGION
      assert(ord.contiguous);
      assert(ord.ordering.size() == (num_dims + 1));
#endif
      // From this we should be able to compute the field groups 
      // Use the FieldConstraint to put any fields in the proper order
      const std::vector<FieldID> &field_set = 
        constraints.field_constraint.get_field_set(); 
      field_sizes.resize(field_set.size());
      mask_index_map.resize(field_set.size());
      serdez.resize(field_set.size());
      field_space_node->compute_field_layout(field_set, field_sizes,
                                       mask_index_map, serdez, instance_mask);
      // See if we have any specialization here that will 
      // require us to update the field sizes
      switch (constraints.specialized_constraint.get_kind())
      {
        case LEGION_NO_SPECIALIZE:
        case LEGION_AFFINE_SPECIALIZE:
        case LEGION_COMPACT_SPECIALIZE:
          break;
        case LEGION_AFFINE_REDUCTION_SPECIALIZE:
        case LEGION_COMPACT_REDUCTION_SPECIALIZE:
          {
            // Reduction folds are a special case of normal specialize
            redop_id = constraints.specialized_constraint.get_reduction_op();
            reduction_op = Runtime::get_reduction_op(redop_id);
            for (unsigned idx = 0; idx < field_sizes.size(); idx++)
            {
              if (field_sizes[idx] != reduction_op->sizeof_lhs)
                REPORT_LEGION_ERROR(ERROR_UNSUPPORTED_LAYOUT_CONSTRAINT,
                    "Illegal reduction instance request with field %d "
                    "which has size %d but the LHS type of reduction "
                    "operator %d is %d", field_set[idx], int(field_sizes[idx]),
                    redop_id, int(reduction_op->sizeof_lhs))
              // Update the field sizes to the rhs of the reduction op
              field_sizes[idx] = reduction_op->sizeof_rhs;
            }
            break;
          }
        case LEGION_VIRTUAL_SPECIALIZE:
          {
            REPORT_LEGION_ERROR(ERROR_ILLEGAL_REQUEST_VIRTUAL_INSTANCE,
                          "Illegal request to create a virtual instance");
            assert(false);
          }
        default:
          REPORT_LEGION_ERROR(ERROR_ILLEGAL_REQUEST_VIRTUAL_INSTANCE,
                        "Illegal request to create instance of type %d", 
                        constraints.specialized_constraint.get_kind())
      }
    }

  }; // namespace Internal
}; // namespace Legion
<|MERGE_RESOLUTION|>--- conflicted
+++ resolved
@@ -1810,13 +1810,8 @@
     }
 
     //--------------------------------------------------------------------------
-<<<<<<< HEAD
-    bool PhysicalManager::try_collection(AddressSpaceID source, RtEvent &ready,
-                bool &already_collected, std::atomic<unsigned> *target/*=NULL*/)
-=======
     bool PhysicalManager::can_collect(AddressSpaceID source,
                                       bool &already_collected)
->>>>>>> c2337a3c
     //--------------------------------------------------------------------------
     {
       // This is a lightweight test that shouldn't involve any communication
@@ -1830,25 +1825,245 @@
       // If it's already collected then we're done
       if (gc_state == COLLECTED_GC_STATE)
       {
-<<<<<<< HEAD
+#ifdef DEBUG_LEGION
+        assert(is_owner());
+#endif
         already_collected = true;
         return false;
       }
+      if (!is_owner() && (source == owner_space))
+        gc_state = PENDING_COLLECTED_GC_STATE;
+      return true;
+    }
+
+    //--------------------------------------------------------------------------
+    /*static*/ void PhysicalManager::handle_garbage_collection_request(
+                   Runtime *runtime, Deserializer &derez, AddressSpaceID source)
+    //--------------------------------------------------------------------------
+    {
+      DerezCheck z(derez);
+      DistributedID did;
+      derez.deserialize(did);
+      std::atomic<bool> *result;
+      derez.deserialize(result);
+      RtEvent *target;
+      derez.deserialize(target);
+      RtUserEvent done;
+      derez.deserialize(done);
+
+      PhysicalManager *manager = static_cast<PhysicalManager*>(
+          runtime->weak_find_distributed_collectable(did));
+      if (manager == NULL)
+      {
+        // This was already collected, so indicate that
+        Serializer rez;
+        {
+          RezCheck z2(rez);
+          rez.serialize(result);
+          rez.serialize(target);
+          rez.serialize(RtEvent::NO_RT_EVENT);
+          rez.serialize(done);
+        }
+        runtime->send_gc_response(source, rez);
+        return;
+      }
+      RtEvent ready;
+      if (manager->collect(ready))
+      {
+        Serializer rez;
+        {
+          RezCheck z2(rez);
+          rez.serialize(result);
+          rez.serialize(target);
+          rez.serialize(ready);
+          rez.serialize(done);
+        }
+        runtime->send_gc_response(source, rez);
+      }
+      else // Couldn't collect so we are done
+        Runtime::trigger_event(done);
+      if (manager->remove_base_resource_ref(RUNTIME_REF))
+        delete manager;
+    }
+
+    //--------------------------------------------------------------------------
+    /*static*/ void PhysicalManager::handle_garbage_collection_response(
+                                                            Deserializer &derez)
+    //--------------------------------------------------------------------------
+    {
+      DerezCheck z(derez);
+      std::atomic<bool> *result;
+      derez.deserialize(result);
+      RtEvent *target;
+      derez.deserialize(target);
+      derez.deserialize(*target);
+      RtUserEvent done;
+      derez.deserialize(done);
+
+      result->store(true);
+      Runtime::trigger_event(done);
+    }
+
+    //--------------------------------------------------------------------------
+    /*static*/ void PhysicalManager::handle_garbage_collection_acquire(
+                                          Runtime *runtime, Deserializer &derez)
+    //--------------------------------------------------------------------------
+    {
+      DerezCheck z(derez);
+      DistributedID did;
+      derez.deserialize(did);
+      std::atomic<unsigned> *target;
+      derez.deserialize(target);
+      RtUserEvent done;
+      derez.deserialize(done);
+
+      RtEvent ready;
+      PhysicalManager *manager = 
+        runtime->find_or_request_instance_manager(did, ready);
+      if (ready.exists() && !ready.has_triggered())
+        ready.wait();
+      bool dummy_collected = false;
+      const AddressSpaceID owner = manager->owner_space;
+      if (!manager->can_collect(owner, dummy_collected))
+      {
+        Serializer rez;
+        {
+          RezCheck z(rez);
+          rez.serialize(target);
+          rez.serialize(done);
+        }
+        runtime->send_gc_failed(owner, rez);
+      }
+      else
+      {
+        const AddressSpaceID local = manager->local_space;
+        // Check to see if we need to broadcast this out to more places
+        if ((manager->collective_mapping != NULL) &&
+            manager->collective_mapping->contains(local))
+        {
+          // Broadcast this out to all our children
+          std::vector<AddressSpaceID> children;
+          manager->collective_mapping->get_children(owner, local, children);
+          if (!children.empty())
+          {
+            std::vector<RtEvent> ready_events;
+            ready_events.reserve(children.size());
+            for (std::vector<AddressSpaceID>::const_iterator it =
+                  children.begin(); it != children.end(); it++)
+            {
+              const RtUserEvent child_done = Runtime::create_rt_user_event();
+              Serializer rez;
+              {
+                RezCheck z(rez);
+                rez.serialize(did);
+                rez.serialize(target);
+                rez.serialize(child_done);
+              }
+              runtime->send_gc_acquire(*it, rez);
+              ready_events.push_back(child_done);
+            }
+            Runtime::trigger_event(done, Runtime::merge_events(ready_events));
+          }
+          else
+            Runtime::trigger_event(done);
+        }
+        else
+          Runtime::trigger_event(done);
+      }
+#ifdef DEBUG_LEGION
+      assert(!dummy_collected); // should never be set here
+#endif
+    }
+
+    //--------------------------------------------------------------------------
+    /*static*/ void PhysicalManager::handle_garbage_collection_failed(
+                                                            Deserializer &derez)
+    //--------------------------------------------------------------------------
+    {
+      DerezCheck z(derez);
+      std::atomic<unsigned> *target;
+      derez.deserialize(target);
+      RtUserEvent done;
+      derez.deserialize(done);
+
+      target->fetch_add(1);
+      Runtime::trigger_event(done);
+    }
+
+    //--------------------------------------------------------------------------
+    void PhysicalManager::pack_garbage_collection_state(Serializer &rez,
+                                          AddressSpaceID target, bool need_lock)
+    //--------------------------------------------------------------------------
+    {
+      // We have to atomically get the current collection state and 
+      // update the set of remote instances, note that it can be read-only
+      // since we're just reading the state and the `update-remote_instaces'
+      // call will take its own exclusive lock
+      if (need_lock)
+      {
+        AutoLock i_lock(inst_lock,1,false/*exclusive*/);
+        pack_garbage_collection_state(rez, target, false/*need lock*/);
+      }
+      else
+      {
+        switch (gc_state)
+        {
+          case VALID_GC_STATE:
+          case ACQUIRED_GC_STATE:
+          case COLLECTABLE_GC_STATE:
+            {
+              rez.serialize(COLLECTABLE_GC_STATE);
+              break;
+            }
+          case PENDING_COLLECTED_GC_STATE:
+          case COLLECTED_GC_STATE:
+            {
+              rez.serialize(gc_state);
+              break;
+            }
+          default:
+            assert(false);
+        }
+        update_remote_instances(target);
+      }
+    }
+
+    //--------------------------------------------------------------------------
+    void PhysicalManager::initialize_remote_gc_state(
+                                                   GarbageCollectionState state)
+    //--------------------------------------------------------------------------
+    {
+      AutoLock i_lock(inst_lock);
+#ifdef DEBUG_LEGION
+      assert(!is_owner());
+      assert(gc_state == COLLECTABLE_GC_STATE);
+#endif
+      gc_state = state;
+      // If we're in a pending collectable state, then add a reference
+      if (state == PENDING_COLLECTED_GC_STATE)
+        add_base_resource_ref(PENDING_COLLECTIVE_REF);
+    }
+
+    //--------------------------------------------------------------------------
+    bool PhysicalManager::collect(RtEvent &ready)
+    //--------------------------------------------------------------------------
+    {
+      AutoLock i_lock(inst_lock);
+      // Do a quick to check to see if we can do a collection on the local node
+      if ((gc_state == ACQUIRED_GC_STATE) || (gc_state == VALID_GC_STATE))
+        return false;
+      // If it's already collected then we're done
+      if (gc_state == COLLECTED_GC_STATE)
+        return true;
       if (is_owner())
       {
-#ifdef DEBUG_LEGION
-        assert(target == NULL);
-#endif
         // Check to see if anyone is already performing a deletion
         // on this manager, if so then deduplicate
         if (gc_state == COLLECTABLE_GC_STATE)
         {
-=======
->>>>>>> c2337a3c
-#ifdef DEBUG_LEGION
-        assert(is_owner());
-#endif
-<<<<<<< HEAD
+#ifdef DEBUG_LEGION
+          assert(pending_changes == 0);
+#endif
           gc_state = PENDING_COLLECTED_GC_STATE;
           failed_collection_count.store(0);
           std::vector<RtEvent> ready_events;
@@ -1919,334 +2134,6 @@
 #endif
         }
         pending_changes++;
-        ready = collection_ready;
-      }
-      else
-      {
-        if ((collective_mapping != NULL) &&
-            collective_mapping->contains(local_space) &&
-            (source == collective_mapping->get_parent(owner_space,local_space)))
-        {
-          // We can setup the guard now
-#ifdef DEBUG_LEGION
-          assert(target != NULL);
-          assert((gc_state == COLLECTABLE_GC_STATE) ||
-                  (gc_state == PENDING_COLLECTED_GC_STATE));
-#endif
-          gc_state = PENDING_COLLECTED_GC_STATE;
-          // Send messages out to any of our children too
-          std::vector<AddressSpaceID> children;
-          collective_mapping->get_children(owner_space, local_space, children);
-          if (!children.empty())
-          {
-            std::vector<RtEvent> ready_events(children.size());
-            for (unsigned idx = 0; idx < children.size(); idx++)
-            {
-              const RtUserEvent ready_event = Runtime::create_rt_user_event();
-              Serializer rez;
-              {
-                RezCheck z(rez);
-                rez.serialize(did);
-                rez.serialize(target);
-                rez.serialize(ready_event);
-              }
-              runtime->send_gc_acquire(children[idx], rez);
-              ready_events[idx] = ready_event;
-            }
-            ready = Runtime::merge_events(ready_events);
-          }
-        }
-        else if (source != owner_space)
-        {
-          // No longer need the lock here since we're just sending a message
-          i_lock.release();
-#ifdef DEBUG_LEGION
-          assert(target == NULL);
-#endif
-          // Send the message to the owner to perform the collection
-          std::atomic<bool> result(false);
-          std::atomic<bool> collected(false);
-          const RtUserEvent ready_event = Runtime::create_rt_user_event();
-          Serializer rez;
-          {
-            RezCheck z(rez);
-            rez.serialize(did);
-            rez.serialize(ready_event);
-            rez.serialize(&result);
-            rez.serialize(&collected);
-            rez.serialize(&ready);
-          }
-          runtime->send_gc_request(owner_space, rez);
-          ready_event.wait();
-          already_collected = collected.load();
-          return result.load();
-        }
-        else
-        {
-          // We can setup the guard now
-#ifdef DEBUG_LEGION
-          assert(target != NULL);
-          assert((gc_state == COLLECTABLE_GC_STATE) ||
-                  (gc_state == PENDING_COLLECTED_GC_STATE));
-#endif
-          gc_state = PENDING_COLLECTED_GC_STATE;
-        }
-=======
-        already_collected = true;
-        return false;
->>>>>>> c2337a3c
-      }
-      if (!is_owner() && (source == owner_space))
-        gc_state = PENDING_COLLECTED_GC_STATE;
-      return true;
-    }
-
-    //--------------------------------------------------------------------------
-    /*static*/ void PhysicalManager::handle_garbage_collection_request(
-                   Runtime *runtime, Deserializer &derez, AddressSpaceID source)
-    //--------------------------------------------------------------------------
-    {
-      DerezCheck z(derez);
-      DistributedID did;
-      derez.deserialize(did);
-      std::atomic<bool> *result;
-      derez.deserialize(result);
-      RtEvent *target;
-      derez.deserialize(target);
-      RtUserEvent done;
-      derez.deserialize(done);
-
-      PhysicalManager *manager = static_cast<PhysicalManager*>(
-          runtime->weak_find_distributed_collectable(did));
-      if (manager == NULL)
-      {
-        // This was already collected, so indicate that
-        Serializer rez;
-        {
-          RezCheck z2(rez);
-          rez.serialize(result);
-          rez.serialize(target);
-          rez.serialize(RtEvent::NO_RT_EVENT);
-          rez.serialize(done);
-        }
-        runtime->send_gc_response(source, rez);
-        return;
-      }
-      RtEvent ready;
-      if (manager->collect(ready))
-      {
-        Serializer rez;
-        {
-          RezCheck z2(rez);
-          rez.serialize(result);
-          rez.serialize(target);
-          rez.serialize(ready);
-          rez.serialize(done);
-        }
-        runtime->send_gc_response(source, rez);
-      }
-      else // Couldn't collect so we are done
-        Runtime::trigger_event(done);
-      if (manager->remove_base_resource_ref(RUNTIME_REF))
-        delete manager;
-    }
-
-    //--------------------------------------------------------------------------
-    /*static*/ void PhysicalManager::handle_garbage_collection_response(
-                                                            Deserializer &derez)
-    //--------------------------------------------------------------------------
-    {
-      DerezCheck z(derez);
-      std::atomic<bool> *result;
-      derez.deserialize(result);
-      RtEvent *target;
-      derez.deserialize(target);
-      derez.deserialize(*target);
-      RtUserEvent done;
-      derez.deserialize(done);
-
-      result->store(true);
-      Runtime::trigger_event(done);
-    }
-
-    //--------------------------------------------------------------------------
-    /*static*/ void PhysicalManager::handle_garbage_collection_acquire(
-                   Runtime *runtime, Deserializer &derez, AddressSpaceID source)
-    //--------------------------------------------------------------------------
-    {
-      DerezCheck z(derez);
-      DistributedID did;
-      derez.deserialize(did);
-      std::atomic<unsigned> *target;
-      derez.deserialize(target);
-      RtUserEvent done;
-      derez.deserialize(done);
-
-      RtEvent ready;
-      PhysicalManager *manager = 
-        runtime->find_or_request_instance_manager(did, ready);
-      if (ready.exists() && !ready.has_triggered())
-        ready.wait();
-#ifdef DEBUG_LEGION
-      ready = RtEvent::NO_RT_EVENT;
-#endif
-      bool dummy_collected = false;
-<<<<<<< HEAD
-      if (!manager->try_collection(source, ready, dummy_collected, target))
-=======
-      if (manager->can_collect(source, dummy_collected))
->>>>>>> c2337a3c
-      {
-#ifdef DEBUG_LEGION
-        assert(!ready.exists());
-#endif
-        Serializer rez;
-        {
-          RezCheck z(rez);
-          rez.serialize(target);
-          rez.serialize(done);
-        }
-        runtime->send_gc_failed(source, rez);
-      }
-      else
-        Runtime::trigger_event(done, ready);
-#ifdef DEBUG_LEGION
-      assert(!dummy_collected); // should never be set here
-#endif
-    }
-
-    //--------------------------------------------------------------------------
-    /*static*/ void PhysicalManager::handle_garbage_collection_failed(
-                                                            Deserializer &derez)
-    //--------------------------------------------------------------------------
-    {
-      DerezCheck z(derez);
-      std::atomic<unsigned> *target;
-      derez.deserialize(target);
-      RtUserEvent done;
-      derez.deserialize(done);
-
-      target->fetch_add(1);
-      Runtime::trigger_event(done);
-    }
-
-    //--------------------------------------------------------------------------
-    void PhysicalManager::pack_garbage_collection_state(Serializer &rez,
-                                          AddressSpaceID target, bool need_lock)
-    //--------------------------------------------------------------------------
-    {
-      // We have to atomically get the current collection state and 
-      // update the set of remote instances, note that it can be read-only
-      // since we're just reading the state and the `update-remote_instaces'
-      // call will take its own exclusive lock
-      if (need_lock)
-      {
-        AutoLock i_lock(inst_lock,1,false/*exclusive*/);
-        pack_garbage_collection_state(rez, target, false/*need lock*/);
-      }
-      else
-      {
-        switch (gc_state)
-        {
-          case VALID_GC_STATE:
-          case ACQUIRED_GC_STATE:
-          case COLLECTABLE_GC_STATE:
-            {
-              rez.serialize(COLLECTABLE_GC_STATE);
-              break;
-            }
-          case PENDING_COLLECTED_GC_STATE:
-          case COLLECTED_GC_STATE:
-            {
-              rez.serialize(gc_state);
-              break;
-            }
-          default:
-            assert(false);
-        }
-        update_remote_instances(target);
-      }
-    }
-
-    //--------------------------------------------------------------------------
-    void PhysicalManager::initialize_remote_gc_state(
-                                                   GarbageCollectionState state)
-    //--------------------------------------------------------------------------
-    {
-      AutoLock i_lock(inst_lock);
-#ifdef DEBUG_LEGION
-      assert(!is_owner());
-      assert(gc_state == COLLECTABLE_GC_STATE);
-#endif
-      gc_state = state;
-      // If we're in a pending collectable state, then add a reference
-      if (state == PENDING_COLLECTED_GC_STATE)
-        add_base_resource_ref(PENDING_COLLECTIVE_REF);
-    }
-
-    //--------------------------------------------------------------------------
-    bool PhysicalManager::collect(RtEvent &ready)
-    //--------------------------------------------------------------------------
-    {
-      AutoLock i_lock(inst_lock);
-      // Do a quick to check to see if we can do a collection on the local node
-      if ((gc_state == ACQUIRED_GC_STATE) || (gc_state == VALID_GC_STATE))
-        return false;
-      // If it's already collected then we're done
-      if (gc_state == COLLECTED_GC_STATE)
-        return true;
-      if (is_owner())
-      {
-        // Check to see if anyone is already performing a deletion
-        // on this manager, if so then deduplicate
-        if (gc_state == COLLECTABLE_GC_STATE)
-        {
-#ifdef DEBUG_LEGION
-          assert(pending_changes == 0);
-#endif
-          gc_state = PENDING_COLLECTED_GC_STATE;
-          const size_t needed_guards = count_remote_instances();
-          if (needed_guards > 0)
-          {
-            remaining_collection_guards.store(needed_guards);
-            struct AcquireFunctor {
-              AcquireFunctor(DistributedID d, Runtime *rt, 
-                             std::atomic<unsigned> *c)
-                : did(d), runtime(rt), count(c) { }
-              inline void apply(AddressSpaceID target)
-              {
-                if (target == runtime->address_space)
-                  return;
-                const RtUserEvent ready_event = Runtime::create_rt_user_event();
-                Serializer rez;
-                {
-                  RezCheck z(rez);
-                  rez.serialize(did);
-                  rez.serialize(count);
-                  rez.serialize(ready_event);
-                }
-                runtime->send_gc_acquire(target, rez);
-                ready_events.push_back(ready_event);
-              }
-              const DistributedID did;
-              Runtime *const runtime;
-              std::atomic<unsigned> *const count;
-              std::vector<RtEvent> ready_events;
-            };
-            AcquireFunctor functor(did, runtime, &remaining_collection_guards);
-            map_over_remote_instances(functor);
-            collection_ready = Runtime::merge_events(functor.ready_events);
-          }
-        }
-        else
-        {
-#ifdef DEBUG_LEGION
-          assert(gc_state == PENDING_COLLECTED_GC_STATE); 
-          // Should alaready have outstanding changes for this deletion
-          assert(pending_changes > 0);
-#endif
-        }
-        pending_changes++;
         const RtEvent wait_on = collection_ready;
         if (!wait_on.has_triggered())
         {
@@ -2788,11 +2675,8 @@
                         bool register_now, size_t footprint,
                         ApEvent u_event, InstanceKind k,
                         const ReductionOp *op /*= NULL*/,
-<<<<<<< HEAD
-                        CollectiveMapping *mapping)
-=======
+                        CollectiveMapping *mapping /*=NULL*/,
                         ApEvent p_event /*= ApEvent::NO_AP_EVENT*/)
->>>>>>> c2337a3c
       : PhysicalManager(ctx, desc, encode_instance_did(did, 
            (k != INTERNAL_INSTANCE_KIND), (redop_id != 0), false/*collective*/),
           owner_space, footprint, redop_id, (op != NULL) ? op : 
@@ -4849,30 +4733,8 @@
     }
 
     //--------------------------------------------------------------------------
-<<<<<<< HEAD
     /*static*/ void CollectiveManager::handle_instance_creation(
                                           Runtime *runtime, Deserializer &derez)
-=======
-    void CollectiveManager::get_instance_pointers(Memory memory,
-                                         std::vector<uintptr_t> &pointers) const
-    //--------------------------------------------------------------------------
-    {
-      for (unsigned idx = 0; idx < memories.size(); idx++)
-      {
-        if (memories[idx]->memory != memory)
-          continue;
-        void *ptr = instances[idx].pointer_untyped(0/*offset*/, 0/*elem size*/);
-        pointers.push_back(uintptr_t(ptr));
-      }
-#ifdef DEBUG_LEGION
-      assert(!pointers.empty());
-#endif
-    }
-
-    //--------------------------------------------------------------------------
-    RtEvent CollectiveManager::perform_deletion(AddressSpaceID source, 
-                                                AutoLock *i_lock /*= NULL*/)
->>>>>>> c2337a3c
     //--------------------------------------------------------------------------
     {
       // This comes from the MapperManager that sends it at the end
@@ -5018,6 +4880,23 @@
       LegionRuntime::Accessor::RegionAccessor<
         LegionRuntime::Accessor::AccessorType::Generic> temp(instances[0]);
       return temp.get_untyped_field_accessor(info.field_id, info.size);
+    }
+
+    //--------------------------------------------------------------------------
+    void CollectiveManager::get_instance_pointers(Memory memory,
+                                         std::vector<uintptr_t> &pointers) const
+    //--------------------------------------------------------------------------
+    {
+      for (unsigned idx = 0; idx < memories.size(); idx++)
+      {
+        if (memories[idx]->memory != memory)
+          continue;
+        void *ptr = instances[idx].pointer_untyped(0/*offset*/, 0/*elem size*/);
+        pointers.push_back(uintptr_t(ptr));
+      }
+#ifdef DEBUG_LEGION
+      assert(!pointers.empty());
+#endif
     }
 
     //--------------------------------------------------------------------------
