--- conflicted
+++ resolved
@@ -961,14 +961,9 @@
             Runtime::create_rt_user_event() : RtUserEvent::NO_RT_USER_EVENT),
         kind(k), external_pointer(-1UL), producer_event(p_event),
         gc_state(COLLECTABLE_GC_STATE), pending_changes(0),
-<<<<<<< HEAD
         failed_collection_count(0), min_gc_priority(0), added_gc_events(0),
-        valid_references(0)
-=======
-        remaining_collection_guards(0), min_gc_priority(0), added_gc_events(0),
         valid_references(0), sent_valid_references(0),
         received_valid_references(0)
->>>>>>> f816ad12
     //--------------------------------------------------------------------------
     {
       // If the manager was initialized with a valid Realm instance,
@@ -2150,25 +2145,8 @@
       derez.deserialize(target);
       RtUserEvent done;
       derez.deserialize(done);
-<<<<<<< HEAD
 
       target->fetch_add(1);
-=======
-      DistributedID did;
-      derez.deserialize(did);
-      PhysicalManager *manager = static_cast<PhysicalManager*>(
-        runtime->find_distributed_collectable(did));
-      manager->unpack_gc_events(derez);
-#ifdef DEBUG_LEGION
-#ifndef NDEBUG
-      const unsigned prev =
-#endif
-#endif
-      target->fetch_sub(1);
-#ifdef DEBUG_LEGION
-      assert(prev > 0);
-#endif
->>>>>>> f816ad12
       Runtime::trigger_event(done);
     }
 
@@ -2216,38 +2194,17 @@
           }
         }
       }
-<<<<<<< HEAD
       std::set<InstanceDeletionSubscriber*> to_notify;
       {
         AutoLock i_lock(inst_lock);
-=======
-      else
-        rez.serialize<size_t>(0);
-      // Piggy back these references onto this state
-      rez.serialize(sent_valid_references);
-      rez.serialize(received_valid_references);
-    }
-
-    //--------------------------------------------------------------------------
-    void PhysicalManager::unpack_gc_events(Deserializer &derez)
-    //--------------------------------------------------------------------------
-    {
-      AutoLock inst(inst_lock);
->>>>>>> f816ad12
 #ifdef DEBUG_LEGION
         assert((gc_state == COLLECTED_GC_STATE) ||
                 (gc_state == PENDING_COLLECTED_GC_STATE));
 #endif
-<<<<<<< HEAD
         gc_state = COLLECTED_GC_STATE;
         to_notify.swap(subscribers);
       }
       if (!to_notify.empty())
-=======
-      size_t num_events;
-      derez.deserialize(num_events);
-      for (unsigned idx = 0; idx < num_events; idx++)
->>>>>>> f816ad12
       {
         for (std::set<InstanceDeletionSubscriber*>::const_iterator it =
               to_notify.begin(); it != to_notify.end(); it++)
@@ -2257,11 +2214,6 @@
             delete (*it);
         }
       }
-      uint64_t remote_sent_references, remote_received_references;
-      derez.deserialize(remote_sent_references);
-      derez.deserialize(remote_received_references);
-      total_sent_references += remote_sent_references;
-      total_received_references += remote_received_references;
     }
 
     //--------------------------------------------------------------------------
@@ -2335,7 +2287,6 @@
         if (gc_state == COLLECTABLE_GC_STATE)
         {
           gc_state = PENDING_COLLECTED_GC_STATE;
-<<<<<<< HEAD
           failed_collection_count.store(0);
           std::vector<RtEvent> ready_events;
           if (collective_mapping != NULL)
@@ -2361,10 +2312,6 @@
               ready_events.push_back(ready_event);
             }
           }
-=======
-          total_sent_references = sent_valid_references;
-          total_received_references = received_valid_references;
->>>>>>> f816ad12
           const size_t needed_guards = count_remote_instances();
           if (needed_guards > 0)
           {
@@ -2434,15 +2381,10 @@
               assert(collection_ready.has_triggered());
 #endif
               // Check to see if there were any collection guards we
-<<<<<<< HEAD
-              // were unable to acquire on remote nodes
-              if (failed_collection_count.load() > 0)
-=======
               // were unable to acquire on remote nodes or whether there
               // are still packed valid reference outstanding
-              if ((remaining_collection_guards.load() > 0) ||
+              if ((failed_collection_count.load() > 0) ||
                   (total_sent_references != total_received_references))
->>>>>>> f816ad12
               {
                 // See if we're the last release, if not then we
                 // keep it in this state
