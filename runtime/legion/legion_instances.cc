--- conflicted
+++ resolved
@@ -2317,8 +2317,7 @@
                         FieldSpaceNode *node, RegionTreeID tree_id,
                         LayoutDescription *desc, ReductionOpID redop_id, 
                         bool register_now, size_t footprint,
-<<<<<<< HEAD
-                        ApEvent u_event, InstanceKind k,
+                        ApEvent u_event, LgEvent unique, InstanceKind k,
                         const ReductionOp *op /*= NULL*/,
                         ApEvent p_event /*= ApEvent::NO_AP_EVENT*/)
       : PhysicalManager(ctx, desc, encode_instance_did(did, 
@@ -2326,7 +2325,7 @@
            (redop_id != 0), false/*collective*/),
           owner_space, footprint, redop_id, (op != NULL) ? op : 
            (redop_id == 0) ? NULL : ctx->runtime->get_reduction(redop_id), node,
-          instance_domain, pl, pl_size, tree_id, u_event, register_now,
+          instance_domain, pl, pl_size, tree_id, unique, register_now,
           (k == UNBOUND_INSTANCE_KIND)), memory_manager(memory), instance(inst),
         use_event(Runtime::create_ap_user_event(NULL)),
         instance_ready((k == UNBOUND_INSTANCE_KIND) ? 
@@ -2347,19 +2346,6 @@
       else // add a resource reference to remove once this manager is set
         add_base_resource_ref(PENDING_UNBOUND_REF);
 
-=======
-                        ApEvent u_event, LgEvent unique, bool external_instance,
-                        const ReductionOp *op /*= NULL*/)
-      : PhysicalManager(ctx, desc, encode_instance_did(did, external_instance,
-            (redop_id != 0), false/*collective*/),
-          owner_space, footprint, redop_id, (op != NULL) ? op : 
-           (redop_id == 0) ? NULL : ctx->runtime->get_reduction(redop_id), node,
-          instance_domain, pl, pl_size, tree_id, unique, register_now),
-        memory_manager(memory), instance(inst),
-        use_event(fetch_metadata(inst, u_event))
-    //--------------------------------------------------------------------------
-    {
->>>>>>> 4bf7ff05
       if (!is_owner())
       {
         // Register it with the memory manager, the memory manager
@@ -2713,8 +2699,9 @@
           rez.serialize(piece_list, piece_list_size);
         rez.serialize(field_space_node->handle);
         rez.serialize(tree_id);
+        rez.serialize(unique_event);
         if (kind != UNBOUND_INSTANCE_KIND)
-          rez.serialize(unique_event);
+          rez.serialize<ApEvent>(use_event);
         else
           rez.serialize(producer_event);
         layout->pack_layout_description(rez, target);
@@ -2762,6 +2749,8 @@
       derez.deserialize(tree_id);
       LgEvent unique_event;
       derez.deserialize(unique_event);
+      ApEvent use_event;
+      derez.deserialize(use_event);
       LayoutConstraintID layout_id;
       derez.deserialize(layout_id);
       RtEvent layout_ready;
@@ -2783,8 +2772,8 @@
         {
           // We need to defer this instance creation
           DeferIndividualManagerArgs args(did, owner_space, mem, inst,
-              inst_footprint, inst_domain, pending, 
-              handle, tree_id, layout_id, unique_event, kind,
+              inst_footprint, inst_domain, pending, handle, tree_id, 
+              layout_id, use_event, unique_event, kind,
               redop, piece_list, piece_list_size, gc_state);
           runtime->issue_runtime_meta_task(args,
               LG_LATENCY_RESPONSE_PRIORITY, precondition);
@@ -2802,8 +2791,8 @@
       // If we fall through here we can create the manager now
       create_remote_manager(runtime, did, owner_space, mem, inst,inst_footprint,
                             inst_domain, piece_list, piece_list_size, 
-                            space_node, tree_id, constraints, unique_event, 
-                            kind, redop, gc_state);
+                            space_node, tree_id, constraints, use_event,
+                            unique_event, kind, redop, gc_state);
     }
 
     //--------------------------------------------------------------------------
@@ -2811,23 +2800,14 @@
             DistributedID d, AddressSpaceID own, Memory m, PhysicalInstance i, 
             size_t f, IndexSpaceExpression *lx, 
             const PendingRemoteExpression &p, FieldSpace h, RegionTreeID tid,
-<<<<<<< HEAD
-            LayoutConstraintID l, ApEvent u, InstanceKind k, ReductionOpID r,
-            const void *pl, size_t pl_size, GarbageCollectionState gc)
+            LayoutConstraintID l, ApEvent use, LgEvent unique, InstanceKind k,
+            ReductionOpID r, const void *pl, size_t pl_size, 
+            GarbageCollectionState gc)
       : LgTaskArgs<DeferIndividualManagerArgs>(implicit_provenance),
             did(d), owner(own), mem(m), inst(i), footprint(f), pending(p),
             local_expr(lx), handle(h), tree_id(tid), layout_id(l), 
-            use_event(u), kind(k), redop(r), piece_list(pl),
-            piece_list_size(pl_size), state(gc)
-=======
-            LayoutConstraintID l, LgEvent u, ReductionOpID r, const void *pl, 
-            size_t pl_size, AddressSpaceID src, GarbageCollectionState gc)
-      : LgTaskArgs<DeferIndividualManagerArgs>(implicit_provenance),
-            did(d), owner(own), mem(m), inst(i), footprint(f), pending(p),
-            local_expr(lx), handle(h), tree_id(tid),
-            layout_id(l), unique_event(u), redop(r), piece_list(pl),
-            piece_list_size(pl_size), source(src), state(gc)
->>>>>>> 4bf7ff05
+            use_event(use), unique_event(unique), kind(k), redop(r),
+            piece_list(pl), piece_list_size(pl_size), state(gc)
     //--------------------------------------------------------------------------
     {
       if (local_expr != NULL)
@@ -2860,11 +2840,8 @@
       create_remote_manager(runtime, dargs->did, dargs->owner, dargs->mem,
           dargs->inst, dargs->footprint, inst_domain, dargs->piece_list,
           dargs->piece_list_size, space_node, dargs->tree_id, constraints, 
-<<<<<<< HEAD
-          dargs->use_event, dargs->kind, dargs->redop, dargs->state);
-=======
-          dargs->unique_event, dargs->redop, dargs->state);
->>>>>>> 4bf7ff05
+          dargs->use_event, dargs->unique_event, dargs->kind,
+          dargs->redop, dargs->state);
       // Remove the local expression reference if necessary
       if ((dargs->local_expr != NULL) &&
           dargs->local_expr->remove_base_expression_reference(META_TASK_REF))
@@ -2888,13 +2865,9 @@
           PhysicalInstance inst, size_t inst_footprint, 
           IndexSpaceExpression *inst_domain, const void *piece_list,
           size_t piece_list_size, FieldSpaceNode *space_node, 
-          RegionTreeID tree_id, LayoutConstraints *constraints, 
-<<<<<<< HEAD
-          ApEvent use_event, InstanceKind kind, ReductionOpID redop,
+          RegionTreeID tree_id, LayoutConstraints *constraints, ApEvent use,
+          LgEvent unique, InstanceKind kind, ReductionOpID redop,
           GarbageCollectionState state)
-=======
-          LgEvent unique, ReductionOpID redop, GarbageCollectionState state)
->>>>>>> 4bf7ff05
     //--------------------------------------------------------------------------
     {
       LayoutDescription *layout = 
@@ -2907,30 +2880,18 @@
       IndividualManager *man = NULL;
       if (runtime->find_pending_collectable_location(did, location))
         man = new(location) IndividualManager(runtime->forest, did, owner_space,
-                                              memory, inst, inst_domain, 
-                                              piece_list, piece_list_size, 
-                                              space_node, tree_id, layout, 
-                                              redop, false/*reg now*/, 
-<<<<<<< HEAD
-                                              inst_footprint, use_event, 
+                                              memory, inst, inst_domain,
+                                              piece_list, piece_list_size,
+                                              space_node, tree_id, layout,
+                                              redop, false/*reg now*/,
+                                              inst_footprint, use, unique,
                                               kind, op);
-=======
-                                              inst_footprint, 
-                                              ApEvent::NO_AP_EVENT, unique,
-                                              external_instance, op);
->>>>>>> 4bf7ff05
       else
-        man = new IndividualManager(runtime->forest, did, owner_space, memory, 
+        man = new IndividualManager(runtime->forest, did, owner_space, memory,
                               inst, inst_domain, piece_list, piece_list_size,
-                              space_node, tree_id, layout, redop, 
-<<<<<<< HEAD
-                              false/*reg now*/, inst_footprint, use_event, 
+                              space_node, tree_id, layout, redop,
+                              false/*reg now*/, inst_footprint, use, unique,
                               kind, op);
-=======
-                              false/*reg now*/, inst_footprint,
-                              ApEvent::NO_AP_EVENT, unique, 
-                              external_instance, op);
->>>>>>> 4bf7ff05
       man->initialize_remote_gc_state(state);
       // Hold-off doing the registration until construction is complete
       man->register_with_runtime();
@@ -4361,12 +4322,8 @@
       }
       ApEvent ready;
       if (runtime->profiler != NULL)
-<<<<<<< HEAD
-        runtime->profiler->add_inst_request(requests, creator_id);
+        runtime->profiler->add_inst_request(requests, creator_id, unique_event);
 #ifndef LEGION_MALLOC_INSTANCES
-=======
-        runtime->profiler->add_inst_request(requests, creator_id, unique_event);
->>>>>>> 4bf7ff05
       ready = ApEvent(PhysicalInstance::create_instance(instance,
             memory_manager->memory, inst_layout, requests, precondition));
       // Wait for the profiling response
@@ -4445,14 +4402,9 @@
                                            field_space_node, tree_id,
                                            layout, 0/*redop id*/,
                                            true/*register now*/, 
-<<<<<<< HEAD
-                                           instance_footprint, ready,
-                                       PhysicalManager::INTERNAL_INSTANCE_KIND);
-=======
                                            instance_footprint,
                                            ready, unique_event,
-                                           false/*external instance*/);
->>>>>>> 4bf7ff05
+                                       PhysicalManager::INTERNAL_INSTANCE_KIND);
             // manager takes ownership of the piece list
             piece_list = NULL;
             break;
@@ -4461,19 +4413,14 @@
         case LEGION_COMPACT_REDUCTION_SPECIALIZE:
           {
             result = new IndividualManager(forest, did, local_space,
-                                           memory_manager, instance, 
+                                           memory_manager, instance,
                                            instance_domain, piece_list,
                                            piece_list_size, field_space_node,
                                            tree_id, layout, redop_id,
                                            true/*register now*/,
-<<<<<<< HEAD
-                                           instance_footprint, ready,
-                                        PhysicalManager::INTERNAL_INSTANCE_KIND,
-=======
                                            instance_footprint,
                                            ready, unique_event,
-                                           false/*external instance*/,
->>>>>>> 4bf7ff05
+                                        PhysicalManager::INTERNAL_INSTANCE_KIND,
                                            reduction_op);
             // manager takes ownership of the piece list
             piece_list = NULL;
