/* Copyright 2018 Stanford University, NVIDIA Corporation
 *
 * Licensed under the Apache License, Version 2.0 (the "License");
 * you may not use this file except in compliance with the License.
 * You may obtain a copy of the License at
 *
 *     http://www.apache.org/licenses/LICENSE-2.0
 *
 * Unless required by applicable law or agreed to in writing, software
 * distributed under the License is distributed on an "AS IS" BASIS,
 * WITHOUT WARRANTIES OR CONDITIONS OF ANY KIND, either express or implied.
 * See the License for the specific language governing permissions and
 * limitations under the License.
 */

#include "legion/region_tree.h"
#include "legion/legion_tasks.h"
#include "legion/legion_spy.h"
#include "legion/legion_trace.h"
#include "legion/legion_context.h"
#include "legion/legion_profiling.h"
#include "legion/legion_instances.h"
#include "legion/legion_analysis.h"
#include "legion/legion_views.h"
#include "legion/legion_replication.h"

#include <algorithm>

#define PRINT_REG(reg) (reg).index_space.id,(reg).field_space.id, (reg).tree_id

namespace Legion {
  namespace Internal {

    LEGION_EXTERN_LOGGER_DECLARATIONS

    /////////////////////////////////////////////////////////////
    // Resource Tracker 
    /////////////////////////////////////////////////////////////

    //--------------------------------------------------------------------------
    ResourceTracker::ResourceTracker(void)
    //--------------------------------------------------------------------------
    {
    }

    //--------------------------------------------------------------------------
    ResourceTracker::ResourceTracker(const ResourceTracker &rhs)
    //--------------------------------------------------------------------------
    {
      // should never be called
      assert(false);
    }

    //--------------------------------------------------------------------------
    ResourceTracker::~ResourceTracker(void)
    //--------------------------------------------------------------------------
    {
    }

    //--------------------------------------------------------------------------
    ResourceTracker& ResourceTracker::operator=(const ResourceTracker&rhs)
    //--------------------------------------------------------------------------
    {
      // should never be called
      assert(false);
      return *this;
    } 

    //--------------------------------------------------------------------------
    void ResourceTracker::return_privilege_state(ResourceTracker *target) const
    //--------------------------------------------------------------------------
    {
      if (!created_regions.empty())
        target->register_region_creations(created_regions);
      if (!deleted_regions.empty())
        target->register_region_deletions(deleted_regions);
      if (!created_fields.empty())
        target->register_field_creations(created_fields);
      if (!deleted_fields.empty())
        target->register_field_deletions(deleted_fields);
      if (!created_field_spaces.empty())
        target->register_field_space_creations(created_field_spaces);
      if (!deleted_field_spaces.empty())
        target->register_field_space_deletions(deleted_field_spaces);
      if (!created_index_spaces.empty())
        target->register_index_space_creations(created_index_spaces);
      if (!deleted_index_spaces.empty())
        target->register_index_space_deletions(deleted_index_spaces);
      if (!created_index_partitions.empty())
        target->register_index_partition_creations(created_index_partitions);
      if (!deleted_index_partitions.empty())
        target->register_index_partition_deletions(deleted_index_partitions);
    }

    //--------------------------------------------------------------------------
    void ResourceTracker::pack_privilege_state(Serializer &rez, 
                                    AddressSpaceID target, bool returning) const
    //--------------------------------------------------------------------------
    {
      // Shouldn't need the lock here since we only do this
      // while there is no one else executing
      RezCheck z(rez);
      if (returning)
      {
        // Only non-local task regions get returned
        size_t non_local = 0;
        for (std::map<LogicalRegion,bool>::const_iterator it =
             created_regions.begin(); it != created_regions.end(); it++)
        {
          if (it->second)
            continue;
          non_local++;
        }
        rez.serialize(non_local);
        if (non_local > 0)
        {
          for (std::map<LogicalRegion,bool>::const_iterator it =
               created_regions.begin(); it != created_regions.end(); it++)
            if (!it->second)
            {
              rez.serialize(it->first);
              rez.serialize<bool>(it->second);
            }
        }
      }
      else
      {
        rez.serialize<size_t>(created_regions.size());
        if (!created_regions.empty())
        {
          for (std::map<LogicalRegion,bool>::const_iterator it =
              created_regions.begin(); it != created_regions.end(); it++)
          {
            rez.serialize(it->first);
            rez.serialize<bool>(it->second);
          }
        }
      }
      rez.serialize<size_t>(deleted_regions.size());
      if (!deleted_regions.empty())
      {
        for (std::set<LogicalRegion>::const_iterator it =
              deleted_regions.begin(); it != deleted_regions.end(); it++)
        {
          rez.serialize(*it);
        }
      }
      if (returning)
      {
        // Only non-local fields get returned
        size_t non_local = 0;
        for (std::map<std::pair<FieldSpace,FieldID>,bool>::const_iterator it =
              created_fields.begin(); it != created_fields.end(); it++)
        {
          if (it->second)
            continue;
          non_local++;
        }
        rez.serialize(non_local);
        if (non_local > 0)
        {
          for (std::map<std::pair<FieldSpace,FieldID>,bool>::const_iterator it =
                created_fields.begin(); it != created_fields.end(); it++)
            if (!it->second)
            {
              rez.serialize(it->first.first);
              rez.serialize(it->first.second);
              rez.serialize<bool>(it->second);
            }
        }
      }
      else
      {
        rez.serialize<size_t>(created_fields.size());
        if (!created_fields.empty())
        {
          for (std::map<std::pair<FieldSpace,FieldID>,bool>::const_iterator it =
                created_fields.begin(); it != created_fields.end(); it++)
          {
            rez.serialize(it->first.first);
            rez.serialize(it->first.second);
            rez.serialize<bool>(it->second);
          }
        }
      }
      rez.serialize<size_t>(deleted_fields.size());
      if (!deleted_fields.empty())
      {
        for (std::set<std::pair<FieldSpace,FieldID> >::const_iterator it = 
              deleted_fields.begin(); it != deleted_fields.end(); it++)
        {
          rez.serialize(it->first);
          rez.serialize(it->second);
        }
      }
      rez.serialize<size_t>(created_field_spaces.size());
      if (!created_field_spaces.empty())
      {
        for (std::set<FieldSpace>::const_iterator it = 
              created_field_spaces.begin(); it != 
              created_field_spaces.end(); it++)
        {
          rez.serialize(*it);
        }
      }
      rez.serialize<size_t>(deleted_field_spaces.size());
      if (!deleted_field_spaces.empty())
      {
        for (std::set<FieldSpace>::const_iterator it = 
              deleted_field_spaces.begin(); it !=
              deleted_field_spaces.end(); it++)
        {
          rez.serialize(*it);
        }
      }
      rez.serialize<size_t>(created_index_spaces.size());
      if (!created_index_spaces.empty())
      {
        for (std::set<IndexSpace>::const_iterator it = 
              created_index_spaces.begin(); it != 
              created_index_spaces.end(); it++)
        {
          rez.serialize(*it);
        }
      }
      rez.serialize<size_t>(deleted_index_spaces.size());
      if (!deleted_index_spaces.empty())
      {
        for (std::set<IndexSpace>::const_iterator it = 
              deleted_index_spaces.begin(); it !=
              deleted_index_spaces.end(); it++)
        {
          rez.serialize(*it);
        }
      }
      rez.serialize<size_t>(created_index_partitions.size());
      if (!created_index_partitions.empty())
      {
        for (std::set<IndexPartition>::const_iterator it = 
              created_index_partitions.begin(); it !=
              created_index_partitions.end(); it++)
        {
          rez.serialize(*it);
        }
      }
      rez.serialize<size_t>(deleted_index_partitions.size());
      if (!deleted_index_partitions.empty())
      {
        for (std::set<IndexPartition>::const_iterator it = 
              deleted_index_partitions.begin(); it !=
              deleted_index_partitions.end(); it++)
        {
          rez.serialize(*it);
        }
      }
    }

    //--------------------------------------------------------------------------
    /*static*/ void ResourceTracker::unpack_privilege_state(Deserializer &derez,
                                                        ResourceTracker *target)
    //--------------------------------------------------------------------------
    {
      // Hold the lock while doing the unpack to avoid conflicting
      // with anyone else returning state
      DerezCheck z(derez);
      size_t num_created_regions;
      derez.deserialize(num_created_regions);
      if (num_created_regions > 0)
      {
        std::map<LogicalRegion,bool> created_regions;
        for (unsigned idx = 0; idx < num_created_regions; idx++)
        {
          LogicalRegion reg;
          bool local;
          derez.deserialize(reg);
          derez.deserialize(local);
          created_regions[reg] = local;
        }
        target->register_region_creations(created_regions);
      }
      size_t num_deleted_regions;
      derez.deserialize(num_deleted_regions);
      if (num_deleted_regions > 0)
      {
        std::set<LogicalRegion> deleted_regions;
        for (unsigned idx = 0; idx < num_deleted_regions; idx++)
        {
          LogicalRegion reg;
          derez.deserialize(reg);
          deleted_regions.insert(reg);
        }
        target->register_region_deletions(deleted_regions);
      }
      size_t num_created_fields;
      derez.deserialize(num_created_fields);
      if (num_created_fields > 0)
      {
        std::map<std::pair<FieldSpace,FieldID>,bool> created_fields;
        for (unsigned idx = 0; idx < num_created_fields; idx++)
        {
          FieldSpace sp;
          derez.deserialize(sp);
          FieldID fid;
          derez.deserialize(fid);
          derez.deserialize<bool>(
              created_fields[std::pair<FieldSpace,FieldID>(sp,fid)]);
        }
        target->register_field_creations(created_fields);
      }
      size_t num_deleted_fields;
      derez.deserialize(num_deleted_fields);
      if (num_deleted_fields > 0)
      {
        std::set<std::pair<FieldSpace,FieldID> > deleted_fields;
        for (unsigned idx = 0; idx < num_deleted_fields; idx++)
        {
          FieldSpace sp;
          derez.deserialize(sp);
          FieldID fid;
          derez.deserialize(fid);
          deleted_fields.insert(std::pair<FieldSpace,FieldID>(sp,fid));
        }
        target->register_field_deletions(deleted_fields);
      }
      size_t num_created_field_spaces;
      derez.deserialize(num_created_field_spaces);
      if (num_created_field_spaces > 0)
      {
        std::set<FieldSpace> created_field_spaces;
        for (unsigned idx = 0; idx < num_created_field_spaces; idx++)
        {
          FieldSpace sp;
          derez.deserialize(sp);
          created_field_spaces.insert(sp);
        }
        target->register_field_space_creations(created_field_spaces);
      }
      size_t num_deleted_field_spaces;
      derez.deserialize(num_deleted_field_spaces);
      if (num_deleted_field_spaces > 0)
      {
        std::set<FieldSpace> deleted_field_spaces;
        for (unsigned idx = 0; idx < num_deleted_field_spaces; idx++)
        {
          FieldSpace sp;
          derez.deserialize(sp);
          deleted_field_spaces.insert(sp);
        }
        target->register_field_space_deletions(deleted_field_spaces);
      }
      size_t num_created_index_spaces;
      derez.deserialize(num_created_index_spaces);
      if (num_created_index_spaces > 0)
      {
        std::set<IndexSpace> created_index_spaces;
        for (unsigned idx = 0; idx < num_created_index_spaces; idx++)
        {
          IndexSpace sp;
          derez.deserialize(sp);
          created_index_spaces.insert(sp);
        }
        target->register_index_space_creations(created_index_spaces);
      }
      size_t num_deleted_index_spaces;
      derez.deserialize(num_deleted_index_spaces);
      if (num_deleted_index_spaces > 0)
      {
        std::set<IndexSpace> deleted_index_spaces;
        for (unsigned idx = 0; idx < num_deleted_index_spaces; idx++)
        {
          IndexSpace sp;
          derez.deserialize(sp);
          deleted_index_spaces.insert(sp);
        }
        target->register_index_space_deletions(deleted_index_spaces);
      }
      size_t num_created_index_partitions;
      derez.deserialize(num_created_index_partitions);
      if (num_created_index_partitions > 0)
      {
        std::set<IndexPartition> created_index_partitions;
        for (unsigned idx = 0; idx < num_created_index_partitions; idx++)
        {
          IndexPartition ip;
          derez.deserialize(ip);
          created_index_partitions.insert(ip);
        }
        target->register_index_partition_creations(created_index_partitions);
      }
      size_t num_deleted_index_partitions;
      derez.deserialize(num_deleted_index_partitions);
      if (num_deleted_index_partitions > 0)
      {
        std::set<IndexPartition> deleted_index_partitions;
        for (unsigned idx = 0; idx < num_deleted_index_partitions; idx++)
        {
          IndexPartition ip;
          derez.deserialize(ip);
          deleted_index_partitions.insert(ip);
        }
        target->register_index_partition_deletions(deleted_index_partitions);
      }
    }

    /////////////////////////////////////////////////////////////
    // External Task 
    /////////////////////////////////////////////////////////////

    //--------------------------------------------------------------------------
    ExternalTask::ExternalTask(void)
      : Task(), arg_manager(NULL)
    //--------------------------------------------------------------------------
    {
    }

    //--------------------------------------------------------------------------
    void ExternalTask::pack_external_task(Serializer &rez,AddressSpaceID target)
    //--------------------------------------------------------------------------
    {
      RezCheck z(rez);
      rez.serialize(task_id);
      rez.serialize(indexes.size());
      for (unsigned idx = 0; idx < indexes.size(); idx++)
        pack_index_space_requirement(indexes[idx], rez);
      rez.serialize(regions.size());
      for (unsigned idx = 0; idx < regions.size(); idx++)
        pack_region_requirement(regions[idx], rez);
      rez.serialize(futures.size());
      // If we are remote we can just do the normal pack
      for (unsigned idx = 0; idx < futures.size(); idx++)
        rez.serialize(futures[idx].impl->did);
      rez.serialize(grants.size());
      for (unsigned idx = 0; idx < grants.size(); idx++)
        pack_grant(grants[idx], rez);
      rez.serialize(wait_barriers.size());
      for (unsigned idx = 0; idx < wait_barriers.size(); idx++)
        pack_phase_barrier(wait_barriers[idx], rez);
      rez.serialize(arrive_barriers.size());
      for (unsigned idx = 0; idx < arrive_barriers.size(); idx++)
        pack_phase_barrier(arrive_barriers[idx], rez);
      rez.serialize<bool>((arg_manager != NULL));
      rez.serialize(arglen);
      rez.serialize(args,arglen);
      rez.serialize(map_id);
      rez.serialize(tag);
      rez.serialize(mapper_data_size);
      if (mapper_data_size > 0)
        rez.serialize(mapper_data, mapper_data_size);
      rez.serialize(is_index_space);
      rez.serialize(must_epoch_task);
      rez.serialize(index_domain);
      rez.serialize(index_point);
      rez.serialize(sharding_space);
      rez.serialize(local_arglen);
      rez.serialize(local_args,local_arglen);
      rez.serialize(orig_proc);
      // No need to pack current proc, it will get set when we unpack
      rez.serialize(steal_count);
      // No need to pack remote, it will get set
      rez.serialize(speculated);
      rez.serialize<unsigned>(get_context_index());
    }

    //--------------------------------------------------------------------------
    void ExternalTask::unpack_external_task(Deserializer &derez,
                                    Runtime *runtime, ReferenceMutator *mutator)
    //--------------------------------------------------------------------------
    {
      DerezCheck z(derez);
      derez.deserialize(task_id);
      size_t num_indexes;
      derez.deserialize(num_indexes);
      indexes.resize(num_indexes);
      for (unsigned idx = 0; idx < indexes.size(); idx++)
        unpack_index_space_requirement(indexes[idx], derez);
      size_t num_regions;
      derez.deserialize(num_regions);
      regions.resize(num_regions);
      for (unsigned idx = 0; idx < regions.size(); idx++)
        unpack_region_requirement(regions[idx], derez); 
      size_t num_futures;
      derez.deserialize(num_futures);
      futures.resize(num_futures);
      for (unsigned idx = 0; idx < futures.size(); idx++)
      {
        DistributedID future_did;
        derez.deserialize(future_did);
        FutureImpl *impl = 
          runtime->find_or_create_future(future_did, mutator);
        impl->add_base_gc_ref(FUTURE_HANDLE_REF, mutator);
        futures[idx] = Future(impl, false/*need reference*/);
      }
      size_t num_grants;
      derez.deserialize(num_grants);
      grants.resize(num_grants);
      for (unsigned idx = 0; idx < grants.size(); idx++)
        unpack_grant(grants[idx], derez);
      size_t num_wait_barriers;
      derez.deserialize(num_wait_barriers);
      wait_barriers.resize(num_wait_barriers);
      for (unsigned idx = 0; idx < wait_barriers.size(); idx++)
        unpack_phase_barrier(wait_barriers[idx], derez);
      size_t num_arrive_barriers;
      derez.deserialize(num_arrive_barriers);
      arrive_barriers.resize(num_arrive_barriers);
      for (unsigned idx = 0; idx < arrive_barriers.size(); idx++)
        unpack_phase_barrier(arrive_barriers[idx], derez);
      bool has_arg_manager;
      derez.deserialize(has_arg_manager);
      derez.deserialize(arglen);
      if (arglen > 0)
      {
        if (has_arg_manager)
        {
#ifdef DEBUG_LEGION
          assert(arg_manager == NULL);
#endif
          arg_manager = new AllocManager(arglen);
          arg_manager->add_reference();
          args = arg_manager->get_allocation();
        }
        else
          args = legion_malloc(TASK_ARGS_ALLOC, arglen);
        derez.deserialize(args,arglen);
      }
      derez.deserialize(map_id);
      derez.deserialize(tag);
      derez.deserialize(mapper_data_size);
      if (mapper_data_size > 0)
      {
        // If we already have mapper data, then we are going to replace it
        if (mapper_data != NULL)
          free(mapper_data);
        mapper_data = malloc(mapper_data_size);
        derez.deserialize(mapper_data, mapper_data_size);
      }
      else if (mapper_data != NULL)
      {
        // If we freed it remotely then we can free it here too
        free(mapper_data);
        mapper_data = NULL;
      }
      derez.deserialize(is_index_space);
      derez.deserialize(must_epoch_task);
      derez.deserialize(index_domain);
      derez.deserialize(index_point);
      derez.deserialize(sharding_space);
      derez.deserialize(local_arglen);
      if (local_arglen > 0)
      {
        local_args = malloc(local_arglen);
        derez.deserialize(local_args,local_arglen);
      }
      derez.deserialize(orig_proc);
      derez.deserialize(steal_count);
      derez.deserialize(speculated);
      unsigned ctx_index;
      derez.deserialize(ctx_index);
      set_context_index(ctx_index);
    }

    //--------------------------------------------------------------------------
    /*static*/ void ExternalTask::pack_index_space_requirement(
                              const IndexSpaceRequirement &req, Serializer &rez)
    //--------------------------------------------------------------------------
    {
      RezCheck z(rez);
      rez.serialize(req.handle);
      rez.serialize(req.privilege);
      rez.serialize(req.parent);
      // no need to send verified
    }

    //--------------------------------------------------------------------------
    /*static*/ void ExternalTask::unpack_index_space_requirement(
                                IndexSpaceRequirement &req, Deserializer &derez)
    //--------------------------------------------------------------------------
    {
      DerezCheck z(derez);
      derez.deserialize(req.handle);
      derez.deserialize(req.privilege);
      derez.deserialize(req.parent);
      req.verified = true;
    }

    //--------------------------------------------------------------------------
    /*static*/ void ExternalTask::pack_region_requirement(
                                  const RegionRequirement &req, Serializer &rez)
    //--------------------------------------------------------------------------
    {
      RezCheck z(rez);
      rez.serialize(req.region);
      rez.serialize(req.partition);
      rez.serialize(req.privilege_fields.size());
      for (std::set<FieldID>::const_iterator it = req.privilege_fields.begin();
            it != req.privilege_fields.end(); it++)
      {
        rez.serialize(*it);
      }
      rez.serialize(req.instance_fields.size());
      for (std::vector<FieldID>::const_iterator it = 
            req.instance_fields.begin(); it != req.instance_fields.end(); it++)
      {
        rez.serialize(*it);
      }
      rez.serialize(req.privilege);
      rez.serialize(req.prop);
      rez.serialize(req.parent);
      rez.serialize(req.redop);
      rez.serialize(req.tag);
      rez.serialize(req.flags);
      rez.serialize(req.handle_type);
      rez.serialize(req.projection);
    }

    //--------------------------------------------------------------------------
    /*static*/ void ExternalTask::unpack_region_requirement(
                                    RegionRequirement &req, Deserializer &derez)
    //--------------------------------------------------------------------------
    {
      DerezCheck z(derez);
      derez.deserialize(req.region);
      derez.deserialize(req.partition);
      size_t num_privilege_fields;
      derez.deserialize(num_privilege_fields);
      for (unsigned idx = 0; idx < num_privilege_fields; idx++)
      {
        FieldID fid;
        derez.deserialize(fid);
        req.privilege_fields.insert(fid);
      }
      size_t num_instance_fields;
      derez.deserialize(num_instance_fields);
      for (unsigned idx = 0; idx < num_instance_fields; idx++)
      {
        FieldID fid;
        derez.deserialize(fid);
        req.instance_fields.push_back(fid);
      }
      derez.deserialize(req.privilege);
      derez.deserialize(req.prop);
      derez.deserialize(req.parent);
      derez.deserialize(req.redop);
      derez.deserialize(req.tag);
      derez.deserialize(req.flags);
      derez.deserialize(req.handle_type);
      derez.deserialize(req.projection);
      req.flags |= VERIFIED_FLAG;
    }

    //--------------------------------------------------------------------------
    /*static*/ void ExternalTask::pack_grant(const Grant &grant,Serializer &rez)
    //--------------------------------------------------------------------------
    {
      grant.impl->pack_grant(rez);
    }

    //--------------------------------------------------------------------------
    /*static*/ void ExternalTask::unpack_grant(Grant &grant,Deserializer &derez)
    //--------------------------------------------------------------------------
    {
      // Create a new grant impl object to perform the unpack
      grant = Grant(new GrantImpl());
      grant.impl->unpack_grant(derez);
    }

    //--------------------------------------------------------------------------
    /*static*/ void ExternalTask::pack_phase_barrier(
                                  const PhaseBarrier &barrier, Serializer &rez)
    //--------------------------------------------------------------------------
    {
      RezCheck z(rez);
      rez.serialize(barrier.phase_barrier);
    }  

    //--------------------------------------------------------------------------
    /*static*/ void ExternalTask::unpack_phase_barrier(
                                    PhaseBarrier &barrier, Deserializer &derez)
    //--------------------------------------------------------------------------
    {
      DerezCheck z(derez);
      derez.deserialize(barrier.phase_barrier);
    }

    /////////////////////////////////////////////////////////////
    // Task Operation 
    /////////////////////////////////////////////////////////////
  
    //--------------------------------------------------------------------------
    TaskOp::TaskOp(Runtime *rt)
      : ExternalTask(), MemoizableOp<SpeculativeOp>(rt)
    //--------------------------------------------------------------------------
    {
    }

    //--------------------------------------------------------------------------
    TaskOp::~TaskOp(void)
    //--------------------------------------------------------------------------
    {
    }

    //--------------------------------------------------------------------------
    UniqueID TaskOp::get_unique_id(void) const
    //--------------------------------------------------------------------------
    {
      return unique_op_id;
    }

    //--------------------------------------------------------------------------
    unsigned TaskOp::get_context_index(void) const
    //--------------------------------------------------------------------------
    {
      return context_index;
    }

    //--------------------------------------------------------------------------
    void TaskOp::set_context_index(unsigned index)
    //--------------------------------------------------------------------------
    {
      context_index = index;
    }

    //--------------------------------------------------------------------------
    int TaskOp::get_depth(void) const
    //--------------------------------------------------------------------------
    {
#ifdef DEBUG_LEGION
      assert(parent_ctx != NULL);
#endif
      return (parent_ctx->get_depth() + 1);
    }

    //--------------------------------------------------------------------------
    const char* TaskOp::get_task_name(void) const
    //--------------------------------------------------------------------------
    {
      TaskImpl *impl = runtime->find_or_create_task_impl(task_id);
      return impl->get_name();
    }

    //--------------------------------------------------------------------------
    bool TaskOp::is_remote(void) const
    //--------------------------------------------------------------------------
    {
      if (local_cached)
        return !is_local;
      if (!orig_proc.exists())
        is_local = runtime->is_local(parent_ctx->get_executing_processor());
      else
        is_local = runtime->is_local(orig_proc);
      local_cached = true;
      return !is_local;
    }

    //--------------------------------------------------------------------------
    void TaskOp::set_current_proc(Processor current)
    //--------------------------------------------------------------------------
    {
#ifdef DEBUG_LEGION
      assert(current.exists());
      assert(runtime->is_local(current));
#endif
      // Always clear target_proc and the mapper when setting a new current proc
      mapper = NULL;
      current_proc = current;
      target_proc = current;
    }

    //--------------------------------------------------------------------------
    void TaskOp::activate_task(void)
    //--------------------------------------------------------------------------
    {
      activate_speculative();
      activate_memoizable();
      complete_received = false;
      commit_received = false;
      children_complete = false;
      children_commit = false;
      stealable = false;
      options_selected = false;
      map_origin = false;
      replicate = false;
      true_guard = PredEvent::NO_PRED_EVENT;
      false_guard = PredEvent::NO_PRED_EVENT;
      local_cached = false;
      arg_manager = NULL;
      target_proc = Processor::NO_PROC;
      mapper = NULL;
      must_epoch = NULL;
      must_epoch_task = false;
      orig_proc = Processor::NO_PROC; // for is_remote
    }

    //--------------------------------------------------------------------------
    void TaskOp::deactivate_task(void)
    //--------------------------------------------------------------------------
    {
      deactivate_speculative();
      indexes.clear();
      regions.clear();
      futures.clear();
      grants.clear();
      wait_barriers.clear();
      arrive_barriers.clear();
      if (args != NULL)
      {
        if (arg_manager != NULL)
        {
          // If the arg manager is not NULL then we delete the
          // argument manager and just zero out the arguments
          if (arg_manager->remove_reference())
            delete (arg_manager);
          arg_manager = NULL;
        }
        else
          legion_free(TASK_ARGS_ALLOC, args, arglen);
        args = NULL;
        arglen = 0;
      }
      if (local_args != NULL)
      {
        free(local_args);
        local_args = NULL;
        local_arglen = 0;
      }
      if (mapper_data != NULL)
      {
        free(mapper_data);
        mapper_data = NULL;
        mapper_data_size = 0;
      }
      early_mapped_regions.clear();
      atomic_locks.clear(); 
      parent_req_indexes.clear();
    }

    //--------------------------------------------------------------------------
    void TaskOp::set_must_epoch(MustEpochOp *epoch, unsigned index,
                                bool do_registration)
    //--------------------------------------------------------------------------
    {
      Operation::set_must_epoch(epoch, do_registration);
      must_epoch_index = index;
    }

    //--------------------------------------------------------------------------
    void TaskOp::pack_base_task(Serializer &rez, AddressSpaceID target)
    //--------------------------------------------------------------------------
    {
      DETAILED_PROFILER(runtime, PACK_BASE_TASK_CALL);
      // pack all the user facing data first
      pack_external_task(rez, target); 
      pack_memoizable(rez);
      RezCheck z(rez);
#ifdef DEBUG_LEGION
      assert(regions.size() == parent_req_indexes.size());
#endif
      for (unsigned idx = 0; idx < regions.size(); idx++)
        rez.serialize(parent_req_indexes[idx]);
      rez.serialize(map_origin);
      if (map_origin)
      {
        rez.serialize<size_t>(atomic_locks.size());
        for (std::map<Reservation,bool>::const_iterator it = 
              atomic_locks.begin(); it != atomic_locks.end(); it++)
        {
          rez.serialize(it->first);
          rez.serialize(it->second);
        }
      }
      rez.serialize(execution_fence_event);
      rez.serialize(replicate);
      rez.serialize(true_guard);
      rez.serialize(false_guard);
      rez.serialize(early_mapped_regions.size());
      for (std::map<unsigned,InstanceSet>::iterator it = 
            early_mapped_regions.begin(); it != 
            early_mapped_regions.end(); it++)
      {
        rez.serialize(it->first);
        it->second.pack_references(rez);
      }
    }

    //--------------------------------------------------------------------------
    void TaskOp::unpack_base_task(Deserializer &derez,
                                  std::set<RtEvent> &ready_events)
    //--------------------------------------------------------------------------
    {
      DETAILED_PROFILER(runtime, UNPACK_BASE_TASK_CALL);
      // unpack all the user facing data
      unpack_external_task(derez, runtime, this); 
      unpack_memoizable(derez);
      DerezCheck z(derez);
      parent_req_indexes.resize(regions.size());
      for (unsigned idx = 0; idx < parent_req_indexes.size(); idx++)
        derez.deserialize(parent_req_indexes[idx]);
      derez.deserialize(map_origin);
      if (map_origin)
      {
        size_t num_atomic;
        derez.deserialize(num_atomic);
        for (unsigned idx = 0; idx < num_atomic; idx++)
        {
          Reservation lock;
          derez.deserialize(lock);
          derez.deserialize(atomic_locks[lock]);
        }
      }
      derez.deserialize(execution_fence_event);
      derez.deserialize(replicate);
      derez.deserialize(true_guard);
      derez.deserialize(false_guard);
      size_t num_early;
      derez.deserialize(num_early);
      for (unsigned idx = 0; idx < num_early; idx++)
      {
        unsigned index;
        derez.deserialize(index);
        early_mapped_regions[index].unpack_references(runtime, derez, 
                                                      ready_events);
      }
    }

    //--------------------------------------------------------------------------
    /*static*/ void TaskOp::process_unpack_task(Runtime *rt, 
                                                Deserializer &derez)
    //--------------------------------------------------------------------------
    {
      // Figure out what kind of task this is and where it came from
      DerezCheck z(derez);
      Processor current;
      derez.deserialize(current);
      TaskKind kind;
      derez.deserialize(kind);
      switch (kind)
      {
        case INDIVIDUAL_TASK_KIND:
          {
            IndividualTask *task = rt->get_available_individual_task();
            std::set<RtEvent> ready_events;
            if (task->unpack_task(derez, current, ready_events))
            {
              RtEvent ready;
              if (!ready_events.empty())
                ready = Runtime::merge_events(ready_events);
              // Origin mapped tasks can go straight to launching 
              // themselves since they are already mapped
              if (task->is_origin_mapped())
              {
                TriggerTaskArgs trigger_args(task);
                rt->issue_runtime_meta_task(trigger_args, 
                      LG_THROUGHPUT_WORK_PRIORITY, ready);
              }
              else
                rt->add_to_ready_queue(current, task, ready);
            }
            break;
          }
        case SLICE_TASK_KIND:
          {
            SliceTask *task = rt->get_available_slice_task();
            std::set<RtEvent> ready_events;
            if (task->unpack_task(derez, current, ready_events))
            {
              RtEvent ready;
              if (!ready_events.empty())
                ready = Runtime::merge_events(ready_events);
              // Origin mapped tasks can go straight to launching 
              // themselves since they are already mapped
              if (task->is_origin_mapped())
              {
                TriggerTaskArgs trigger_args(task);
                rt->issue_runtime_meta_task(trigger_args, 
                      LG_THROUGHPUT_WORK_PRIORITY, ready);
              }
              else
                rt->add_to_ready_queue(current, task, ready);
            }
            break;
          }
        case POINT_TASK_KIND:
        case INDEX_TASK_KIND:
        default:
          assert(false); // no other tasks should be sent anywhere
      }
    }

    //--------------------------------------------------------------------------
    void TaskOp::mark_stolen(void)
    //--------------------------------------------------------------------------
    {
      steal_count++;
    }

    //--------------------------------------------------------------------------
    void TaskOp::initialize_base_task(TaskContext *ctx, bool track, 
                  const std::vector<StaticDependence> *dependences,
                  const Predicate &p, Processor::TaskFuncID tid)
    //--------------------------------------------------------------------------
    {
      initialize_speculation(ctx, track, regions.size(), dependences, p);
      initialize_memoizable();
      parent_task = ctx->get_task(); // initialize the parent task
      // Fill in default values for all of the Task fields
      orig_proc = ctx->get_executing_processor();
      current_proc = orig_proc;
      steal_count = 0;
      speculated = false;
    }

    //--------------------------------------------------------------------------
    void TaskOp::check_empty_field_requirements(void)
    //--------------------------------------------------------------------------
    {
      for (unsigned idx = 0; idx < regions.size(); idx++)
      {
        if (regions[idx].privilege != NO_ACCESS && 
            regions[idx].privilege_fields.empty())
        {
          REPORT_LEGION_WARNING(LEGION_WARNING_REGION_REQUIREMENT_TASK,
                           "REGION REQUIREMENT %d OF "
                           "TASK %s (ID %lld) HAS NO PRIVILEGE "
                           "FIELDS! DID YOU FORGET THEM?!?",
                           idx, get_task_name(), get_unique_id());
        }
      }
    }

    //--------------------------------------------------------------------------
    size_t TaskOp::check_future_size(FutureImpl *impl)
    //--------------------------------------------------------------------------
    {
#ifdef DEBUG_LEGION
      assert(impl != NULL);
#endif
      const size_t result_size = impl->get_untyped_size();
      // TODO: figure out a way to put this check back in with dynamic task
      // registration where we might not know the return size until later
#ifdef PERFORM_PREDICATE_SIZE_CHECKS
      if (result_size != variants->return_size)
        REPORT_LEGION_ERROR(ERROR_PREDICATED_TASK_LAUNCH,
                      "Predicated task launch for task %s "
                      "in parent task %s (UID %lld) has predicated "
                      "false future of size %ld bytes, but the "
                      "expected return size is %ld bytes.",
                      get_task_name(), parent_ctx->get_task_name(),
                      parent_ctx->get_unique_id(),
                      result_size, variants->return_size)
#endif
      return result_size;
    }

    //--------------------------------------------------------------------------
    bool TaskOp::select_task_options(void)
    //--------------------------------------------------------------------------
    {
#ifdef DEBUG_LEGION
      assert(!options_selected);
#endif
      if (mapper == NULL)
        mapper = runtime->find_mapper(current_proc, map_id);
      Mapper::TaskOptions options;
      options.initial_proc = current_proc;
      options.inline_task = false;
      options.stealable = false;
      options.map_locally = false;
      options.valid_instances = true;
      options.memoize = false;
      options.replicate = false;
      const TaskPriority parent_priority = parent_ctx->is_priority_mutable() ?
        parent_ctx->get_current_priority() : 0;
      options.parent_priority = parent_priority;
      mapper->invoke_select_task_options(this, &options);
      options_selected = true;
      target_proc = options.initial_proc;
      stealable = options.stealable;
      map_origin = options.map_locally;
      replicate = options.replicate;
      if (replicate && !runtime->unsafe_mapper)
      {
        // Reduction-only privileges and relaxed coherence modes
        // are not permitted for tasks that are going to be replicated
        for (unsigned idx = 0; idx < regions.size(); idx++)
        {
          if (IS_REDUCE(regions[idx]))
            REPORT_LEGION_ERROR(ERROR_INVALID_MAPPER_OUTPUT,
                          "Mapper %s requested to replicate task %s (UID %lld) "
                          "but region requirement %d has reduction privileges. "
                          "Tasks with reduction-only privileges are not "
                          "permitted to be replicated.", 
                          mapper->get_mapper_name(), get_task_name(),
                          get_unique_id(), idx)
          else if (!IS_EXCLUSIVE(regions[idx]))
            REPORT_LEGION_ERROR(ERROR_INVALID_MAPPER_OUTPUT,
                          "Mapper %s requested to replicate task %s (UID %lld) "
                          "but region requirement %d has relaxed coherence. "
                          "Tasks with relaxed coherence modes are not "
                          "permitted to be replicated.", 
                          mapper->get_mapper_name(), get_task_name(),
                          get_unique_id(), idx)
        }
      }
      if (parent_priority != options.parent_priority)
      {
        // Request for priority change see if it is legal or not
        if (parent_ctx->is_priority_mutable())
          parent_ctx->set_current_priority(options.parent_priority);
        else
          REPORT_LEGION_WARNING(LEGION_WARNING_INVALID_PRIORITY_CHANGE,
                                "Mapper %s requested change of priority "
                                "for parent task %s (UID %lld) when launching "
                                "child task %s (UID %lld), but the parent "
                                "context does not support parent task priority "
                                "mutation", mapper->get_mapper_name(),
                                parent_ctx->get_task_name(),
                                parent_ctx->get_unique_id(), 
                                get_task_name(), get_unique_id())
      }
      if (is_recording() && !runtime->is_local(target_proc))
        REPORT_LEGION_ERROR(ERROR_PHYSICAL_TRACING_REMOTE_MAPPING,
                            "Mapper %s remotely mapped task %s (UID %lld) "
                            "that is being memoized, but physical tracing "
                            "does not support remotely mapped operations "
                            "yet. Please change your mapper to map this task "
                            "locally.", mapper->get_mapper_name(),
                            get_task_name(), get_unique_id())
      return options.inline_task;
    }

    //--------------------------------------------------------------------------
    const char* TaskOp::get_logging_name(void) const
    //--------------------------------------------------------------------------
    {
      return get_task_name();
    }

    //--------------------------------------------------------------------------
    Operation::OpKind TaskOp::get_operation_kind(void) const
    //--------------------------------------------------------------------------
    {
      return TASK_OP_KIND;
    }

    //--------------------------------------------------------------------------
    size_t TaskOp::get_region_count(void) const
    //--------------------------------------------------------------------------
    {
      return regions.size();
    }

    //--------------------------------------------------------------------------
    Mappable* TaskOp::get_mappable(void)
    //--------------------------------------------------------------------------
    {
      return this;
    }

    //--------------------------------------------------------------------------
    void TaskOp::trigger_complete(void) 
    //--------------------------------------------------------------------------
    {
      bool task_complete = false;
      {
        AutoLock o_lock(op_lock);
#ifdef DEBUG_LEGION
        assert(!complete_received);
        assert(!commit_received);
#endif
        complete_received = true;
        // If all our children are also complete then we are done
        task_complete = children_complete;
      }
      if (task_complete)
        trigger_task_complete();
    }

    //--------------------------------------------------------------------------
    void TaskOp::trigger_commit(void)
    //--------------------------------------------------------------------------
    {
      bool task_commit = false; 
      {
        AutoLock o_lock(op_lock);
#ifdef DEBUG_LEGION
        assert(complete_received);
        assert(!commit_received);
#endif
        commit_received = true;
        // If we already received the child commit then we
        // are ready to commit this task
        task_commit = children_commit;
      }
      if (task_commit)
        trigger_task_commit();
    } 

    //--------------------------------------------------------------------------
    bool TaskOp::query_speculate(bool &value, bool &mapping_only)
    //--------------------------------------------------------------------------
    {
      if (mapper == NULL)  
        mapper = runtime->find_mapper(current_proc, map_id);
      Mapper::SpeculativeOutput output;
      output.speculate = false;
      output.speculate_mapping_only = true;
      mapper->invoke_task_speculate(this, &output);
      if (output.speculate)
      {
        value = output.speculative_value;
        mapping_only = output.speculate_mapping_only;
        if (!mapping_only)
        {
          REPORT_LEGION_ERROR(ERROR_MAPPER_REQUESTED_EXECUTION,
                         "Mapper requested execution speculation for task %s "
                         "(UID %lld). Full execution speculation is a planned "
                         "feature but is not currently supported.",
                         get_task_name(), get_unique_id());
          assert(false);
        }
#ifdef DEBUG_LEGION
        assert(!true_guard.exists());
        assert(!false_guard.exists());
#endif
        predicate->get_predicate_guards(true_guard, false_guard);
        // Switch any write-discard privileges back to read-write
        // so we can make sure we get the right data if we end up
        // predicating false
        for (unsigned idx = 0; idx < regions.size(); idx++)
        {
          RegionRequirement &req = regions[idx];
          if (HAS_WRITE_DISCARD(req))
            req.privilege &= ~DISCARD_MASK;
        }
      }
      return output.speculate;
    }

    //--------------------------------------------------------------------------
    void TaskOp::resolve_true(bool speculated, bool launched)
    //--------------------------------------------------------------------------
    {
      // Nothing to do
    }

    //--------------------------------------------------------------------------
    void TaskOp::select_sources(const InstanceRef &target,
                                const InstanceSet &sources,
                                std::vector<unsigned> &ranking)
    //--------------------------------------------------------------------------
    {
      Mapper::SelectTaskSrcInput input;
      Mapper::SelectTaskSrcOutput output;
      prepare_for_mapping(target, input.target);
      prepare_for_mapping(sources, input.source_instances);
      input.region_req_index = current_mapping_index;
      if (mapper == NULL)
        mapper = runtime->find_mapper(current_proc, map_id);
      mapper->invoke_select_task_sources(this, &input, &output);
    }

    //--------------------------------------------------------------------------
    void TaskOp::update_atomic_locks(Reservation lock, bool exclusive)
    //--------------------------------------------------------------------------
    {
      // Only one region should be in the process of being analyzed
      // at a time so there is no need to hold the operation lock
      std::map<Reservation,bool>::iterator finder = atomic_locks.find(lock);
      if (finder != atomic_locks.end())
      {
        if (!finder->second && exclusive)
          finder->second = true;
      }
      else
        atomic_locks[lock] = exclusive;
    }

    //--------------------------------------------------------------------------
    ApEvent TaskOp::get_restrict_precondition(
                                            const PhysicalTraceInfo &info) const
    //--------------------------------------------------------------------------
    {
      return merge_restrict_preconditions(info, grants, wait_barriers);
    }

    //--------------------------------------------------------------------------
    unsigned TaskOp::find_parent_index(unsigned idx)
    //--------------------------------------------------------------------------
    {
#ifdef DEBUG_LEGION
      assert(idx < parent_req_indexes.size());
#endif
      return parent_req_indexes[idx];
    }

    //--------------------------------------------------------------------------
    VersionInfo& TaskOp::get_version_info(unsigned idx)
    //--------------------------------------------------------------------------
    {
      // This should never be called
      assert(false);
      return (*(new VersionInfo()));
    }

    //--------------------------------------------------------------------------
    RestrictInfo& TaskOp::get_restrict_info(unsigned idx)
    //--------------------------------------------------------------------------
    {
      // this should never be called
      assert(false);
      return (*(new RestrictInfo()));
    }

    //--------------------------------------------------------------------------
    const ProjectionInfo* TaskOp::get_projection_info(unsigned idx)
    //--------------------------------------------------------------------------
    {
      // this should never be called
      assert(false);
      return NULL;
    }

    //--------------------------------------------------------------------------
    const std::vector<VersionInfo>* TaskOp::get_version_infos(void)
    //--------------------------------------------------------------------------
    {
      // This should never be called
      assert(false);
      return NULL;
    }

    //--------------------------------------------------------------------------
    const std::vector<RestrictInfo>* TaskOp::get_restrict_infos(void)
    //--------------------------------------------------------------------------
    {
      // This should never be called
      assert(false);
      return NULL;
    }

    //--------------------------------------------------------------------------
    RegionTreePath& TaskOp::get_privilege_path(unsigned idx)
    //--------------------------------------------------------------------------
    {
      // This should never be called
      assert(false);
      return (*(new RegionTreePath()));
    }

    //--------------------------------------------------------------------------
    void TaskOp::end_inline_task(const void *result, 
                                 size_t result_size, bool owned)
    //--------------------------------------------------------------------------
    {
      // should never be called
      assert(false);
    }

    //--------------------------------------------------------------------------
    RtEvent TaskOp::defer_distribute_task(RtEvent precondition)
    //--------------------------------------------------------------------------
    {
      DeferDistributeArgs args(this);
      return runtime->issue_runtime_meta_task(args,
          LG_THROUGHPUT_DEFERRED_PRIORITY, precondition);
    }

    //--------------------------------------------------------------------------
    RtEvent TaskOp::defer_perform_mapping(RtEvent precondition, MustEpochOp *op)
    //--------------------------------------------------------------------------
    {
      DeferMappingArgs args(this, op);
      return runtime->issue_runtime_meta_task(args,
          LG_THROUGHPUT_DEFERRED_PRIORITY, precondition);
    }

    //--------------------------------------------------------------------------
    RtEvent TaskOp::defer_launch_task(RtEvent precondition)
    //--------------------------------------------------------------------------
    {
      DeferLaunchArgs args(this);
      return runtime->issue_runtime_meta_task(args,
          LG_THROUGHPUT_DEFERRED_PRIORITY, precondition);
    }

    //--------------------------------------------------------------------------
    void TaskOp::enqueue_ready_task(bool use_target_processor,
                                    RtEvent wait_on /*=RtEvent::NO_RT_EVENT*/)
    //--------------------------------------------------------------------------
    {
      if (use_target_processor)
      {
        set_current_proc(target_proc);
        runtime->add_to_ready_queue(target_proc, this, wait_on);
      }
      else
        runtime->add_to_ready_queue(current_proc, this, wait_on);
    }

    //--------------------------------------------------------------------------
    void TaskOp::pack_version_infos(Serializer &rez,
                                    std::vector<VersionInfo> &infos,
                                    const std::vector<bool> &full_version_infos)
    //--------------------------------------------------------------------------
    {
      RezCheck z(rez);
#ifdef DEBUG_LEGION
      assert(infos.size() == regions.size());
#endif
      for (unsigned idx = 0; idx < infos.size(); idx++)
      {
        rez.serialize<bool>(full_version_infos[idx]);
        if (full_version_infos[idx])
          infos[idx].pack_version_info(rez);
        else
          infos[idx].pack_version_numbers(rez);
      }
    }

    //--------------------------------------------------------------------------
    void TaskOp::unpack_version_infos(Deserializer &derez,
                                      std::vector<VersionInfo> &infos,
                                      std::set<RtEvent> &ready_events)
    //--------------------------------------------------------------------------
    {
      DerezCheck z(derez);
      infos.resize(regions.size());
      for (unsigned idx = 0; idx < regions.size(); idx++)
      {
        bool full_info;
        derez.deserialize(full_info);
        if (full_info)
          infos[idx].unpack_version_info(derez, runtime, ready_events);
        else
          infos[idx].unpack_version_numbers(derez, runtime->forest);
      }
    }

    //--------------------------------------------------------------------------
    void TaskOp::pack_restrict_infos(Serializer &rez,
                                     const std::vector<RestrictInfo> &infos)
    //--------------------------------------------------------------------------
    {
      RezCheck z(rez);
      size_t count = 0;
      for (unsigned idx = 0; idx < infos.size(); idx++)
      {
        if (infos[idx].has_restrictions())
          count++;
      }
      rez.serialize(count);
      if (count > 0)
      {
        rez.serialize(runtime->address_space);
        for (unsigned idx = 0; idx < infos.size(); idx++)
        {
          if (infos[idx].has_restrictions())
          {
            rez.serialize(idx);
            infos[idx].pack_info(rez);
          }
        }
      }
    }

    //--------------------------------------------------------------------------
    void TaskOp::unpack_restrict_infos(Deserializer &derez,
              std::vector<RestrictInfo> &infos, std::set<RtEvent> &ready_events)
    //--------------------------------------------------------------------------
    {
      DerezCheck z(derez);
      // Always resize the restrictions
      infos.resize(regions.size());
      size_t num_restrictions;
      derez.deserialize(num_restrictions);
      if (num_restrictions > 0)
      {
        AddressSpaceID source;
        derez.deserialize(source);
        for (unsigned idx = 0; idx < num_restrictions; idx++)
        {
          unsigned index;
          derez.deserialize(index);
#ifdef DEBUG_LEGION
          assert(index < infos.size());
#endif
          infos[index].unpack_info(derez, runtime, ready_events);
        }
      }
    }

    //--------------------------------------------------------------------------
    void TaskOp::pack_projection_infos(Serializer &rez, 
                                       std::vector<ProjectionInfo> &infos)
    //--------------------------------------------------------------------------
    {
      RezCheck z(rez);
      size_t count = 0;
      for (unsigned idx = 0; idx < infos.size(); idx++)
      {
        if (infos[idx].is_projecting())
          count++;
      }
      rez.serialize(count);
      if (count > 0)
      {
        for (unsigned idx = 0; idx < infos.size(); idx++)
        {
          if (infos[idx].is_projecting())
          {
            rez.serialize(idx);
            infos[idx].pack_info(rez);
          }
        }
      }
    }

    //--------------------------------------------------------------------------
    void TaskOp::unpack_projection_infos(Deserializer &derez,
                                         std::vector<ProjectionInfo> &infos,
                                         IndexSpace launch_space)
    //--------------------------------------------------------------------------
    {
      DerezCheck z(derez);
      infos.resize(regions.size());
      size_t num_projections;
      derez.deserialize(num_projections);
      if (num_projections > 0)
      {
        IndexSpaceNode *launch_node = runtime->forest->get_node(launch_space);
        for (unsigned idx = 0; idx < num_projections; idx++)
        {
          unsigned index;
          derez.deserialize(index);
#ifdef DEBUG_LEGION
          assert(index < infos.size());
#endif
          infos[index].unpack_info(derez, runtime, 
                                   regions[index], launch_node);
        }
      }
    }

    //--------------------------------------------------------------------------
    void TaskOp::activate_outstanding_task(void)
    //--------------------------------------------------------------------------
    {
      parent_ctx->increment_outstanding();
    }

    //--------------------------------------------------------------------------
    void TaskOp::deactivate_outstanding_task(void)
    //--------------------------------------------------------------------------
    {
      parent_ctx->decrement_outstanding();
    } 

    //--------------------------------------------------------------------------
    void TaskOp::perform_privilege_checks(void)
    //--------------------------------------------------------------------------
    {
      DETAILED_PROFILER(runtime, TASK_PRIVILEGE_CHECK_CALL);
      // First check the index privileges
      for (unsigned idx = 0; idx < indexes.size(); idx++)
      {
        LegionErrorType et = parent_ctx->check_privilege(indexes[idx]);
        switch (et)
        {
          case NO_ERROR:
            break;
          case ERROR_BAD_PARENT_INDEX:
            {
              REPORT_LEGION_ERROR(ERROR_PARENT_TASK_TASK,
                              "Parent task %s (ID %lld) of task %s "
                              "(ID %lld) "
                              "does not have an index requirement for "
                              "index space %x as a parent of "
                              "child task's index requirement index %d",
                              parent_ctx->get_task_name(),
                              parent_ctx->get_unique_id(), get_task_name(),
                              get_unique_id(), indexes[idx].parent.id, idx)
              break;
            }
          case ERROR_BAD_INDEX_PATH:
            {
              REPORT_LEGION_ERROR(ERROR_INDEX_SPACE_NOTSUBSPACE,
                              "Index space %x is not a sub-space "
                              "of parent index space %x for index "
                              "requirement %d of task %s (ID %lld)",
                              indexes[idx].handle.id,
                              indexes[idx].parent.id, idx,
                              get_task_name(), get_unique_id())
              break;
            }
          case ERROR_BAD_INDEX_PRIVILEGES:
            {
              REPORT_LEGION_ERROR(ERROR_PRIVILEGES_INDEX_SPACE,
                              "Privileges %x for index space %x "
                              " are not a subset of privileges of parent "
                              "task's privileges for index space "
                              "requirement %d of task %s (ID %lld)",
                              indexes[idx].privilege,
                              indexes[idx].handle.id, idx,
                              get_task_name(), get_unique_id())
              break;
            }
          default:
            assert(false); // Should never happen
        }
      }
      // Now check the region requirement privileges
      for (unsigned idx = 0; idx < regions.size(); idx++)
      {
        // Verify that the requirement is self-consistent
        FieldID bad_field = AUTO_GENERATE_ID;
        int bad_index = -1;
        LegionErrorType et = runtime->verify_requirement(regions[idx], 
                                                         bad_field); 
        if ((et == NO_ERROR) && !is_index_space && 
            ((regions[idx].handle_type == PART_PROJECTION) || 
             (regions[idx].handle_type == REG_PROJECTION)))
          et = ERROR_BAD_PROJECTION_USE;
        // If that worked, then check the privileges with the parent context
        if (et == NO_ERROR)
          et = parent_ctx->check_privilege(regions[idx], bad_field, bad_index);
        switch (et)
        {
          case NO_ERROR:
            break;
          case ERROR_INVALID_REGION_HANDLE:
            {
              REPORT_LEGION_ERROR(ERROR_INVALID_REGION_HANDLE,
                               "Invalid region handle (%x,%d,%d)"
                               " for region requirement %d of task %s "
                               "(ID %lld)",
                               regions[idx].region.index_space.id,
                               regions[idx].region.field_space.id,
                               regions[idx].region.tree_id, idx,
                               get_task_name(), get_unique_id())
              break;
            }
          case ERROR_INVALID_PARTITION_HANDLE:
            {
              REPORT_LEGION_ERROR(ERROR_INVALID_PARTITION_HANDLE,
                               "Invalid partition handle (%x,%d,%d) "
                               "for partition requirement %d of task %s "
                               "(ID %lld)",
                               regions[idx].partition.index_partition.id,
                               regions[idx].partition.field_space.id,
                               regions[idx].partition.tree_id, idx,
                               get_task_name(), get_unique_id())
              break;
            }
          case ERROR_BAD_PROJECTION_USE:
            {
              REPORT_LEGION_ERROR(ERROR_PROJECTION_REGION_REQUIREMENT,
                               "Projection region requirement %d used "
                               "in non-index space task %s",
                               idx, get_task_name())
              break;
            }
          case ERROR_NON_DISJOINT_PARTITION:
            {
              REPORT_LEGION_ERROR(ERROR_NONDISJOINT_PARTITION_SELECTED,
                               "Non disjoint partition selected for "
                               "writing region requirement %d of task "
                               "%s.  All projection partitions "
                               "which are not read-only and not reduce "
                               "must be disjoint",
                               idx, get_task_name())
              break;
            }
          case ERROR_FIELD_SPACE_FIELD_MISMATCH:
            {
              FieldSpace sp = (regions[idx].handle_type == SINGULAR) ||
                (regions[idx].handle_type == REG_PROJECTION) ? 
                  regions[idx].region.field_space :
                  regions[idx].partition.field_space;
              REPORT_LEGION_ERROR(ERROR_FIELD_NOT_VALID,
                               "Field %d is not a valid field of field "
                               "space %d for region %d of task %s "
                               "(ID %lld)",
                               bad_field, sp.id, idx, get_task_name(),
                               get_unique_id())
              break;
            }
          case ERROR_INVALID_INSTANCE_FIELD:
            {
              REPORT_LEGION_ERROR(ERROR_INSTANCE_FIELD_PRIVILEGE,
                               "Instance field %d is not one of the "
                               "privilege fields for region %d of "
                               "task %s (ID %lld)",
                               bad_field, idx, get_task_name(),
                               get_unique_id())
              break;
            }
          case ERROR_DUPLICATE_INSTANCE_FIELD:
            {
              REPORT_LEGION_ERROR(ERROR_INSTANCE_FIELD_DUPLICATE,
                               "Instance field %d is a duplicate for "
                               "region %d of task %s (ID %lld)",
                               bad_field, idx, get_task_name(),
                               get_unique_id())
              break;
            }
          case ERROR_BAD_PARENT_REGION:
            {
              if (bad_index < 0) 
                REPORT_LEGION_ERROR(ERROR_PARENT_TASK_TASK,
                                 "Parent task %s (ID %lld) of task %s "
                                 "(ID %lld) does not have a region "
                                 "requirement for region "
                                 "(%x,%x,%x) as a parent of child task's "
                                 "region requirement index %d because "
                                 "no 'parent' region had that name.",
                                 parent_ctx->get_task_name(),
                                 parent_ctx->get_unique_id(),
                                 get_task_name(), get_unique_id(),
                                 regions[idx].parent.index_space.id,
                                 regions[idx].parent.field_space.id,
                                 regions[idx].parent.tree_id, idx)
              else if (bad_field == AUTO_GENERATE_ID) 
                REPORT_LEGION_ERROR(ERROR_PARENT_TASK_TASK,
                                 "Parent task %s (ID %lld) of task %s "
                                 "(ID %lld) does not have a region "
                                 "requirement for region "
                                 "(%x,%x,%x) as a parent of child task's "
                                 "region requirement index %d because "
                                 "parent requirement %d did not have "
                                 "sufficient privileges.",
                                 parent_ctx->get_task_name(),
                                 parent_ctx->get_unique_id(),
                                 get_task_name(), get_unique_id(),
                                 regions[idx].parent.index_space.id,
                                 regions[idx].parent.field_space.id,
                                 regions[idx].parent.tree_id, idx, bad_index)
              else 
                REPORT_LEGION_ERROR(ERROR_PARENT_TASK_TASK,
                                 "Parent task %s (ID %lld) of task %s "
                                 "(ID %lld) does not have a region "
                                 "requirement for region "
                                 "(%x,%x,%x) as a parent of child task's "
                                 "region requirement index %d because "
                                 "parent requirement %d was missing field %d.",
                                 parent_ctx->get_task_name(),
                                 parent_ctx->get_unique_id(),
                                 get_task_name(), get_unique_id(),
                                 regions[idx].parent.index_space.id,
                                 regions[idx].parent.field_space.id,
                                 regions[idx].parent.tree_id, idx,
                                 bad_index, bad_field)
              break;
            }
          case ERROR_BAD_REGION_PATH:
            {
              REPORT_LEGION_ERROR(ERROR_REGION_NOT_SUBREGION,
                               "Region (%x,%x,%x) is not a "
                               "sub-region of parent region "
                               "(%x,%x,%x) for region requirement %d of "
                               "task %s (ID %lld)",
                               regions[idx].region.index_space.id,
                               regions[idx].region.field_space.id,
                               regions[idx].region.tree_id,
                               PRINT_REG(regions[idx].parent), idx,
                               get_task_name(), get_unique_id())
              break;
            }
          case ERROR_BAD_PARTITION_PATH:
            {
              REPORT_LEGION_ERROR(ERROR_PARTITION_NOT_SUBPARTITION,
                               "Partition (%x,%x,%x) is not a "
                               "sub-partition of parent region "
                               "(%x,%x,%x) for region "
                               "requirement %d task %s (ID %lld)",
                               regions[idx].partition.index_partition.id,
                               regions[idx].partition.field_space.id,
                               regions[idx].partition.tree_id,
                               PRINT_REG(regions[idx].parent), idx,
                               get_task_name(), get_unique_id())
              break;
            }
          case ERROR_BAD_REGION_TYPE:
            {
              REPORT_LEGION_ERROR(ERROR_REGION_REQUIREMENT_TASK,
                               "Region requirement %d of task %s "
                               "(ID %lld) "
                               "cannot find privileges for field %d in "
                               "parent task",
                               idx, get_task_name(),
                               get_unique_id(), bad_field)
              break;
            }
          case ERROR_BAD_REGION_PRIVILEGES:
            {
              REPORT_LEGION_ERROR(ERROR_PRIVILEGES_REGION_NOTSUBSET,
                               "Privileges %x for region "
                               "(%x,%x,%x) are not a subset of privileges "
                               "of parent task's privileges for "
                               "region requirement %d of task %s "
                               "(ID %lld)",
                               regions[idx].privilege,
                               regions[idx].region.index_space.id,
                               regions[idx].region.field_space.id,
                               regions[idx].region.tree_id, idx,
                               get_task_name(), get_unique_id())
              break;
            }
          case ERROR_BAD_PARTITION_PRIVILEGES:
            {
              REPORT_LEGION_ERROR(ERROR_PRIVILEGES_PARTITION_NOTSUBSET,
                               "Privileges %x for partition (%x,%x,%x) "
                               "are not a subset of privileges of parent "
                               "task's privileges for "
                               "region requirement %d of task %s "
                               "(ID %lld)",
                               regions[idx].privilege,
                               regions[idx].partition.index_partition.id,
                               regions[idx].partition.field_space.id,
                               regions[idx].partition.tree_id, idx,
                               get_task_name(), get_unique_id())
              break;
            }
          default:
            assert(false); // Should never happen
        }
      }
    }

    //--------------------------------------------------------------------------
    void TaskOp::find_early_mapped_region(unsigned idx, InstanceSet &ref)
    //--------------------------------------------------------------------------
    {
      std::map<unsigned,InstanceSet>::const_iterator finder =
        early_mapped_regions.find(idx);
      if (finder != early_mapped_regions.end())
        ref = finder->second;
    }

    //--------------------------------------------------------------------------
    void TaskOp::clone_task_op_from(TaskOp *rhs, Processor p, 
                                    bool can_steal, bool duplicate_args)
    //--------------------------------------------------------------------------
    {
      DETAILED_PROFILER(runtime, CLONE_TASK_CALL);
#ifdef DEBUG_LEGION
      assert(p.exists());
#endif
      // From Operation
      this->parent_ctx = rhs->parent_ctx;
      this->context_index = rhs->context_index;
      this->execution_fence_event = rhs->get_execution_fence_event();
      // Don't register this an operation when setting the must epoch info
      if (rhs->must_epoch != NULL)
        this->set_must_epoch(rhs->must_epoch, rhs->must_epoch_index,
                             false/*do registration*/);
      // From Task
      this->task_id = rhs->task_id;
      this->indexes = rhs->indexes;
      this->regions = rhs->regions;
      this->futures = rhs->futures;
      this->grants = rhs->grants;
      this->wait_barriers = rhs->wait_barriers;
      this->arrive_barriers = rhs->arrive_barriers;
      this->arglen = rhs->arglen;
      if (rhs->arg_manager != NULL)
      {
        if (duplicate_args)
        {
#ifdef DEBUG_LEGION
          assert(arg_manager == NULL);
#endif
          this->arg_manager = new AllocManager(this->arglen); 
          this->arg_manager->add_reference();
          this->args = this->arg_manager->get_allocation();
          memcpy(this->args, rhs->args, this->arglen);
        }
        else
        {
          // No need to actually do the copy in this case
          this->arg_manager = rhs->arg_manager; 
          this->arg_manager->add_reference();
          this->args = arg_manager->get_allocation();
        }
      }
      else if (arglen > 0)
      {
        // If there is no argument manager then we do the copy no matter what
        this->args = legion_malloc(TASK_ARGS_ALLOC, arglen);
        memcpy(args,rhs->args,arglen);
      }
      this->map_id = rhs->map_id;
      this->tag = rhs->tag;
      if (rhs->mapper_data_size > 0)
      {
#ifdef DEBUG_LEGION
        assert(rhs->mapper_data != NULL);
#endif
        this->mapper_data_size = rhs->mapper_data_size;
        this->mapper_data = malloc(this->mapper_data_size);
        memcpy(this->mapper_data, rhs->mapper_data, this->mapper_data_size);
      }
      this->is_index_space = rhs->is_index_space;
      this->orig_proc = rhs->orig_proc;
      this->current_proc = rhs->current_proc;
      this->steal_count = rhs->steal_count;
      this->stealable = can_steal;
      this->speculated = rhs->speculated;
      this->parent_task = rhs->parent_task;
      this->map_origin = rhs->map_origin;
<<<<<<< HEAD
      this->replicate = rhs->replicate;
=======
      this->sharding_space = rhs->sharding_space;
>>>>>>> 3d41410e
      // From TaskOp
      this->atomic_locks = rhs->atomic_locks;
      this->early_mapped_regions = rhs->early_mapped_regions;
      this->parent_req_indexes = rhs->parent_req_indexes;
      this->current_proc = rhs->current_proc;
      this->target_proc = p;
      this->true_guard = rhs->true_guard;
      this->false_guard = rhs->false_guard;
    }

    //--------------------------------------------------------------------------
    void TaskOp::update_grants(const std::vector<Grant> &requested_grants)
    //--------------------------------------------------------------------------
    {
      grants = requested_grants;
      for (unsigned idx = 0; idx < grants.size(); idx++)
        grants[idx].impl->register_operation(get_task_completion());
    }

    //--------------------------------------------------------------------------
    void TaskOp::update_arrival_barriers(
                                const std::vector<PhaseBarrier> &phase_barriers)
    //--------------------------------------------------------------------------
    {
      ApEvent arrive_pre = get_task_completion();
      for (std::vector<PhaseBarrier>::const_iterator it = 
            phase_barriers.begin(); it != phase_barriers.end(); it++)
      {
        arrive_barriers.push_back(*it);
        Runtime::phase_barrier_arrive(*it, 1/*count*/, arrive_pre);
        if (runtime->legion_spy_enabled)
          LegionSpy::log_phase_barrier_arrival(unique_op_id, it->phase_barrier);
      }
    }

    //--------------------------------------------------------------------------
    void TaskOp::compute_point_region_requirements(void)
    //--------------------------------------------------------------------------
    {
      DETAILED_PROFILER(runtime, COMPUTE_POINT_REQUIREMENTS_CALL);
      // Update the region requirements for this point
      for (unsigned idx = 0; idx < regions.size(); idx++)
      {
        if (regions[idx].handle_type != SINGULAR)
        {
          ProjectionFunction *function = 
            runtime->find_projection_function(regions[idx].projection);
          regions[idx].region = function->project_point(this, idx, runtime, 
                                                index_domain, index_point);
          // Update the region requirement kind 
          regions[idx].handle_type = SINGULAR;
        }
        // Check to see if the region is a NO_REGION,
        // if it is then switch the privilege to NO_ACCESS
        if (regions[idx].region == LogicalRegion::NO_REGION)
        {
          regions[idx].privilege = NO_ACCESS;
          continue;
        }
        // Always check to see if there are any restrictions
        if (has_restrictions(idx, regions[idx].region))
          regions[idx].flags |= RESTRICTED_FLAG;
      }
      complete_point_projection(); 
    }

    //--------------------------------------------------------------------------
    void TaskOp::complete_point_projection(void)
    //--------------------------------------------------------------------------
    {
      SingleTask *single_task = dynamic_cast<SingleTask*>(this);
      if (single_task != NULL)
        single_task->update_no_access_regions();
      // Log our requirements that we computed
      if (runtime->legion_spy_enabled)
      {
        UniqueID our_uid = get_unique_id();
        for (unsigned idx = 0; idx < regions.size(); idx++)
          log_requirement(our_uid, idx, regions[idx]);
      }
#ifdef DEBUG_LEGION
      {
        std::vector<RegionTreePath> privilege_paths(regions.size());
        for (unsigned idx = 0; idx < regions.size(); idx++)
          initialize_privilege_path(privilege_paths[idx], regions[idx]);
        perform_intra_task_alias_analysis(false/*tracing*/, NULL/*trace*/,
                                          privilege_paths);
      }
#endif
    }

    //--------------------------------------------------------------------------
    void TaskOp::early_map_regions(std::set<RtEvent> &applied_conditions,
                                   const std::vector<unsigned> &must_premap)
    //--------------------------------------------------------------------------
    {
      DETAILED_PROFILER(runtime, EARLY_MAP_REGIONS_CALL);
      const PhysicalTraceInfo trace_info(this, false/*initialize*/);
      // A little bit of suckinesss here, it's unclear if we have
      // our version infos with the proper versioning information
      // so we might need to "page" it in now.  We'll overlap it as
      // much as possible, but it will still suck. The common case is that
      // we don't have anything to premap though so we shouldn't be
      // doing this all that often.
      std::set<RtEvent> version_ready_events;
      for (std::vector<unsigned>::const_iterator it = must_premap.begin();
            it != must_premap.end(); it++)
      {
        VersionInfo &version_info = get_version_info(*it); 
        if (version_info.has_physical_states())
          continue;
        RegionTreePath &privilege_path = get_privilege_path(*it); 
        runtime->forest->perform_versioning_analysis(this, *it, regions[*it],
                                                     privilege_path,
                                                     version_info,
                                                     version_ready_events);
      }
      Mapper::PremapTaskInput input;
      Mapper::PremapTaskOutput output;
      // Initialize this to not have a new target processor
      output.new_target_proc = Processor::NO_PROC;
      // Set up the inputs and outputs 
      std::set<Memory> visible_memories;
      runtime->machine.get_visible_memories(target_proc, visible_memories);
      // At this point if we have any version ready events we need to wait
      if (!version_ready_events.empty())
      {
        RtEvent wait_on = Runtime::merge_events(version_ready_events);
        // This wait sucks but whatever for now
        wait_on.wait();
      }
      for (std::vector<unsigned>::const_iterator it = must_premap.begin();
            it != must_premap.end(); it++)
      {
        InstanceSet valid;    
        VersionInfo &version_info = get_version_info(*it);
        RestrictInfo &restrict_info = get_restrict_info(*it);
        // Do the premapping
        runtime->forest->physical_premap_only(this, *it, regions[*it],
                                              version_info, valid);
        // If we need visible instances, filter them as part of the conversion
        if (regions[*it].is_no_access())
          prepare_for_mapping(valid, input.valid_instances[*it]);
        else if (restrict_info.has_restrictions())
          prepare_for_mapping(restrict_info.get_instances(),
                              input.valid_instances[*it]);
        else
          prepare_for_mapping(valid, visible_memories, 
                              input.valid_instances[*it]);
      }
      // Now invoke the mapper call
      if (mapper == NULL)
        mapper = runtime->find_mapper(current_proc, map_id);
      mapper->invoke_premap_task(this, &input, &output);
      // See if we need to update the new target processor
      if (output.new_target_proc.exists())
        this->target_proc = output.new_target_proc;
      // Now do the registration
      for (std::vector<unsigned>::const_iterator it = must_premap.begin();
            it != must_premap.end(); it++)
      {
        VersionInfo &version_info = get_version_info(*it);
        RestrictInfo &restrict_info = get_restrict_info(*it);
        InstanceSet &chosen_instances = early_mapped_regions[*it];
        std::map<unsigned,std::vector<MappingInstance> >::const_iterator 
          finder = output.premapped_instances.find(*it);
        if (finder == output.premapped_instances.end())
          REPORT_LEGION_ERROR(ERROR_INVALID_MAPPER_OUTPUT,
                        "Invalid mapper output from 'premap_task' invocation "
                        "on mapper %s. Mapper failed to map required premap "
                        "region requirement %d of task %s (ID %lld) launched "
                        "in parent task %s (ID %lld).", 
                        mapper->get_mapper_name(), *it, 
                        get_task_name(), get_unique_id(),
                        parent_ctx->get_task_name(), 
                        parent_ctx->get_unique_id())
        RegionTreeID bad_tree = 0;
        std::vector<FieldID> missing_fields;
        std::vector<PhysicalManager*> unacquired;
        int composite_index = runtime->forest->physical_convert_mapping(
            this, regions[*it], finder->second, 
            chosen_instances, bad_tree, missing_fields,
            runtime->unsafe_mapper ? NULL : get_acquired_instances_ref(),
            unacquired, !runtime->unsafe_mapper);
        if (bad_tree > 0)
          REPORT_LEGION_ERROR(ERROR_INVALID_MAPPER_OUTPUT,
                        "Invalid mapper output from 'premap_task' invocation "
                        "on mapper %s. Mapper provided an instance from "
                        "region tree %d for use in satisfying region "
                        "requirement %d of task %s (ID %lld) whose region "
                        "is from region tree %d.", mapper->get_mapper_name(),
                        bad_tree, *it, get_task_name(), get_unique_id(), 
                        regions[*it].region.get_tree_id())
        if (!missing_fields.empty())
        {
          for (std::vector<FieldID>::const_iterator fit = 
                missing_fields.begin(); fit != missing_fields.end(); fit++)
          {
            const void *name; size_t name_size;
            if (!runtime->retrieve_semantic_information(
                regions[*it].region.get_field_space(), *fit,
                NAME_SEMANTIC_TAG, name, name_size, true, false))
              name = "(no name)";
            log_run.error("Missing instance for field %s (FieldID: %d)",
                          static_cast<const char*>(name), *it);
          }
          REPORT_LEGION_ERROR(ERROR_MISSING_INSTANCE_FIELD,
                        "Invalid mapper output from 'premap_task' invocation "
                        "on mapper %s. Mapper failed to specify instances "
                        "for %zd fields of region requirement %d of task %s "
                        "(ID %lld) launched in parent task %s (ID %lld). "
                        "The missing fields are listed below.",
                        mapper->get_mapper_name(), missing_fields.size(),
                        *it, get_task_name(), get_unique_id(),
                        parent_ctx->get_task_name(), 
                        parent_ctx->get_unique_id())
          
        }
        if (!unacquired.empty())
        {
          std::map<PhysicalManager*,std::pair<unsigned,bool> > 
            *acquired_instances = get_acquired_instances_ref();
          for (std::vector<PhysicalManager*>::const_iterator uit = 
                unacquired.begin(); uit != unacquired.end(); uit++)
          {
            if (acquired_instances->find(*uit) == acquired_instances->end())
              REPORT_LEGION_ERROR(ERROR_INVALID_MAPPER_OUTPUT,
                            "Invalid mapper output from 'premap_task' "
                            "invocation on mapper %s. Mapper selected "
                            "physical instance for region requirement "
                            "%d of task %s (ID %lld) which has already "
                            "been collected. If the mapper had properly "
                            "acquired this instance as part of the mapper "
                            "call it would have detected this. Please "
                            "update the mapper to abide by proper mapping "
                            "conventions.", mapper->get_mapper_name(),
                            (*it), get_task_name(), get_unique_id())
          }
          // If we did successfully acquire them, still issue the warning
          REPORT_LEGION_WARNING(LEGION_WARNING_MAPPER_FAILED_ACQUIRE,
                          "mapper %s failed to acquire instances "
                          "for region requirement %d of task %s (ID %lld) "
                          "in 'premap_task' call. You may experience "
                          "undefined behavior as a consequence.",
                          mapper->get_mapper_name(), *it, 
                          get_task_name(), get_unique_id());
        }
        if (composite_index >= 0)
          REPORT_LEGION_ERROR(ERROR_INVALID_MAPPER_OUTPUT,
                        "Invalid mapper output from 'premap_task' invocation "
                        "on mapper %s. Mapper requested composite instance "
                        "creation on region requirement %d of task %s "
                        "(ID %lld) launched in parent task %s (ID %lld).",
                        mapper->get_mapper_name(), *it,
                        get_task_name(), get_unique_id(),
                        parent_ctx->get_task_name(),
                        parent_ctx->get_unique_id())
        if (runtime->legion_spy_enabled)
          runtime->forest->log_mapping_decision(unique_op_id, *it,
                                                regions[*it],
                                                chosen_instances);
        if (!runtime->unsafe_mapper)
        {
          std::vector<LogicalRegion> regions_to_check(1, 
                                        regions[*it].region);
          for (unsigned check_idx = 0; 
                check_idx < chosen_instances.size(); check_idx++)
          {
            if (!chosen_instances[check_idx].get_manager()->meets_regions(
                                                          regions_to_check))
              REPORT_LEGION_ERROR(ERROR_INVALID_MAPPER_OUTPUT,
                            "Invalid mapper output from invocation of "
                            "'premap_task' on mapper %s. Mapper specified an "
                            "instance region requirement %d of task %s "
                            "(ID %lld) that does not meet the logical region "
                            "requirement. Task was launched in task %s "
                            "(ID %lld).", mapper->get_mapper_name(), *it, 
                            get_task_name(), get_unique_id(), 
                            parent_ctx->get_task_name(), 
                            parent_ctx->get_unique_id())
          }
        }
        // Set the current mapping index before doing anything that
        // could result in the generation of a copy
        set_current_mapping_index(*it);
        // TODO: Implement physical tracing for premapped regions
        if (is_memoizing())
          assert(false);
        // Passed all the error checking tests so register it
        // Always defer the users, the point tasks will do that
        // for themselves when they map their regions
        runtime->forest->physical_register_only(regions[*it], 
                              version_info, restrict_info, this, *it,
                              completion_event, true/*defer users*/, 
                              true/*need read only reservations*/,
                              applied_conditions, chosen_instances,
                              get_projection_info(*it), trace_info
#ifdef DEBUG_LEGION
                              , get_logging_name(), unique_op_id
#endif
                              );
        // Now apply our mapping
        version_info.apply_mapping(applied_conditions);
      }
    }

    //--------------------------------------------------------------------------
    bool TaskOp::prepare_steal(void)
    //--------------------------------------------------------------------------
    {
      if (is_origin_mapped())
        return false;
      if (!is_remote())
        early_map_task();
      return true;
    }

    //--------------------------------------------------------------------------
    void TaskOp::perform_intra_task_alias_analysis(bool is_tracing,
               LegionTrace *trace, std::vector<RegionTreePath> &privilege_paths)
    //--------------------------------------------------------------------------
    {
      DETAILED_PROFILER(runtime, INTRA_TASK_ALIASING_CALL);
#ifdef DEBUG_LEGION
      assert(regions.size() == privilege_paths.size());
#endif
      // Quick out if we've already traced this
      if (!is_tracing && (trace != NULL))
      {
        trace->replay_aliased_children(privilege_paths);
        return;
      }
      std::map<RegionTreeID,std::vector<unsigned> > tree_indexes;
      // Find the indexes of requirements with the same tree
      for (unsigned idx = 0; idx < regions.size(); idx++)
      {
        if (IS_NO_ACCESS(regions[idx]))
          continue;
        tree_indexes[regions[idx].parent.get_tree_id()].push_back(idx);
      }
      // Iterate over the trees with multiple requirements
      for (std::map<RegionTreeID,std::vector<unsigned> >::const_iterator 
            tree_it = tree_indexes.begin(); 
            tree_it != tree_indexes.end(); tree_it++)
      {
        const std::vector<unsigned> &indexes = tree_it->second;
        if (indexes.size() <= 1)
          continue;
        // Get the field masks for each of the requirements
        LegionVector<FieldMask>::aligned field_masks(indexes.size());
        std::vector<IndexTreeNode*> index_nodes(indexes.size());
        {
          FieldSpaceNode *field_space_node = 
           runtime->forest->get_node(regions[indexes[0]].parent)->column_source;
          for (unsigned idx = 0; idx < indexes.size(); idx++)
          {
            field_masks[idx] = field_space_node->get_field_mask(
                                        regions[indexes[idx]].privilege_fields);
            if (regions[indexes[idx]].handle_type == PART_PROJECTION)
              index_nodes[idx] = runtime->forest->get_node(
                        regions[indexes[idx]].partition.get_index_partition());
            else
              index_nodes[idx] = runtime->forest->get_node(
                        regions[indexes[idx]].region.get_index_space());
          }
        }
        // Find the sets of fields which are interfering
        for (unsigned i = 1; i < indexes.size(); i++)
        {
          RegionUsage usage1(regions[indexes[i]]);
          for (unsigned j = 0; j < i; j++)
          {
            FieldMask overlap = field_masks[i] & field_masks[j];
            // No field overlap, so there is nothing to do
            if (!overlap)
              continue;
            // No check for region overlap
            IndexTreeNode *common_ancestor = NULL;
            if (runtime->forest->are_disjoint_tree_only(index_nodes[i],
                  index_nodes[j], common_ancestor))
              continue;
#ifdef DEBUG_LEGION
            assert(common_ancestor != NULL); // should have a counterexample
#endif
            // Get the interference kind and report it if it is bad
            RegionUsage usage2(regions[indexes[j]]);
            DependenceType dtype = check_dependence_type(usage1, usage2);
            // We can only reporting interfering requirements precisely
            // if at least one of these is not a projection requireemnts
            if (((dtype == TRUE_DEPENDENCE) || (dtype == ANTI_DEPENDENCE)) &&
                ((regions[indexes[i]].handle_type == SINGULAR) ||
                 (regions[indexes[j]].handle_type == SINGULAR)))
              report_interfering_requirements(indexes[j], indexes[i]);
            // Special case, if the parents are not the same,
            // then we don't have to do anything cause their
            // path will not overlap
            if (regions[indexes[i]].parent != regions[indexes[j]].parent)
              continue;
            // Record it in the earlier path as the latter path doesn't matter
            privilege_paths[indexes[j]].record_aliased_children(
                                    common_ancestor->depth, overlap);
            // If we have a trace, record the aliased requirements
            if (trace != NULL)
              trace->record_aliased_children(indexes[j], 
                                             common_ancestor->depth, overlap);
          }
        }
      }
    }

    //--------------------------------------------------------------------------
    void TaskOp::compute_parent_indexes(void)
    //--------------------------------------------------------------------------
    {
      parent_req_indexes.resize(regions.size());
      for (unsigned idx = 0; idx < regions.size(); idx++)
      {
        int parent_index = 
          parent_ctx->find_parent_region_req(regions[idx]);
        if (parent_index < 0)
          REPORT_LEGION_ERROR(ERROR_PARENT_TASK_TASK,
                           "Parent task %s (ID %lld) of task %s "
                           "(ID %lld) does not have a region "
                           "requirement for region "
                           "(%x,%x,%x) as a parent of child task's "
                           "region requirement index %d",
                           parent_ctx->get_task_name(), 
                           parent_ctx->get_unique_id(),
                           get_task_name(), get_unique_id(),
                           regions[idx].parent.index_space.id,
                           regions[idx].parent.field_space.id, 
                           regions[idx].parent.tree_id, idx)
        parent_req_indexes[idx] = parent_index;
      }
    }

    //--------------------------------------------------------------------------
    void TaskOp::trigger_children_complete(void)
    //--------------------------------------------------------------------------
    {
      bool task_complete = false;
      {
        AutoLock o_lock(op_lock); 
#ifdef DEBUG_LEGION
        assert(!children_complete);
        // Small race condition here which is alright as
        // long as we haven't committed yet
        assert(!children_commit || !commit_received);
#endif
        children_complete = true;
        task_complete = complete_received;
      }
      if (task_complete)
        trigger_task_complete();
    }

    //--------------------------------------------------------------------------
    void TaskOp::trigger_children_committed(void)
    //--------------------------------------------------------------------------
    {
      bool task_commit = false;
      {
        AutoLock o_lock(op_lock);
#ifdef DEBUG_LEGION
        // There is a small race condition here which is alright
        // as long as we haven't committed yet
        assert(children_complete || !commit_received);
        assert(!children_commit);
#endif
        children_commit = true;
        task_commit = commit_received;
      }
      if (task_commit)
        trigger_task_commit();
    } 

    //--------------------------------------------------------------------------
    /*static*/ void TaskOp::log_requirement(UniqueID uid, unsigned idx,
                                            const RegionRequirement &req)
    //--------------------------------------------------------------------------
    {
      const bool reg = (req.handle_type == SINGULAR) ||
                       (req.handle_type == REG_PROJECTION);
      const bool proj = (req.handle_type == REG_PROJECTION) ||
                        (req.handle_type == PART_PROJECTION); 

      LegionSpy::log_logical_requirement(uid, idx, reg,
          reg ? req.region.index_space.id :
                req.partition.index_partition.id,
          reg ? req.region.field_space.id :
                req.partition.field_space.id,
          reg ? req.region.tree_id : 
                req.partition.tree_id,
          req.privilege, req.prop, req.redop, req.parent.index_space.id);
      LegionSpy::log_requirement_fields(uid, idx, req.privilege_fields);
      if (proj)
        LegionSpy::log_requirement_projection(uid, idx, req.projection);
    }

    /////////////////////////////////////////////////////////////
    // Single Task 
    /////////////////////////////////////////////////////////////

    //--------------------------------------------------------------------------
    SingleTask::SingleTask(Runtime *rt)
      : TaskOp(rt)
    //--------------------------------------------------------------------------
    {
    }
    
    //--------------------------------------------------------------------------
    SingleTask::~SingleTask(void)
    //--------------------------------------------------------------------------
    {
    }

    //--------------------------------------------------------------------------
    void SingleTask::activate_single(void)
    //--------------------------------------------------------------------------
    {
      DETAILED_PROFILER(runtime, ACTIVATE_SINGLE_CALL);
      activate_task();
      outstanding_profiling_requests = 1; // start at 1 as a guard
      profiling_priority = LG_THROUGHPUT_WORK_PRIORITY;
      profiling_reported = RtUserEvent::NO_RT_USER_EVENT;
      selected_variant = 0;
      task_priority = 0;
      perform_postmap = false;
      execution_context = NULL;
      shard_manager = NULL;
      leaf_cached = false;
      inner_cached = false;
      has_virtual_instances_result = false;
      has_virtual_instances_cached = false;
    }

    //--------------------------------------------------------------------------
    void SingleTask::deactivate_single(void)
    //--------------------------------------------------------------------------
    {
      DETAILED_PROFILER(runtime, DEACTIVATE_SINGLE_CALL);
      deactivate_task();
      target_processors.clear();
      physical_instances.clear();
      virtual_mapped.clear();
      no_access_regions.clear();
      map_applied_conditions.clear();
      task_profiling_requests.clear();
      copy_profiling_requests.clear();
      if ((execution_context != NULL) && execution_context->remove_reference())
        delete execution_context;
      if (shard_manager != NULL)
        delete shard_manager;
#ifdef DEBUG_LEGION
      premapped_instances.clear();
#endif
    }

    //--------------------------------------------------------------------------
    bool SingleTask::is_leaf(void) const
    //--------------------------------------------------------------------------
    {
      if (!leaf_cached)
      {
        VariantImpl *var = runtime->find_variant_impl(task_id,selected_variant);
        is_leaf_result = var->is_leaf();
        leaf_cached = true;
      }
      return is_leaf_result;
    }

    //--------------------------------------------------------------------------
    bool SingleTask::is_inner(void) const
    //--------------------------------------------------------------------------
    {
      if (!inner_cached)
      {
        VariantImpl *var = runtime->find_variant_impl(task_id,selected_variant);
        is_inner_result = var->is_inner();
        inner_cached = true;
      }
      return is_inner_result;
    }

    //--------------------------------------------------------------------------
    bool SingleTask::has_virtual_instances(void) const
    //--------------------------------------------------------------------------
    {
      if (!has_virtual_instances_cached)
      {
        for (unsigned idx = 0; idx < regions.size(); idx++)
        {
          if (virtual_mapped[idx])
          {
            has_virtual_instances_result = true;
            break;
          }
        }
        has_virtual_instances_cached = true;
      }
      return has_virtual_instances_result;
    }

    //--------------------------------------------------------------------------
    bool SingleTask::is_created_region(unsigned index) const
    //--------------------------------------------------------------------------
    {
      return (index >= regions.size());
    }

    //--------------------------------------------------------------------------
    void SingleTask::update_no_access_regions(void)
    //--------------------------------------------------------------------------
    {
      no_access_regions.resize(regions.size());
      for (unsigned idx = 0; idx < regions.size(); idx++)
        no_access_regions[idx] = IS_NO_ACCESS(regions[idx]) || 
                                  regions[idx].privilege_fields.empty();
    } 

    //--------------------------------------------------------------------------
    void SingleTask::clone_single_from(SingleTask *rhs)
    //--------------------------------------------------------------------------
    {
      this->clone_task_op_from(rhs, this->target_proc, 
                               false/*stealable*/, true/*duplicate*/);
      this->virtual_mapped = rhs->virtual_mapped;
      this->no_access_regions = rhs->no_access_regions;
      this->target_processors = rhs->target_processors;
      this->physical_instances = rhs->physical_instances;
      // no need to copy the control replication map
      this->selected_variant  = rhs->selected_variant;
      this->task_priority     = rhs->task_priority;
      this->shard_manager     = rhs->shard_manager;
      // For now don't copy anything else below here
      // In the future we may need to copy the profiling requests
    }

    //--------------------------------------------------------------------------
    void SingleTask::pack_single_task(Serializer &rez, AddressSpaceID target)
    //--------------------------------------------------------------------------
    {
      DETAILED_PROFILER(runtime, PACK_SINGLE_TASK_CALL);
      RezCheck z(rez);
      pack_base_task(rez, target);
      if (map_origin)
      {
        rez.serialize(selected_variant);
        rez.serialize(task_priority);
        rez.serialize<size_t>(target_processors.size());
        for (unsigned idx = 0; idx < target_processors.size(); idx++)
          rez.serialize(target_processors[idx]);
        for (unsigned idx = 0; idx < regions.size(); idx++)
          rez.serialize<bool>(virtual_mapped[idx]);
      }
      else
      {
        rez.serialize<size_t>(copy_profiling_requests.size());
        for (unsigned idx = 0; idx < copy_profiling_requests.size(); idx++)
          rez.serialize(copy_profiling_requests[idx]);
      }
      rez.serialize<size_t>(physical_instances.size());
      for (unsigned idx = 0; idx < physical_instances.size(); idx++)
        physical_instances[idx].pack_references(rez);
      rez.serialize<size_t>(task_profiling_requests.size());
      for (unsigned idx = 0; idx < task_profiling_requests.size(); idx++)
        rez.serialize(task_profiling_requests[idx]);
      if (!task_profiling_requests.empty() || !copy_profiling_requests.empty())
        rez.serialize(profiling_priority);
    }

    //--------------------------------------------------------------------------
    void SingleTask::unpack_single_task(Deserializer &derez,
                                        std::set<RtEvent> &ready_events)
    //--------------------------------------------------------------------------
    {
      DETAILED_PROFILER(runtime, UNPACK_SINGLE_TASK_CALL);
      DerezCheck z(derez);
      unpack_base_task(derez, ready_events);
      if (map_origin)
      {
        derez.deserialize(selected_variant);
        derez.deserialize(task_priority);
        size_t num_target_processors;
        derez.deserialize(num_target_processors);
        target_processors.resize(num_target_processors);
        for (unsigned idx = 0; idx < num_target_processors; idx++)
          derez.deserialize(target_processors[idx]);
        virtual_mapped.resize(regions.size());
        for (unsigned idx = 0; idx < regions.size(); idx++)
        {
          bool result;
          derez.deserialize(result);
          virtual_mapped[idx] = result;
        }
      }
      else
      {
        size_t num_copy_requests;
        derez.deserialize(num_copy_requests);
        if (num_copy_requests > 0)
        {
          copy_profiling_requests.resize(num_copy_requests);
          for (unsigned idx = 0; idx < num_copy_requests; idx++)
            derez.deserialize(copy_profiling_requests[idx]);
        }
      }
      size_t num_phy;
      derez.deserialize(num_phy);
      physical_instances.resize(num_phy);
      for (unsigned idx = 0; idx < num_phy; idx++)
        physical_instances[idx].unpack_references(runtime,
                                                  derez, ready_events);
      update_no_access_regions();
      size_t num_task_requests;
      derez.deserialize(num_task_requests);
      if (num_task_requests > 0)
      {
        task_profiling_requests.resize(num_task_requests);
        for (unsigned idx = 0; idx < num_task_requests; idx++)
          derez.deserialize(task_profiling_requests[idx]);
      }
      if (!task_profiling_requests.empty() || !copy_profiling_requests.empty())
        derez.deserialize(profiling_priority);
    } 

    //--------------------------------------------------------------------------
    void SingleTask::send_remote_context(AddressSpaceID remote_instance,
                                         RemoteTask *remote_ctx)
    //--------------------------------------------------------------------------
    {
#ifdef DEBUG_LEGION
      assert(remote_instance != runtime->address_space);
#endif
      Serializer rez;
      {
        RezCheck z(rez);
        rez.serialize(remote_ctx);
        execution_context->pack_remote_context(rez, remote_instance);
      }
      runtime->send_remote_context_response(remote_instance, rez);
      AutoLock o_lock(op_lock);
#ifdef DEBUG_LEGION
      assert(remote_instances.find(remote_instance) == remote_instances.end());
#endif
      remote_instances[remote_instance] = remote_ctx;
    }

    //--------------------------------------------------------------------------
    void SingleTask::trigger_mapping(void)
    //--------------------------------------------------------------------------
    {
      DETAILED_PROFILER(runtime, TRIGGER_SINGLE_CALL);
      if (is_remote())
      {
        if (distribute_task())
        {
          // Still local
          if (is_origin_mapped())
          {
            // Remote and origin mapped means
            // we were already mapped so we can
            // just launch the task
            launch_task();
          }
          else
          {
            // Remote but still need to map
            RtEvent done_mapping = perform_mapping();
            if (done_mapping.exists() && !done_mapping.has_triggered())
              defer_launch_task(done_mapping);
            else
              launch_task();
          }
        }
        // otherwise it was sent away
      }
      else
      {
        // Not remote
        early_map_task();
        // See if we have a must epoch in which case
        // we can simply record ourselves and we are done
        if (must_epoch != NULL)
        {
          must_epoch->register_single_task(this, must_epoch_index);
        }
        else
        {
#ifdef DEBUG_LEGION
          assert(target_proc.exists());
#endif
          // See if this task is going to be sent
          // remotely in which case we need to do the
          // mapping now, otherwise we can defer it
          // until the task ends up on the target processor
          if (is_origin_mapped() && target_proc.exists() &&
              !runtime->is_local(target_proc))
          {
            RtEvent done_mapping = perform_mapping();
            if (done_mapping.exists() && !done_mapping.has_triggered())
              defer_distribute_task(done_mapping);
            else
            {
#ifdef DEBUG_LEGION
#ifndef NDEBUG
              bool still_local = 
#endif
#endif
              distribute_task();
#ifdef DEBUG_LEGION
              assert(!still_local);
#endif
            }
          }
          else
          {
            if (distribute_task())
            {
              // Still local so try mapping and launching
              RtEvent done_mapping = perform_mapping();
              if (done_mapping.exists() && !done_mapping.has_triggered())
                defer_launch_task(done_mapping);
              else
              {
                launch_task();
              }
            }
          }
        }
      }
    } 

    //--------------------------------------------------------------------------
    void SingleTask::initialize_map_task_input(Mapper::MapTaskInput &input,
                                               Mapper::MapTaskOutput &output,
                                               MustEpochOp *must_epoch_owner,
                                      std::vector<InstanceSet> &valid)
    //--------------------------------------------------------------------------
    {
      DETAILED_PROFILER(runtime, INITIALIZE_MAP_TASK_CALL);
      // Do the traversals for all the non-early mapped regions and find
      // their valid instances, then fill in the mapper input structure
      valid.resize(regions.size());
      input.valid_instances.resize(regions.size());
      output.chosen_instances.resize(regions.size());
      // If we have must epoch owner, we have to check for any 
      // constrained mappings which must be heeded
      if (must_epoch_owner != NULL)
        must_epoch_owner->must_epoch_map_task_callback(this, input, output);
      std::set<Memory> visible_memories;
      runtime->machine.get_visible_memories(target_proc, visible_memories);
      RegionTreeContext enclosing = parent_ctx->get_context();
      for (unsigned idx = 0; idx < regions.size(); idx++)
      {
        // Skip any early mapped regions
        std::map<unsigned,InstanceSet>::const_iterator early_mapped_finder = 
          early_mapped_regions.find(idx);
        if (early_mapped_finder != early_mapped_regions.end())
        {
          input.premapped_regions.push_back(idx);
          // Still fill in the valid regions so that mappers can use
          // the instance names for constraints
          prepare_for_mapping(early_mapped_finder->second, 
                              input.valid_instances[idx]);
          // We can also copy them over to the output too
          output.chosen_instances[idx] = input.valid_instances[idx];
          continue;
        }
        // Skip any NO_ACCESS or empty privilege field regions
        if (IS_NO_ACCESS(regions[idx]) || regions[idx].privilege_fields.empty())
          continue;
        // Handle the case of restricted simultaneous coherence where if
        // we are restricted and are requesting simultaneous coherence then
        // we need to use the same instances as our parent instance
        RestrictInfo &restrict_info = get_restrict_info(idx);
        if (IS_SIMULT(regions[idx]) && restrict_info.has_restrictions())
        {
          // Check to see if we cover all the fields, if not we 
          // have no way to handle this currently
          FieldMask restricted_mask;
          restrict_info.populate_restrict_fields(restricted_mask);
          if (FieldMask::pop_count(restricted_mask) != 
              int(regions[idx].privilege_fields.size()))
            REPORT_LEGION_FATAL(LEGION_FATAL_RESTRICTED_SIMULTANEOUS,
                          "Partially restricted region requirement %d with "
                          "simultaneous coherence for task %s (ID %lld) is "
                          "not currently supported by the Legion runtime. "
                          "Please report this use case to the Legion "
                          "developers mailing list.", idx, get_task_name(),
                          get_unique_id())
          input.premapped_regions.push_back(idx);
          // Still fill in the valid regions so that mappers can use
          // the instance names for constraints
          prepare_for_mapping(restrict_info.get_instances(),
                              input.valid_instances[idx]);
          // We can also copy them over to the output too
          output.chosen_instances[idx] = input.valid_instances[idx];
          continue;
        }
        // Always have to do the traversal at this point to mark open children
        InstanceSet &current_valid = valid[idx];
        perform_physical_traversal(idx, enclosing, current_valid);
        // See if we've already got an output from a must-epoch mapping
        if (!output.chosen_instances[idx].empty())
        {
#ifdef DEBUG_LEGION
          assert(must_epoch_owner != NULL);
#endif
          // We can skip this since we already know the result
          continue;
        }
        // Now we can prepare this for mapping,
        // filter for visible memories if necessary
        if (regions[idx].is_no_access())
          prepare_for_mapping(current_valid, input.valid_instances[idx]);
        else if (restrict_info.has_restrictions())
          prepare_for_mapping(restrict_info.get_instances(),
                              input.valid_instances[idx]);
        // There are no valid instances for reduction-only cases
        else if (regions[idx].privilege != REDUCE)
          prepare_for_mapping(current_valid, visible_memories,
                              input.valid_instances[idx]);
      }
#ifdef DEBUG_LEGION
      // Save the inputs for premapped regions so we can check them later
      if (!input.premapped_regions.empty())
      {
        for (std::vector<unsigned>::const_iterator it = 
              input.premapped_regions.begin(); it !=
              input.premapped_regions.end(); it++)
          premapped_instances[*it] = output.chosen_instances[*it];
      }
#endif
      // Prepare the output too
      output.chosen_variant = 0;
      output.postmap_task = false;
      output.task_priority = 0;
      output.postmap_task = false;
    }

    //--------------------------------------------------------------------------
    void SingleTask::finalize_map_task_output(Mapper::MapTaskInput &input,
                                              Mapper::MapTaskOutput &output,
                                              MustEpochOp *must_epoch_owner,
                                              std::vector<InstanceSet> &valid)
    //--------------------------------------------------------------------------
    {
      DETAILED_PROFILER(runtime, FINALIZE_MAP_TASK_CALL);
      if (mapper == NULL)
        mapper = runtime->find_mapper(current_proc, map_id);
      // first check the processors to make sure they are all on the
      // same node and of the same kind, if we know we have a must epoch
      // owner then we also know there is only one valid choice
      if (must_epoch_owner == NULL)
      {
        if (output.target_procs.empty())
        {
          REPORT_LEGION_WARNING(LEGION_WARNING_EMPTY_OUTPUT_TARGET,
                          "Empty output target_procs from call to 'map_task' "
                          "by mapper %s for task %s (ID %lld). Adding the "
                          "'target_proc' " IDFMT " as the default.",
                          mapper->get_mapper_name(), get_task_name(),
                          get_unique_id(), this->target_proc.id);
          output.target_procs.push_back(this->target_proc);
        }
        else if (runtime->separate_runtime_instances && 
                  (output.target_procs.size() > 1))
        {
          // Ignore additional processors in separate runtime instances
          output.target_procs.resize(1);
        }
        if (!runtime->unsafe_mapper)
          validate_target_processors(output.target_procs);
        // Special case for when we run in hl:separate mode
        if (runtime->separate_runtime_instances)
        {
          target_processors.resize(1);
          target_processors[0] = this->target_proc;
        }
        else // the common case
          target_processors = output.target_procs;
      }
      else
      {
        if (output.target_procs.size() > 1)
        {
          REPORT_LEGION_WARNING(LEGION_WARNING_IGNORING_SPURIOUS_TARGET,
                          "Ignoring spurious additional target processors "
                          "requested in 'map_task' for task %s (ID %lld) "
                          "by mapper %s because task is part of a must "
                          "epoch launch.", get_task_name(), get_unique_id(),
                          mapper->get_mapper_name());
        }
        if (!output.target_procs.empty() && 
                 (output.target_procs[0] != this->target_proc))
        {
          REPORT_LEGION_WARNING(LEGION_WARNING_IGNORING_PROCESSOR_REQUEST,
                          "Ignoring processor request of " IDFMT " for "
                          "task %s (ID %lld) by mapper %s because task "
                          "has already been mapped to processor " IDFMT
                          " as part of a must epoch launch.", 
                          output.target_procs[0].id, get_task_name(), 
                          get_unique_id(), mapper->get_mapper_name(),
                          this->target_proc.id);
        }
        // Only one valid choice in this case, ignore everything else
        target_processors.push_back(this->target_proc);
      }
      // Sort out any profiling requests that we need to perform
      if (!output.task_prof_requests.empty())
      {
        profiling_priority = output.profiling_priority;
        // If we do any legion specific checks, make sure we ask
        // Realm for the proc profiling info so that we can get
        // a callback to report our profiling information
        bool has_proc_request = false;
        // Filter profiling requests into those for copies and the actual task
        for (std::set<ProfilingMeasurementID>::const_iterator it = 
              output.task_prof_requests.requested_measurements.begin(); it !=
              output.task_prof_requests.requested_measurements.end(); it++)
        {
          if ((*it) > Mapping::PMID_LEGION_FIRST)
          {
            // If we haven't seen a proc usage yet, then add it
            // to the realm requests to ensure we get a callback
            // for this task. We know we'll see it before this
            // because the measurement IDs are in order
            if (!has_proc_request)
              task_profiling_requests.push_back(
                  (ProfilingMeasurementID)Realm::PMID_OP_PROC_USAGE);
            // These are legion profiling requests and currently
            // are only profiling task information
            task_profiling_requests.push_back(*it);
            continue;
          }
          switch ((Realm::ProfilingMeasurementID)*it)
          {
            case Realm::PMID_OP_PROC_USAGE:
              has_proc_request = true; // Then fall through
            case Realm::PMID_OP_STATUS:
            case Realm::PMID_OP_BACKTRACE:
            case Realm::PMID_OP_TIMELINE:
            case Realm::PMID_PCTRS_CACHE_L1I:
            case Realm::PMID_PCTRS_CACHE_L1D:
            case Realm::PMID_PCTRS_CACHE_L2:
            case Realm::PMID_PCTRS_CACHE_L3:
            case Realm::PMID_PCTRS_IPC:
            case Realm::PMID_PCTRS_TLB:
            case Realm::PMID_PCTRS_BP:
              {
                // Just task
                task_profiling_requests.push_back(*it);
                break;
              }
            default:
              {
                REPORT_LEGION_WARNING(LEGION_WARNING_MAPPER_REQUESTED_PROFILING,
                              "Mapper %s requested a profiling "
                    "measurement of type %d which is not applicable to "
                    "task %s (UID %lld) and will be ignored.",
                    mapper->get_mapper_name(), *it, get_task_name(),
                    get_unique_id());
              }
          }
        }
      }
      if (!output.copy_prof_requests.empty())
      {
        filter_copy_request_kinds(mapper, 
            output.copy_prof_requests.requested_measurements,
            copy_profiling_requests, true/*warn*/);
        profiling_priority = output.profiling_priority;
      }
      // See whether the mapper picked a variant or a generator
      VariantImpl *variant_impl = NULL;
      if (output.chosen_variant > 0)
        variant_impl = runtime->find_variant_impl(task_id, 
                                output.chosen_variant, true/*can fail*/);
      else // TODO: invoke a generator if one exists
        REPORT_LEGION_ERROR(ERROR_INVALID_MAPPER_OUTPUT,
                      "Invalid mapper output from invocation of '%s' on "
                      "mapper %s. Mapper specified an invalid task variant "
                      "of ID 0 for task %s (ID %lld), but Legion does not yet "
                      "support task generators.", "map_task", 
                      mapper->get_mapper_name(), 
                      get_task_name(), get_unique_id())
      if (variant_impl == NULL)
        // If we couldn't find or make a variant that is bad
        REPORT_LEGION_ERROR(ERROR_INVALID_MAPPER_OUTPUT,
                      "Invalid mapper output from invocation of '%s' on "
                      "mapper %s. Mapper failed to specify a valid "
                      "task variant or generator capable of create a variant "
                      "implementation of task %s (ID %lld).",
                      "map_task", mapper->get_mapper_name(), get_task_name(),
                      get_unique_id())
      // Save variant validation until we know which instances we'll be using 
#ifdef DEBUG_LEGION
      // Check to see if any premapped region mappings changed
      if (!premapped_instances.empty())
      {
        for (std::map<unsigned,std::vector<Mapping::PhysicalInstance> >::
              const_iterator it = premapped_instances.begin(); it !=
              premapped_instances.end(); it++)
        {
          if (it->second.size() != output.chosen_instances[it->first].size())
            REPORT_LEGION_ERROR(ERROR_INVALID_MAPPER_OUTPUT,
                        "Invalid mapper output from invocation of '%s' on "
                        "mapper %s. Mapper modified the premapped output "
                        "for region requirement %d of task %s (ID %lld).",
                        "map_task", mapper->get_mapper_name(), it->first,
                        get_task_name(), get_unique_id())
          for (unsigned idx = 0; idx < it->second.size(); idx++)
            if (it->second[idx] != output.chosen_instances[it->first][idx])
              REPORT_LEGION_ERROR(ERROR_INVALID_MAPPER_OUTPUT,
                        "Invalid mapper output from invocation of '%s' on "
                        "mapper %s. Mapper modified the premapped output "
                        "for region requirement %d of task %s (ID %lld).",
                        "map_task", mapper->get_mapper_name(), it->first,
                        get_task_name(), get_unique_id())
        }
      }
#endif
      // fill in virtual_mapped
      virtual_mapped.resize(regions.size(),false);
      // Convert all the outputs into our set of physical instances and
      // validate them by checking the following properites:
      // - all are either pure virtual or pure physical 
      // - no missing fields
      // - all satisfy the region requirement
      // - all are visible from all the target processors
      physical_instances.resize(regions.size());
      // If we're doing safety checks, we need the set of memories
      // visible from all the target processors
      std::set<Memory> visible_memories;
      if (!runtime->unsafe_mapper)
      {
        if (target_processors.size() > 1)
        {
          // If we have multiple processor, we want the set of 
          // memories visible to all of them
          Machine::MemoryQuery visible_query(runtime->machine);
          for (std::vector<Processor>::const_iterator it = 
                target_processors.begin(); it != target_processors.end(); it++)
            visible_query.has_affinity_to(*it);
          for (Machine::MemoryQuery::iterator it = visible_query.begin();
                it != visible_query.end(); it++)
            visible_memories.insert(*it);
        }
        else
          runtime->find_visible_memories(target_proc, visible_memories);
      }
      for (unsigned idx = 0; idx < regions.size(); idx++)
      {
        // If it was early mapped or is restricted, then it is easy
        std::map<unsigned,InstanceSet>::const_iterator finder = 
          early_mapped_regions.find(idx);
        if ((finder != early_mapped_regions.end()) ||
            (IS_SIMULT(regions[idx]) && 
             get_restrict_info(idx).has_restrictions()))
        {
          if (finder == early_mapped_regions.end())
          {
            RestrictInfo &restrict_info = get_restrict_info(idx);
            // Must cover given the assertion in initialize_map_task_input
            physical_instances[idx] = restrict_info.get_instances();
          }
          else
            physical_instances[idx] = finder->second;
          // Check to see if it is visible or not from the target processors
          if (!runtime->unsafe_mapper && !regions[idx].is_no_access())
          {
            InstanceSet &req_instances = physical_instances[idx];
            for (unsigned idx2 = 0; idx2 < req_instances.size(); idx2++)
            {
              Memory mem = req_instances[idx2].get_memory();
              if (visible_memories.find(mem) == visible_memories.end())
              {
                // Not visible from all target processors
                // Different error messages depending on the cause
                if (regions[idx].is_restricted()) 
                  REPORT_LEGION_ERROR(ERROR_INVALID_MAPPER_OUTPUT,
                                "Invalid mapper output from invocation of '%s' "
                                "on mapper %s. Mapper selected processor(s) "
                                "which restricted instance of region "
                                "requirement %d in memory " IDFMT " is not "
                                "visible for task %s (ID %lld).",
                                "map_task", mapper->get_mapper_name(), idx,
                                mem.id, get_task_name(), get_unique_id())
                else 
                  REPORT_LEGION_ERROR(ERROR_INVALID_MAPPER_OUTPUT,
                                "Invalid mapper output from invocation of '%s' "
                                "on mapper %s. Mapper selected processor(s) "
                                "for which premapped instance of region "
                                "requirement %d in memory " IDFMT " is not "
                                "visible for task %s (ID %lld).",
                                "map_task", mapper->get_mapper_name(), idx,
                                mem.id, get_task_name(), get_unique_id())
              }
            }
          }
          if (runtime->legion_spy_enabled)
            runtime->forest->log_mapping_decision(unique_op_id, idx,
                                                  regions[idx],
                                                  physical_instances[idx]);
          continue;
        }
        // Skip any NO_ACCESS or empty privilege field regions
        if (no_access_regions[idx])
          continue;
        // Do the conversion
        InstanceSet &result = physical_instances[idx];
        RegionTreeID bad_tree = 0;
        std::vector<FieldID> missing_fields;
        std::vector<PhysicalManager*> unacquired;
        bool free_acquired = false;
        std::map<PhysicalManager*,std::pair<unsigned,bool> > *acquired = NULL;
        // Get the acquired instances only if we are checking
        if (!runtime->unsafe_mapper)
        {
          if (this->must_epoch != NULL)
          {
            acquired = new std::map<PhysicalManager*,
                     std::pair<unsigned,bool> >(*get_acquired_instances_ref());
            free_acquired = true;
            // Merge the must epoch owners acquired instances too 
            // if we need to check for all our instances being acquired
            std::map<PhysicalManager*,std::pair<unsigned,bool> > 
              *epoch_acquired = this->must_epoch->get_acquired_instances_ref();
            if (epoch_acquired != NULL)
              acquired->insert(epoch_acquired->begin(), epoch_acquired->end());
          }
          else
            acquired = get_acquired_instances_ref();
        }
        int composite_idx = 
          runtime->forest->physical_convert_mapping(this, regions[idx],
                output.chosen_instances[idx], result, bad_tree, missing_fields,
                acquired, unacquired, !runtime->unsafe_mapper);
        if (free_acquired)
          delete acquired;
        if (bad_tree > 0)
          REPORT_LEGION_ERROR(ERROR_INVALID_MAPPER_OUTPUT,
                        "Invalid mapper output from invocation of '%s' on "
                        "mapper %s. Mapper specified an instance from region "
                        "tree %d for use with region requirement %d of task "
                        "%s (ID %lld) whose region is from tree %d.",
                        "map_task", mapper->get_mapper_name(), bad_tree,
                        idx, get_task_name(), get_unique_id(),
                        regions[idx].region.get_tree_id())
        if (!missing_fields.empty())
        {
          for (std::vector<FieldID>::const_iterator it = 
                missing_fields.begin(); it != missing_fields.end(); it++)
          {
            const void *name; size_t name_size;
            if(!runtime->retrieve_semantic_information(
                regions[idx].region.get_field_space(), *it, NAME_SEMANTIC_TAG,
                name, name_size, true/*can fail*/, false))
	          name = "(no name)";
              log_run.error("Missing instance for field %s (FieldID: %d)",
                          static_cast<const char*>(name), *it);
          }
          REPORT_LEGION_ERROR(ERROR_MISSING_INSTANCE_FIELD,
                        "Invalid mapper output from invocation of '%s' on "
                        "mapper %s. Mapper failed to specify an instance for "
                        "%zd fields of region requirement %d on task %s "
                        "(ID %lld). The missing fields are listed below.",
                        "map_task", mapper->get_mapper_name(), 
                        missing_fields.size(), idx, get_task_name(), 
                        get_unique_id())
          
        }
        if (!unacquired.empty())
        {
          std::map<PhysicalManager*,std::pair<unsigned,bool> > 
            *acquired_instances = get_acquired_instances_ref();
          for (std::vector<PhysicalManager*>::const_iterator it = 
                unacquired.begin(); it != unacquired.end(); it++)
          {
            if (acquired_instances->find(*it) == acquired_instances->end())
              REPORT_LEGION_ERROR(ERROR_INVALID_MAPPER_OUTPUT,
                            "Invalid mapper output from 'map_task' "
                            "invocation on mapper %s. Mapper selected "
                            "physical instance for region requirement "
                            "%d of task %s (ID %lld) which has already "
                            "been collected. If the mapper had properly "
                            "acquired this instance as part of the mapper "
                            "call it would have detected this. Please "
                            "update the mapper to abide by proper mapping "
                            "conventions.", mapper->get_mapper_name(),
                            idx, get_task_name(), get_unique_id())
          }
          // Event if we did successfully acquire them, still issue the warning
          REPORT_LEGION_WARNING(LEGION_WARNING_MAPPER_FAILED_ACQUIRE,
                          "mapper %s failed to acquire instances "
                          "for region requirement %d of task %s (ID %lld) "
                          "in 'map_task' call. You may experience "
                          "undefined behavior as a consequence.",
                          mapper->get_mapper_name(), idx, 
                          get_task_name(), get_unique_id())
        }
        // See if they want a virtual mapping
        if (composite_idx >= 0)
        {
          // Everything better be all virtual or all real
          if (result.size() > 1)
            REPORT_LEGION_ERROR(ERROR_INVALID_MAPPER_OUTPUT,
                          "Invalid mapper output from invocation of '%s' on "
                          "mapper %s. Mapper specified mixed composite and "
                          "concrete instances for region requirement %d of "
                          "task %s (ID %lld). Only full concrete instances "
                          "or a single composite instance is supported.",
                          "map_task", mapper->get_mapper_name(), idx, 
                          get_task_name(), get_unique_id())
          if (IS_REDUCE(regions[idx]))
            REPORT_LEGION_ERROR(ERROR_INVALID_MAPPER_OUTPUT,
                          "Invalid mapper output from invocation of '%s' on "
                          "mapper %s. Illegal composite mapping requested on "
                          "region requirement %d of task %s (UID %lld) which "
                          "has only reduction privileges.", 
                          "map_task", mapper->get_mapper_name(), idx, 
                          get_task_name(), get_unique_id())
          if (!IS_EXCLUSIVE(regions[idx]))
            REPORT_LEGION_ERROR(ERROR_INVALID_MAPPER_OUTPUT,
                          "Invalid mapper output from invocation of '%s' on "
                          "mapper %s. Illegal composite instance requested "
                          "on region requirement %d of task %s (ID %lld) "
                          "which has a relaxed coherence mode. Virtual "
                          "mappings are only permitted for exclusive "
                          "coherence.", "map_task", mapper->get_mapper_name(),
                          idx, get_task_name(), get_unique_id())
          virtual_mapped[idx] = true;
        } 
        if (runtime->legion_spy_enabled)
          runtime->forest->log_mapping_decision(unique_op_id, idx,
                                                regions[idx],
                                                physical_instances[idx]);
        // Skip checks if the mapper promises it is safe
        if (runtime->unsafe_mapper)
          continue;
        // If this is anything other than a virtual mapping, check that
        // the instances align with the privileges
        if (!virtual_mapped[idx])
        {
          std::vector<LogicalRegion> regions_to_check(1, regions[idx].region);
          for (unsigned idx2 = 0; idx2 < result.size(); idx2++)
          {
            if (!result[idx2].get_manager()->meets_regions(regions_to_check))
              // Doesn't satisfy the region requirement
              REPORT_LEGION_ERROR(ERROR_INVALID_MAPPER_OUTPUT,
                            "Invalid mapper output from invocation of '%s' on "
                            "mapper %s. Mapper specified instance that does "
                            "not meet region requirement %d for task %s "
                            "(ID %lld). The index space for the instance has "
                            "insufficient space for the requested logical "
                            "region.", "map_task", mapper->get_mapper_name(),
                            idx, get_task_name(), get_unique_id())
          }
          if (!regions[idx].is_no_access() &&
              !variant_impl->is_no_access_region(idx))
          {
            for (unsigned idx2 = 0; idx2 < result.size(); idx2++)
            {
              Memory mem = result[idx2].get_memory();
              if (visible_memories.find(mem) == visible_memories.end())
                // Not visible from all target processors
                REPORT_LEGION_ERROR(ERROR_INVALID_MAPPER_OUTPUT,
                              "Invalid mapper output from invocation of '%s' "
                              "on mapper %s. Mapper selected an instance for "
                              "region requirement %d in memory " IDFMT " "
                              "which is not visible from the target processors "
                              "for task %s (ID %lld).", "map_task", 
                              mapper->get_mapper_name(), idx, mem.id, 
                              get_task_name(), get_unique_id())
            }
          }
          // If this is a reduction region requirement make sure all the 
          // managers are reduction instances
          if (IS_REDUCE(regions[idx]))
          {
            std::map<PhysicalManager*,std::pair<unsigned,bool> > 
              *acquired = get_acquired_instances_ref();
            for (unsigned idx2 = 0; idx2 < result.size(); idx2++)
            {
              if (!result[idx2].get_manager()->is_reduction_manager())
                REPORT_LEGION_ERROR(ERROR_INVALID_MAPPER_OUTPUT,
                              "Invalid mapper output from invocation of '%s' "
                              "on mapper %s. Mapper failed to choose a "
                              "specialized reduction instance for region "
                              "requirement %d of task %s (ID %lld) which has "
                              "reduction privileges.", "map_task", 
                              mapper->get_mapper_name(), idx,
                              get_task_name(), get_unique_id())
              std::map<PhysicalManager*,std::pair<unsigned,bool> >::
                const_iterator finder = acquired->find(
                    result[idx2].get_manager());
#ifdef DEBUG_LEGION
              assert(finder != acquired->end());
#endif
              // Permit this if we are doing replay mapping
              if (!finder->second.second && (runtime->replay_file == NULL))
                REPORT_LEGION_ERROR(ERROR_INVALID_MAPPER_OUTPUT,
                              "Invalid mapper output from invocation of '%s' "
                              "on mapper %s. Mapper made an illegal decision "
                              "to re-use a reduction instance for region "
                              "requirement %d of task %s (ID %lld). Reduction "
                              "instances are not currently permitted to be "
                              "recycled.", "map_task",mapper->get_mapper_name(),
                              idx, get_task_name(), get_unique_id())
            }
          }
          else
          {
            for (unsigned idx2 = 0; idx2 < result.size(); idx2++)
            {
              if (!result[idx2].get_manager()->is_instance_manager())
                REPORT_LEGION_ERROR(ERROR_INVALID_MAPPER_OUTPUT,
                              "Invalid mapper output from invocation of '%s' "
                              "on mapper %s. Mapper selected illegal "
                              "specialized reduction instance for region "
                              "requirement %d of task %s (ID %lld) which "
                              "does not have reduction privileges.", "map_task",
                              mapper->get_mapper_name(), idx, 
                              get_task_name(), get_unique_id())
            }
          }
        }
      }
      // Now that we have our physical instances we can validate the variant
      if (!runtime->unsafe_mapper)
        validate_variant_selection(mapper, variant_impl, "map_task");
      early_mapped_regions.clear(); 
      // Record anything else that needs to be recorded 
      selected_variant = output.chosen_variant;
      task_priority = output.task_priority;
      perform_postmap = output.postmap_task;
    }

    //--------------------------------------------------------------------------
    void SingleTask::replay_map_task_output()
    //--------------------------------------------------------------------------
    {
      std::vector<Processor> procs;
      tpl->get_mapper_output(this, selected_variant,
          task_priority, perform_postmap, procs, physical_instances);

      if (runtime->separate_runtime_instances)
      {
        target_processors.resize(1);
        target_processors[0] = this->target_proc;
      }
      else // the common case
        target_processors = procs;

      virtual_mapped.resize(regions.size(), false);
      for (unsigned idx = 0; idx < regions.size(); idx++)
      {
        InstanceSet &instances = physical_instances[idx];
        if (IS_NO_ACCESS(regions[idx]))
          continue;
        if (instances.is_virtual_mapping())
          virtual_mapped[idx] = true;
        if (runtime->legion_spy_enabled)
          runtime->forest->log_mapping_decision(unique_op_id, idx,
                                                regions[idx],
                                                instances);
      }
    }

    //--------------------------------------------------------------------------
    void SingleTask::validate_target_processors(
                                 const std::vector<Processor> &processors) const
    //--------------------------------------------------------------------------
    {
      // Make sure that they are all on the same node and of the same kind
      Processor::Kind kind = this->target_proc.kind();
      AddressSpace space = this->target_proc.address_space();
      for (unsigned idx = 0; idx < processors.size(); idx++)
      {
        const Processor &proc = processors[idx];
        if (proc.kind() != kind)
          REPORT_LEGION_ERROR(ERROR_INVALID_MAPPER_OUTPUT,
                        "Invalid mapper output. Mapper %s requested processor "
                        IDFMT " which is of kind %s when mapping task %s "
                        "(ID %lld), but the target processor " IDFMT " has "
                        "kind %s. Only one kind of processor is permitted.",
                        mapper->get_mapper_name(), proc.id, 
                        Processor::get_kind_name(proc.kind()), get_task_name(),
                        get_unique_id(), this->target_proc.id, 
                        Processor::get_kind_name(kind))
        if (proc.address_space() != space)
          REPORT_LEGION_ERROR(ERROR_INVALID_MAPPER_OUTPUT,
                        "Invalid mapper output. Mapper %s requested processor "
                        IDFMT " which is in address space %d when mapping "
                        "task %s (ID %lld) but the target processor " IDFMT 
                        "is in address space %d. All target processors must "
                        "be in the same address space.", 
                        mapper->get_mapper_name(), proc.id,
                        proc.address_space(), get_task_name(), get_unique_id(), 
                        this->target_proc.id, space)
      }
    }

    //--------------------------------------------------------------------------
    void SingleTask::validate_variant_selection(MapperManager *local_mapper,
                          VariantImpl *impl, const char *mapper_call_name) const
    //--------------------------------------------------------------------------
    {
      DETAILED_PROFILER(runtime, VALIDATE_VARIANT_SELECTION_CALL);
      // Check the layout constraints first
      const TaskLayoutConstraintSet &layout_constraints = 
        impl->get_layout_constraints();
      for (std::multimap<unsigned,LayoutConstraintID>::const_iterator it = 
            layout_constraints.layouts.begin(); it != 
            layout_constraints.layouts.end(); it++)
      {
        // Might have constraints for extra region requirements
        if (it->first >= physical_instances.size())
          continue;
        const InstanceSet &instances = physical_instances[it->first]; 
        if (no_access_regions[it->first])
          continue;
        LayoutConstraints *constraints = 
          runtime->find_layout_constraints(it->second);
        bool all_conflicts = true;
        for (unsigned idx = 0; idx < instances.size(); idx++)
        {
          PhysicalManager *manager = instances[idx].get_manager();
          all_conflicts = all_conflicts && manager->conflicts(constraints);
        }
        if (all_conflicts)
        {
          if (local_mapper == NULL)
            local_mapper = runtime->find_mapper(current_proc, map_id);
          REPORT_LEGION_ERROR(ERROR_INVALID_MAPPER_OUTPUT,
                        "Invalid mapper output. Mapper %s selected variant "
                        "%ld for task %s (ID %lld). But instance selected "
                        "for region requirement %d fails to satisfy the "
                        "corresponding constraints.", 
                        local_mapper->get_mapper_name(), impl->vid,
                        get_task_name(), get_unique_id(), it->first)
        }
      }
      // Now we can test against the execution constraints
      const ExecutionConstraintSet &execution_constraints = 
        impl->get_execution_constraints();
      // TODO: Check ISA, resource, and launch constraints
      // First check the processor constraint
      if (execution_constraints.processor_constraint.is_valid() &&
          (execution_constraints.processor_constraint.get_kind() != 
           this->target_proc.kind()))
      {
        if (local_mapper == NULL)
          local_mapper = runtime->find_mapper(current_proc, map_id);
        REPORT_LEGION_ERROR(ERROR_INVALID_MAPPER_OUTPUT,
                      "Invalid mapper output. Mapper %s selected variant %ld "
                      "for task %s (ID %lld). However, this variant has a "
                      "processor constraint for processors of kind %s, but "
                      "the target processor " IDFMT " is of kind %s.",
                      local_mapper->get_mapper_name(),impl->vid,get_task_name(),
                      get_unique_id(), Processor::get_kind_name(
                        execution_constraints.processor_constraint.get_kind()),
                      this->target_proc.id, Processor::get_kind_name(
                        this->target_proc.kind()))
      }
      // Then check the colocation constraints
      for (std::vector<ColocationConstraint>::const_iterator con_it = 
            execution_constraints.colocation_constraints.begin(); con_it !=
            execution_constraints.colocation_constraints.end(); con_it++)
      {
        if (con_it->indexes.size() < 2)
          continue;
        if (con_it->fields.empty())
          continue;
        // First check to make sure that all these region requirements have
        // the same region tree ID.
        bool first = true;
        FieldSpace handle = FieldSpace::NO_SPACE;
        std::vector<InstanceSet*> instances(con_it->indexes.size());
        unsigned idx = 0;
        for (std::set<unsigned>::const_iterator it = con_it->indexes.begin();
              it != con_it->indexes.end(); it++, idx++)
        {
#ifdef DEBUG_LEGION
          assert(regions[*it].handle_type == SINGULAR);
          for (std::set<FieldID>::const_iterator fit = con_it->fields.begin();
                fit != con_it->fields.end(); fit++)
          {
            if (regions[*it].privilege_fields.find(*fit) ==
                regions[*it].privilege_fields.end())
            {
              REPORT_LEGION_ERROR(ERROR_INVALID_LOCATION_CONSTRAINT,
                            "Invalid location constraint. Location constraint "
                            "specifies field %d which is not included in "
                            "region requirement %d of task %s (ID %lld).",
                            *fit, *it, get_task_name(), get_unique_id());
              assert(false);
            }
          }
#endif
          if (first)
          {
            handle = regions[*it].region.get_field_space();
            first = false;
          }
          else
          {
            if (regions[*it].region.get_field_space() != handle)
            {
              if (local_mapper == NULL)
                local_mapper = runtime->find_mapper(current_proc, map_id);
              REPORT_LEGION_ERROR(ERROR_INVALID_MAPPER_OUTPUT,
                            "Invalid mapper output. Mapper %s selected variant "
                            "%ld for task %s (ID %lld). However, this variant "
                            "has colocation constraints for indexes %d and %d "
                            "which have region requirements with different "
                            "field spaces which is illegal.",
                            local_mapper->get_mapper_name(), impl->vid, 
                            get_task_name(), get_unique_id(), 
                            *(con_it->indexes.begin()), *it)
            }
          }
          instances[idx] = const_cast<InstanceSet*>(&physical_instances[*it]);
        }
        // Now do the test for colocation
        unsigned bad1 = 0, bad2 = 0; 
        if (!runtime->forest->are_colocated(instances, handle, 
                                            con_it->fields, bad1, bad2))
        {
          // Used for translating the indexes back from their linearized form
          std::vector<unsigned> lin_indexes(con_it->indexes.begin(),
                                            con_it->indexes.end());
          if (local_mapper == NULL)
            local_mapper = runtime->find_mapper(current_proc, map_id);
          REPORT_LEGION_ERROR(ERROR_INVALID_MAPPER_OUTPUT,
                        "Invalid mapper output. Mapper %s selected variant "
                        "%ld for task %s (ID %lld). However, this variant "
                        "requires that region requirements %d and %d be "
                        "co-located for some set of field, but they are not.",
                        local_mapper->get_mapper_name(), impl->vid, 
                        get_task_name(), get_unique_id(), lin_indexes[bad1],
                        lin_indexes[bad2])
        }
      }
    }

    //--------------------------------------------------------------------------
    void SingleTask::invoke_mapper(MustEpochOp *must_epoch_owner)
    //--------------------------------------------------------------------------
    {
      Mapper::MapTaskInput input;
      Mapper::MapTaskOutput output;
      output.profiling_priority = LG_THROUGHPUT_WORK_PRIORITY;
      // Initialize the mapping input which also does all the traversal
      // down to the target nodes
      std::vector<InstanceSet> valid_instances(regions.size());
      initialize_map_task_input(input, output, must_epoch_owner, 
                                valid_instances);
      // Now we can invoke the mapper to do the mapping
      if (mapper == NULL)
        mapper = runtime->find_mapper(current_proc, map_id);
      mapper->invoke_map_task(this, &input, &output);
      // Now we can convert the mapper output into our physical instances
      finalize_map_task_output(input, output, must_epoch_owner, 
                               valid_instances);
      if (is_recording())
      {
#ifdef DEBUG_LEGION
        assert(tpl != NULL && tpl->is_recording());
#endif
        tpl->record_mapper_output(this, output, physical_instances);
      }
    }

    //--------------------------------------------------------------------------
    void SingleTask::invoke_mapper_replicated(MustEpochOp *must_epoch_owner)
    //--------------------------------------------------------------------------
    {
      if (mapper == NULL)
        mapper = runtime->find_mapper(current_proc, map_id);
      if (must_epoch_owner != NULL)
        REPORT_LEGION_ERROR(ERROR_INVALID_MAPPER_OUTPUT,
                      "Mapper %s requested to replicate task %s (UID %lld) "
                      "which is part of a must epoch launch. Replication of "
                      "tasks in must epoch launches is not permitted.",
                      mapper->get_mapper_name(), get_task_name(),
                      get_unique_id())
      Mapper::MapTaskInput input;
      Mapper::MapTaskOutput default_output;
      Mapper::MapReplicateTaskOutput output;
      // Initialize the mapping input which also does all the traversal
      // down to the target nodes
      std::vector<InstanceSet> valid_instances(regions.size());
      initialize_map_task_input(input, default_output, 
                                must_epoch_owner, valid_instances);
      // Now we can invoke the mapper to do the mapping
      mapper->invoke_map_replicate_task(this, &input, &default_output, &output);
      if (output.task_mappings.empty())
        REPORT_LEGION_ERROR(ERROR_INVALID_MAPPER_OUTPUT,
                      "Mapper %s failed to provide any mappings for task %s "
                      "(UID %lld) in 'map_replicate_task' mapper call.",
                      mapper->get_mapper_name(), get_task_name(),
                      get_unique_id())
      // Quick test to see if there is only one output requested in which
      // case then there is no replication
      else if (output.task_mappings.size() == 1)
      {
        finalize_map_task_output(input, output.task_mappings[0], 
                                 must_epoch_owner, valid_instances);
        return;
      }
      else
      {
#ifdef DEBUG_LEGION
        assert(shard_manager == NULL);
#endif
        // First make a shard manager to handle the all the shard tasks
        const size_t total_shards = output.task_mappings.size();
        const ReplicationID repl_context = runtime->get_unique_replication_id();
        if (runtime->legion_spy_enabled)
          LegionSpy::log_replication(get_unique_id(), repl_context,
                                     !output.control_replication_map.empty());
        if (!output.control_replication_map.empty())
        {
          shard_manager = new ShardManager(runtime, repl_context, true/*cr*/,
              is_top_level_task(), total_shards, runtime->address_space, this);
          if (output.control_replication_map.size() != total_shards)
            REPORT_LEGION_ERROR(ERROR_INVALID_MAPPER_OUTPUT,
                          "Mapper %s specified a non-empty control replication "
                          "map of size %zd that does not match the requested "
                          "number of %zd shards for task %s (UID %lld).",
                          mapper->get_mapper_name(), 
                          output.control_replication_map.size(), total_shards,
                          get_task_name(), get_unique_id())
          else
            shard_manager->set_shard_mapping(output.control_replication_map);
          if (!runtime->unsafe_mapper)
          {
            // Check to make sure that they all picked the same variant
            // and that it is a replicable variant
            VariantID chosen_variant = output.task_mappings[0].chosen_variant;
            for (unsigned idx = 1; idx < total_shards; idx++)
            {
              if (output.task_mappings[idx].chosen_variant != chosen_variant)
                REPORT_LEGION_ERROR(ERROR_INVALID_MAPPER_OUTPUT,
                              "Invalid mapper output from invocation of '%s' "
                              "on mapper %s. Mapper picked different variants "
                              "%ld and %ld for task %s (UID %lld) that was "
                              "designated to be control replicated.", 
                              "map_replicate_task", mapper->get_mapper_name(),
                              chosen_variant, 
                              output.task_mappings[idx].chosen_variant,
                              get_task_name(), get_unique_id())
            }
            VariantImpl *var_impl = runtime->find_variant_impl(task_id,
                                      chosen_variant, true/*can_fail*/);
            // If it's NULL we'll catch it later in the checks
            if ((var_impl != NULL) && !var_impl->is_replicable())
              REPORT_LEGION_ERROR(ERROR_INVALID_MAPPER_OUTPUT,
                            "Invalid mapper output from invocation of '%s' on "
                            "mapper %s. Mapper failed to pick a replicable "
                            "variant for task %s (UID %lld) that was designated"
                            " to be control replicated.", "map_replicate_task",
                            mapper->get_mapper_name(), get_task_name(),
                            get_unique_id())
          }
        }
        else
        {
          shard_manager = new ShardManager(runtime, repl_context, false/*cr*/,
              is_top_level_task(), total_shards, runtime->address_space, this);
          if (!runtime->unsafe_mapper)
          {
            // Currently we only support non-control replication of 
            // leaf task variants because there is no way to guarantee
            // that the physical instances chosen by the sub-operations
            // launched by the replicated tasks are not the same and we
            // could end up with interfering sub-operations
            for (unsigned idx = 0; idx < total_shards; idx++)
            {
              VariantID variant = output.task_mappings[idx].chosen_variant;
              VariantImpl *var_impl = runtime->find_variant_impl(task_id,
                                                variant, true/*can_fail*/);
              // If it's NULL we'll catch it later in the checks
              if ((var_impl != NULL) && !var_impl->is_leaf())
                REPORT_LEGION_ERROR(ERROR_INVALID_MAPPER_OUTPUT,
                              "Invalid mapper output from invocation of '%s' "
                              "on mapper %s. Mapper failed to pick a leaf task "
                              "variant for task %s (UID %lld) that was chosen "
                              "to be replicated. Only leaf task variants are "
                              "currently permitted for non-control-replicated "
                              "task invocations.", "map_replicate_task",
                              mapper->get_mapper_name(), get_task_name(),
                              get_unique_id())
            }
          }
        }
        // We're going to store the needed instances locally so we can
        // do the mapping when we return on behalf of all the shards
        physical_instances.resize(regions.size());
        // Create the shard tasks and have them complete their mapping
        for (unsigned shard_idx = 0; shard_idx < total_shards; shard_idx++)
        {
          Processor target = output.control_replication_map.empty() ? 
            output.task_mappings[shard_idx].target_procs[0] : 
            output.control_replication_map[shard_idx];
          ShardTask *shard = shard_manager->create_shard(shard_idx, target);
          shard->clone_single_from(this);
          // Shard tasks are always effectively mapped locally
          shard->map_origin = true;
          // Finalize the mapping output
          shard->finalize_map_task_output(input,output.task_mappings[shard_idx],
                                          must_epoch_owner, valid_instances);
          // Now record the instances that we need locally
          const std::deque<InstanceSet> &shard_instances = 
            shard->get_physical_instances();
          for (unsigned region_idx = 0; 
                region_idx < regions.size(); region_idx++)
          {
            if (no_access_regions[region_idx] || 
                !regions[region_idx].region.exists())
              continue;
            const InstanceSet &instances = shard_instances[region_idx];
            InstanceSet &local_instances = physical_instances[region_idx];
            const bool is_write = IS_WRITE(regions[region_idx]);
            // No virtual mappings are permitted
            if (instances.is_virtual_mapping())
              REPORT_LEGION_ERROR(ERROR_INVALID_MAPPER_OUTPUT,
                            "Invalid mapper output from invocation of '%s' on "
                            "mapper %s. Mapper selected a virtual mapping for "
                            "region %d of replicated copy %d of task %s "
                            "(UID %lld). Virtual mappings are not permitted "
                            "for replicated tasks.", "map_replicate_task",
                            mapper->get_mapper_name(), region_idx, shard_idx,
                            get_task_name(), get_unique_id())
            // For each of the shard instances
            for (unsigned idx1 = 0; idx1 < instances.size(); idx1++)
            {
              const InstanceRef &shard_ref = instances[idx1];
              bool found = false;
              for (unsigned idx2 = 0; idx2 < local_instances.size(); idx2++)
              {
                InstanceRef &local_ref = local_instances[idx2];
                if (shard_ref.get_manager() != local_ref.get_manager())
                  continue;
                // If this is a write then we need to check for 
                // overlapping fields to prevent common writes
                if (is_write && !(local_ref.get_valid_fields() * 
                                  shard_ref.get_valid_fields()))
                  REPORT_LEGION_ERROR(ERROR_INVALID_MAPPER_OUTPUT,
                                "Invalid mapper output from invocation of '%s' "
                                "on mapper %s. Mapper selected the same "
                                "physical instance for write privilege region "
                                "%d of two different replicated copies of task "
                                "%s (UID %lld). All regions with write "
                                "privileges must be mapped to different "
                                "physical instances for replicated tasks.",
                                "map_replicate_task", mapper->get_mapper_name(),
                                region_idx, get_task_name(), get_unique_id())
                // Update the set of needed fields
                local_ref.update_fields(shard_ref.get_valid_fields());
                found = true;
                break;
              }
              if (!found)
                local_instances.add_instance(shard_ref);
            }
          }
        }
      }
    }

    //--------------------------------------------------------------------------
    void SingleTask::map_all_regions(ApEvent local_termination_event,
                                     MustEpochOp *must_epoch_op /*=NULL*/)
    //--------------------------------------------------------------------------
    {
      DETAILED_PROFILER(runtime, MAP_ALL_REGIONS_CALL);
      const PhysicalTraceInfo trace_info(this);
#ifdef LEGION_SPY
      {
        ApEvent local_completion = get_completion_event();
        // Yes, these events actually trigger in the opposite order, but
        // it is the logical entailement that is important here
        if (local_completion != local_termination_event)
          LegionSpy::log_event_dependence(local_completion, 
                                          local_termination_event);
      }
#endif
      // Now do the mapping call
      if (is_replicated())
        invoke_mapper_replicated(must_epoch_op);
      else
        invoke_mapper(must_epoch_op);
      const bool multiple_requirements = (regions.size() > 1);
      std::set<Reservation> read_only_reservations;
      // This is the price of allowing read-only requirements to
      // map in parallel: we have to get the reservations for doing
      // read-only mappings to each physical instance prior to performing
      // the mapping. The call to physical_register_only can do this for
      // us if we only have one requirement, but with multiple requirements
      // we need to deduplicate physical instances across requirements
      // so we have to do it here in the caller's context
      if (multiple_requirements)
      {
        for (unsigned idx = 0; idx < regions.size(); idx++)
        {
          // Don't skip early mapped regions
          if (IS_READ_ONLY(regions[idx]) && !virtual_mapped[idx])
            physical_instances[idx].find_read_only_reservations(
                                                  read_only_reservations);
        }
        if (!read_only_reservations.empty())
        {
          RtEvent precondition;
          for (std::set<Reservation>::const_iterator it = 
                read_only_reservations.begin(); it != 
                read_only_reservations.end(); it++)
          {
            RtEvent next = Runtime::acquire_rt_reservation(*it,
                              true/*exclusive*/, precondition);
            precondition = next;
          }
          // Wait until we have our read-only locks
          if (precondition.exists())
            precondition.wait();
        }
      }

      // After we've got our results, apply the state to the region tree
      for (unsigned idx = 0; idx < regions.size(); idx++)
      {
        if (early_mapped_regions.find(idx) != early_mapped_regions.end())
        {
          if (runtime->legion_spy_enabled)
            LegionSpy::log_task_premapping(unique_op_id, idx);
          continue;
        }
        if (no_access_regions[idx])
          continue;
        // If we virtual mapped it, there is nothing to do
        if (virtual_mapped[idx])
          continue;
        // Set the current mapping index before doing anything
        // that sould result in a copy
        set_current_mapping_index(idx);
        // apply the results of the mapping to the tree
        runtime->forest->physical_register_only(regions[idx], 
                                    get_version_info(idx), 
                                    get_restrict_info(idx),
                                    this, idx, local_termination_event, 
                                    multiple_requirements/*defer add users*/,
                                    !multiple_requirements/*read only locks*/,
                                    map_applied_conditions,
                                    physical_instances[idx],
                                    get_projection_info(idx),
                                    trace_info
#ifdef DEBUG_LEGION
                                    , get_logging_name()
                                    , unique_op_id
#endif
                                    );
      }
      // If we had more than one region requirement when now have to
      // record our users because we skipped that during traversal
      if (multiple_requirements)
      {
        // This is really ugly, I hate C++ and its const awfulness
        runtime->forest->physical_register_users(this,
            local_termination_event, regions, virtual_mapped, 
            *const_cast<std::vector<VersionInfo>*>(get_version_infos()),
            *const_cast<std::vector<RestrictInfo>*>(get_restrict_infos()), 
            physical_instances, map_applied_conditions, trace_info);

        // Release any read-only reservations that we're holding
        if (!read_only_reservations.empty())
        {
          if (!map_applied_conditions.empty())
          {
            // This is actually imprecise to do this, let's see if it
            // comes back to haunt us at some point
            RtEvent done_event = Runtime::merge_events(map_applied_conditions);
            for (std::set<Reservation>::const_iterator it = 
                  read_only_reservations.begin(); it != 
                  read_only_reservations.end(); it++)
              it->release(done_event);
            // Can replace the applied conditions with the summary
            map_applied_conditions.clear();
            map_applied_conditions.insert(done_event);
          }
          else
          {
            for (std::set<Reservation>::const_iterator it = 
                  read_only_reservations.begin(); it != 
                  read_only_reservations.end(); it++)
              it->release();
          }
        }
      }
      // If we are replicating the task then we have to extract the conditions
      // under which each of the instances will be ready to be used
      if (shard_manager != NULL)
        shard_manager->extract_event_preconditions(physical_instances);
      // Perform the postmapping for this task if it was requested
      if (perform_postmap)
        perform_post_mapping(trace_info);

      if (is_recording())
      {
#ifdef DEBUG_LEGION
        assert(tpl != NULL && tpl->is_recording());
#endif
        std::set<ApEvent> ready_events;
        for (unsigned idx = 0; idx < regions.size(); idx++)
        {
          if (!virtual_mapped[idx] && !no_access_regions[idx])
            physical_instances[idx].update_wait_on_events(ready_events);
        }
        ApEvent ready_event = Runtime::merge_events(&trace_info, ready_events);
        tpl->record_complete_replay(this, ready_event);
      }
    }  

    //--------------------------------------------------------------------------
    void SingleTask::perform_post_mapping(const PhysicalTraceInfo &trace_info)
    //--------------------------------------------------------------------------
    {
      Mapper::PostMapInput input;
      Mapper::PostMapOutput output;
      input.mapped_regions.resize(regions.size());
      input.valid_instances.resize(regions.size());
      output.chosen_instances.resize(regions.size());
      std::vector<InstanceSet> postmap_valid(regions.size());
      for (unsigned idx = 0; idx < regions.size(); idx++)
      {
        // Don't need to actually traverse very far, but we do need the
        // valid instances for all the regions
        RegionTreePath path;
        initialize_mapping_path(path, regions[idx], regions[idx].region);
        runtime->forest->physical_premap_only(this, idx, regions[idx], 
                                              get_version_info(idx),
                                              postmap_valid[idx]);
        // No need to filter these because they are on the way out
        prepare_for_mapping(postmap_valid[idx], input.valid_instances[idx]);  
        prepare_for_mapping(physical_instances[idx], input.mapped_regions[idx]);
      }
      // Now we can do the mapper call
      if (mapper == NULL)
        mapper = runtime->find_mapper(current_proc, map_id);
      mapper->invoke_post_map_task(this, &input, &output);
      // Check and register the results
      for (unsigned idx = 0; idx < regions.size(); idx++)
      {
        if (output.chosen_instances.empty())
          continue;
        RegionRequirement &req = regions[idx];
        if (has_restrictions(idx, req.region))
        {
          REPORT_LEGION_WARNING(LEGION_WARNING_MAPPER_REQUESTED_POST,
                          "Mapper %s requested post mapping "
                          "instances be created for region requirement %d "
                          "of task %s (ID %lld), but this region requirement "
                          "is restricted. The request is being ignored.",
                          mapper->get_mapper_name(), idx, 
                          get_task_name(), get_unique_id());
          continue;
        }
        if (IS_NO_ACCESS(req))
        {
          REPORT_LEGION_WARNING(LEGION_WARNING_MAPPER_REQUESTED_POST,
                          "Mapper %s requested post mapping "
                          "instances be created for region requirement %d "
                          "of task %s (ID %lld), but this region requirement "
                          "has NO_ACCESS privileges. The request is being "
                          "ignored.", mapper->get_mapper_name(), idx,
                          get_task_name(), get_unique_id());
          continue;
        }
        if (IS_REDUCE(req))
        {
          REPORT_LEGION_WARNING(LEGION_WARNING_MAPPER_REQUESTED_POST,
                          "Mapper %s requested post mapping "
                          "instances be created for region requirement %d "
                          "of task %s (ID %lld), but this region requirement "
                          "has REDUCE privileges. The request is being "
                          "ignored.", mapper->get_mapper_name(), idx,
                          get_task_name(), get_unique_id());
          continue;
        }
        // Convert the post-mapping  
        InstanceSet result;
        RegionTreeID bad_tree = 0;
        std::vector<PhysicalManager*> unacquired;
        bool had_composite = 
          runtime->forest->physical_convert_postmapping(this, req,
                              output.chosen_instances[idx], result, bad_tree,
                              runtime->unsafe_mapper ? NULL : 
                                get_acquired_instances_ref(),
                              unacquired, !runtime->unsafe_mapper);
        if (bad_tree > 0)
          REPORT_LEGION_ERROR(ERROR_INVALID_MAPPER_OUTPUT,
                        "Invalid mapper output from 'postmap_task' invocation "
                        "on mapper %s. Mapper provided an instance from region "
                        "tree %d for use in satisfying region requirement %d "
                        "of task %s (ID %lld) whose region is from region tree "
                        "%d.", mapper->get_mapper_name(), bad_tree, idx,
                        get_task_name(), get_unique_id(), 
                        regions[idx].region.get_tree_id())
        if (!unacquired.empty())
        {
          std::map<PhysicalManager*,std::pair<unsigned,bool> > 
            *acquired_instances = get_acquired_instances_ref();
          for (std::vector<PhysicalManager*>::const_iterator uit = 
                unacquired.begin(); uit != unacquired.end(); uit++)
          {
            if (acquired_instances->find(*uit) == acquired_instances->end())
              REPORT_LEGION_ERROR(ERROR_INVALID_MAPPER_OUTPUT,
                            "Invalid mapper output from 'postmap_task' "
                            "invocation on mapper %s. Mapper selected "
                            "physical instance for region requirement "
                            "%d of task %s (ID %lld) which has already "
                            "been collected. If the mapper had properly "
                            "acquired this instance as part of the mapper "
                            "call it would have detected this. Please "
                            "update the mapper to abide by proper mapping "
                            "conventions.", mapper->get_mapper_name(),
                            idx, get_task_name(), get_unique_id())
          }
          // If we did successfully acquire them, still issue the warning
          REPORT_LEGION_WARNING(LEGION_WARNING_MAPPER_FAILED_ACQUIRE,
                          "mapper %s failed to acquires instances "
                          "for region requirement %d of task %s (ID %lld) "
                          "in 'postmap_task' call. You may experience "
                          "undefined behavior as a consequence.",
                          mapper->get_mapper_name(), idx, 
                          get_task_name(), get_unique_id());
        }
        if (had_composite)
        {
          REPORT_LEGION_WARNING(LEGION_WARNING_MAPPER_REQUESTED_COMPOSITE,
                          "Mapper %s requested a composite "
                          "instance be created for region requirement %d "
                          "of task %s (ID %lld) for a post mapping. The "
                          "request is being ignored.",
                          mapper->get_mapper_name(), idx,
                          get_task_name(), get_unique_id());
          continue;
        }
        if (!runtime->unsafe_mapper)
        {
          std::vector<LogicalRegion> regions_to_check(1, 
                                        regions[idx].region);
          for (unsigned check_idx = 0; check_idx < result.size(); check_idx++)
          {
            if (!result[check_idx].get_manager()->meets_regions(
                                                      regions_to_check))
              REPORT_LEGION_ERROR(ERROR_INVALID_MAPPER_OUTPUT,
                            "Invalid mapper output from invocation of "
                            "'postmap_task' on mapper %s. Mapper specified an "
                            "instance region requirement %d of task %s "
                            "(ID %lld) that does not meet the logical region "
                            "requirement.", mapper->get_mapper_name(), idx, 
                            get_task_name(), get_unique_id())
          }
        }
        if (runtime->legion_spy_enabled)
          runtime->forest->log_mapping_decision(unique_op_id, idx,
                                                regions[idx], result,
                                                true/*postmapping*/);
        // No restrictions for postmappings
        RestrictInfo empty_restrict_info;
        // TODO: Implement physical tracing for postmapped regions
        if (is_memoizing())
          assert(false);
        // Register this with a no-event so that the instance can
        // be used as soon as it is valid from the copy to it
        runtime->forest->physical_register_only(regions[idx], 
                          get_version_info(idx), 
                          empty_restrict_info, this, idx,
                          ApEvent::NO_AP_EVENT/*done immediately*/, 
                          true/*defer add users*/, 
                          true/*need read only locks*/,
                          map_applied_conditions, result, 
                          get_projection_info(idx), trace_info
#ifdef DEBUG_LEGION
                          , get_logging_name(), unique_op_id
#endif
                          );
      }
    } 

    //--------------------------------------------------------------------------
    void SingleTask::launch_task(void)
    //--------------------------------------------------------------------------
    {
      DETAILED_PROFILER(runtime, LAUNCH_TASK_CALL);
#ifdef DEBUG_LEGION
      assert(regions.size() == physical_instances.size());
      assert(regions.size() == no_access_regions.size());
#endif 
      // If we have a shard manager that means we were replicated so
      // we just do the launch directly from the shard manager
      if ((shard_manager != NULL) && !is_shard_task())
      {
        shard_manager->launch();
        return;
      }
      // If we haven't computed our virtual mapping information
      // yet (e.g. because we origin mapped) then we have to
      // do that now
      if (virtual_mapped.size() != regions.size())
      {
        virtual_mapped.resize(regions.size());
        for (unsigned idx = 0; idx < regions.size(); idx++)
          virtual_mapped[idx] = physical_instances[idx].is_virtual_mapping();
      }
      VariantImpl *variant = 
        runtime->find_variant_impl(task_id, selected_variant);
      // STEP 1: Compute the precondition for the task launch
      std::set<ApEvent> wait_on_events;
      if (execution_fence_event.exists())
        wait_on_events.insert(execution_fence_event);
#ifdef LEGION_SPY
      // TODO: teach legion spy how to check the inner task optimization
      // for now we'll just turn it off whenever we are going to be
      // validating the runtime analysis
      const bool do_inner_task_optimization = false;
#else
      const bool do_inner_task_optimization = variant->is_inner();
#endif
      // Get the event to wait on unless we are 
      // doing the inner task optimization
      if (!do_inner_task_optimization)
      {
        std::set<ApEvent> ready_events;
        for (unsigned idx = 0; idx < regions.size(); idx++)
        {
          if (!virtual_mapped[idx] && !no_access_regions[idx])
            physical_instances[idx].update_wait_on_events(ready_events);
        }
        wait_on_events.insert(Runtime::merge_events(NULL, ready_events));
      }
      // Now add get all the other preconditions for the launch
      for (unsigned idx = 0; idx < futures.size(); idx++)
      {
        FutureImpl *impl = futures[idx].impl; 
        wait_on_events.insert(impl->get_ready_event());
      }
      for (unsigned idx = 0; idx < grants.size(); idx++)
      {
        GrantImpl *impl = grants[idx].impl;
        wait_on_events.insert(impl->acquire_grant());
      }
      for (unsigned idx = 0; idx < wait_barriers.size(); idx++)
      {
	ApEvent e = 
          Runtime::get_previous_phase(wait_barriers[idx].phase_barrier);
        wait_on_events.insert(e);
      }

      // STEP 2: Set up the task's context
      // If we're a leaf task and we have virtual mappings
      // then it's possible for the application to do inline
      // mappings which require a physical context
      {
        if (!variant->is_leaf() || has_virtual_instances())
          execution_context = initialize_inner_execution_context(variant);
        else
          execution_context = new LeafContext(runtime, this);
        // Add a reference to our execution context
        execution_context->add_reference();
        std::vector<ApUserEvent> unmap_events(regions.size());
        std::vector<RegionRequirement> clone_requirements(regions.size());
        // Make physical regions for each our region requirements
        for (unsigned idx = 0; idx < regions.size(); idx++)
        {
#ifdef DEBUG_LEGION
          assert(regions[idx].handle_type == SINGULAR);
#endif
          // If it was virtual mapper so it doesn't matter anyway.
          if (virtual_mapped[idx] || no_access_regions[idx])
          {
            clone_requirements[idx] = regions[idx];
            localize_region_requirement(clone_requirements[idx]);
            execution_context->add_physical_region(clone_requirements[idx],
                false/*mapped*/, map_id, tag, unmap_events[idx],
                virtual_mapped[idx], physical_instances[idx]);
            // Don't switch coherence modes since we virtually
            // mapped it which means we will map in the parent's
            // context
          }
          else if (do_inner_task_optimization)
          {
            // If this is an inner task then we don't map
            // the region with a physical region, but instead
            // we mark that the unmap event which marks when
            // the region can be used by child tasks should
            // be the ready event.
            clone_requirements[idx] = regions[idx];
            localize_region_requirement(clone_requirements[idx]);
            // Also make the region requirement read-write to force
            // people to wait on the value
            if (!IS_REDUCE(regions[idx]))
              clone_requirements[idx].privilege = READ_WRITE;
            unmap_events[idx] = Runtime::create_ap_user_event();
            execution_context->add_physical_region(clone_requirements[idx],
                    false/*mapped*/, map_id, tag, unmap_events[idx],
                    false/*virtual mapped*/, physical_instances[idx]);
            // Trigger the user event when the region is 
            // actually ready to be used
            std::set<ApEvent> ready_events;
            physical_instances[idx].update_wait_on_events(ready_events);
            ApEvent precondition = Runtime::merge_events(NULL, ready_events);
            Runtime::trigger_event(unmap_events[idx], precondition);
          }
          else
          { 
            // If this is not virtual mapped, here is where we
            // switch coherence modes from whatever they are in
            // the enclosing context to exclusive within the
            // context of this task
            clone_requirements[idx] = regions[idx];
            localize_region_requirement(clone_requirements[idx]);
            unmap_events[idx] = Runtime::create_ap_user_event();
            execution_context->add_physical_region(clone_requirements[idx],
                    true/*mapped*/, map_id, tag, unmap_events[idx],
                    false/*virtual mapped*/, physical_instances[idx]);
            // We reset the reference below after we've
            // initialized the local contexts and received
            // back the local instance references
          }
          // Make sure you have the metadata for the region with no access priv
          if (no_access_regions[idx] && regions[idx].region.exists())
            runtime->forest->get_node(clone_requirements[idx].region);
        }
        // Initialize any region tree contexts
        execution_context->initialize_region_tree_contexts(clone_requirements,
            unmap_events, wait_on_events, map_applied_conditions);
      }
      // Merge together all the events for the start condition 
      ApEvent start_condition = Runtime::merge_events(NULL, wait_on_events);
      // Take all the locks in order in the proper way
      if (!atomic_locks.empty())
      {
        for (std::map<Reservation,bool>::const_iterator it = 
              atomic_locks.begin(); it != atomic_locks.end(); it++)
        {
          start_condition = Runtime::acquire_ap_reservation(it->first, 
                                          it->second, start_condition);
        }
      }
      // STEP 3: Finally we get to launch the task
      // Mark that we have an outstanding task in this context 
      parent_ctx->increment_pending();
      // If this is a leaf task and we have no virtual instances
      // and the SingleTask sub-type says it is ok
      // we can trigger the task's completion event as soon as
      // the task is done running.  We first need to mark that this
      // is going to occur before actually launching the task to 
      // avoid the race.
      bool perform_chaining_optimization = false; 
      ApUserEvent chain_complete_event;
      if (variant->is_leaf() && !has_virtual_instances() &&
          can_early_complete(chain_complete_event))
        perform_chaining_optimization = true;
      // Note there is a potential scary race condition to be aware of here: 
      // once we launch this task it's possible for this task to run and 
      // clean up before we finish the execution of this function thereby
      // invalidating this SingleTask object's fields.  This means
      // that we need to save any variables we need for after the task
      // launch here on the stack before they can be invalidated.
      ApEvent term_event = get_task_completion();
#ifdef DEBUG_LEGION
      assert(!target_processors.empty());
#endif
      Processor launch_processor = target_processors[0];
      if (target_processors.size() > 1)
      {
        // Find the processor group for all the target processors
        launch_processor = runtime->find_processor_group(target_processors);
      }
      Realm::ProfilingRequestSet profiling_requests;
      // If the mapper requested profiling add that now too
      if (!task_profiling_requests.empty())
      {
        // See if we have any realm requests
        std::set<Realm::ProfilingMeasurementID> realm_measurements;
        for (std::vector<ProfilingMeasurementID>::const_iterator it = 
              task_profiling_requests.begin(); it != 
              task_profiling_requests.end(); it++)
        {
          if ((*it) < Mapping::PMID_LEGION_FIRST)
            realm_measurements.insert((Realm::ProfilingMeasurementID)(*it));
          else if ((*it) == Mapping::PMID_RUNTIME_OVERHEAD)
            execution_context->initialize_overhead_tracker();
          else
            assert(false); // should never get here
        }
        if (!realm_measurements.empty())
        {
          ProfilingResponseBase base(this);
          Realm::ProfilingRequest &request = profiling_requests.add_request(
              runtime->find_utility_group(), LG_LEGION_PROFILING_ID, 
              &base, sizeof(base));
          request.add_measurements(realm_measurements);
          int previous = 
            __sync_fetch_and_add(&outstanding_profiling_requests, 1);
          if ((previous == 1) && !profiling_reported.exists())
            profiling_reported = Runtime::create_rt_user_event();
        }
      }
      if (runtime->legion_spy_enabled)
      {
        LegionSpy::log_variant_decision(unique_op_id, selected_variant);
#ifdef LEGION_SPY
        if (perform_chaining_optimization)
          LegionSpy::log_operation_events(unique_op_id, start_condition, 
                                          chain_complete_event);
        else
          LegionSpy::log_operation_events(unique_op_id, start_condition, 
                                          get_task_completion());
#endif
        LegionSpy::log_task_priority(unique_op_id, task_priority);
        for (unsigned idx = 0; idx < futures.size(); idx++)
        {
          FutureImpl *impl = futures[idx].impl;
          if (impl->get_ready_event().exists())
            LegionSpy::log_future_use(unique_op_id, impl->get_ready_event());
        }
      }
      ApEvent task_launch_event = variant->dispatch_task(launch_processor, this,
                                 execution_context, start_condition, true_guard,
                                 task_priority, profiling_requests);
      // Finish the chaining optimization if we're doing it
      if (perform_chaining_optimization)
        Runtime::trigger_event(chain_complete_event, task_launch_event);
      // STEP 4: After we've launched the task, then we have to release any 
      // locks that we took for while the task was running.  
      if (!atomic_locks.empty())
      {
        for (std::map<Reservation,bool>::const_iterator it = 
              atomic_locks.begin(); it != atomic_locks.end(); it++)
        {
          Runtime::release_reservation(it->first, term_event);
        }
      }
      // Finally if this is a predicated task and we have a speculative
      // guard then we need to launch a meta task to handle the case
      // where the task misspeculates
      if (false_guard.exists())
      {
        MisspeculationTaskArgs args(this);
        // Make sure this runs on an application processor where the
        // original task was going to go 
        runtime->issue_runtime_meta_task(args, LG_LATENCY_WORK_PRIORITY, 
                                         RtEvent(false_guard));
        // Fun little trick here: decrement the outstanding meta-task
        // counts for the mis-speculation task in case it doesn't run
        // If it does run, we'll increment the counts again
#ifdef DEBUG_LEGION
        runtime->decrement_total_outstanding_tasks(
            MisspeculationTaskArgs::TASK_ID, true/*meta*/);
#else
        runtime->decrement_total_outstanding_tasks();
#endif
#ifdef DEBUG_SHUTDOWN_HANG
        __sync_fetch_and_add(
            &runtime->outstanding_counts[MisspeculationTaskArgs::TASK_ID],-1);
#endif
      }
    }

    //--------------------------------------------------------------------------
    void SingleTask::complete_replay(ApEvent instance_ready_event)
    //--------------------------------------------------------------------------
    {
      if (!arrive_barriers.empty())
      {
        ApEvent done_event = get_task_completion();
        for (std::vector<PhaseBarrier>::const_iterator it =
             arrive_barriers.begin(); it !=
             arrive_barriers.end(); it++)
          Runtime::phase_barrier_arrive(*it, 1/*count*/, done_event);
      }
#ifdef DEBUG_LEGION
      assert(is_leaf() && !has_virtual_instances());
#endif
      for (std::deque<InstanceSet>::iterator it = physical_instances.begin();
           it != physical_instances.end(); ++it)
        for (unsigned idx = 0; idx < it->size(); ++idx)
          (*it)[idx].set_ready_event(instance_ready_event);
      update_no_access_regions();
      launch_task();
    }

    //--------------------------------------------------------------------------
    void SingleTask::add_copy_profiling_request(
                                           Realm::ProfilingRequestSet &requests)
    //--------------------------------------------------------------------------
    {
      // Nothing to do if we don't have any copy profiling requests
      if (copy_profiling_requests.empty())
        return;
      ProfilingResponseBase base(this);
      Realm::ProfilingRequest &request = requests.add_request(
        runtime->find_utility_group(), LG_LEGION_PROFILING_ID, 
        &base, sizeof(base));
      for (std::vector<ProfilingMeasurementID>::const_iterator it = 
            copy_profiling_requests.begin(); it != 
            copy_profiling_requests.end(); it++)
        request.add_measurement((Realm::ProfilingMeasurementID)(*it));
      int previous = __sync_fetch_and_add(&outstanding_profiling_requests, 1);
      if ((previous == 1) && !profiling_reported.exists())
        profiling_reported = Runtime::create_rt_user_event();
    }

    //--------------------------------------------------------------------------
    void SingleTask::handle_profiling_response(
                                       const Realm::ProfilingResponse &response)
    //--------------------------------------------------------------------------
    {
      if (mapper == NULL)
        mapper = runtime->find_mapper(current_proc, map_id); 
      Mapping::Mapper::TaskProfilingInfo info;
      info.profiling_responses.attach_realm_profiling_response(response);
      if (response.has_measurement<
           Mapping::ProfilingMeasurements::OperationProcessorUsage>())
      {
        info.task_response = true;
        // If we had an overhead tracker 
        // see if this is the callback for the task
        if (execution_context->overhead_tracker != NULL)
        {
          // This is the callback for the task itself
          info.profiling_responses.attach_overhead(
              execution_context->overhead_tracker);
          // Mapper takes ownership
          execution_context->overhead_tracker = NULL;
        }
      }
      else
        info.task_response = false;
      mapper->invoke_task_report_profiling(this, &info);
#ifdef DEBUG_LEGION
      assert(outstanding_profiling_requests > 0);
      assert(profiling_reported.exists());
#endif
      int remaining = __sync_add_and_fetch(&outstanding_profiling_requests, -1);
      if (remaining == 0)
        Runtime::trigger_event(profiling_reported);
    } 

    //--------------------------------------------------------------------------
    InnerContext* SingleTask::initialize_inner_execution_context(VariantImpl *v)
    //--------------------------------------------------------------------------
    {
      InnerContext *inner_ctx = new InnerContext(runtime, this, 
          v->is_inner(), regions, parent_req_indexes, 
          virtual_mapped, unique_op_id);
      if (mapper == NULL)
        mapper = runtime->find_mapper(current_proc, map_id);
      inner_ctx->configure_context(mapper, task_priority);
      return inner_ctx;
    }

    /////////////////////////////////////////////////////////////
    // Multi Task 
    /////////////////////////////////////////////////////////////

    //--------------------------------------------------------------------------
    MultiTask::MultiTask(Runtime *rt)
      : TaskOp(rt)
    //--------------------------------------------------------------------------
    {
    }
    
    //--------------------------------------------------------------------------
    MultiTask::~MultiTask(void)
    //--------------------------------------------------------------------------
    {
    }

    //--------------------------------------------------------------------------
    void MultiTask::activate_multi(void)
    //--------------------------------------------------------------------------
    {
      DETAILED_PROFILER(runtime, ACTIVATE_MULTI_CALL);
      activate_task();
      launch_space = IndexSpace::NO_SPACE;
      internal_space = IndexSpace::NO_SPACE;
      sliced = false;
      redop = 0;
      reduction_op = NULL;
      serdez_redop_fns = NULL;
      reduction_state_size = 0;
      reduction_state = NULL;
      children_complete_invoked = false;
      children_commit_invoked = false;
      predicate_false_result = NULL;
      predicate_false_size = 0;
    }

    //--------------------------------------------------------------------------
    void MultiTask::deactivate_multi(void)
    //--------------------------------------------------------------------------
    {
      DETAILED_PROFILER(runtime, DEACTIVATE_MULTI_CALL);
      if (runtime->profiler != NULL)
        runtime->profiler->register_multi_task(this, task_id);
      deactivate_task();
      if (reduction_state != NULL)
      {
        legion_free(REDUCTION_ALLOC, reduction_state, reduction_state_size);
        reduction_state = NULL;
        reduction_state_size = 0;
      }
      // Remove our reference to the point arguments 
      point_arguments = FutureMap();
      slices.clear(); 
      version_infos.clear();
      restrict_infos.clear();
      projection_infos.clear();
      if (predicate_false_result != NULL)
      {
        legion_free(PREDICATE_ALLOC, predicate_false_result, 
                    predicate_false_size);
        predicate_false_result = NULL;
        predicate_false_size = 0;
      }
      predicate_false_future = Future();
    }

    //--------------------------------------------------------------------------
    bool MultiTask::is_sliced(void) const
    //--------------------------------------------------------------------------
    {
      return sliced;
    }

    //--------------------------------------------------------------------------
    void MultiTask::slice_index_space(void)
    //--------------------------------------------------------------------------
    {
      DETAILED_PROFILER(runtime, SLICE_INDEX_SPACE_CALL);
#ifdef DEBUG_LEGION
      assert(!sliced);
#endif
      sliced = true;
      stealable = false; // cannot steal something that has been sliced
      Mapper::SliceTaskInput input;
      Mapper::SliceTaskOutput output;
      input.domain_is = internal_space;
      runtime->forest->find_launch_space_domain(internal_space, input.domain);
      output.verify_correctness = false;
      if (mapper == NULL)
        mapper = runtime->find_mapper(current_proc, map_id);
      mapper->invoke_slice_task(this, &input, &output);
      if (output.slices.empty())
        REPORT_LEGION_ERROR(ERROR_INVALID_MAPPER_OUTPUT,
                      "Invalid mapper output from invocation of 'slice_task' "
                      "call on mapper %s. Mapper failed to specify an slices "
                      "for task %s (ID %lld).", mapper->get_mapper_name(),
                      get_task_name(), get_unique_id())

#ifdef DEBUG_LEGION
      size_t total_points = 0;
#endif
      for (unsigned idx = 0; idx < output.slices.size(); idx++)
      {
        Mapper::TaskSlice &slice = output.slices[idx]; 
        if (!slice.proc.exists())
          REPORT_LEGION_ERROR(ERROR_INVALID_MAPPER_OUTPUT,
                        "Invalid mapper output from invocation of 'slice_task' "
                        "on mapper %s. Mapper returned a slice for task "
                        "%s (ID %lld) with an invalid processor " IDFMT ".",
                        mapper->get_mapper_name(), get_task_name(),
                        get_unique_id(), slice.proc.id)
        // Check to see if we need to get an index space for this domain
        if (!slice.domain_is.exists() && (slice.domain.get_volume() > 0))
          slice.domain_is = 
            runtime->find_or_create_index_launch_space(slice.domain);
        if (slice.domain_is.get_type_tag() != internal_space.get_type_tag())
          REPORT_LEGION_ERROR(ERROR_INVALID_MAPPER_OUTPUT,
                        "Invalid mapper output from invocation of 'slice_task' "
                        "on mapper %s. Mapper returned slice index space %d "
                        "for task %s (UID %lld) with a different type than "
                        "original index space to be sliced.",
                        mapper->get_mapper_name(), slice.domain_is.get_id(),
                        get_task_name(), get_unique_id());
        if (is_recording() && !runtime->is_local(slice.proc))
          REPORT_LEGION_ERROR(ERROR_PHYSICAL_TRACING_REMOTE_MAPPING,
                              "Mapper %s remotely mapped a slice of task %s "
                              "(UID %lld) that is being memoized, but physical "
                              "tracing does not support remotely mapped "
                              "operations yet. Please change your mapper to "
                              "map this slice locally.",
                              mapper->get_mapper_name(),
                              get_task_name(), get_unique_id())
#ifdef DEBUG_LEGION
        // Check to make sure the domain is not empty
        Domain &d = slice.domain;
        if ((d == Domain::NO_DOMAIN) && slice.domain_is.exists())
          runtime->forest->find_launch_space_domain(slice.domain_is, d);
        bool empty = false;
	size_t volume = d.get_volume();
	if (volume == 0)
	  empty = true;
	else
	  total_points += volume;
        if (empty)
          REPORT_LEGION_ERROR(ERROR_INVALID_MAPPER_OUTPUT,
                        "Invalid mapper output from invocation of 'slice_task' "
                        "on mapper %s. Mapper returned an empty slice for task "
                        "%s (ID %lld).", mapper->get_mapper_name(),
                        get_task_name(), get_unique_id())
#endif
        SliceTask *new_slice = this->clone_as_slice_task(slice.domain_is,
                                                         slice.proc,
                                                         slice.recurse,
                                                         slice.stealable,
                                                         output.slices.size());
        slices.push_back(new_slice);
      }
#ifdef DEBUG_LEGION
      // If the volumes don't match, then something bad happend in the mapper
      if (total_points != input.domain.get_volume())
        REPORT_LEGION_ERROR(ERROR_INVALID_MAPPER_OUTPUT,
                      "Invalid mapper output from invocation of 'slice_task' "
                      "on mapper %s. Mapper returned slices with a total "
                      "volume %ld that does not match the expected volume of "
                      "%zd when slicing task %s (ID %lld).", 
                      mapper->get_mapper_name(), long(total_points),
                      input.domain.get_volume(), 
                      get_task_name(), get_unique_id())
#endif
      if (output.verify_correctness)
      {
        std::vector<IndexSpace> slice_spaces(slices.size());
        for (unsigned idx = 0; idx < output.slices.size(); idx++)
          slice_spaces[idx] = output.slices[idx].domain_is;
        runtime->forest->validate_slicing(internal_space, slice_spaces,
                                          this, mapper);
      }
      trigger_slices(); 
      // If we succeeded and this is an intermediate slice task
      // then we can reclaim it, otherwise, if it is the original
      // index task then we want to keep it around. Note it is safe
      // to call get_task_kind here despite the cleanup race because
      // it is a static property of the object.
      if (get_task_kind() == SLICE_TASK_KIND)
        deactivate();
    }

    //--------------------------------------------------------------------------
    void MultiTask::trigger_slices(void)
    //--------------------------------------------------------------------------
    {
      // Add our slices back into the queue of things that are ready to map
      // or send it to its remote node if necessary
      // Watch out for the cleanup race with some acrobatics here
      // to handle the case where the iterator is invalidated
      std::set<RtEvent> wait_for;
      std::list<SliceTask*>::const_iterator it = slices.begin();
      while (true)
      {
        SliceTask *slice = *it;
        // Have to update this before launching the task to avoid 
        // the clean-up race
        it++;
        const bool done = (it == slices.end());
        // Dumb case for must epoch operations, we need these to 
        // be mapped immediately, mapper be damned
        if (must_epoch != NULL)
        {
          TriggerTaskArgs trigger_args(slice);
          RtEvent done = runtime->issue_runtime_meta_task(trigger_args, 
                                           LG_THROUGHPUT_WORK_PRIORITY);
          wait_for.insert(done);
        }
        // Figure out whether this task is local or remote
        else if (!runtime->is_local(slice->target_proc))
        {
          // We can only send it away if it is not origin mapped
          // otherwise it has to stay here until it is fully mapped
          if (!slice->is_origin_mapped())
            runtime->send_task(slice);
          else
            slice->enqueue_ready_task(false/*use target*/);
        }
        else
          slice->enqueue_ready_task(true/*use target*/);
        if (done)
          break;
      }
      // Must-epoch operations are nasty little beasts and have
      // to wait for the effects to finish before returning
      if (!wait_for.empty())
      {
        RtEvent wait_on = Runtime::merge_events(wait_for);
        wait_on.wait();
      }
    }

    //--------------------------------------------------------------------------
    void MultiTask::clone_multi_from(MultiTask *rhs, IndexSpace is,
                                     Processor p, bool recurse, bool stealable)
    //--------------------------------------------------------------------------
    {
      DETAILED_PROFILER(runtime, CLONE_MULTI_CALL);
      this->clone_task_op_from(rhs, p, stealable, false/*duplicate*/);
      this->index_domain = rhs->index_domain;
      this->launch_space = rhs->launch_space;
      this->sharding_space = rhs->sharding_space;
      this->internal_space = is;
      this->must_epoch_task = rhs->must_epoch_task;
      this->sliced = !recurse;
      this->redop = rhs->redop;
      this->point_arguments = rhs->point_arguments;
      if (this->redop != 0)
      {
        this->reduction_op = rhs->reduction_op;
        this->serdez_redop_fns = rhs->serdez_redop_fns;
        initialize_reduction_state();
      }
      this->restrict_infos = rhs->restrict_infos;
      this->projection_infos = rhs->projection_infos;
      this->predicate_false_future = rhs->predicate_false_future;
      this->predicate_false_size = rhs->predicate_false_size;
      if (this->predicate_false_size > 0)
      {
#ifdef DEBUG_LEGION
        assert(this->predicate_false_result == NULL);
#endif
        this->predicate_false_result = malloc(this->predicate_false_size);
        memcpy(this->predicate_false_result, rhs->predicate_false_result,
               this->predicate_false_size);
      }
      // Copy over the version infos that we need, we can skip this if
      // we are remote and origin mapped
      if (!is_remote() || !is_origin_mapped())
      {
        this->version_infos.resize(rhs->version_infos.size());
        for (unsigned idx = 0; idx < this->version_infos.size(); idx++)
        {
          if (IS_NO_ACCESS(regions[idx]))
            continue;
          this->version_infos[idx] = rhs->version_infos[idx];
        }
      }
    }

    //--------------------------------------------------------------------------
    void MultiTask::trigger_mapping(void)
    //--------------------------------------------------------------------------
    {
      DETAILED_PROFILER(runtime, MULTI_TRIGGER_EXECUTION_CALL);
      if (is_remote())
      {
        // distribute, slice, then map/launch
        if (distribute_task())
        {
          // Still local
          if (is_sliced())
          {
            if (is_origin_mapped())
              launch_task();
            else
              map_and_launch();
          }
          else
            slice_index_space();
        }
      }
      else
      {
        // Not remote
        // If we're doing a must epoch launch then we don't
        // need to early map any regions because any interfering
        // regions that would be handled by this will be handled
        // by the map_must_epoch call
        if (must_epoch == NULL)
          early_map_task();
        if (is_origin_mapped())
        {
          if (is_sliced())
          {
            if (must_epoch != NULL)
              register_must_epoch();
            else
            {
              // See if we're going to send it
              // remotely.  If so we need to do
              // the mapping now.  Otherwise we
              // can defer the mapping until we get
              // on the target processor.
              if (target_proc.exists() && !runtime->is_local(target_proc))
              {
                RtEvent done_mapping = perform_mapping();
                if (done_mapping.exists() && !done_mapping.has_triggered())
                  defer_distribute_task(done_mapping);
                else
                {
#ifdef DEBUG_LEGION
#ifndef NDEBUG
                  bool still_local = 
#endif
#endif
                  distribute_task();
#ifdef DEBUG_LEGION
                  assert(!still_local);
#endif
                }
              }
              else
              {
                // We know that it is staying on one
                // of our local processors.  If it is
                // still this processor then map and run it
                if (distribute_task())
                {
                  // Still local so we can map and launch it
                  map_and_launch();
                }
              }
            }
          }
          else
            slice_index_space();
        }
        else
        {
          if (distribute_task())
          {
            // Still local try slicing, mapping, and launching
            if (is_sliced())
              map_and_launch();
            else
              slice_index_space();
          }
        }
      }
    } 

    //--------------------------------------------------------------------------
    void MultiTask::pack_multi_task(Serializer &rez, AddressSpaceID target)
    //--------------------------------------------------------------------------
    {
      DETAILED_PROFILER(runtime, PACK_MULTI_CALL);
      RezCheck z(rez);
      pack_base_task(rez, target);
      rez.serialize(launch_space);
      rez.serialize(sliced);
      rez.serialize(redop);
    }

    //--------------------------------------------------------------------------
    void MultiTask::unpack_multi_task(Deserializer &derez,
                                      std::set<RtEvent> &ready_events)
    //--------------------------------------------------------------------------
    {
      DETAILED_PROFILER(runtime, UNPACK_MULTI_CALL);
      DerezCheck z(derez);
      unpack_base_task(derez, ready_events); 
      derez.deserialize(launch_space);
      derez.deserialize(sliced);
      derez.deserialize(redop);
      if (redop > 0)
      {
        reduction_op = Runtime::get_reduction_op(redop);
        serdez_redop_fns = Runtime::get_serdez_redop_fns(redop);
        initialize_reduction_state();
      }
    }

    //--------------------------------------------------------------------------
    void MultiTask::initialize_reduction_state(void)
    //--------------------------------------------------------------------------
    {
#ifdef DEBUG_LEGION
      assert(reduction_op != NULL);
      assert(reduction_op->is_foldable);
      assert(reduction_state == NULL);
#endif
      reduction_state_size = reduction_op->sizeof_rhs;
      reduction_state = legion_malloc(REDUCTION_ALLOC, reduction_state_size);
      // If we need to initialize specially, then we do that with a serdez fn
      if (serdez_redop_fns != NULL)
        (*(serdez_redop_fns->init_fn))(reduction_op, reduction_state, 
                                       reduction_state_size);
      else
        reduction_op->init(reduction_state, 1);
    }

    //--------------------------------------------------------------------------
    void MultiTask::fold_reduction_future(const void *result, 
                                          size_t result_size, 
                                          bool owner, bool exclusive)
    //--------------------------------------------------------------------------
    {
      // Apply the reduction operation
#ifdef DEBUG_LEGION
      assert(reduction_op != NULL);
      assert(reduction_op->is_foldable);
      assert(reduction_state != NULL);
#endif
      // Perform the reduction, see if we have to do serdez reductions
      if (serdez_redop_fns != NULL)
      {
        // Need to hold the lock to make the serialize/deserialize
        // process atomic
        AutoLock o_lock(op_lock);
        (*(serdez_redop_fns->fold_fn))(reduction_op, reduction_state,
                                       reduction_state_size, result);
      }
      else
        reduction_op->fold(reduction_state, result, 1, exclusive);

      // If we're the owner, then free the memory
      if (owner)
        free(const_cast<void*>(result));
    } 

    //--------------------------------------------------------------------------
    VersionInfo& MultiTask::get_version_info(unsigned idx)
    //--------------------------------------------------------------------------
    {
#ifdef DEBUG_LEGION
      assert(idx < version_infos.size());
#endif
      return version_infos[idx];
    }

    //--------------------------------------------------------------------------
    RestrictInfo& MultiTask::get_restrict_info(unsigned idx)
    //--------------------------------------------------------------------------
    {
#ifdef DEBUG_LEGION
      assert(idx < restrict_infos.size());
#endif
      return restrict_infos[idx];
    }

    //--------------------------------------------------------------------------
    const ProjectionInfo* MultiTask::get_projection_info(unsigned idx)
    //--------------------------------------------------------------------------
    {
#ifdef DEBUG_LEGION
      assert(idx < projection_infos.size());
#endif
      return &projection_infos[idx]; 
    }

    //--------------------------------------------------------------------------
    const std::vector<VersionInfo>* MultiTask::get_version_infos(void)
    //--------------------------------------------------------------------------
    {
      return &version_infos;
    }

    //--------------------------------------------------------------------------
    const std::vector<RestrictInfo>* MultiTask::get_restrict_infos(void)
    //--------------------------------------------------------------------------
    {
      return &restrict_infos;
    }

    /////////////////////////////////////////////////////////////
    // Individual Task 
    /////////////////////////////////////////////////////////////

    //--------------------------------------------------------------------------
    IndividualTask::IndividualTask(Runtime *rt)
      : SingleTask(rt)
    //--------------------------------------------------------------------------
    {
    }

    //--------------------------------------------------------------------------
    IndividualTask::IndividualTask(const IndividualTask &rhs)
      : SingleTask(NULL)
    //--------------------------------------------------------------------------
    {
      // should never be called
      assert(false);
    }

    //--------------------------------------------------------------------------
    IndividualTask::~IndividualTask(void)
    //--------------------------------------------------------------------------
    {
    }

    //--------------------------------------------------------------------------
    IndividualTask& IndividualTask::operator=(const IndividualTask &rhs)
    //--------------------------------------------------------------------------
    {
      // should never be called
      assert(false);
      return *this;
    }

    //--------------------------------------------------------------------------
    void IndividualTask::activate(void)
    //--------------------------------------------------------------------------
    {
      DETAILED_PROFILER(runtime, ACTIVATE_INDIVIDUAL_CALL);
      activate_individual_task(); 
    }

    //--------------------------------------------------------------------------
    void IndividualTask::activate_individual_task(void)
    //--------------------------------------------------------------------------
    {
      activate_single();
      future_store = NULL;
      future_size = 0;
      predicate_false_result = NULL;
      predicate_false_size = 0;
      orig_task = this;
      remote_owner_uid = 0;
      remote_completion_event = get_completion_event();
      remote_unique_id = get_unique_id();
      sent_remotely = false;
      remote_replicate = false;
      top_level_task = false;
      need_intra_task_alias_analysis = true;
    }

    //--------------------------------------------------------------------------
    void IndividualTask::deactivate(void)
    //--------------------------------------------------------------------------
    {
      DETAILED_PROFILER(runtime, DEACTIVATE_INDIVIDUAL_CALL);
      deactivate_individual_task(); 
      runtime->free_individual_task(this);
    }

    //--------------------------------------------------------------------------
    void IndividualTask::deactivate_individual_task(void)
    //--------------------------------------------------------------------------
    {
      deactivate_single();
      if (future_store != NULL)
      {
        legion_free(FUTURE_RESULT_ALLOC, future_store, future_size);
        future_store = NULL;
        future_size = 0;
      }
      if (predicate_false_result != NULL)
      {
        legion_free(PREDICATE_ALLOC, predicate_false_result, 
                    predicate_false_size);
        predicate_false_result = NULL;
        predicate_false_size = 0;
      }
      // Remove our reference on the future
      result = Future();
      predicate_false_future = Future();
      privilege_paths.clear();
      version_infos.clear();
      restrict_infos.clear();
      if (!acquired_instances.empty())
        release_acquired_instances(acquired_instances); 
      acquired_instances.clear();
      restrict_postconditions.clear();
    }

    //--------------------------------------------------------------------------
    Future IndividualTask::initialize_task(TaskContext *ctx,
                                           const TaskLauncher &launcher,
                                           bool check_privileges,
                                           bool track /*=true*/)
    //--------------------------------------------------------------------------
    {
      parent_ctx = ctx;
      task_id = launcher.task_id;
      indexes = launcher.index_requirements;
      regions = launcher.region_requirements;
      futures = launcher.futures;
      // Can't update these here in case we get restricted postconditions
      grants = launcher.grants;
      wait_barriers = launcher.wait_barriers;
      arrive_barriers = launcher.arrive_barriers;
      arglen = launcher.argument.get_size();
      if (arglen > 0)
      {
        args = legion_malloc(TASK_ARGS_ALLOC, arglen);
        memcpy(args,launcher.argument.get_ptr(),arglen);
      }
      map_id = launcher.map_id;
      tag = launcher.tag;
      index_point = launcher.point;
      index_domain = Domain(index_point, index_point);
      sharding_space = launcher.sharding_space;
      is_index_space = false;
      initialize_base_task(ctx, track, launcher.static_dependences,
                           launcher.predicate, task_id);
      remote_owner_uid = ctx->get_unique_id();
      need_intra_task_alias_analysis = !launcher.independent_requirements;
      if (launcher.predicate != Predicate::TRUE_PRED)
      {
        if (launcher.predicate_false_future.impl != NULL)
          predicate_false_future = launcher.predicate_false_future;
        else
        {
          predicate_false_size = launcher.predicate_false_result.get_size();
          if (predicate_false_size == 0)
          {
            // TODO: Put this check back in
#if 0
            if (variants->return_size > 0)
              log_run.error("Predicated task launch for task %s "
                                  "in parent task %s (UID %lld) has non-void "
                                  "return type but no default value for its "
                                  "future if the task predicate evaluates to "
                                  "false.  Please set either the "
                                  "'predicate_false_result' or "
                                  "'predicate_false_future' fields of the "
                                  "TaskLauncher struct.",
                                  get_task_name(), ctx->get_task_name(),
                                  ctx->get_unique_id())
#endif
          }
          else
          {
            // TODO: Put this check back in
#ifdef PERFORM_PREDICATE_SIZE_CHECKS
            if (predicate_false_size != variants->return_size)
              REPORT_LEGION_ERROR(ERROR_PREDICATED_TASK_LAUNCH,
                            "Predicated task launch for task %s "
                                 "in parent task %s (UID %lld) has predicated "
                                 "false return type of size %ld bytes, but the "
                                 "expected return size is %ld bytes.",
                                 get_task_name(), parent_ctx->get_task_name(),
                                 parent_ctx->get_unique_id(),
                                 predicate_false_size, variants->return_size)
#endif
#ifdef DEBUG_LEGION
            assert(predicate_false_result == NULL);
#endif
            predicate_false_result = 
              legion_malloc(PREDICATE_ALLOC, predicate_false_size);
            memcpy(predicate_false_result, 
                   launcher.predicate_false_result.get_ptr(),
                   predicate_false_size);
          }
        }
      }
      if (check_privileges)
        perform_privilege_checks();
      // Get a future from the parent context to use as the result
      result = Future(new FutureImpl(runtime, true/*register*/,
            runtime->get_available_distributed_id(), 
            runtime->address_space, this));
      check_empty_field_requirements(); 
      if (runtime->legion_spy_enabled)
      {
        LegionSpy::log_individual_task(parent_ctx->get_unique_id(),
                                       unique_op_id,
                                       task_id, get_task_name());
        for (std::vector<PhaseBarrier>::const_iterator it = 
              launcher.wait_barriers.begin(); it !=
              launcher.wait_barriers.end(); it++)
        {
          ApEvent e = Runtime::get_previous_phase(it->phase_barrier);
          LegionSpy::log_phase_barrier_wait(unique_op_id, e);
        }
        LegionSpy::log_future_creation(unique_op_id, 
              result.impl->get_ready_event(), index_point);
      }
      return result;
    }

    //--------------------------------------------------------------------------
    void IndividualTask::set_top_level(void)
    //--------------------------------------------------------------------------
    {
      this->top_level_task = true;
      // Top-level tasks never do dependence analysis, so we
      // need to complete those stages now
      resolve_speculation();
    } 

    //--------------------------------------------------------------------------
    void IndividualTask::trigger_prepipeline_stage(void)
    //--------------------------------------------------------------------------
    {
      // First compute the parent indexes
      compute_parent_indexes();
      privilege_paths.resize(regions.size());
      for (unsigned idx = 0; idx < regions.size(); idx++)
        initialize_privilege_path(privilege_paths[idx], regions[idx]);
      update_no_access_regions();
      if (!options_selected)
      {
        const bool inline_task = select_task_options();
        if (inline_task) 
        {
          REPORT_LEGION_WARNING(LEGION_WARNING_MAPPER_REQUESTED_INLINE,
                          "Mapper %s requested to inline task %s "
                          "(UID %lld) but the 'enable_inlining' option was "
                          "not set on the task launcher so the request is "
                          "being ignored", mapper->get_mapper_name(),
                          get_task_name(), get_unique_id());
        }
      }
      // If we have a trace, it is unsound to do this until the dependence
      // analysis stage when all the operations are serialized in order
      if (need_intra_task_alias_analysis)
      {
        LegionTrace *local_trace = get_trace();
        if (local_trace == NULL)
          perform_intra_task_alias_analysis(false/*tracing*/, NULL/*trace*/,
                                            privilege_paths);
      }
      if (runtime->legion_spy_enabled)
      {
        for (unsigned idx = 0; idx < regions.size(); idx++)
        {
          log_requirement(unique_op_id, idx, regions[idx]);
        }
      }
    }

    //--------------------------------------------------------------------------
    void IndividualTask::trigger_dependence_analysis(void)
    //--------------------------------------------------------------------------
    {
      perform_base_dependence_analysis();
      ProjectionInfo projection_info;
      for (unsigned idx = 0; idx < regions.size(); idx++)
      {
        runtime->forest->perform_dependence_analysis(this, idx, regions[idx], 
                                                     restrict_infos[idx],
                                                     version_infos[idx],
                                                     projection_info,
                                                     privilege_paths[idx]);
      }
    }

    //--------------------------------------------------------------------------
    void IndividualTask::perform_base_dependence_analysis(void)
    //--------------------------------------------------------------------------
    {
#ifdef DEBUG_LEGION
      assert(memo_state != MEMO_REQ);
      assert(privilege_paths.size() == regions.size());
#endif
      // If we have a trace we do our alias analysis now
      if (need_intra_task_alias_analysis)
      {
        LegionTrace *local_trace = get_trace();
        if (local_trace != NULL)
          perform_intra_task_alias_analysis(is_tracing(), local_trace,
                                            privilege_paths);
      }
      // To be correct with the new scheduler we also have to 
      // register mapping dependences on futures
      for (std::vector<Future>::const_iterator it = futures.begin();
            it != futures.end(); it++)
      {
#ifdef DEBUG_LEGION
        assert(it->impl != NULL);
#endif
        it->impl->register_dependence(this);
#ifdef LEGION_SPY
        if (it->impl->producer_op != NULL)
          LegionSpy::log_mapping_dependence(
              parent_ctx->get_unique_id(), it->impl->producer_uid, 0,
              get_unique_id(), 0, TRUE_DEPENDENCE);
#endif
      }
      if (predicate_false_future.impl != NULL)
      {
        predicate_false_future.impl->register_dependence(this);
#ifdef LEGION_SPY
        if (predicate_false_future.impl->producer_op != NULL)
          LegionSpy::log_mapping_dependence(
              parent_ctx->get_unique_id(), 
              predicate_false_future.impl->producer_uid, 0,
              get_unique_id(), 0, TRUE_DEPENDENCE);
#endif
      }
      // Also have to register any dependences on our predicate
      register_predicate_dependence();
      restrict_infos.resize(regions.size());
      version_infos.resize(regions.size());
    }

    //--------------------------------------------------------------------------
    void IndividualTask::trigger_ready(void)
    //--------------------------------------------------------------------------
    {
      // Dumb case for must epoch operations, we need these to 
      // be mapped immediately, mapper be damned
      if (must_epoch != NULL)
      {
        TriggerTaskArgs trigger_args(this);
        runtime->issue_runtime_meta_task(trigger_args, 
                                         LG_THROUGHPUT_WORK_PRIORITY);
      }
      // Figure out whether this task is local or remote
      else if (!runtime->is_local(target_proc))
      {
        // We can only send it away if it is not origin mapped
        // otherwise it has to stay here until it is fully mapped
        if (!is_origin_mapped())
          runtime->send_task(this);
        else
          enqueue_ready_task(false/*use target*/);
      }
      else
        enqueue_ready_task(true/*use target*/);
    }

    //--------------------------------------------------------------------------
    RtEvent IndividualTask::perform_versioning_analysis(void)
    //--------------------------------------------------------------------------
    {
      if (is_replaying())
        return RtEvent::NO_RT_EVENT;

#ifdef DEBUG_LEGION
      assert(regions.size() == version_infos.size());
#endif
      std::set<RtEvent> ready_events;
      // If we're remote we're going to have to recompute our privilege
      // paths otherwise we can use our existing privilege paths
      if (is_remote())
      {
        // If we're remote and origin mapped, then we are already done
        if (is_origin_mapped())
          return RtEvent::NO_RT_EVENT;
        for (unsigned idx = 0; idx < regions.size(); idx++)
        {
          if (early_mapped_regions.find(idx) != early_mapped_regions.end())
            continue;
          VersionInfo &version_info = version_infos[idx];
          if (version_info.has_physical_states())
            continue;
          RegionTreePath privilege_path;
          initialize_privilege_path(privilege_path, regions[idx]);
          runtime->forest->perform_versioning_analysis(this, idx, regions[idx],
                                                       privilege_path,
                                                       version_info,
                                                       ready_events);
        }
      }
      else
      {
        for (unsigned idx = 0; idx < regions.size(); idx++)
        {
          if (early_mapped_regions.find(idx) != early_mapped_regions.end())
            continue;
          VersionInfo &version_info = version_infos[idx];
          if (version_info.has_physical_states())
            continue;
          runtime->forest->perform_versioning_analysis(this, idx, regions[idx],
                                                       privilege_paths[idx],
                                                       version_info,
                                                       ready_events);
        }
      }
      if (!ready_events.empty())
        return Runtime::merge_events(ready_events);
      return RtEvent::NO_RT_EVENT;
    }

    //--------------------------------------------------------------------------
    void IndividualTask::report_interfering_requirements(unsigned idx1, 
                                                         unsigned idx2)
    //--------------------------------------------------------------------------
    {
#if 1
      REPORT_LEGION_ERROR(ERROR_ALIASED_INTERFERING_REGION,
                    "Aliased and interfering region requirements for "
                    "individual tasks are not permitted. Region requirements "
                    "%d and %d of task %s (UID %lld) in parent task %s "
                    "(UID %lld) are interfering.", idx1, idx2, get_task_name(),
                    get_unique_id(), parent_ctx->get_task_name(),
                    parent_ctx->get_unique_id())
#else
      REPORT_LEGION_WARNING(LEGION_WARNING_REGION_REQUIREMENTS_INDIVIDUAL,
                      "Region requirements %d and %d of individual task "
                      "%s (UID %lld) in parent task %s (UID %lld) are "
                      "interfering.  This behavior is currently "
                      "undefined. You better really know what you are "
                      "doing.", idx1, idx2, get_task_name(), 
                      get_unique_id(), parent_ctx->get_task_name(), 
                      parent_ctx->get_unique_id())
#endif
    }

    //--------------------------------------------------------------------------
    std::map<PhysicalManager*,std::pair<unsigned,bool> >* 
                                IndividualTask::get_acquired_instances_ref(void)
    //--------------------------------------------------------------------------
    {
      return &acquired_instances;
    }

    //--------------------------------------------------------------------------
    void IndividualTask::record_restrict_postcondition(ApEvent postcondition)
    //--------------------------------------------------------------------------
    {
      restrict_postconditions.insert(postcondition);
    }

    //--------------------------------------------------------------------------
    void IndividualTask::resolve_false(bool speculated, bool launched)
    //--------------------------------------------------------------------------
    {
      // If we already launched, then return, otherwise continue
      // through and do the work to clean up the task 
      if (launched)
        return;
      // Set the future to the false result
      RtEvent execution_condition;
      if (predicate_false_future.impl != NULL)
      {
        ApEvent wait_on = predicate_false_future.impl->get_ready_event();
        if (wait_on.has_triggered())
        {
          const size_t result_size = 
            check_future_size(predicate_false_future.impl);
          if (result_size > 0)
            result.impl->set_result(
                predicate_false_future.impl->get_untyped_result(true),
                result_size, false/*own*/);
        }
        else
        {
          // Add references so they aren't garbage collected
          result.impl->add_base_gc_ref(DEFERRED_TASK_REF, this);
          predicate_false_future.impl->add_base_gc_ref(DEFERRED_TASK_REF, this);
          DeferredFutureSetArgs args(result.impl, 
                predicate_false_future.impl, this);
          execution_condition = 
            runtime->issue_runtime_meta_task(args,LG_LATENCY_WORK_PRIORITY,
                                             Runtime::protect_event(wait_on));
        }
      }
      else
      {
        if (predicate_false_size > 0)
          result.impl->set_result(predicate_false_result,
                                  predicate_false_size, false/*own*/);
      }
      // Then clean up this task instance
      complete_mapping();
      complete_execution(execution_condition);
      resolve_speculation();
      trigger_children_complete();
    }

    //--------------------------------------------------------------------------
    void IndividualTask::early_map_task(void)
    //--------------------------------------------------------------------------
    {
      // Nothing to do for now
    }

    //--------------------------------------------------------------------------
    bool IndividualTask::distribute_task(void)
    //--------------------------------------------------------------------------
    {
      if (target_proc.exists() && (target_proc != current_proc))
      {
        runtime->send_task(this);
        return false;
      }
      return true;
    }

    //--------------------------------------------------------------------------
    RtEvent IndividualTask::perform_must_epoch_version_analysis(
                                                             MustEpochOp *owner)
    //--------------------------------------------------------------------------
    {
      // No need to do anything here, we'll do it as part of perform_mapping
      return RtEvent::NO_RT_EVENT;
    }

    //--------------------------------------------------------------------------
    RtEvent IndividualTask::perform_mapping(
                                         MustEpochOp *must_epoch_owner/*=NULL*/)
    //--------------------------------------------------------------------------
    {
      DETAILED_PROFILER(runtime, INDIVIDUAL_PERFORM_MAPPING_CALL);
      // See if we need to do any versioning computations first
      RtEvent version_ready_event = perform_versioning_analysis();
      if (version_ready_event.exists() && !version_ready_event.has_triggered())
        return defer_perform_mapping(version_ready_event, must_epoch_owner);
      // Now try to do the mapping, we can just use our completion
      // event since we know this task will object will be active
      // throughout the duration of the computation
      map_all_regions(get_task_completion(), must_epoch_owner);
      // If we mapped, then we are no longer stealable
      stealable = false;
      // Also flush out physical regions
      for (unsigned idx = 0; idx < version_infos.size(); idx++)
      {
        if (!virtual_mapped[idx] && !no_access_regions[idx])
          version_infos[idx].apply_mapping(map_applied_conditions);
#ifdef DEBUG_LEGION
        dump_physical_state(&regions[idx], idx);
#endif
      }
      // We can now apply any arrives or releases
      if (!arrive_barriers.empty() || !grants.empty())
      {
        ApEvent done_event = get_task_completion();
        if (!restrict_postconditions.empty())
        {
          restrict_postconditions.insert(done_event);
          done_event = Runtime::merge_events(NULL, restrict_postconditions);
        }
        for (unsigned idx = 0; idx < grants.size(); idx++)
          grants[idx].impl->register_operation(done_event);
        for (std::vector<PhaseBarrier>::const_iterator it = 
              arrive_barriers.begin(); it != arrive_barriers.end(); it++)
          Runtime::phase_barrier_arrive(*it, 1/*count*/, done_event);
      }
      // If we succeeded in mapping and everything was mapped
      // then we get to mark that we are done mapping
      if ((shard_manager == NULL) && !is_repl_individual_task() && 
          is_leaf() && !has_virtual_instances())
        finish_individual_mapping();
      return RtEvent::NO_RT_EVENT;
    }
    
    //--------------------------------------------------------------------------
    void IndividualTask::finish_individual_mapping(void)
    //--------------------------------------------------------------------------
    {
      RtEvent applied_condition;
      if (!map_applied_conditions.empty())
        applied_condition = Runtime::merge_events(map_applied_conditions);
      if (is_remote())
      {
        // Send back the message saying that we finished mapping
        Serializer rez;
        // Only need to send back the pointer to the task instance
        rez.serialize(orig_task);
        rez.serialize(applied_condition);
        // Special case for control replication when we have to 
        // also return the version numbers for broadcast
        if (remote_replicate && !is_origin_mapped())
          pack_remote_versions(rez);
        runtime->send_individual_remote_mapped(orig_proc, rez);
      }
      // Now we can complete this task
      if (!acquired_instances.empty())
        release_acquired_instances(acquired_instances);
      complete_mapping(applied_condition);
    }

    //--------------------------------------------------------------------------
    bool IndividualTask::is_stealable(void) const
    //--------------------------------------------------------------------------
    {
      return ((!map_origin) && stealable);
    }

    //--------------------------------------------------------------------------
    bool IndividualTask::has_restrictions(unsigned idx, LogicalRegion handle)
    //--------------------------------------------------------------------------
    {
#ifdef DEBUG_LEGION
      assert(idx < restrict_infos.size());
#endif
      // We know that if there are any restrictions they directly apply
      return restrict_infos[idx].has_restrictions();
    }

    //--------------------------------------------------------------------------
    bool IndividualTask::can_early_complete(ApUserEvent &chain_event)
    //--------------------------------------------------------------------------
    {
      if (is_remote())
        return false;
      if (!restrict_postconditions.empty())
        return false;
      if (runtime->program_order_execution)
        return false;
      // Otherwise we're going to do it mark that we
      // don't need to trigger the underlying completion event.
      // Note we need to do this now to avoid any race condition.
      return request_early_complete_no_trigger(chain_event);
    }

    //--------------------------------------------------------------------------
    VersionInfo& IndividualTask::get_version_info(unsigned idx)
    //--------------------------------------------------------------------------
    {
#ifdef DEBUG_LEGION
      assert(idx < version_infos.size());
#endif
      return version_infos[idx];
    }

    //--------------------------------------------------------------------------
    RestrictInfo& IndividualTask::get_restrict_info(unsigned idx)
    //--------------------------------------------------------------------------
    {
#ifdef DEBUG_LEGION
      assert(idx < restrict_infos.size());
#endif
      return restrict_infos[idx];
    }

    //--------------------------------------------------------------------------
    const ProjectionInfo* IndividualTask::get_projection_info(unsigned idx)
    //--------------------------------------------------------------------------
    {
      return NULL;
    }

    //--------------------------------------------------------------------------
    const std::vector<VersionInfo>* IndividualTask::get_version_infos(void)
    //--------------------------------------------------------------------------
    {
      return &version_infos;
    }

    //--------------------------------------------------------------------------
    const std::vector<RestrictInfo>* IndividualTask::get_restrict_infos(void)
    //--------------------------------------------------------------------------
    {
      return &restrict_infos;
    }

    //--------------------------------------------------------------------------
    RegionTreePath& IndividualTask::get_privilege_path(unsigned idx)
    //--------------------------------------------------------------------------
    {
#ifdef DEBUG_LEGION
      assert(idx < privilege_paths.size());
#endif
      return privilege_paths[idx];
    }

    //--------------------------------------------------------------------------
    ApEvent IndividualTask::get_task_completion(void) const
    //--------------------------------------------------------------------------
    {
      if (is_remote())
        return remote_completion_event;
      else
        return completion_event;
    }

    //--------------------------------------------------------------------------
    TaskOp::TaskKind IndividualTask::get_task_kind(void) const
    //--------------------------------------------------------------------------
    {
      return INDIVIDUAL_TASK_KIND;
    } 

    //--------------------------------------------------------------------------
    void IndividualTask::trigger_task_complete(void)
    //--------------------------------------------------------------------------
    {
      DETAILED_PROFILER(runtime, INDIVIDUAL_TRIGGER_COMPLETE_CALL);
      // Remove profiling our guard and trigger the profiling event if necessary
      if ((__sync_add_and_fetch(&outstanding_profiling_requests, -1) == 0) &&
          profiling_reported.exists())
        Runtime::trigger_event(profiling_reported);
      // Release any restrictions we might have had
      if ((execution_context != NULL) && execution_context->has_restrictions())
        execution_context->release_restrictions();
      // Invalidate any state that we had if we didn't already
      // Do this before sending the complete message to avoid the
      // race condition in the remote case where the top-level
      // context cleans on the owner node while we still need it
      if (execution_context != NULL)
        execution_context->invalidate_region_tree_contexts();
      // For remote cases we have to keep track of the events for
      // returning any created logical state, we can't commit until
      // it is returned or we might prematurely release the references
      // that we hold on the version state objects
      if (!is_remote())
      {
        // Pass back our created and deleted operations
        if (!top_level_task && (execution_context != NULL))
          execution_context->return_privilege_state(parent_ctx);
        // The future has already been set so just trigger it
        result.impl->complete_future();
      }
      else
      {
        Serializer rez;
        pack_remote_complete(rez);
        runtime->send_individual_remote_complete(orig_proc,rez);
      }
      // See if we need to trigger that our children are complete
      // Note it is only safe to do this if we were not sent remotely
      bool need_commit = false;
      if (!sent_remotely && (execution_context != NULL))
        need_commit = execution_context->attempt_children_commit();
      if (must_epoch != NULL)
        must_epoch->notify_subop_complete(this);
      // Mark that this operation is complete
      complete_operation();
      if (need_commit)
        trigger_children_committed();
    }

    //--------------------------------------------------------------------------
    void IndividualTask::trigger_task_commit(void)
    //--------------------------------------------------------------------------
    {
      DETAILED_PROFILER(runtime, INDIVIDUAL_TRIGGER_COMMIT_CALL);
      if (is_remote())
      {
        Serializer rez;
        pack_remote_commit(rez);
        runtime->send_individual_remote_commit(orig_proc,rez);
      }
      // We can release our version infos now
      for (std::vector<VersionInfo>::iterator it = version_infos.begin();
            it != version_infos.end(); it++)
      {
        it->clear();
      }
      if (must_epoch != NULL)
        must_epoch->notify_subop_commit(this);
      commit_operation(true/*deactivate*/, profiling_reported);
    }

    //--------------------------------------------------------------------------
    void IndividualTask::handle_future(const void *res, size_t res_size,
                                       bool owned)
    //--------------------------------------------------------------------------
    {
      // Save our future value so we can set it or send it back later
      if (is_remote())
      {
        if (owned)
        {
          future_store = const_cast<void*>(res);
          future_size = res_size;
        }
        else
        {
          future_size = res_size;
          future_store = legion_malloc(FUTURE_RESULT_ALLOC, future_size);
          memcpy(future_store,res,future_size);
        }
      }
      else
      {
        // Set our future, but don't trigger it yet
        if (must_epoch == NULL)
          result.impl->set_result(res, res_size, owned);
        else
          must_epoch->set_future(index_point, res, res_size, owned);
      }
    }

    //--------------------------------------------------------------------------
    void IndividualTask::handle_post_mapped(bool deferral,
                                            RtEvent mapped_precondition)
    //--------------------------------------------------------------------------
    {
      DETAILED_PROFILER(runtime, INDIVIDUAL_POST_MAPPED_CALL);
      // If this is a remote task then
      // we need to wait before completing our mapping
      if (!mapped_precondition.has_triggered())
      {
#ifdef DEBUG_LEGION
        assert(!deferral);
#endif
        SingleTask::DeferredPostMappedArgs args(this);
        runtime->issue_runtime_meta_task(args, LG_THROUGHPUT_DEFERRED_PRIORITY,
                                         mapped_precondition);
        return;
      }
      if (runtime->legion_spy_enabled && (execution_context != NULL))
        execution_context->log_created_requirements();
      // We used to have to apply our virtual state here, but that is now
      // done when the virtual instances are returned in return_virtual_task
      // If we have any virtual instances then we need to apply
      // the changes for them now
      finish_individual_mapping();
    } 

    //--------------------------------------------------------------------------
    void IndividualTask::handle_misspeculation(void)
    //--------------------------------------------------------------------------
    {
      // First thing: increment the meta-task counts since we decremented
      // them in case we didn't end up running
#ifdef DEBUG_LEGION
      runtime->increment_total_outstanding_tasks(
          MisspeculationTaskArgs::TASK_ID, true/*meta*/);
#else
      runtime->increment_total_outstanding_tasks();
#endif
#ifdef DEBUG_SHUTDOWN_HANG
      __sync_fetch_and_add(
            &runtime->outstanding_counts[MisspeculationTaskArgs::TASK_ID],1);
#endif
      // Pretend like we executed the task
      execution_context->begin_misspeculation();
      if (predicate_false_future.impl != NULL)
      {
        // Wait for the future to be ready
        ApEvent wait_on = predicate_false_future.impl->get_ready_event();
        wait_on.wait();
        void *ptr = predicate_false_future.impl->get_untyped_result(true);
        size_t size = predicate_false_future.impl->get_untyped_size();
        execution_context->end_misspeculation(ptr, size); 
      }
      else
        execution_context->end_misspeculation(predicate_false_result,
                                              predicate_false_size);
    }

    //--------------------------------------------------------------------------
    void IndividualTask::record_reference_mutation_effect(RtEvent event)
    //--------------------------------------------------------------------------
    {
      map_applied_conditions.insert(event);
    }

    //--------------------------------------------------------------------------
    void IndividualTask::perform_physical_traversal(unsigned idx, 
                                      RegionTreeContext ctx, InstanceSet &valid)
    //--------------------------------------------------------------------------
    {
      runtime->forest->physical_premap_only(this, idx, regions[idx], 
                                            version_infos[idx], valid);
    }

    //--------------------------------------------------------------------------
    bool IndividualTask::pack_task(Serializer &rez, Processor target)
    //--------------------------------------------------------------------------
    {
      DETAILED_PROFILER(runtime, INDIVIDUAL_PACK_TASK_CALL);
      // Check to see if we are stealable, if not and we have not
      // yet been sent remotely, then send the state now
      AddressSpaceID addr_target = runtime->find_address_space(target);
      RezCheck z(rez);
      pack_single_task(rez, addr_target);
      rez.serialize(orig_task);
      rez.serialize(remote_completion_event);
      rez.serialize(remote_unique_id);
      rez.serialize(remote_owner_uid);
      rez.serialize(top_level_task);
      if (!is_remote())
      {
        // We're a remote replicate if we're replicated and we're
        // not part of a must epoch launch which is handled differently
        if (is_repl_individual_task() && (must_epoch == NULL))
          rez.serialize<bool>(true);
        else
          rez.serialize<bool>(false);
      }
      else
        rez.serialize<bool>(remote_replicate);
      if (!is_origin_mapped())
      {
        // have to pack all version info (e.g. split masks)
        std::vector<bool> full_version_infos(regions.size(), true);
        pack_version_infos(rez, version_infos, full_version_infos);
      }
      else
        pack_version_infos(rez, version_infos, virtual_mapped);
      pack_restrict_infos(rez, restrict_infos);
      if (predicate_false_future.impl != NULL)
        rez.serialize(predicate_false_future.impl->did);
      else
        rez.serialize<DistributedID>(0);
      rez.serialize(predicate_false_size);
      if (predicate_false_size > 0)
        rez.serialize(predicate_false_result, predicate_false_size);
      // Mark that we sent this task remotely
      sent_remotely = true;
      // If this task is remote, then deactivate it, otherwise
      // we're local so we don't want to be deactivated for when
      // return messages get sent back.
      return is_remote();
    }

    //--------------------------------------------------------------------------
    bool IndividualTask::unpack_task(Deserializer &derez, Processor current,
                                     std::set<RtEvent> &ready_events)
    //--------------------------------------------------------------------------
    {
      DETAILED_PROFILER(runtime, INDIVIDUAL_UNPACK_TASK_CALL);
      DerezCheck z(derez);
      unpack_single_task(derez, ready_events);
      derez.deserialize(orig_task);
      derez.deserialize(remote_completion_event);
      derez.deserialize(remote_unique_id);
      set_current_proc(current);
      derez.deserialize(remote_owner_uid);
      derez.deserialize(top_level_task);
      derez.deserialize(remote_replicate);
      unpack_version_infos(derez, version_infos, ready_events);
      unpack_restrict_infos(derez, restrict_infos, ready_events);
      // Quick check to see if we've been sent back to our original node
      if (!is_remote())
      {
#ifdef DEBUG_LEGION
        // Need to make the deserializer happy in debug mode
        // 2 *sizeof(size_t) since we're two DerezChecks deep
        derez.advance_pointer(derez.get_remaining_bytes() - 2*sizeof(size_t));
#endif
        // If we were sent back then mark that we are no longer remote
        orig_task->sent_remotely = false;
        // Put the original instance back on the mapping queue and
        // deactivate this version of the task
        runtime->add_to_ready_queue(current_proc, orig_task);
        deactivate();
        return false;
      }
      // Unpack the predicate false infos
      DistributedID pred_false_did;
      derez.deserialize(pred_false_did);
      if (pred_false_did != 0)
      {
        WrapperReferenceMutator mutator(ready_events);
        FutureImpl *impl = 
          runtime->find_or_create_future(pred_false_did, &mutator);
        impl->add_base_gc_ref(FUTURE_HANDLE_REF, &mutator);
        predicate_false_future = Future(impl, false/*need reference*/);
      }
      derez.deserialize(predicate_false_size);
      if (predicate_false_size > 0)
      {
#ifdef DEBUG_LEGION
        assert(predicate_false_result == NULL);
#endif
        predicate_false_result = malloc(predicate_false_size);
        derez.deserialize(predicate_false_result, predicate_false_size);
      }
      // Figure out what our parent context is
      parent_ctx = runtime->find_context(remote_owner_uid);
      // Set our parent task for the user
      parent_task = parent_ctx->get_task();
      // Check to see if we had no virtual mappings and everything
      // was pre-mapped and we're remote then we can mark this
      // task as being mapped
      if (is_origin_mapped() && is_leaf())
        complete_mapping();
      // Have to do this before resolving speculation in case
      // we get cleaned up after the resolve speculation call
      if (runtime->legion_spy_enabled)
      {
        LegionSpy::log_point_point(remote_unique_id, get_unique_id());
#ifdef LEGION_SPY
        LegionSpy::log_event_dependence(completion_event, 
                                        remote_completion_event);
#endif
      }
      // If we're remote, we've already resolved speculation for now
      resolve_speculation();
      // Return true to add ourselves to the ready queue
      return true;
    }

    //--------------------------------------------------------------------------
    void IndividualTask::pack_as_shard_task(Serializer &rez,AddressSpace target)
    //--------------------------------------------------------------------------
    {
      pack_single_task(rez, target);
      // We know we are mapped so pack the version infos and restrictions
      pack_version_infos(rez, version_infos, virtual_mapped);
      pack_restrict_infos(rez, restrict_infos);
      // Finally pack our context information
      rez.serialize(remote_owner_uid);
    }

    //--------------------------------------------------------------------------
    void IndividualTask::perform_inlining(void)
    //--------------------------------------------------------------------------
    {
      // See if there is anything that we need to wait on before running
      std::set<ApEvent> wait_on_events;
      for (unsigned idx = 0; idx < futures.size(); idx++)
      {
        FutureImpl *impl = futures[idx].impl; 
        wait_on_events.insert(impl->ready_event);
      }
      for (unsigned idx = 0; idx < grants.size(); idx++)
      {
        GrantImpl *impl = grants[idx].impl;
        wait_on_events.insert(impl->acquire_grant());
      }
      for (unsigned idx = 0; idx < wait_barriers.size(); idx++)
      {
        ApEvent e = 
          Runtime::get_previous_phase(wait_barriers[idx].phase_barrier);
        wait_on_events.insert(e);
      }
      // Merge together all the events for the start condition 
      ApEvent start_condition = Runtime::merge_events(NULL, wait_on_events);
      // Get the processor that we will be running on
      Processor current = parent_ctx->get_executing_processor();
      // Select the variant to use
      VariantImpl *variant = parent_ctx->select_inline_variant(this);
      if (!runtime->unsafe_mapper)
      {
        MapperManager *mapper = runtime->find_mapper(current, map_id);
        validate_variant_selection(mapper, variant, "select_task_variant");
      }
      // Now make an inline context to use for the execution
      InlineContext *inline_ctx = new InlineContext(runtime, parent_ctx, this);
      // Save this for when we are done executing
      TaskContext *enclosing = parent_ctx;
      // Set the context to be the current inline context
      parent_ctx = inline_ctx;
      // See if we need to wait for anything
      if (start_condition.exists())
        start_condition.wait();
      variant->dispatch_inline(current, inline_ctx); 
      // Return any created privilege state
      inline_ctx->return_privilege_state(enclosing);
      // Then delete the inline context
      delete inline_ctx;
    }

    //--------------------------------------------------------------------------
    void IndividualTask::end_inline_task(const void *res, 
                                         size_t res_size, bool owned) 
    //--------------------------------------------------------------------------
    {
      // Save the future result and trigger it
      result.impl->set_result(res, res_size, owned);
      result.impl->complete_future();
      // Trigger our completion event
      Runtime::trigger_event(completion_event);
      // Now we're done, someone else will deactivate us
    }

    //--------------------------------------------------------------------------
    void IndividualTask::unpack_remote_versions(Deserializer &derez)
    //--------------------------------------------------------------------------
    {
      // Should only be called by inheriting classes like ReplIndividualTask
      assert(false);
    }

    //--------------------------------------------------------------------------
    void IndividualTask::pack_remote_versions(Serializer &rez)
    //--------------------------------------------------------------------------
    {
#ifdef DEBUG_LEGION
      assert(is_remote());
      assert(remote_replicate);
#endif
      rez.serialize(get_mapped_event());
      std::vector<unsigned> write_indexes;
      for (unsigned idx = 0; idx < regions.size(); idx++)
      {
        if (!IS_WRITE(regions[idx]))
          continue;
        write_indexes.push_back(idx);
      }
      rez.serialize<size_t>(write_indexes.size());
      if (!write_indexes.empty())
      {
        for (unsigned idx = 0; idx < write_indexes.size(); idx++)
        {
          const unsigned index = write_indexes[idx];
          rez.serialize(index);
          LegionMap<DistributedID,FieldMask>::aligned advance_states;
          version_infos[index].capture_base_states(true/*adv*/, advance_states);
          rez.serialize<size_t>(advance_states.size());
          for (LegionMap<DistributedID,FieldMask>::aligned::const_iterator 
                it = advance_states.begin(); it != advance_states.end(); it++)
          {
            rez.serialize(it->first);
            rez.serialize(it->second);
          }
        }
      }
    }

    //--------------------------------------------------------------------------
    void IndividualTask::unpack_remote_mapped(Deserializer &derez)
    //--------------------------------------------------------------------------
    {
      RtEvent applied;
      derez.deserialize(applied);
      if (applied.exists())
        map_applied_conditions.insert(applied);
      // Only have remote versions if we were replicated 
      // and not part of a must epoch launch
      if (is_repl_individual_task() && (must_epoch == NULL) && 
          !is_origin_mapped())
        unpack_remote_versions(derez);
      if (!map_applied_conditions.empty())
        complete_mapping(Runtime::merge_events(map_applied_conditions));
      else
        complete_mapping();
    } 

    //--------------------------------------------------------------------------
    void IndividualTask::pack_remote_complete(Serializer &rez)
    //--------------------------------------------------------------------------
    {
      DETAILED_PROFILER(runtime, INDIVIDUAL_PACK_REMOTE_COMPLETE_CALL);
      AddressSpaceID target = runtime->find_address_space(orig_proc);
      if ((execution_context != NULL) &&
          execution_context->has_created_requirements())
        execution_context->send_back_created_state(target); 
      // Send back the pointer to the task instance, then serialize
      // everything else that needs to be sent back
      rez.serialize(orig_task);
      RezCheck z(rez);
      // Pack the privilege state
      if (execution_context != NULL)
      {
        rez.serialize<bool>(true);
        execution_context->pack_privilege_state(rez, target, true/*returning*/);
      }
      else
        rez.serialize<bool>(false);
      // Then pack the future result
      {
        RezCheck z2(rez);
        rez.serialize(future_size);
        rez.serialize(future_store,future_size);
      }
    }
    
    //--------------------------------------------------------------------------
    void IndividualTask::unpack_remote_complete(Deserializer &derez)
    //--------------------------------------------------------------------------
    {
      DETAILED_PROFILER(runtime, INDIVIDUAL_UNPACK_REMOTE_COMPLETE_CALL);
      DerezCheck z(derez);
      // First unpack the privilege state
      bool has_privilege_state;
      derez.deserialize(has_privilege_state);
      if (has_privilege_state)
        ResourceTracker::unpack_privilege_state(derez, parent_ctx);
      // Unpack the future result
      {
        DerezCheck z2(derez);
        size_t future_size;
        derez.deserialize(future_size);
        const void *future_ptr = derez.get_current_pointer();
        handle_future(future_ptr, future_size, false/*owned*/); 
        derez.advance_pointer(future_size);
      }
      // Mark that we have both finished executing and that our
      // children are complete
      complete_execution();
      trigger_children_complete();
    }

    //--------------------------------------------------------------------------
    void IndividualTask::pack_remote_commit(Serializer &rez)
    //--------------------------------------------------------------------------
    {
      // Only need to send back the pointer to the task instance
      rez.serialize(orig_task);
    }

    //--------------------------------------------------------------------------
    void IndividualTask::unpack_remote_commit(Deserializer &derez)
    //--------------------------------------------------------------------------
    {
      trigger_children_committed();
    }

    //--------------------------------------------------------------------------
    void IndividualTask::replay_analysis(void)
    //--------------------------------------------------------------------------
    {
#ifdef LEGION_SPY
      LegionSpy::log_replay_operation(unique_op_id);
#endif
      if (runtime->legion_spy_enabled)
      {
        for (unsigned idx = 0; idx < regions.size(); idx++)
          TaskOp::log_requirement(unique_op_id, idx, regions[idx]);
      }
      tpl->register_operation(this);
      complete_mapping();
    }

    //--------------------------------------------------------------------------
    /*static*/ void IndividualTask::process_unpack_remote_mapped(
                                                            Deserializer &derez)
    //--------------------------------------------------------------------------
    {
      IndividualTask *task;
      derez.deserialize(task);
      task->unpack_remote_mapped(derez);
    }

    //--------------------------------------------------------------------------
    /*static*/ void IndividualTask::process_unpack_remote_complete(
                                                            Deserializer &derez)
    //--------------------------------------------------------------------------
    {
      IndividualTask *task;
      derez.deserialize(task);
      task->unpack_remote_complete(derez);
    }

    //--------------------------------------------------------------------------
    /*static*/ void IndividualTask::process_unpack_remote_commit(
                                                            Deserializer &derez)
    //--------------------------------------------------------------------------
    {
      IndividualTask *task;
      derez.deserialize(task);
      task->unpack_remote_commit(derez);
    }

    /////////////////////////////////////////////////////////////
    // Point Task 
    /////////////////////////////////////////////////////////////

    //--------------------------------------------------------------------------
    PointTask::PointTask(Runtime *rt)
      : SingleTask(rt)
    //--------------------------------------------------------------------------
    {
    }

    //--------------------------------------------------------------------------
    PointTask::PointTask(const PointTask &rhs)
      : SingleTask(NULL)
    //--------------------------------------------------------------------------
    {
      // should never be called
      assert(false);
    }

    //--------------------------------------------------------------------------
    PointTask::~PointTask(void)
    //--------------------------------------------------------------------------
    {
    }

    //--------------------------------------------------------------------------
    PointTask& PointTask::operator=(const PointTask &rhs)
    //--------------------------------------------------------------------------
    {
      // should never be called
      assert(false);
      return *this;
    }

    //--------------------------------------------------------------------------
    void PointTask::activate(void)
    //--------------------------------------------------------------------------
    {
      DETAILED_PROFILER(runtime, POINT_ACTIVATE_CALL);
      activate_single();
      // Point tasks never have to resolve speculation
      resolve_speculation();
      slice_owner = NULL;
      point_termination = ApUserEvent::NO_AP_USER_EVENT;
    }

    //--------------------------------------------------------------------------
    void PointTask::deactivate(void)
    //--------------------------------------------------------------------------
    {
      DETAILED_PROFILER(runtime, POINT_DEACTIVATE_CALL);
      if (runtime->profiler != NULL)
        runtime->profiler->register_slice_owner(
            this->slice_owner->get_unique_op_id(),
            this->get_unique_op_id());
      deactivate_single();
      version_infos.clear();
      restrict_postconditions.clear();
      runtime->free_point_task(this);
    }

    //--------------------------------------------------------------------------
    void PointTask::perform_versioning_analysis(std::set<RtEvent> &ready_events)
    //--------------------------------------------------------------------------
    {
      if (is_replaying())
        return;
#ifdef DEBUG_LEGION
      assert(version_infos.empty());
#endif
      // Copy the version info information over from our slice owner
      version_infos = slice_owner->version_infos;
#ifdef DEBUG_LEGION
      assert(version_infos.size() == regions.size());
#endif
      // We have to walk down the tree from the upper bound node
      // to where we are asking for privileges, along the way we
      // first have to check to see if the tree is open, and then
      // again to see if it has been advanced if we are going to 
      // be writing/reducing below in the tree
      const LegionMap<unsigned,FieldMask>::aligned empty_dirty_previous;
      const UniqueID logical_context_uid = parent_ctx->get_context_uid();
      for (unsigned idx = 0; idx < regions.size(); idx++)
      {
        if (IS_NO_ACCESS(regions[idx]))
          continue;
        // If this is an early mapped region then we don't need to do anything
        if (early_mapped_regions.find(idx) != early_mapped_regions.end())
          continue;
        ProjectionInfo &proj_info = slice_owner->projection_infos[idx]; 
        RegionTreeNode *parent_node;
        const RegionRequirement &slice_req = slice_owner->regions[idx];
        if (slice_req.handle_type == PART_PROJECTION)
          parent_node = runtime->forest->get_node(slice_req.partition);
        else
          parent_node = runtime->forest->get_node(slice_req.region);
#ifdef DEBUG_LEGION
        assert(regions[idx].handle_type == SINGULAR);
#endif
        RegionTreeNode *child_node = 
          runtime->forest->get_node(regions[idx].region);
        // If they are the same node, we are already done
        if (child_node == parent_node)
          continue;
        // Compute our privilege full projection path 
        RegionTreePath projection_path;
        runtime->forest->initialize_path(child_node->get_row_source(),
                       parent_node->get_row_source(), projection_path);
        // Any opens/advances have already been generated to the
        // upper bound node, so we don't have to handle that node, 
        // therefore all our paths must start at one node below the
        // upper bound node
        RegionTreeNode *one_below = parent_node->get_tree_child(
                projection_path.get_child(parent_node->get_depth()));
        RegionTreePath one_below_path;
        one_below_path.initialize(projection_path.get_min_depth()+1, 
                                  projection_path.get_max_depth());
        for (unsigned idx2 = projection_path.get_min_depth()+1; 
              idx2 < projection_path.get_max_depth(); idx2++)
          one_below_path.register_child(idx2, projection_path.get_child(idx2));
        const LegionMap<ProjectionEpochID,FieldMask>::aligned &proj_epochs = 
          proj_info.get_projection_epochs();
        // Do the analysis to see if we've opened all the nodes to the child
        {
          for (LegionMap<ProjectionEpochID,FieldMask>::aligned::const_iterator
                it = proj_epochs.begin(); it != proj_epochs.end(); it++)
          {
            // Advance version numbers from one below the upper bound
            // all the way down to the child
            runtime->forest->advance_version_numbers(this, idx, 
                false/*update parent state*/, false/*doesn't matter*/,
                logical_context_uid, true/*dedup opens*/, 
                false/*dedup advance*/, it->first, 0/*id*/, one_below, 
                one_below_path, it->second, empty_dirty_previous, ready_events);
          }
        }
        // If we're doing something other than reading, we need
        // to also do the advance for anything open below, we do
        // this from the one below node to the node above the child node
        // The exception is if we are reducing in which case we go from
        // the all the way to the bottom so that the first reduction
        // point bumps the version number appropriately. Another exception is 
        // for dirty reductions where we know that there is already a write 
        // at the base level so we don't need to do an advance to get our 
        // reduction registered with the parent VersionState object

        if (!IS_READ_ONLY(regions[idx]) && 
            ((one_below != child_node) || 
             (IS_REDUCE(regions[idx]) && !proj_info.is_dirty_reduction())))
        {
          RegionTreePath advance_path;
          // If we're a reduction we go all the way to the bottom
          // otherwise if we're read-write we go to the level above
          // because our version_analysis call will do the advance
          // at the destination node.           
          if (IS_REDUCE(regions[idx]) && !proj_info.is_dirty_reduction())
          {
#ifdef DEBUG_LEGION
            assert((one_below->get_depth() < child_node->get_depth()) ||
                   (one_below == child_node)); 
#endif
            advance_path = one_below_path;
          }
          else
          {
#ifdef DEBUG_LEGION
            assert(one_below->get_depth() < child_node->get_depth()); 
#endif
            advance_path.initialize(one_below_path.get_min_depth(), 
                                    one_below_path.get_max_depth()-1);
            for (unsigned idx2 = one_below_path.get_min_depth(); 
                  idx2 < (one_below_path.get_max_depth()-1); idx2++)
              advance_path.register_child(idx2, one_below_path.get_child(idx2));
          }
          const bool parent_is_upper_bound = 
            (slice_req.handle_type != PART_PROJECTION) && 
            (slice_req.region == slice_req.parent);
          for (LegionMap<ProjectionEpochID,FieldMask>::aligned::const_iterator
                it = proj_epochs.begin(); it != proj_epochs.end(); it++)
          {
            // Advance version numbers from the upper bound to one above
            // the target child for split version numbers
            runtime->forest->advance_version_numbers(this, idx, 
                true/*update parent state*/, parent_is_upper_bound,
                logical_context_uid, false/*dedup opens*/, 
                true/*dedup advances*/, 0/*id*/, it->first, one_below, 
                advance_path, it->second, empty_dirty_previous, ready_events);
          }
        }
        // Now we can record our version numbers just like everyone else
        // We can skip the check for virtual version information because
        // our owner slice already did it
        runtime->forest->perform_versioning_analysis(this, idx, regions[idx],
                                      one_below_path, version_infos[idx], 
                                      ready_events, false/*partial*/, 
                                      NULL/*filter*/, one_below, 
                                      logical_context_uid, &proj_epochs, 
                                      true/*skip parent check*/);
      }
    }

    //--------------------------------------------------------------------------
    void PointTask::trigger_dependence_analysis(void)
    //--------------------------------------------------------------------------
    {
      // should never be called
      assert(false);
    }

    //--------------------------------------------------------------------------
    void PointTask::report_interfering_requirements(unsigned idx1,
                                                    unsigned idx2)
    //--------------------------------------------------------------------------
    {
      switch (index_point.get_dim())
      {
        case 1:
          {
            REPORT_LEGION_ERROR(ERROR_ALIASED_REGION_REQUIREMENTS,
                    "Aliased and interfering region requirements for "
                    "point tasks are not permitted. Region requirements "
                    "%d and %d of point %lld of index space task %s (UID %lld) "
                    "in parent task %s (UID %lld) are interfering.", 
                    idx1, idx2, index_point[0], get_task_name(),
                    get_unique_id(), parent_ctx->get_task_name(),
                    parent_ctx->get_unique_id());
            break;
          }
        case 2:
          {
            REPORT_LEGION_ERROR(ERROR_ALIASED_REGION_REQUIREMENTS,
                    "Aliased and interfering region requirements for "
                    "point tasks are not permitted. Region requirements "
                    "%d and %d of point (%lld,%lld) of index space task %s "
                    "(UID %lld) in parent task %s (UID %lld) are interfering.",
                    idx1, idx2, index_point[0], index_point[1], 
                    get_task_name(), get_unique_id(), 
                    parent_ctx->get_task_name(), parent_ctx->get_unique_id());
            break;
          }
        case 3:
          {
            REPORT_LEGION_ERROR(ERROR_ALIASED_REGION_REQUIREMENTS,
                    "Aliased and interfering region requirements for "
                    "point tasks are not permitted. Region requirements "
                    "%d and %d of point (%lld,%lld,%lld) of index space task %s"
                    " (UID %lld) in parent task %s (UID %lld) are interfering.",
                    idx1, idx2, index_point[0], index_point[1], 
                    index_point[2], get_task_name(), get_unique_id(), 
                    parent_ctx->get_task_name(), parent_ctx->get_unique_id());
            break;
          }
        default:
          assert(false);
      }
    }

    //--------------------------------------------------------------------------
    void PointTask::resolve_false(bool speculated, bool launched)
    //--------------------------------------------------------------------------
    {
      // should never be called
      assert(false);
    }

    //--------------------------------------------------------------------------
    void PointTask::early_map_task(void)
    //--------------------------------------------------------------------------
    {
      // Point tasks are always done with early mapping
    }

    //--------------------------------------------------------------------------
    bool PointTask::distribute_task(void)
    //--------------------------------------------------------------------------
    {
      // Point tasks are never sent anywhere
      return true;
    }

    //--------------------------------------------------------------------------
    RtEvent PointTask::perform_must_epoch_version_analysis(MustEpochOp *owner)
    //--------------------------------------------------------------------------
    {
      // See if we've done our slice version analysis yet
      return slice_owner->perform_must_epoch_version_analysis(owner);
    }

    //--------------------------------------------------------------------------
    RtEvent PointTask::perform_mapping(MustEpochOp *must_epoch_owner/*=NULL*/)
    //--------------------------------------------------------------------------
    {
      // Our versioning analysis was done with our slice
      
      // For point tasks we use the point termination event which as the
      // end event for this task since point tasks can be moved and
      // the completion event is therefore not guaranteed to survive
      // the length of the task's execution
      map_all_regions(point_termination, must_epoch_owner);
      // Flush out the state for any mapped region requirements
      for (unsigned idx = 0; idx < version_infos.size(); idx++)
      {
        if (!virtual_mapped[idx] && !no_access_regions[idx])
          version_infos[idx].apply_mapping(map_applied_conditions);
#ifdef DEBUG_LEGION
        dump_physical_state(&regions[idx], idx);
#endif
      }
      // If we succeeded in mapping and had no virtual mappings
      // then we are done mapping
      if (is_leaf() && !has_virtual_instances() && (shard_manager == NULL))
      {
        if (!map_applied_conditions.empty())
        {
          RtEvent done = Runtime::merge_events(map_applied_conditions);
          if (!restrict_postconditions.empty())
          {
            ApEvent restrict_post = 
              Runtime::merge_events(NULL, restrict_postconditions);
            slice_owner->record_child_mapped(done, restrict_post);
          }
          else
            slice_owner->record_child_mapped(done, ApEvent::NO_AP_EVENT);
          complete_mapping(done);
        }
        else
        {
          // Tell our owner that we mapped
          if (!restrict_postconditions.empty())
          {
            ApEvent restrict_post = 
              Runtime::merge_events(NULL, restrict_postconditions);
            slice_owner->record_child_mapped(RtEvent::NO_RT_EVENT, 
                                             restrict_post);
          }
          else
            slice_owner->record_child_mapped(RtEvent::NO_RT_EVENT,
                                             ApEvent::NO_AP_EVENT);
          // Mark that we ourselves have mapped
          complete_mapping();
        }
      }
      return RtEvent::NO_RT_EVENT;
    }

    //--------------------------------------------------------------------------
    bool PointTask::is_stealable(void) const
    //--------------------------------------------------------------------------
    {
      // should never be called
      assert(false);
      return false;
    }

    //--------------------------------------------------------------------------
    bool PointTask::has_restrictions(unsigned idx, LogicalRegion handle)
    //--------------------------------------------------------------------------
    {
      return slice_owner->has_restrictions(idx, handle);
    }

    //--------------------------------------------------------------------------
    bool PointTask::can_early_complete(ApUserEvent &chain_event)
    //--------------------------------------------------------------------------
    {
      chain_event = point_termination;
      return true;
    }

    //--------------------------------------------------------------------------
    VersionInfo& PointTask::get_version_info(unsigned idx)
    //--------------------------------------------------------------------------
    {
      // See if we've copied over the versions from our slice
      // if not we can just use our slice owner
      if (idx < version_infos.size())
        return version_infos[idx];
      return slice_owner->get_version_info(idx);
    }

    //--------------------------------------------------------------------------
    RestrictInfo& PointTask::get_restrict_info(unsigned idx)
    //--------------------------------------------------------------------------
    {
      return slice_owner->get_restrict_info(idx);
    }

    //--------------------------------------------------------------------------
    const ProjectionInfo* PointTask::get_projection_info(unsigned idx)
    //--------------------------------------------------------------------------
    {
      return slice_owner->get_projection_info(idx);
    }

    //--------------------------------------------------------------------------
    const std::vector<VersionInfo>* PointTask::get_version_infos(void)
    //--------------------------------------------------------------------------
    {
      return &version_infos;
    }

    //--------------------------------------------------------------------------
    const std::vector<RestrictInfo>* PointTask::get_restrict_infos(void)
    //--------------------------------------------------------------------------
    {
      return slice_owner->get_restrict_infos();
    }

    //--------------------------------------------------------------------------
    ApEvent PointTask::get_task_completion(void) const
    //--------------------------------------------------------------------------
    {
      return point_termination;
    }

    //--------------------------------------------------------------------------
    TaskOp::TaskKind PointTask::get_task_kind(void) const
    //--------------------------------------------------------------------------
    {
      return POINT_TASK_KIND;
    }

    //--------------------------------------------------------------------------
    void PointTask::perform_inlining(void)
    //--------------------------------------------------------------------------
    {
      // Should never be called
      assert(false);
    }

    //--------------------------------------------------------------------------
    std::map<PhysicalManager*,std::pair<unsigned,bool> >* 
                                     PointTask::get_acquired_instances_ref(void)
    //--------------------------------------------------------------------------
    {
      return slice_owner->get_acquired_instances_ref();
    }

    //--------------------------------------------------------------------------
    void PointTask::record_restrict_postcondition(ApEvent postcondition)
    //--------------------------------------------------------------------------
    {
      restrict_postconditions.insert(postcondition);
    }

    //--------------------------------------------------------------------------
    void PointTask::trigger_task_complete(void)
    //--------------------------------------------------------------------------
    {
      DETAILED_PROFILER(runtime, POINT_TASK_COMPLETE_CALL);
      // Remove profiling our guard and trigger the profiling event if necessary
      if ((__sync_add_and_fetch(&outstanding_profiling_requests, -1) == 0) &&
          profiling_reported.exists())
        Runtime::trigger_event(profiling_reported);
      // In some cases we might not have an execution context because
      // this point task was not actually executed, e.g. this was a point
      // task in an index space launcher for a must-epoch launch in a 
      // control replication context
      bool need_commit = false;
      if (execution_context != NULL)
      {
        // This is common case where we actually did run
        // Release any restrictions we might have had
        if (execution_context->has_restrictions())
          execution_context->release_restrictions();
        // Pass back our created and deleted operations 
        slice_owner->return_privileges(execution_context);
        // Since this point is now complete we know
        // that we can trigger it. Note we don't need to do
        // this if we're a leaf task with no virtual mappings
        // because we would have performed the leaf task
        // early complete chaining operation.
        if (!is_leaf() || has_virtual_instances())
          Runtime::trigger_event(point_termination);

        // Invalidate any context that we had so that the child
        // operations can begin committing
        execution_context->invalidate_region_tree_contexts();
        // See if we need to trigger that our children are complete
        need_commit = execution_context->attempt_children_commit();
      }
      else
      {
        // The very uncommon case where we didn't actually run
        slice_owner->record_child_mapped(RtEvent::NO_RT_EVENT,
                                         ApEvent::NO_AP_EVENT);
#ifdef DEBUG_LEGION
        assert(!point_termination.has_triggered());
#endif
        Runtime::trigger_event(point_termination);
      }
      // Tell our slice owner that we are done with our work
      slice_owner->record_child_complete();
      // Mark that this operation is now complete
      complete_operation();
      if (need_commit)
        trigger_children_committed();
    }

    //--------------------------------------------------------------------------
    void PointTask::trigger_task_commit(void)
    //--------------------------------------------------------------------------
    {
      DETAILED_PROFILER(runtime, POINT_TASK_COMMIT_CALL);
      // A little strange here, but we don't directly commit this
      // operation, instead we just tell our slice that we are commited
      // In the deactivation of the slice task is when we will actually
      // have our commit call done
      slice_owner->record_child_committed(profiling_reported);
    }

    //--------------------------------------------------------------------------
    void PointTask::perform_physical_traversal(unsigned idx,
                                      RegionTreeContext ctx, InstanceSet &valid)
    //--------------------------------------------------------------------------
    {
      runtime->forest->physical_premap_only(this, idx, regions[idx], 
                                            version_infos[idx], valid);
    }

    //--------------------------------------------------------------------------
    bool PointTask::pack_task(Serializer &rez, Processor target)
    //--------------------------------------------------------------------------
    {
      DETAILED_PROFILER(runtime, POINT_PACK_TASK_CALL);
      RezCheck z(rez);
      pack_single_task(rez, runtime->find_address_space(target));
      rez.serialize(point_termination); 
#ifdef DEBUG_LEGION
      assert(is_origin_mapped()); // should be origin mapped if we're here
#endif
      pack_version_infos(rez, version_infos, virtual_mapped);
      // Return false since point tasks should always be deactivated
      // once they are sent to a remote node
      return false;
    }

    //--------------------------------------------------------------------------
    bool PointTask::unpack_task(Deserializer &derez, Processor current,
                                std::set<RtEvent> &ready_events)
    //--------------------------------------------------------------------------
    {
      DETAILED_PROFILER(runtime, POINT_UNPACK_TASK_CALL);
      DerezCheck z(derez);
      unpack_single_task(derez, ready_events);
      derez.deserialize(point_termination);
      unpack_version_infos(derez, version_infos, ready_events);
      set_current_proc(current);
      // Get the context information from our slice owner
      parent_ctx = slice_owner->get_context();
      parent_task = parent_ctx->get_task();
      // Check to see if we are locally mapped and we are a leaf with no
      // virtual instances in which case we are already known to be mapped
      if (is_origin_mapped() && is_leaf() && !has_virtual_instances())
      {
        slice_owner->record_child_mapped(RtEvent::NO_RT_EVENT,
                                         ApEvent::NO_AP_EVENT);
        complete_mapping();
      }
#ifdef LEGION_SPY
      LegionSpy::log_event_dependence(completion_event, point_termination);
#endif
      return false;
    }

    //--------------------------------------------------------------------------
    void PointTask::pack_as_shard_task(Serializer &rez, AddressSpace target)
    //--------------------------------------------------------------------------
    {
      pack_single_task(rez, target);
      // We know we are mapped so pack the version infos and restrictions
      pack_version_infos(rez, version_infos, virtual_mapped);
      pack_restrict_infos(rez, *get_restrict_infos());
      // Finally pack our context information
      rez.serialize(slice_owner->get_remote_owner_uid());
    }

    //--------------------------------------------------------------------------
    void PointTask::handle_future(const void *res, size_t res_size, bool owner)
    //--------------------------------------------------------------------------
    {
      slice_owner->handle_future(index_point, res, res_size, owner);
    }

    //--------------------------------------------------------------------------
    void PointTask::handle_post_mapped(bool deferral, 
                                       RtEvent mapped_precondition)
    //--------------------------------------------------------------------------
    {
      DETAILED_PROFILER(runtime, POINT_TASK_POST_MAPPED_CALL);
      if (!mapped_precondition.has_triggered())
      {
#ifdef DEBUG_LEGION
        assert(!deferral);
#endif
        SingleTask::DeferredPostMappedArgs args(this);
        runtime->issue_runtime_meta_task(args, LG_LATENCY_DEFERRED_PRIORITY,
                                         mapped_precondition);
        return;
      }
      if (runtime->legion_spy_enabled)
        execution_context->log_created_requirements();
      if (!map_applied_conditions.empty())
      {
        RtEvent done = Runtime::merge_events(map_applied_conditions);
        if (!restrict_postconditions.empty())
        {
          ApEvent restrict_post = 
            Runtime::merge_events(NULL, restrict_postconditions);
          slice_owner->record_child_mapped(done, restrict_post);
        }
        else
          slice_owner->record_child_mapped(done, ApEvent::NO_AP_EVENT);
        complete_mapping(done);
      }
      else
      {
        if (!restrict_postconditions.empty())
        {
          ApEvent restrict_post = 
            Runtime::merge_events(NULL, restrict_postconditions);
          slice_owner->record_child_mapped(RtEvent::NO_RT_EVENT,  
                                           restrict_post);
        }
        else
          slice_owner->record_child_mapped(RtEvent::NO_RT_EVENT,
                                           ApEvent::NO_AP_EVENT);
        // Now we can complete this point task
        complete_mapping();
      }
    }

    //--------------------------------------------------------------------------
    void PointTask::handle_misspeculation(void)
    //--------------------------------------------------------------------------
    {
      // First thing: increment the meta-task counts since we decremented
      // them in case we didn't end up running
#ifdef DEBUG_LEGION
      runtime->increment_total_outstanding_tasks(
          MisspeculationTaskArgs::TASK_ID, true/*meta*/);
#else
      runtime->increment_total_outstanding_tasks();
#endif
#ifdef DEBUG_SHUTDOWN_HANG
      __sync_fetch_and_add(
            &runtime->outstanding_counts[MisspeculationTaskArgs::TASK_ID],1);
#endif
      // Pretend like we executed the task
      execution_context->begin_misspeculation();
      size_t result_size;
      const void *result = slice_owner->get_predicate_false_result(result_size);
      execution_context->end_misspeculation(result, result_size);
    }

    //--------------------------------------------------------------------------
    void PointTask::record_reference_mutation_effect(RtEvent event)
    //--------------------------------------------------------------------------
    {
      map_applied_conditions.insert(event);
    }

    //--------------------------------------------------------------------------
    const DomainPoint& PointTask::get_domain_point(void) const
    //--------------------------------------------------------------------------
    {
      return index_point;
    }

    //--------------------------------------------------------------------------
    void PointTask::set_projection_result(unsigned idx, LogicalRegion result)
    //--------------------------------------------------------------------------
    {
#ifdef DEBUG_LEGION
      assert(idx < regions.size());
#endif
      RegionRequirement &req = regions[idx];
#ifdef DEBUG_LEGION
      assert(req.handle_type != SINGULAR);
#endif
      req.region = result;
      req.handle_type = SINGULAR;
      // Check to see if the region is a NO_REGION,
      // if it is then switch the privilege to NO_ACCESS
      if (req.region == LogicalRegion::NO_REGION)
        req.privilege = NO_ACCESS;
      else if (has_restrictions(idx, req.region))
        req.flags |= RESTRICTED_FLAG;
    }

    //--------------------------------------------------------------------------
    void PointTask::initialize_point(SliceTask *owner, const DomainPoint &point,
                                     const FutureMap &point_arguments)
    //--------------------------------------------------------------------------
    {
      slice_owner = owner;
      // Get our point
      index_point = point;
      // Get our argument
      if (point_arguments.impl != NULL)
      {
        Future f = point_arguments.impl->get_future(point, true/*allow empty*/);
        if (f.impl != NULL)
        {
          ApEvent ready = f.impl->get_ready_event();
          ready.wait();
          local_arglen = f.impl->get_untyped_size();
          // Have to make a local copy since the point takes ownership
          if (local_arglen > 0)
          {
            local_args = malloc(local_arglen);
            memcpy(local_args, f.impl->get_untyped_result(), local_arglen);
          }
        }
      }
      // Make a new termination event for this point
      point_termination = Runtime::create_ap_user_event();
    }

    //--------------------------------------------------------------------------
    void PointTask::send_back_created_state(AddressSpaceID target)
    //--------------------------------------------------------------------------
    {
      if (execution_context->has_created_requirements())
        execution_context->send_back_created_state(target);
    } 

    /////////////////////////////////////////////////////////////
    // Shard Task 
    /////////////////////////////////////////////////////////////

    //--------------------------------------------------------------------------
    ShardTask::ShardTask(Runtime *rt, ShardManager *manager,
                         ShardID id, Processor proc)
      : SingleTask(rt), shard_id(id)
    //--------------------------------------------------------------------------
    {
      activate_single();
      target_proc = proc;
      current_proc = proc;
      shard_manager = manager;
      if (manager->original_task != NULL)
        remote_owner_uid = 
          manager->original_task->get_context()->get_unique_id();
    }
    
    //--------------------------------------------------------------------------
    ShardTask::ShardTask(const ShardTask &rhs)
      : SingleTask(NULL), shard_id(0)
    //--------------------------------------------------------------------------
    {
      // should never be called
      assert(false);
    }

    //--------------------------------------------------------------------------
    ShardTask::~ShardTask(void)
    //--------------------------------------------------------------------------
    {
      // Set our shard manager to NULL since we are not supposed to delete it
      shard_manager = NULL;
      deactivate_single();
    }

    //--------------------------------------------------------------------------
    ShardTask& ShardTask::operator=(const ShardTask &rhs)
    //--------------------------------------------------------------------------
    {
      // should never be called
      assert(false);
      return *this;
    }

    //--------------------------------------------------------------------------
    void ShardTask::activate(void)
    //--------------------------------------------------------------------------
    {
      assert(false);
    }

    //--------------------------------------------------------------------------
    void ShardTask::deactivate(void)
    //--------------------------------------------------------------------------
    {
      assert(false);
    }

    //--------------------------------------------------------------------------
    bool ShardTask::is_top_level_task(void) const
    //--------------------------------------------------------------------------
    {
      return shard_manager->top_level_task;
    }

    //--------------------------------------------------------------------------
    void ShardTask::replay_analysis(void)
    //--------------------------------------------------------------------------
    {
      assert(false);
    }

    //--------------------------------------------------------------------------
    void ShardTask::trigger_dependence_analysis(void)
    //--------------------------------------------------------------------------
    {
      assert(false);
    }

    //--------------------------------------------------------------------------
    void ShardTask::resolve_false(bool speculated, bool launched)
    //--------------------------------------------------------------------------
    {
      assert(false);
    }

    //--------------------------------------------------------------------------
    void ShardTask::early_map_task(void)
    //--------------------------------------------------------------------------
    {
      assert(false);
    }

    //--------------------------------------------------------------------------
    bool ShardTask::distribute_task(void)
    //--------------------------------------------------------------------------
    {
      assert(false);
      return false;
    }

    //--------------------------------------------------------------------------
    RtEvent ShardTask::perform_must_epoch_version_analysis(MustEpochOp *own)
    //--------------------------------------------------------------------------
    {
      assert(false);
      return RtEvent::NO_RT_EVENT;
    }

    //--------------------------------------------------------------------------
    RtEvent ShardTask::perform_mapping(MustEpochOp *owner)
    //--------------------------------------------------------------------------
    {
      assert(false);
      return RtEvent::NO_RT_EVENT;
    }
    
    //--------------------------------------------------------------------------
    bool ShardTask::is_stealable(void) const
    //--------------------------------------------------------------------------
    {
      return false;
    }

    //--------------------------------------------------------------------------
    bool ShardTask::has_restrictions(unsigned idx, LogicalRegion handle)
    //--------------------------------------------------------------------------
    {
#ifdef DEBUG_LEGION
      assert(idx < restrict_infos.size());
#endif
      // We know that if there are any restrictions they directly apply
      return restrict_infos[idx].has_restrictions();
    }

    //--------------------------------------------------------------------------
    bool ShardTask::can_early_complete(ApUserEvent &chain_event)
    //--------------------------------------------------------------------------
    {
      // no point for early completion for shard tasks
      return false;
    }

    //--------------------------------------------------------------------------
    std::map<PhysicalManager*,std::pair<unsigned,bool> >*
                                     ShardTask::get_acquired_instances_ref(void)
    //--------------------------------------------------------------------------
    {
      // We shouldn't actually have any references for this kind of task
      return NULL;
    }

    //--------------------------------------------------------------------------
    ApEvent ShardTask::get_task_completion(void) const
    //--------------------------------------------------------------------------
    {
      return get_completion_event();
    }

    //--------------------------------------------------------------------------
    TaskOp::TaskKind ShardTask::get_task_kind(void) const
    //--------------------------------------------------------------------------
    {
      return SHARD_TASK_KIND;
    }

    //--------------------------------------------------------------------------
    void ShardTask::trigger_mapping(void)
    //--------------------------------------------------------------------------
    {
      assert(false);
    }

    //--------------------------------------------------------------------------
    void ShardTask::trigger_task_complete(void)
    //--------------------------------------------------------------------------
    {
      // First invoke the method on the shard manager 
      shard_manager->trigger_task_complete(true/*local*/);
      // Then do the normal clean-up operations
      // Remove profiling our guard and trigger the profiling event if necessary
      if ((__sync_add_and_fetch(&outstanding_profiling_requests, -1) == 0) &&
          profiling_reported.exists())
        Runtime::trigger_event(profiling_reported);
      // Release any restrictions we might have had
      if (execution_context->has_restrictions())
        execution_context->release_restrictions();
      // Invalidate any context that we had so that the child
      // operations can begin committing
      execution_context->invalidate_region_tree_contexts();
      // See if we need to trigger that our children are complete
      const bool need_commit = execution_context->attempt_children_commit();
      // Mark that this operation is complete
      complete_operation();
      if (need_commit)
        trigger_children_committed();
    }

    //--------------------------------------------------------------------------
    void ShardTask::trigger_task_commit(void)
    //--------------------------------------------------------------------------
    {
      // Commit this operation
      // Dont' deactivate ourselves, the shard manager will do that for us
      commit_operation(false/*deactivate*/, profiling_reported);
      // If we still have to report profiling information then we must
      // block here to avoid a race with the shard manager deactivating
      // us before we are done with this object
      if (profiling_reported.exists() && !profiling_reported.has_triggered())
        profiling_reported.wait();
      // Lastly invoke the method on the shard manager, this could
      // delete us so it has to be last
      shard_manager->trigger_task_commit(true/*local*/);
    }

    //--------------------------------------------------------------------------
    VersionInfo& ShardTask::get_version_info(unsigned idx)
    //--------------------------------------------------------------------------
    {
#ifdef DEBUG_LEGION
      assert(idx < version_infos.size());
#endif
      return version_infos[idx];
    }

    //--------------------------------------------------------------------------
    RestrictInfo& ShardTask::get_restrict_info(unsigned idx)
    //--------------------------------------------------------------------------
    {
#ifdef DEBUG_LEGION
      assert(idx < restrict_infos.size());
#endif
      return restrict_infos[idx];
    }

    //--------------------------------------------------------------------------
    const std::vector<VersionInfo>* ShardTask::get_version_infos(void)
    //--------------------------------------------------------------------------
    {
      return &version_infos;
    }

    //--------------------------------------------------------------------------
    const std::vector<RestrictInfo>* ShardTask::get_restrict_infos(void)
    //--------------------------------------------------------------------------
    {
      return &restrict_infos;
    }

    //--------------------------------------------------------------------------
    void ShardTask::perform_physical_traversal(unsigned idx,
                                      RegionTreeContext ctx, InstanceSet &valid)
    //--------------------------------------------------------------------------
    {
      assert(false);
    }

    //--------------------------------------------------------------------------
    bool ShardTask::pack_task(Serializer &rez, Processor target)
    //--------------------------------------------------------------------------
    {
      AddressSpaceID addr_target = runtime->find_address_space(target);
      RezCheck z(rez);
      pack_single_task(rez, addr_target);
      rez.serialize(remote_owner_uid);
      // have to pack all version info (e.g. split masks)
      std::vector<bool> full_version_infos(regions.size(), true);
      pack_version_infos(rez, version_infos, full_version_infos);
      pack_restrict_infos(rez, restrict_infos);
      return false;
    }

    //--------------------------------------------------------------------------
    bool ShardTask::unpack_task(Deserializer &derez, Processor current,
                                std::set<RtEvent> &ready_events)
    //--------------------------------------------------------------------------
    {
      DerezCheck z(derez);
      unpack_single_task(derez, ready_events);
      derez.deserialize(remote_owner_uid);
      unpack_version_infos(derez, version_infos, ready_events);
      unpack_restrict_infos(derez, restrict_infos, ready_events);
      // Figure out what our parent context is
      parent_ctx = runtime->find_context(remote_owner_uid);
      // Set our parent task for the user
      parent_task = parent_ctx->get_task();
      return false;
    }

    //--------------------------------------------------------------------------
    void ShardTask::pack_as_shard_task(Serializer &rez, AddressSpace target)
    //--------------------------------------------------------------------------
    {
      pack_single_task(rez, target);
      // We know we are mapped so pack the version infos and restrictions
      pack_version_infos(rez, version_infos, virtual_mapped);
      pack_restrict_infos(rez, restrict_infos);
      // Finally pack our context information
      rez.serialize(remote_owner_uid);
    }

    //--------------------------------------------------------------------------
    RtEvent ShardTask::unpack_shard_task(Deserializer &derez)
    //--------------------------------------------------------------------------
    {
      std::set<RtEvent> ready_events; 
      unpack_single_task(derez, ready_events);
      unpack_version_infos(derez, version_infos, ready_events);
      unpack_restrict_infos(derez, restrict_infos, ready_events);
      derez.deserialize(remote_owner_uid);
      // Figure out our parent context
      parent_ctx = runtime->find_context(remote_owner_uid);
      // Set our parent task
      parent_task = parent_ctx->get_task();
      if (!ready_events.empty())
        return Runtime::merge_events(ready_events);
      else
        return RtEvent::NO_RT_EVENT;
    }

    //--------------------------------------------------------------------------
    void ShardTask::perform_inlining(void)
    //--------------------------------------------------------------------------
    {
      assert(false);
    }

    //--------------------------------------------------------------------------
    void ShardTask::handle_future(const void *res, size_t res_size, bool owned)
    //--------------------------------------------------------------------------
    {
      shard_manager->handle_post_execution(res, res_size, owned, true/*local*/);
    }

    //--------------------------------------------------------------------------
    void ShardTask::handle_post_mapped(bool deferral, 
                                       RtEvent mapped_precondition)
    //--------------------------------------------------------------------------
    {
      if (!mapped_precondition.has_triggered())
      {
#ifdef DEBUG_LEGION
        assert(!deferral);
#endif
        SingleTask::DeferredPostMappedArgs args(this);
        runtime->issue_runtime_meta_task(args, LG_THROUGHPUT_DEFERRED_PRIORITY,
                                         mapped_precondition);
        return;
      }
      shard_manager->handle_post_mapped(true/*local*/);
      if (runtime->legion_spy_enabled)
        execution_context->log_created_requirements();
      // Now we can complete this shard task
      complete_mapping();
    }

    //--------------------------------------------------------------------------
    void ShardTask::handle_misspeculation(void)
    //--------------------------------------------------------------------------
    {
      // TODO: figure out how misspeculation works with control replication
      assert(false);
    }

    //--------------------------------------------------------------------------
    InnerContext* ShardTask::initialize_inner_execution_context(VariantImpl *v)
    //--------------------------------------------------------------------------
    {
      if (runtime->legion_spy_enabled)
        LegionSpy::log_shard(shard_manager->repl_id, shard_id, get_unique_id());
      // Check to see if we are control replicated or not
      if (shard_manager->control_replicated)
      {
        // If we have a control replication context then we do the special path
        ReplicateContext *repl_ctx = new ReplicateContext(runtime, this,
            v->is_inner(), regions, parent_req_indexes,
            virtual_mapped, unique_op_id, shard_manager);
        if (mapper == NULL)
          mapper = runtime->find_mapper(current_proc, map_id);
        repl_ctx->configure_context(mapper, task_priority);
        // Save the execution context early since we'll need it
        execution_context = repl_ctx;
        // Wait until all the other shards are ready too
        shard_manager->complete_startup_initialization();
        // Hold a reference during this to prevent collectives 
        // from deleting the context prematurely
        repl_ctx->add_reference();
        // The replicate contexts all need to sync up to exchange resources 
        repl_ctx->exchange_common_resources();
        // Remove our reference, DO NOT CHECK FOR DELETION
        repl_ctx->remove_reference();
        return repl_ctx;
      }
      else // No control replication so do the normal thing
        return SingleTask::initialize_inner_execution_context(v);
    }

    //--------------------------------------------------------------------------
    void ShardTask::launch_shard(void)
    //--------------------------------------------------------------------------
    {
      // If it is a leaf then we can mark it mapped right now, 
      // otherwise wait for the call back, note we already know
      // that it has no virtual instances because it is a 
      // replicated task
      if (is_leaf())
      {
        shard_manager->handle_post_mapped(true/*local*/);
        complete_mapping();
      }
      // Speculation can always be resolved here
      resolve_speculation();
      // Then launch the task for execution
      launch_task();
    }

    //--------------------------------------------------------------------------
    void ShardTask::extract_event_preconditions(
                                   const std::deque<InstanceSet> &all_instances)
    //--------------------------------------------------------------------------
    {
#ifdef DEBUG_LEGION
      assert(all_instances.size() == physical_instances.size());
#endif
      for (unsigned region_idx = 0; 
            region_idx < physical_instances.size(); region_idx++)
      {
        InstanceSet &local_instances = physical_instances[region_idx];
        const InstanceSet &instances = all_instances[region_idx];
        for (unsigned idx1 = 0; idx1 < local_instances.size(); idx1++)
        {
          InstanceRef &ref = local_instances[idx1];
#ifdef DEBUG_LEGION
          bool found = false;
#endif
          for (unsigned idx2 = 0; idx2 < instances.size(); idx2++)
          {
            const InstanceRef &other_ref = instances[idx2];
            if (ref.get_manager() != other_ref.get_manager())
              continue;
            ref.set_ready_event(other_ref.get_ready_event());
#ifdef DEBUG_LEGION
            found = true;
#endif
            break;
          }
#ifdef DEBUG_LEGION
          assert(found);
#endif
        }
      }
    }

    //--------------------------------------------------------------------------
    void ShardTask::return_privilege_state(ResourceTracker *target)
    //--------------------------------------------------------------------------
    {
#ifdef DEBUG_LEGION
      assert(execution_context != NULL);
#endif
      execution_context->return_privilege_state(target);
    }

    //--------------------------------------------------------------------------
    void ShardTask::handle_collective_message(Deserializer &derez)
    //--------------------------------------------------------------------------
    {
#ifdef DEBUG_LEGION
      assert(execution_context != NULL);
      ReplicateContext *repl_ctx = 
        dynamic_cast<ReplicateContext*>(execution_context);
      assert(repl_ctx != NULL);
#else
      ReplicateContext *repl_ctx = 
        static_cast<ReplicateContext*>(execution_context);
#endif
      repl_ctx->handle_collective_message(derez);
    }

    //--------------------------------------------------------------------------
    void ShardTask::handle_future_map_request(Deserializer &derez)
    //--------------------------------------------------------------------------
    {
#ifdef DEBUG_LEGION
      assert(execution_context != NULL);
      ReplicateContext *repl_ctx = 
        dynamic_cast<ReplicateContext*>(execution_context);
      assert(repl_ctx != NULL);
#else
      ReplicateContext *repl_ctx = 
        static_cast<ReplicateContext*>(execution_context);
#endif
      repl_ctx->handle_future_map_request(derez);
    }

#ifndef DISABLE_CVOPT
    //--------------------------------------------------------------------------
    void ShardTask::handle_composite_view_copy_request(Deserializer &derez,
                                                       AddressSpaceID source)
    //--------------------------------------------------------------------------
    {
#ifdef DEBUG_LEGION
      assert(execution_context != NULL);
      ReplicateContext *repl_ctx = 
        dynamic_cast<ReplicateContext*>(execution_context);
      assert(repl_ctx != NULL);
#else
      ReplicateContext *repl_ctx = 
        static_cast<ReplicateContext*>(execution_context);
#endif
      repl_ctx->handle_composite_view_copy_request(derez, source);
    }

    //--------------------------------------------------------------------------
    void ShardTask::handle_composite_view_reduction_request(Deserializer &derez,
                                                          AddressSpaceID source)
    //--------------------------------------------------------------------------
    {
#ifdef DEBUG_LEGION
      assert(execution_context != NULL);
      ReplicateContext *repl_ctx = 
        dynamic_cast<ReplicateContext*>(execution_context);
      assert(repl_ctx != NULL);
#else
      ReplicateContext *repl_ctx = 
        static_cast<ReplicateContext*>(execution_context);
#endif
      repl_ctx->handle_composite_view_reduction_request(derez, source);
    }
#else
    //--------------------------------------------------------------------------
    void ShardTask::handle_composite_view_request(Deserializer &derez)
    //--------------------------------------------------------------------------
    {
#ifdef DEBUG_LEGION
      assert(execution_context != NULL);
      ReplicateContext *repl_ctx = 
        dynamic_cast<ReplicateContext*>(execution_context);
      assert(repl_ctx != NULL);
#else
      ReplicateContext *repl_ctx = 
        static_cast<ReplicateContext*>(execution_context);
#endif
      repl_ctx->handle_composite_view_request(derez);
    }
#endif

    //--------------------------------------------------------------------------
    void ShardTask::handle_clone_barrier_broadcast(unsigned close_index,
                                            unsigned clone_index, RtBarrier bar)
    //--------------------------------------------------------------------------
    {
#ifdef DEBUG_LEGION
      assert(execution_context != NULL);
      ReplicateContext *repl_ctx = 
        dynamic_cast<ReplicateContext*>(execution_context);
      assert(repl_ctx != NULL);
#else
      ReplicateContext *repl_ctx = 
        static_cast<ReplicateContext*>(execution_context);
#endif
      repl_ctx->record_clone_barrier(close_index, clone_index, bar);
    }

    //--------------------------------------------------------------------------
    InstanceView* ShardTask::create_instance_top_view(PhysicalManager *manager,
                                                      AddressSpaceID source)
    //--------------------------------------------------------------------------
    {
#ifdef DEBUG_LEGION
      assert(execution_context != NULL);
      ReplicateContext *repl_ctx = 
        dynamic_cast<ReplicateContext*>(execution_context);
      assert(repl_ctx != NULL);
#else
      ReplicateContext *repl_ctx = 
        static_cast<ReplicateContext*>(execution_context);
#endif
      return repl_ctx->create_replicate_instance_top_view(manager, source);
    }

    //--------------------------------------------------------------------------
    void PointTask::replay_analysis(void)
    //--------------------------------------------------------------------------
    {
#ifdef LEGION_SPY
      LegionSpy::log_replay_operation(unique_op_id);
#endif
      tpl->register_operation(this);
      complete_mapping();
    }

    //--------------------------------------------------------------------------
    TraceLocalID PointTask::get_trace_local_id() const
    //--------------------------------------------------------------------------
    {
      return TraceLocalID(trace_local_id, get_domain_point());
    }

    /////////////////////////////////////////////////////////////
    // Index Task 
    /////////////////////////////////////////////////////////////

    //--------------------------------------------------------------------------
    IndexTask::IndexTask(Runtime *rt)
      : MultiTask(rt)
    //--------------------------------------------------------------------------
    {
    }

    //--------------------------------------------------------------------------
    IndexTask::IndexTask(const IndexTask &rhs)
      : MultiTask(NULL)
    //--------------------------------------------------------------------------
    {
      // should never be called
      assert(false);
    }

    //--------------------------------------------------------------------------
    IndexTask::~IndexTask(void)
    //--------------------------------------------------------------------------
    {
    }

    //--------------------------------------------------------------------------
    IndexTask& IndexTask::operator=(const IndexTask &rhs)
    //--------------------------------------------------------------------------
    {
      // should never be called
      assert(false);
      return *this;
    }

    //--------------------------------------------------------------------------
    void IndexTask::activate(void)
    //--------------------------------------------------------------------------
    {
      DETAILED_PROFILER(runtime, INDEX_ACTIVATE_CALL);
      activate_index_task(); 
    }

    //--------------------------------------------------------------------------
    void IndexTask::activate_index_task(void)
    //--------------------------------------------------------------------------
    {
      activate_multi();
      reduction_op = NULL;
      serdez_redop_fns = NULL;
      slice_fraction = Fraction<long long>(0,1); // empty fraction
      total_points = 0;
      mapped_points = 0;
      complete_points = 0;
      committed_points = 0;
      need_intra_task_alias_analysis = true;
    }

    //--------------------------------------------------------------------------
    void IndexTask::deactivate(void)
    //--------------------------------------------------------------------------
    {
      DETAILED_PROFILER(runtime, INDEX_DEACTIVATE_CALL);
      deactivate_index_task(); 
      runtime->free_index_task(this);
    }

    //--------------------------------------------------------------------------
    void IndexTask::deactivate_index_task(void)
    //--------------------------------------------------------------------------
    {
      deactivate_multi();
      privilege_paths.clear();
      if (!origin_mapped_slices.empty())
      {
        for (std::deque<SliceTask*>::const_iterator it = 
              origin_mapped_slices.begin(); it != 
              origin_mapped_slices.end(); it++)
        {
          (*it)->deactivate();
        }
        origin_mapped_slices.clear();
      } 
      // Remove our reference to the future map
      future_map = FutureMap(); 
      // Remove our reference to the reduction future
      reduction_future = Future();
      map_applied_conditions.clear();
      completion_preconditions.clear();
#ifdef DEBUG_LEGION
      interfering_requirements.clear();
      assert(acquired_instances.empty());
#endif
      acquired_instances.clear();
    }

    //--------------------------------------------------------------------------
    FutureMap IndexTask::initialize_task(TaskContext *ctx,
                                         const IndexTaskLauncher &launcher,
                                         IndexSpace launch_sp,
                                         bool check_privileges,
                                         bool track /*= true*/)
    //--------------------------------------------------------------------------
    {
      parent_ctx = ctx;
      task_id = launcher.task_id;
      indexes = launcher.index_requirements;
      regions = launcher.region_requirements;
      futures = launcher.futures;
      update_grants(launcher.grants);
      wait_barriers = launcher.wait_barriers;
      update_arrival_barriers(launcher.arrive_barriers);
      arglen = launcher.global_arg.get_size();
      if (arglen > 0)
      {
#ifdef DEBUG_LEGION
        assert(arg_manager == NULL);
#endif
        arg_manager = new AllocManager(arglen);
        arg_manager->add_reference();
        args = arg_manager->get_allocation();
        memcpy(args, launcher.global_arg.get_ptr(), arglen);
      }
      point_arguments = 
        FutureMap(launcher.argument_map.impl->freeze(parent_ctx));
      map_id = launcher.map_id;
      tag = launcher.tag;
      is_index_space = true;
      launch_space = launch_sp;
      if (!launcher.launch_domain.exists())
        runtime->forest->find_launch_space_domain(launch_space, index_domain);
      else
        index_domain = launcher.launch_domain;
      internal_space = launch_space;
      sharding_space = launcher.sharding_space;
      need_intra_task_alias_analysis = !launcher.independent_requirements;
      initialize_base_task(ctx, track, launcher.static_dependences,
                           launcher.predicate, task_id);
      if (launcher.predicate != Predicate::TRUE_PRED)
        initialize_predicate(launcher.predicate_false_future,
                             launcher.predicate_false_result);
      future_map = FutureMap(
          create_future_map(ctx, launch_space, launcher.sharding_space));
#ifdef DEBUG_LEGION
      future_map.impl->add_valid_domain(index_domain);
#endif
      check_empty_field_requirements(); 
      if (check_privileges)
        perform_privilege_checks();
      if (runtime->legion_spy_enabled)
      {
        LegionSpy::log_index_task(parent_ctx->get_unique_id(),
                                  unique_op_id, task_id,
                                  get_task_name());
        for (std::vector<PhaseBarrier>::const_iterator it = 
              launcher.wait_barriers.begin(); it !=
              launcher.wait_barriers.end(); it++)
        {
          ApEvent e = Runtime::get_previous_phase(it->phase_barrier);
          LegionSpy::log_phase_barrier_wait(unique_op_id, e);
        }
      }
      return future_map;
    }

    //--------------------------------------------------------------------------
    Future IndexTask::initialize_task(TaskContext *ctx,
                                      const IndexTaskLauncher &launcher,
                                      IndexSpace launch_sp,
                                      ReductionOpID redop_id, 
                                      bool check_privileges,
                                      bool track /*= true*/)
    //--------------------------------------------------------------------------
    {
      parent_ctx = ctx;
      task_id = launcher.task_id;
      indexes = launcher.index_requirements;
      regions = launcher.region_requirements;
      futures = launcher.futures;
      update_grants(launcher.grants);
      wait_barriers = launcher.wait_barriers;
      update_arrival_barriers(launcher.arrive_barriers);
      arglen = launcher.global_arg.get_size();
      if (arglen > 0)
      {
#ifdef DEBUG_LEGION
        assert(arg_manager == NULL);
#endif
        arg_manager = new AllocManager(arglen);
        arg_manager->add_reference();
        args = arg_manager->get_allocation();
        memcpy(args, launcher.global_arg.get_ptr(), arglen);
      }
      point_arguments = 
        FutureMap(launcher.argument_map.impl->freeze(parent_ctx));
      map_id = launcher.map_id;
      tag = launcher.tag;
      is_index_space = true;
      launch_space = launch_sp;
      if (!launcher.launch_domain.exists())
        runtime->forest->find_launch_space_domain(launch_space, index_domain);
      else
        index_domain = launcher.launch_domain;
      internal_space = launch_space;
      sharding_space = launcher.sharding_space;
      need_intra_task_alias_analysis = !launcher.independent_requirements;
      redop = redop_id;
      reduction_op = Runtime::get_reduction_op(redop);
      serdez_redop_fns = Runtime::get_serdez_redop_fns(redop);
      if (!reduction_op->is_foldable)
        REPORT_LEGION_ERROR(ERROR_REDUCTION_OPERATION_INDEX,
                      "Reduction operation %d for index task launch %s "
                      "(ID %lld) is not foldable.",
                      redop, get_task_name(), get_unique_id())
      else
        initialize_reduction_state();
      initialize_base_task(ctx, track, launcher.static_dependences,
                           launcher.predicate, task_id);
      if (launcher.predicate != Predicate::TRUE_PRED)
        initialize_predicate(launcher.predicate_false_future,
                             launcher.predicate_false_result);
      reduction_future = Future(new FutureImpl(runtime,
            true/*register*/, runtime->get_available_distributed_id(), 
            runtime->address_space, this));
      check_empty_field_requirements();
      if (check_privileges)
        perform_privilege_checks();
      if (runtime->legion_spy_enabled)
      {
        LegionSpy::log_index_task(parent_ctx->get_unique_id(),
                                  unique_op_id, task_id,
                                  get_task_name());
        for (std::vector<PhaseBarrier>::const_iterator it = 
              launcher.wait_barriers.begin(); it !=
              launcher.wait_barriers.end(); it++)
        {
          ApEvent e = Runtime::get_previous_phase(it->phase_barrier);
          LegionSpy::log_phase_barrier_wait(unique_op_id, e);
        }
        LegionSpy::log_future_creation(unique_op_id, 
              reduction_future.impl->get_ready_event(), index_point);
      }
      return reduction_future;
    }

    //--------------------------------------------------------------------------
    void IndexTask::initialize_predicate(const Future &pred_future,
                                         const TaskArgument &pred_arg)
    //--------------------------------------------------------------------------
    {
      if (pred_future.impl != NULL)
        predicate_false_future = pred_future;
      else
      {
        predicate_false_size = pred_arg.get_size();
        if (predicate_false_size == 0)
        {
          // TODO: Reenable this error if we want to track predicate defaults
#if 0
          if (variants->return_size > 0)
            log_run.error("Predicated index task launch for task %s "
                          "in parent task %s (UID %lld) has non-void "
                          "return type but no default value for its "
                          "future if the task predicate evaluates to "
                          "false.  Please set either the "
                          "'predicate_false_result' or "
                          "'predicate_false_future' fields of the "
                          "IndexTaskLauncher struct.",
                          get_task_name(), parent_ctx->get_task_name(),
                          parent_ctx->get_unique_id())
          }
#endif
        }
        else
        {
          // TODO: Reenable this error if we want to track predicate defaults
#ifdef PERFORM_PREDICATE_SIZE_CHECKS
          if (predicate_false_size != variants->return_size)
            REPORT_LEGION_ERROR(ERROR_PREDICATED_INDEX_TASK,
                          "Predicated index task launch for task %s "
                          "in parent task %s (UID %lld) has predicated "
                          "false return type of size %ld bytes, but the "
                          "expected return size is %ld bytes.",
                          get_task_name(), parent_ctx->get_task_name(),
                          parent_ctx->get_unique_id(),
                          predicate_false_size, variants->return_size)
#endif
#ifdef DEBUG_LEGION
          assert(predicate_false_result == NULL);
#endif
          predicate_false_result = 
            legion_malloc(PREDICATE_ALLOC, predicate_false_size);
          memcpy(predicate_false_result, pred_arg.get_ptr(),
                 predicate_false_size);
        }
      }
    }

    //--------------------------------------------------------------------------
    void IndexTask::trigger_prepipeline_stage(void)
    //--------------------------------------------------------------------------
    {
      // First compute the parent indexes
      compute_parent_indexes();
      // Annotate any regions which are going to need to be early mapped
      for (unsigned idx = 0; idx < regions.size(); idx++)
      {
        if (!IS_WRITE(regions[idx]))
          continue;
        if (regions[idx].handle_type == SINGULAR)
          regions[idx].flags |= MUST_PREMAP_FLAG;
        else if (regions[idx].handle_type == REG_PROJECTION)
        {
          ProjectionFunction *function = runtime->find_projection_function(
                                                    regions[idx].projection);
          if (function->depth == 0)
            regions[idx].flags |= MUST_PREMAP_FLAG;
        }
      }
      // Initialize the privilege paths
      privilege_paths.resize(regions.size());
      for (unsigned idx = 0; idx < regions.size(); idx++)
        initialize_privilege_path(privilege_paths[idx], regions[idx]);
      if (!options_selected)
      {
        const bool inline_task = select_task_options();
        if (inline_task) 
        {
          REPORT_LEGION_WARNING(LEGION_WARNING_MAPPER_REQUESTED_INLINE,
                          "Mapper %s requested to inline task %s "
                          "(UID %lld) but the 'enable_inlining' option was "
                          "not set on the task launcher so the request is "
                          "being ignored", mapper->get_mapper_name(),
                          get_task_name(), get_unique_id());
        }
      }
      if (need_intra_task_alias_analysis)
      {
        // If we don't have a trace, we do our alias analysis now
        LegionTrace *local_trace = get_trace();
        if (local_trace == NULL)
          perform_intra_task_alias_analysis(false/*tracing*/, NULL/*trace*/,
                                            privilege_paths);
      }
      if (runtime->legion_spy_enabled)
      { 
        for (unsigned idx = 0; idx < regions.size(); idx++)
          TaskOp::log_requirement(unique_op_id, idx, regions[idx]);
        runtime->forest->log_launch_space(launch_space, unique_op_id);
      }
    }

    //--------------------------------------------------------------------------
    void IndexTask::trigger_dependence_analysis(void)
    //--------------------------------------------------------------------------
    {
      perform_base_dependence_analysis();
      for (unsigned idx = 0; idx < regions.size(); idx++)
      {
        projection_infos[idx] = 
          ProjectionInfo(runtime, regions[idx], launch_space);
        runtime->forest->perform_dependence_analysis(this, idx, regions[idx], 
                                                     restrict_infos[idx],
                                                     version_infos[idx],
                                                     projection_infos[idx],
                                                     privilege_paths[idx]);
      }
    }

    //--------------------------------------------------------------------------
    void IndexTask::perform_base_dependence_analysis(void)
    //--------------------------------------------------------------------------
    {
#ifdef DEBUG_LEGION
      assert(memo_state != MEMO_REQ);
      assert(privilege_paths.size() == regions.size());
#endif 
      if (need_intra_task_alias_analysis)
      {
        // If we have a trace we do our alias analysis now
        LegionTrace *local_trace = get_trace();
        if (local_trace != NULL)
          perform_intra_task_alias_analysis(is_tracing(), local_trace,
                                            privilege_paths);
      }
      // To be correct with the new scheduler we also have to 
      // register mapping dependences on futures
      for (std::vector<Future>::const_iterator it = futures.begin();
            it != futures.end(); it++)
      {
#ifdef DEBUG_LEGION
        assert(it->impl != NULL);
#endif
        it->impl->register_dependence(this);
#ifdef LEGION_SPY
        if (it->impl->producer_op != NULL)
          LegionSpy::log_mapping_dependence(
              parent_ctx->get_unique_id(), it->impl->producer_uid, 0,
              get_unique_id(), 0, TRUE_DEPENDENCE);
#endif
      }
      if (predicate_false_future.impl != NULL)
      {
        predicate_false_future.impl->register_dependence(this);
#ifdef LEGION_SPY
        if (predicate_false_future.impl->producer_op != NULL)
          LegionSpy::log_mapping_dependence(
              parent_ctx->get_unique_id(), 
              predicate_false_future.impl->producer_uid, 0,
              get_unique_id(), 0, TRUE_DEPENDENCE);
#endif
      }
      // Also have to register any dependences on our predicate
      register_predicate_dependence();
      version_infos.resize(regions.size());
      restrict_infos.resize(regions.size());
      projection_infos.resize(regions.size());
    }

    //--------------------------------------------------------------------------
    void IndexTask::report_interfering_requirements(unsigned idx1,unsigned idx2)
    //--------------------------------------------------------------------------
    {
#if 0
      REPORT_LEGION_ERROR(ERROR_ALIASED_REGION_REQUIREMENTS,
                          "Aliased region requirements for index tasks "
                          "are not permitted. Region requirements %d and %d "
                          "of task %s (UID %lld) in parent task %s (UID %lld) "
                          "are interfering.", idx1, idx2, get_task_name(),
                          get_unique_id(), parent_ctx->get_task_name(),
                          parent_ctx->get_unique_id())
#else
      REPORT_LEGION_WARNING(LEGION_WARNING_REGION_REQUIREMENTS_INDEX,
                      "Region requirements %d and %d of index task %s "
                      "(UID %lld) in parent task %s (UID %lld) are potentially "
                      "interfering.  It's possible that this is a false "
                      "positive if there are projection region requirements "
                      "and each of the point tasks are non-interfering. "
                      "If the runtime is built in debug mode then it will "
                      "check that the region requirements of all points are "
                      "actually non-interfering. If you see no further error "
                      "messages for this index task launch then everything "
                      "is good.", idx1, idx2, get_task_name(), get_unique_id(),
                      parent_ctx->get_task_name(), parent_ctx->get_unique_id())
#endif
#ifdef DEBUG_LEGION
      interfering_requirements.insert(std::pair<unsigned,unsigned>(idx1,idx2));
#endif
    }

    //--------------------------------------------------------------------------
    RegionTreePath& IndexTask::get_privilege_path(unsigned idx)
    //--------------------------------------------------------------------------
    {
#ifdef DEBUG_LEGION
      assert(idx < privilege_paths.size());
#endif
      return privilege_paths[idx];
    }

    //--------------------------------------------------------------------------
    void IndexTask::resolve_false(bool speculated, bool launched)
    //--------------------------------------------------------------------------
    {
      // If we already launched, then we can just return
      // otherwise continue through to do the cleanup work
      if (launched)
        return;
      RtEvent execution_condition;
      // Fill in the index task map with the default future value
      if (redop == 0)
      {
        // Only need to do this if the internal domain exists, it
        // might not in a control replication context
        if (internal_space.exists())
        {
          // Get the domain that we will have to iterate over
          Domain local_domain;
          runtime->forest->find_launch_space_domain(internal_space, 
                                                    local_domain);
          // Handling the future map case
          if (predicate_false_future.impl != NULL)
          {
            ApEvent wait_on = predicate_false_future.impl->get_ready_event();
            if (wait_on.has_triggered())
            {
              const size_t result_size = 
                check_future_size(predicate_false_future.impl);
              const void *result = 
                predicate_false_future.impl->get_untyped_result(true);
              for (Domain::DomainPointIterator itr(local_domain); itr; itr++)
              {
                Future f = future_map.get_future(itr.p);
                if (result_size > 0)
                  f.impl->set_result(result, result_size, false/*own*/);
              }
            }
            else
            {
              // Add references so things won't be prematurely collected
              future_map.impl->add_base_resource_ref(DEFERRED_TASK_REF);
              predicate_false_future.impl->add_base_gc_ref(DEFERRED_TASK_REF,
                                                           this);
              DeferredFutureMapSetArgs args(future_map.impl,
                  predicate_false_future.impl, local_domain, this);
              execution_condition = 
                runtime->issue_runtime_meta_task(args, LG_LATENCY_WORK_PRIORITY,
                                               Runtime::protect_event(wait_on));
            }
          }
          else
          {
            for (Domain::DomainPointIterator itr(local_domain); itr; itr++)
            {
              Future f = future_map.get_future(itr.p);
              if (predicate_false_size > 0)
                f.impl->set_result(predicate_false_result,
                                   predicate_false_size, false/*own*/);
            }
          }
        }
      }
      else
      {
        // Handling a reduction case
        if (predicate_false_future.impl != NULL)
        {
          ApEvent wait_on = predicate_false_future.impl->get_ready_event();
          if (wait_on.has_triggered())
          {
            const size_t result_size = 
                        check_future_size(predicate_false_future.impl);
            if (result_size > 0)
              reduction_future.impl->set_result(
                  predicate_false_future.impl->get_untyped_result(true),
                  result_size, false/*own*/);
          }
          else
          {
            // Add references so they aren't garbage collected 
            reduction_future.impl->add_base_gc_ref(DEFERRED_TASK_REF, this);
            predicate_false_future.impl->add_base_gc_ref(DEFERRED_TASK_REF, 
                                                         this);
            DeferredFutureSetArgs args(reduction_future.impl,
                                    predicate_false_future.impl, this);
            execution_condition = 
              runtime->issue_runtime_meta_task(args, LG_LATENCY_WORK_PRIORITY,
                                               Runtime::protect_event(wait_on));
          }
        }
        else
        {
          if (predicate_false_size > 0)
            reduction_future.impl->set_result(predicate_false_result,
                                  predicate_false_size, false/*own*/);
        }
      }
      // Then clean up this task execution
      complete_mapping();
      complete_execution(execution_condition);
      resolve_speculation();
      trigger_children_complete();
      trigger_children_committed();
    }

    //--------------------------------------------------------------------------
    void IndexTask::early_map_task(void)
    //--------------------------------------------------------------------------
    {
      DETAILED_PROFILER(runtime, INDEX_EARLY_MAP_TASK_CALL);
      std::vector<unsigned> early_map_indexes;
      for (unsigned idx = 0; idx < regions.size(); idx++)
      {
        const RegionRequirement &req = regions[idx];
        if (req.must_premap())
          early_map_indexes.push_back(idx);
      }
      if (!early_map_indexes.empty())
      {
        early_map_regions(map_applied_conditions, early_map_indexes);
        if (!acquired_instances.empty())
          release_acquired_instances(acquired_instances);
      }
    }

    //--------------------------------------------------------------------------
    bool IndexTask::distribute_task(void)
    //--------------------------------------------------------------------------
    {
      DETAILED_PROFILER(runtime, INDEX_DISTRIBUTE_CALL);
      if (is_origin_mapped())
      {
        // This will only get called if we had slices that couldn't map, but
        // they have now all mapped
#ifdef DEBUG_LEGION
        assert(slices.empty());
#endif
        // We're never actually run
        return false;
      }
      else
      {
        if (!is_sliced() && target_proc.exists() && 
            (target_proc != current_proc))
        {
          // Make a slice copy and send it away
          SliceTask *clone = clone_as_slice_task(internal_space, target_proc,
                                                 true/*needs slice*/,
                                                 stealable, 1LL);
          runtime->send_task(clone);
          return false; // We have now been sent away
        }
        else
          return true; // Still local so we can be sliced
      }
    }

    //--------------------------------------------------------------------------
    RtEvent IndexTask::perform_mapping(MustEpochOp *owner/*=NULL*/)
    //--------------------------------------------------------------------------
    {
      DETAILED_PROFILER(runtime, INDEX_PERFORM_MAPPING_CALL);
      // This will only get called if we had slices that failed to origin map 
#ifdef DEBUG_LEGION
      assert(!slices.empty());
#endif
      for (std::list<SliceTask*>::iterator it = slices.begin();
            it != slices.end(); /*nothing*/)
      {
        (*it)->trigger_mapping();
        it = slices.erase(it);
      }
      return RtEvent::NO_RT_EVENT;
    }

    //--------------------------------------------------------------------------
    void IndexTask::launch_task(void)
    //--------------------------------------------------------------------------
    {
      // should never be called
      assert(false);
    }

    //--------------------------------------------------------------------------
    bool IndexTask::is_stealable(void) const
    //--------------------------------------------------------------------------
    {
      // Index space tasks are never stealable, they must first be
      // split into slices which can then be stolen.  Note that slicing
      // always happens after premapping so we know stealing is safe.
      return false;
    }

    //--------------------------------------------------------------------------
    bool IndexTask::has_restrictions(unsigned idx, LogicalRegion handle)
    //--------------------------------------------------------------------------
    {
      // Handle the case of inline tasks
      if (restrict_infos.empty())
        return false;
#ifdef DEBUG_LEGION
      assert(idx < restrict_infos.size());
#endif
      return restrict_infos[idx].has_restrictions();
    }

    //--------------------------------------------------------------------------
    void IndexTask::map_and_launch(void)
    //--------------------------------------------------------------------------
    {
      // This should only ever be called if we had slices which failed to map
#ifdef DEBUG_LEGION
      assert(is_sliced());
      assert(!slices.empty());
#endif
      trigger_slices();
    }

    //--------------------------------------------------------------------------
    ApEvent IndexTask::get_task_completion(void) const
    //--------------------------------------------------------------------------
    {
      return get_completion_event();
    }

    //--------------------------------------------------------------------------
    TaskOp::TaskKind IndexTask::get_task_kind(void) const
    //--------------------------------------------------------------------------
    {
      return INDEX_TASK_KIND;
    }

    //--------------------------------------------------------------------------
    void IndexTask::trigger_task_complete(void)
    //--------------------------------------------------------------------------
    {
      DETAILED_PROFILER(runtime, INDEX_COMPLETE_CALL);
      // Trigger all the futures or set the reduction future result
      // and then trigger it
      if (redop != 0)
      {
        // Set the future if we actually ran the task or we speculated
        if ((speculation_state != RESOLVE_FALSE_STATE) || false_guard.exists())
          reduction_future.impl->set_result(reduction_state,
                                            reduction_state_size, 
                                            false/*owner*/);
        reduction_future.impl->complete_future();
      }
      else
        future_map.impl->complete_all_futures();
      if (must_epoch != NULL)
        must_epoch->notify_subop_complete(this);
      if (!completion_preconditions.empty())
      {
        ApEvent done = Runtime::merge_events(NULL, completion_preconditions);
        request_early_complete(done);
      }
      complete_operation();
#ifdef LEGION_SPY
      LegionSpy::log_operation_events(unique_op_id, ApEvent::NO_AP_EVENT,
                                      completion_event);
#endif
    }

    //--------------------------------------------------------------------------
    void IndexTask::trigger_task_commit(void)
    //--------------------------------------------------------------------------
    {
      DETAILED_PROFILER(runtime, INDEX_COMMIT_CALL);
      // We can release our version infos now
      for (std::vector<VersionInfo>::iterator it = version_infos.begin();
            it != version_infos.end(); it++)
      {
        it->clear();
      }
      if (must_epoch != NULL)
        must_epoch->notify_subop_commit(this);
      // Mark that this operation is now committed
      commit_operation(true/*deactivate*/);
    }

    //--------------------------------------------------------------------------
    bool IndexTask::pack_task(Serializer &rez, Processor target)
    //--------------------------------------------------------------------------
    {
      // should never be called
      assert(false);
      return false;
    }

    //--------------------------------------------------------------------------
    bool IndexTask::unpack_task(Deserializer &derez, Processor current,
                                std::set<RtEvent> &ready_events)
    //--------------------------------------------------------------------------
    {
      // should never be called
      assert(false);
      return false;
    }

    //--------------------------------------------------------------------------
    void IndexTask::perform_inlining(void)
    //--------------------------------------------------------------------------
    {
      DETAILED_PROFILER(runtime, INDEX_PERFORM_INLINING_CALL);
      // See if there is anything to wait for
      std::set<ApEvent> wait_on_events;
      for (unsigned idx = 0; idx < futures.size(); idx++)
      {
        FutureImpl *impl = futures[idx].impl; 
        wait_on_events.insert(impl->ready_event);
      }
      for (unsigned idx = 0; idx < grants.size(); idx++)
      {
        GrantImpl *impl = grants[idx].impl;
        wait_on_events.insert(impl->acquire_grant());
      }
      for (unsigned idx = 0; idx < wait_barriers.size(); idx++)
      {
	ApEvent e = 
          Runtime::get_previous_phase(wait_barriers[idx].phase_barrier);
        wait_on_events.insert(e);
      }
      // Merge together all the events for the start condition 
      ApEvent start_condition = Runtime::merge_events(NULL, wait_on_events);
      // Enumerate all of the points of our index space and run
      // the task for each one of them either saving or reducing their futures
      Processor current = parent_ctx->get_executing_processor();
      // Select the variant to use
      VariantImpl *variant = parent_ctx->select_inline_variant(this);
      // See if we need to wait for anything
      if (start_condition.exists())
        start_condition.wait();
      // Save this for when things are being returned
      TaskContext *enclosing = parent_ctx;
      // Make a copy of our region requirements
      std::vector<RegionRequirement> copy_requirements(regions.size());
      for (unsigned idx = 0; idx < regions.size(); idx++)
        copy_requirements[idx] = regions[idx];
      bool first = true;
      for (Domain::DomainPointIterator itr(index_domain); itr; itr++)
      {
        // If this is not the first we have to restore the region
        // requirements from copy that we made before hand
        if (!first)
        {
          for (unsigned idx = 0; idx < regions.size(); idx++)
            regions[idx] = copy_requirements[idx];
        }
        else
          first = false;
        index_point = itr.p; 
        // Get our local args
        Future local_arg = point_arguments.impl->get_future(index_point);
        if (local_arg.impl != NULL)
        {
          local_args = local_arg.impl->get_untyped_result(true);
          local_arglen = local_arg.impl->get_untyped_size();
        }
        else
        {
          local_args = NULL;
          local_arglen = 0;
        }
        compute_point_region_requirements();
        InlineContext *inline_ctx = new InlineContext(runtime, enclosing, this);
        // Save the inner context as the parent ctx
        parent_ctx = inline_ctx;
        variant->dispatch_inline(current, inline_ctx);
        // Return any created privilege state
        inline_ctx->return_privilege_state(enclosing);
        // Then we can delete the inline context
        delete inline_ctx;
      }
      if (redop == 0)
        future_map.impl->complete_all_futures();
      else
      {
        reduction_future.impl->set_result(reduction_state,
                                          reduction_state_size,false/*owner*/);
        reduction_future.impl->complete_future();
      }
      // Trigger all our events event
      Runtime::trigger_event(completion_event);
    }

    //--------------------------------------------------------------------------
    void IndexTask::end_inline_task(const void *res, size_t res_size,bool owned)
    //--------------------------------------------------------------------------
    {
      if (redop == 0)
      {
        Future f = future_map.impl->get_future(index_point);
        f.impl->set_result(res, res_size, owned);
      }
      else
        fold_reduction_future(res, res_size, owned, true/*exclusive*/);
    }

    //--------------------------------------------------------------------------
    std::map<PhysicalManager*,std::pair<unsigned,bool> >* 
                                     IndexTask::get_acquired_instances_ref(void)
    //--------------------------------------------------------------------------
    {
      return &acquired_instances;
    }

    //--------------------------------------------------------------------------
    SliceTask* IndexTask::clone_as_slice_task(IndexSpace is, Processor p,
                                              bool recurse, bool stealable,
                                              long long scale_denominator)
    //--------------------------------------------------------------------------
    {
      DETAILED_PROFILER(runtime, INDEX_CLONE_AS_SLICE_CALL);
      SliceTask *result = runtime->get_available_slice_task(); 
      result->initialize_base_task(parent_ctx, false/*track*/, NULL/*deps*/,
                                   Predicate::TRUE_PRED, this->task_id);
      result->clone_multi_from(this, is, p, recurse, stealable);
      result->index_complete = this->completion_event;
      result->denominator = scale_denominator;
      result->index_owner = this;
      result->remote_owner_uid = parent_ctx->get_unique_id();
      result->trace_local_id = trace_local_id;
      result->tpl = tpl;
      result->memo_state = memo_state;
      if (runtime->legion_spy_enabled)
        LegionSpy::log_index_slice(get_unique_id(), 
                                   result->get_unique_id());
      if (runtime->profiler != NULL)
        runtime->profiler->register_slice_owner(get_unique_op_id(),
                                                result->get_unique_op_id());
      return result;
    }

    //--------------------------------------------------------------------------
    void IndexTask::handle_future(const DomainPoint &point, const void *result,
                                  size_t result_size, bool owner)
    //--------------------------------------------------------------------------
    {
      DETAILED_PROFILER(runtime, INDEX_HANDLE_FUTURE);
      // Need to hold the lock when doing this since it could
      // be going in parallel with other users
      if (reduction_op != NULL)
        fold_reduction_future(result, result_size, owner, false/*exclusive*/);
      else
      {
        if (must_epoch == NULL)
        {
          Future f = future_map.get_future(point);
          f.impl->set_result(result, result_size, owner);
        }
        else
          must_epoch->set_future(point, result, result_size, owner);
      }
    }

    //--------------------------------------------------------------------------
    void IndexTask::register_must_epoch(void)
    //--------------------------------------------------------------------------
    {
      // should never be called
      assert(false);
    }

    //--------------------------------------------------------------------------
    FutureMapImpl* IndexTask::create_future_map(TaskContext *ctx,
                             IndexSpace launch_space, IndexSpace sharding_space) 
    //--------------------------------------------------------------------------
    {
      return new FutureMapImpl(ctx, this, runtime,
            runtime->get_available_distributed_id(), runtime->address_space);
    }

    //--------------------------------------------------------------------------
    void IndexTask::record_reference_mutation_effect(RtEvent event)
    //--------------------------------------------------------------------------
    {
      map_applied_conditions.insert(event);
    }

    //--------------------------------------------------------------------------
    void IndexTask::record_origin_mapped_slice(SliceTask *local_slice)
    //--------------------------------------------------------------------------
    {
      AutoLock o_lock(op_lock);
      origin_mapped_slices.push_back(local_slice);
    }

    //--------------------------------------------------------------------------
    void IndexTask::return_slice_mapped(unsigned points, long long denom,
                               RtEvent applied_condition, ApEvent restrict_post)
    //--------------------------------------------------------------------------
    {
      DETAILED_PROFILER(runtime, INDEX_RETURN_SLICE_MAPPED_CALL);
      bool need_trigger = false;
      bool trigger_children_completed = false;
      bool trigger_children_commit = false;
      {
        AutoLock o_lock(op_lock);
        total_points += points;
        mapped_points += points;
        slice_fraction.add(Fraction<long long>(1,denom));
        if (applied_condition.exists())
          map_applied_conditions.insert(applied_condition);
        if (restrict_post.exists())
          completion_preconditions.insert(restrict_post);
        // Already know that mapped points is the same as total points
        if (slice_fraction.is_whole())
        {
          need_trigger = true;
          if ((complete_points == total_points) &&
              !children_complete_invoked)
          {
            trigger_children_completed = true;
            children_complete_invoked = true;
          }
          if ((committed_points == total_points) &&
              !children_commit_invoked)
          {
            trigger_children_commit = true;
            children_commit_invoked = true;
          }
        }
      }
      if (need_trigger)
      {
        // Get the mapped precondition note we can now access this
        // without holding the lock because we know we've seen
        // all the responses so no one else will be mutating it.
        if (!map_applied_conditions.empty())
        {
          RtEvent map_condition = Runtime::merge_events(map_applied_conditions);
          complete_mapping(map_condition);
        }
        else
          complete_mapping();
      }
      if (trigger_children_completed)
        trigger_children_complete();
      if (trigger_children_commit)
        trigger_children_committed();
    }

    //--------------------------------------------------------------------------
    void IndexTask::return_slice_complete(unsigned points, 
                                          ApEvent slice_postcondition)
    //--------------------------------------------------------------------------
    {
      DETAILED_PROFILER(runtime, INDEX_RETURN_SLICE_COMPLETE_CALL);
      bool trigger_execution = false;
      bool need_trigger = false;
      {
        AutoLock o_lock(op_lock);
        complete_points += points;
        // Always add it if we're doing legion spy validation
#ifndef LEGION_SPY
        if (!slice_postcondition.has_triggered())
#endif
          completion_preconditions.insert(slice_postcondition);
#ifdef DEBUG_LEGION
        assert(!complete_received);
        assert(complete_points <= total_points);
#endif
        if (slice_fraction.is_whole() && 
            (complete_points == total_points))
        {
          trigger_execution = true;
          if (!children_complete_invoked)
          {
            need_trigger = true;
            children_complete_invoked = true;
          }
        }
      }
      if (trigger_execution)
        complete_execution();
      if (need_trigger)
        trigger_children_complete();
    }

    //--------------------------------------------------------------------------
    void IndexTask::return_slice_commit(unsigned points)
    //--------------------------------------------------------------------------
    {
      DETAILED_PROFILER(runtime, INDEX_RETURN_SLICE_COMMIT_CALL);
      bool need_trigger = false;
      {
        AutoLock o_lock(op_lock);
        committed_points += points;
#ifdef DEBUG_LEGION
        assert(committed_points <= total_points);
#endif
        if (slice_fraction.is_whole() &&
            (committed_points == total_points) && 
            !children_commit_invoked)
        {
          need_trigger = true;
          children_commit_invoked = true;
        }
      }
      if (need_trigger)
        trigger_children_committed();
    } 

    //--------------------------------------------------------------------------
    void IndexTask::unpack_slice_mapped(Deserializer &derez, 
                                        AddressSpaceID source)
    //--------------------------------------------------------------------------
    {
      DerezCheck z(derez);
      size_t points;
      derez.deserialize(points);
      long long denom;
      derez.deserialize(denom);
      RtEvent applied_condition;
      derez.deserialize(applied_condition);
      ApEvent restrict_postcondition;
      derez.deserialize(restrict_postcondition);
      for (unsigned idx = 0; idx < regions.size(); idx++)
      {
        if (!IS_WRITE(regions[idx]))
          continue;
        if (regions[idx].handle_type != SINGULAR)
        {
          std::vector<LogicalRegion> handles(points); 
          for (unsigned pidx = 0; pidx < points; pidx++)
            derez.deserialize(handles[pidx]);
        }
        // otherwise it was origin mapped so we are already done
      }
#ifdef DEBUG_LEGION
      if (!is_origin_mapped())
      {
        std::map<DomainPoint,std::vector<LogicalRegion> > local_requirements;
        for (unsigned idx = 0; idx < points; idx++)
        {
          DomainPoint point;
          derez.deserialize(point);
          std::vector<LogicalRegion> &reqs = local_requirements[point];
          reqs.resize(regions.size());
          for (unsigned idx2 = 0; idx2 < regions.size(); idx2++)
            derez.deserialize(reqs[idx2]);
        }
        check_point_requirements(local_requirements);
      }
#endif
      return_slice_mapped(points, denom, applied_condition, 
                          restrict_postcondition);
    }

    //--------------------------------------------------------------------------
    void IndexTask::unpack_slice_complete(Deserializer &derez)
    //--------------------------------------------------------------------------
    {
      DerezCheck z(derez);
      size_t points;
      derez.deserialize(points);
      ApEvent slice_postcondition;
      derez.deserialize(slice_postcondition);
      ResourceTracker::unpack_privilege_state(derez, parent_ctx);
      if (redop != 0)
      {
#ifdef DEBUG_LEGION
        assert(reduction_op != NULL);
        assert(reduction_state_size == reduction_op->sizeof_rhs);
#endif
        const void *reduc_ptr = derez.get_current_pointer();
        DomainPoint dummy_point;
        handle_future(dummy_point, reduc_ptr, 
                      reduction_state_size, false/*owner*/);
        // Advance the pointer on the deserializer
        derez.advance_pointer(reduction_state_size);
      }
      else
      {
        for (unsigned idx = 0; idx < points; idx++)
        {
          DomainPoint p;
          derez.deserialize(p);
          DerezCheck z2(derez);
          size_t future_size;
          derez.deserialize(future_size);
          const void *future_ptr = derez.get_current_pointer();
          handle_future(p, future_ptr, future_size, false/*owner*/);
          // Advance the pointer on the deserializer
          derez.advance_pointer(future_size);
        }
      }
      return_slice_complete(points, slice_postcondition);
    }

    //--------------------------------------------------------------------------
    void IndexTask::unpack_slice_commit(Deserializer &derez)
    //--------------------------------------------------------------------------
    {
      DerezCheck z(derez);
      size_t points;
      derez.deserialize(points);
      return_slice_commit(points);
    }

    //--------------------------------------------------------------------------
    void IndexTask::replay_analysis(void)
    //--------------------------------------------------------------------------
    {
#ifdef DEBUG_LEGION
      assert(is_replaying());
      assert(current_proc.exists());
#endif
#ifdef LEGION_SPY
      LegionSpy::log_replay_operation(unique_op_id);
#endif
      if (runtime->legion_spy_enabled)
      {
        for (unsigned idx = 0; idx < regions.size(); idx++)
          TaskOp::log_requirement(unique_op_id, idx, regions[idx]);
      }
      SliceTask *new_slice = this->clone_as_slice_task(internal_space,
                                                       current_proc,
                                                       false,
                                                       false, 1LL);
      slices.push_back(new_slice);
      new_slice->enumerate_points();
      new_slice->replay_analysis();
    }

    //--------------------------------------------------------------------------
    /*static*/ void IndexTask::process_slice_mapped(Deserializer &derez,
                                                    AddressSpaceID source)
    //--------------------------------------------------------------------------
    {
      IndexTask *task;
      derez.deserialize(task);
      task->unpack_slice_mapped(derez, source);
    }

    //--------------------------------------------------------------------------
    /*static*/ void IndexTask::process_slice_complete(Deserializer &derez)
    //--------------------------------------------------------------------------
    {
      IndexTask *task;
      derez.deserialize(task);
      task->unpack_slice_complete(derez);
    }

    //--------------------------------------------------------------------------
    /*static*/ void IndexTask::process_slice_commit(Deserializer &derez)
    //--------------------------------------------------------------------------
    {
      IndexTask *task;
      derez.deserialize(task);
      task->unpack_slice_commit(derez);
    }

#ifdef DEBUG_LEGION
    //--------------------------------------------------------------------------
    void IndexTask::check_point_requirements(
            const std::map<DomainPoint,std::vector<LogicalRegion> > &point_reqs)
    //--------------------------------------------------------------------------
    {
      std::set<std::pair<unsigned,unsigned> > local_interfering = 
        interfering_requirements;
      // Handle any region requirements that interfere with itself
      for (unsigned idx = 0; idx < regions.size(); idx++)
      {
        if (!IS_WRITE(regions[idx]))
          continue;
        local_interfering.insert(std::pair<unsigned,unsigned>(idx,idx));
      }
      // Nothing to do if there are no interfering requirements
      if (local_interfering.empty())
        return;
      std::map<DomainPoint,std::vector<LogicalRegion> > point_requirements;
      for (std::map<DomainPoint,std::vector<LogicalRegion> >::const_iterator 
            pit = point_reqs.begin(); pit != point_reqs.end(); pit++)
      {
        // Add it to the set of point requirements
        point_requirements.insert(*pit);
        const std::vector<LogicalRegion> &point_reqs = pit->second;
        for (std::map<DomainPoint,std::vector<LogicalRegion> >::const_iterator
              oit = point_requirements.begin(); 
              oit != point_requirements.end(); oit++)
        {
          const std::vector<LogicalRegion> &other_reqs = oit->second;
          const bool same_point = (pit->first == oit->first);
          // Now check for interference with any other points
          for (std::set<std::pair<unsigned,unsigned> >::const_iterator it =
                local_interfering.begin(); it !=
                local_interfering.end(); it++)
          {
            // Skip same region requireemnt for same point
            if (same_point && (it->first == it->second))
              continue;
            // If either one are the NO_REGION then there is no interference
            if (!point_reqs[it->first].exists() || 
                !other_reqs[it->second].exists())
              continue;
            if (!runtime->forest->are_disjoint(
                  point_reqs[it->first].get_index_space(), 
                  other_reqs[it->second].get_index_space()))
            {
              if (pit->first.get_dim() <= 1) 
              {
                REPORT_LEGION_ERROR(ERROR_INDEX_SPACE_TASK,
                              "Index space task launch has intefering "
                              "region requirements %d of point %lld and region "
                              "requirement %d of point %lld of %s (UID %lld) "
                              "in parent task %s (UID %lld) are interfering.",
                              it->first, pit->first[0], it->second,
                              oit->first[0], get_task_name(), get_unique_id(),
                              parent_ctx->get_task_name(),
                              parent_ctx->get_unique_id());
              } 
              else if (pit->first.get_dim() == 2) 
              {
                REPORT_LEGION_ERROR(ERROR_INDEX_SPACE_TASK,
                              "Index space task launch has intefering "
                              "region requirements %d of point (%lld,%lld) and "
                              "region requirement %d of point (%lld,%lld) of "
                              "%s (UID %lld) in parent task %s (UID %lld) are "
                              "interfering.", it->first, pit->first[0],
                              pit->first[1], it->second, oit->first[0],
                              oit->first[1], get_task_name(), get_unique_id(),
                              parent_ctx->get_task_name(),
                              parent_ctx->get_unique_id());
              } 
              else if (pit->first.get_dim() == 3) 
              {
                REPORT_LEGION_ERROR(ERROR_INDEX_SPACE_TASK,
                              "Index space task launch has intefering "
                              "region requirements %d of point (%lld,%lld,%lld)"
                              " and region requirement %d of point "
                              "(%lld,%lld,%lld) of %s (UID %lld) in parent "
                              "task %s (UID %lld) are interfering.", it->first,
                              pit->first[0], pit->first[1], pit->first[2],
                              it->second, oit->first[0], oit->first[1],
                              oit->first[2], get_task_name(), get_unique_id(),
                              parent_ctx->get_task_name(),
                              parent_ctx->get_unique_id());
              }
              assert(false);
            }
          }
        }
      }
    }
#endif

    /////////////////////////////////////////////////////////////
    // Slice Task 
    /////////////////////////////////////////////////////////////

    //--------------------------------------------------------------------------
    SliceTask::SliceTask(Runtime *rt)
      : MultiTask(rt)
    //--------------------------------------------------------------------------
    {
    }

    //--------------------------------------------------------------------------
    SliceTask::SliceTask(const SliceTask &rhs)
      : MultiTask(NULL)
    //--------------------------------------------------------------------------
    {
      // should never be called
      assert(false);
    }

    //--------------------------------------------------------------------------
    SliceTask::~SliceTask(void)
    //--------------------------------------------------------------------------
    {
    }

    //--------------------------------------------------------------------------
    SliceTask& SliceTask::operator=(const SliceTask &rhs)
    //--------------------------------------------------------------------------
    {
      // should never be called
      assert(false);
      return *this;
    }

    //--------------------------------------------------------------------------
    void SliceTask::activate(void)
    //--------------------------------------------------------------------------
    {
      DETAILED_PROFILER(runtime, SLICE_ACTIVATE_CALL);
      activate_multi();
      // Slice tasks never have to resolve speculation
      resolve_speculation();
      index_complete = ApEvent::NO_AP_EVENT;
      num_unmapped_points = 0;
      num_uncomplete_points = 0;
      num_uncommitted_points = 0;
      denominator = 0;
      index_owner = NULL;
      remote_owner_uid = 0;
      remote_unique_id = get_unique_id();
      origin_mapped = false;
      need_versioning_analysis = true;
    }

    //--------------------------------------------------------------------------
    void SliceTask::deactivate(void)
    //--------------------------------------------------------------------------
    {
      DETAILED_PROFILER(runtime, SLICE_DEACTIVATE_CALL);
      version_infos.clear();
      deactivate_multi();
      // Deactivate all our points 
      for (std::vector<PointTask*>::const_iterator it = points.begin();
            it != points.end(); it++)
      {
        // Check to see if we are origin mapped or not which 
        // determines whether we should commit this operation or
        // just deactivate it like normal
        if (is_origin_mapped() && !is_remote())
          (*it)->deactivate();
        else
          (*it)->commit_operation(true/*deactivate*/);
      }
      points.clear();
      for (std::map<DomainPoint,std::pair<void*,size_t> >::const_iterator it = 
            temporary_futures.begin(); it != temporary_futures.end(); it++)
      {
        legion_free(FUTURE_RESULT_ALLOC, it->second.first, it->second.second);
      }
      temporary_futures.clear();
      if (!acquired_instances.empty())
        release_acquired_instances(acquired_instances);
      acquired_instances.clear();
      map_applied_conditions.clear();
      restrict_postconditions.clear();
      commit_preconditions.clear();
      created_regions.clear();
      created_fields.clear();
      created_field_spaces.clear();
      created_index_spaces.clear();
      created_index_partitions.clear();
      deleted_regions.clear();
      deleted_fields.clear();
      deleted_field_spaces.clear();
      deleted_index_spaces.clear();
      deleted_index_partitions.clear();
      runtime->free_slice_task(this);
    }

    //--------------------------------------------------------------------------
    void SliceTask::trigger_dependence_analysis(void)
    //--------------------------------------------------------------------------
    {
      // should never be called
      assert(false);
    }

    //--------------------------------------------------------------------------
    void SliceTask::resolve_false(bool speculated, bool launched)
    //--------------------------------------------------------------------------
    {
      // should never be called
      assert(false);
    }

    //--------------------------------------------------------------------------
    void SliceTask::early_map_task(void)
    //--------------------------------------------------------------------------
    {
      // Slices are already done with early mapping 
    }

    //--------------------------------------------------------------------------
    RtEvent SliceTask::perform_must_epoch_version_analysis(MustEpochOp *owner)
    //--------------------------------------------------------------------------
    {
      bool first = false;
      RtUserEvent result = 
        owner->find_slice_versioning_event(unique_op_id, first);
      // If we're first, then we do the analysis
      // and chain the events
      if (first)
      {
        RtEvent versioning_done = perform_versioning_analysis();
        Runtime::trigger_event(result, versioning_done);
      }
      return result;
    }

    //--------------------------------------------------------------------------
    RtEvent SliceTask::perform_versioning_analysis(void)
    //--------------------------------------------------------------------------
    {
      if (is_replaying())
      {
        need_versioning_analysis = false;
        return RtEvent::NO_RT_EVENT;
      }
#ifdef DEBUG_LEGION
      assert(!points.empty());
      assert(need_versioning_analysis);
      assert(regions.size() == version_infos.size());
#endif
      // Once we return from this function we'll be done with versioning
      need_versioning_analysis = false;
      // If we're origin mapped and already remote then we know
      // we are done mapping so there is no need to do any
      // versioning computation
      if (is_remote() && is_origin_mapped())
        return RtEvent::NO_RT_EVENT;
      std::set<RtEvent> ready_events;
      for (unsigned idx = 0; idx < regions.size(); idx++)
      {
        // If this was early mapped, then we can skip it
        if (early_mapped_regions.find(idx) != early_mapped_regions.end())
          continue;
        VersionInfo &version_info = version_infos[idx];
        // If we already have physical state for it then we've 
        // done this before so there is no need to do it again
        if (version_info.has_physical_states())
          continue;
        ProjectionInfo &proj_info = projection_infos[idx];
        const bool partial_traversal = 
          (proj_info.projection_type == PART_PROJECTION) ||
          ((proj_info.projection_type != SINGULAR) && 
           (proj_info.projection->depth > 0));
        RegionTreePath privilege_path;
        initialize_privilege_path(privilege_path, regions[idx]);
        runtime->forest->perform_versioning_analysis(this, idx, regions[idx],
                                                     privilege_path,
                                                     version_info,
                                                     ready_events,
                                                     partial_traversal);
      }
      // Now do the analysis for each of our points
      for (unsigned idx = 0; idx < points.size(); idx++)
        points[idx]->perform_versioning_analysis(ready_events);
      if (!ready_events.empty())
        return Runtime::merge_events(ready_events);
      return RtEvent::NO_RT_EVENT;
    }

    //--------------------------------------------------------------------------
    std::map<PhysicalManager*,std::pair<unsigned,bool> >* 
                                     SliceTask::get_acquired_instances_ref(void)
    //--------------------------------------------------------------------------
    {
      return &acquired_instances;
    }

    //--------------------------------------------------------------------------
    void SliceTask::check_target_processors(void) const
    //--------------------------------------------------------------------------
    {
#ifdef DEBUG_LEGION
      assert(!points.empty());
#endif
      if (points.size() == 1)
        return;
      const AddressSpaceID target_space = 
        runtime->find_address_space(points[0]->target_proc);
      for (unsigned idx = 1; idx < points.size(); idx++)
      {
        if (target_space != 
            runtime->find_address_space(points[idx]->target_proc))
          REPORT_LEGION_ERROR(ERROR_INVALID_MAPPER_OUTPUT,
                      "Invalid mapper output: two different points in one "
                      "slice of %s (UID %lld) mapped to processors in two"
                      "different address spaces (%d and %d) which is illegal.",
                      get_task_name(), get_unique_id(), target_space,
                      runtime->find_address_space(points[idx]->target_proc))
      }
    }

    //--------------------------------------------------------------------------
    void SliceTask::update_target_processor(void)
    //--------------------------------------------------------------------------
    {
      if (points.empty())
        return;
#ifdef DEBUG_LEGION
      check_target_processors();
#endif
      this->target_proc = points[0]->target_proc;
    }

    //--------------------------------------------------------------------------
    bool SliceTask::distribute_task(void)
    //--------------------------------------------------------------------------
    {
      DETAILED_PROFILER(runtime, SLICE_DISTRIBUTE_CALL);
      update_target_processor();
      if (target_proc.exists() && (target_proc != current_proc))
      {
        runtime->send_task(this);
        // The runtime will deactivate this task
        // after it has been sent
        return false;
      }
      return true;
    }

    //--------------------------------------------------------------------------
    RtEvent SliceTask::perform_mapping(MustEpochOp *epoch_owner/*=NULL*/)
    //--------------------------------------------------------------------------
    {
      DETAILED_PROFILER(runtime, SLICE_PERFORM_MAPPING_CALL);
      // Check to see if we already enumerated all the points, if
      // not then do so now
      if (points.empty())
        enumerate_points();
      // See if we have to do our versioning computation first
      if (need_versioning_analysis)
      {
        RtEvent version_ready_event = perform_versioning_analysis();
        if (version_ready_event.exists() && 
            !version_ready_event.has_triggered())
          return defer_perform_mapping(version_ready_event, epoch_owner);
      }
      
      std::set<RtEvent> mapped_events;
      for (unsigned idx = 0; idx < points.size(); idx++)
      {
        RtEvent map_event = points[idx]->perform_mapping(epoch_owner);
        if (map_event.exists())
          mapped_events.insert(map_event);
      }
      // If we succeeded in mapping we are no longer stealable
      stealable = false;
      if (!mapped_events.empty())
        return Runtime::merge_events(mapped_events);
      return RtEvent::NO_RT_EVENT;
    }

    //--------------------------------------------------------------------------
    void SliceTask::launch_task(void)
    //--------------------------------------------------------------------------
    {
      DETAILED_PROFILER(runtime, SLICE_LAUNCH_CALL);
#ifdef DEBUG_LEGION
      assert(!points.empty());
#endif
      // Launch all of our child points
      for (unsigned idx = 0; idx < points.size(); idx++)
        points[idx]->launch_task();
    }

    //--------------------------------------------------------------------------
    bool SliceTask::is_stealable(void) const
    //--------------------------------------------------------------------------
    {
      return ((!map_origin) && stealable);
    }

    //--------------------------------------------------------------------------
    bool SliceTask::has_restrictions(unsigned idx, LogicalRegion handle)
    //--------------------------------------------------------------------------
    {
      if (is_remote())
      {
#ifdef DEBUG_LEGION
        assert(idx < restrict_infos.size());
#endif
        return restrict_infos[idx].has_restrictions();
      }
      else
        return index_owner->has_restrictions(idx, handle);
    }

    //--------------------------------------------------------------------------
    void SliceTask::map_and_launch(void)
    //--------------------------------------------------------------------------
    {
      DETAILED_PROFILER(runtime, SLICE_MAP_AND_LAUNCH_CALL);
      // First enumerate all of our points if we haven't already done so
      if (points.empty())
        enumerate_points();
      // See if we have to do our versioning computation first
      if (need_versioning_analysis)
      {
        RtEvent version_ready_event = perform_versioning_analysis();
        if (version_ready_event.exists() && 
            !version_ready_event.has_triggered())
        {
          defer_map_and_launch(version_ready_event);
          return;
        }
      }
      // Mark that this task is no longer stealable.  Once we start
      // executing things onto a specific processor slices cannot move.
      stealable = false;
#ifdef DEBUG_LEGION
      assert(!points.empty());
#endif
      // Now try mapping and then launching all the points starting
      // at the index of the last known good index
      // Copy the points onto the stack to avoid them being
      // cleaned up while we are still iterating through the loop
      std::vector<PointTask*> local_points(points);
      for (std::vector<PointTask*>::const_iterator it = local_points.begin();
            it != local_points.end(); it++)
      {
        PointTask *next_point = *it;
        RtEvent map_event = next_point->perform_mapping();
        // Once we call this function on the last point it
        // is possible that this slice task object can be recycled
        if (map_event.exists() && !map_event.has_triggered())
          next_point->defer_launch_task(map_event);
        else
          next_point->launch_task();
      }
    }

    //--------------------------------------------------------------------------
    ApEvent SliceTask::get_task_completion(void) const
    //--------------------------------------------------------------------------
    {
      return index_complete;
    }

    //--------------------------------------------------------------------------
    TaskOp::TaskKind SliceTask::get_task_kind(void) const
    //--------------------------------------------------------------------------
    {
      return SLICE_TASK_KIND;
    }

    //--------------------------------------------------------------------------
    bool SliceTask::pack_task(Serializer &rez, Processor target)
    //--------------------------------------------------------------------------
    {
      DETAILED_PROFILER(runtime, SLICE_PACK_TASK_CALL);
      // Check to see if we are stealable or not yet fully sliced,
      // if both are false and we're not remote, then we can send the state
      // now or check to see if we are remotely mapped
      AddressSpaceID addr_target = runtime->find_address_space(target);
      RezCheck z(rez);
      // Preamble used in TaskOp::unpack
      rez.serialize(points.size());
      pack_multi_task(rez, addr_target);
      rez.serialize(denominator);
      rez.serialize(index_owner);
      rez.serialize(index_complete);
      rez.serialize(remote_unique_id);
      rez.serialize(origin_mapped);
      rez.serialize(remote_owner_uid);
      rez.serialize(internal_space);
      if (is_origin_mapped())
      {
        // If we've mapped everything and there are no virtual mappings
        // then we can just send the version numbers
        std::vector<bool> full_version_infos(regions.size(), false);
        pack_version_infos(rez, version_infos, full_version_infos);
      }
      else
      {
        // Otherwise we have to send all the version infos, we could try
        // and figure out which subset of region requirements have full
        // or partial virtual mappings, but that might be expensive
        std::vector<bool> full_version_infos(regions.size(), true);
        pack_version_infos(rez, version_infos, full_version_infos);
      }
      if (is_remote())
        pack_restrict_infos(rez, restrict_infos);
      else
        index_owner->pack_restrict_infos(rez, index_owner->restrict_infos);
      if (is_remote())
        pack_projection_infos(rez, projection_infos);
      else
        index_owner->pack_projection_infos(rez, index_owner->projection_infos);
      if (predicate_false_future.impl != NULL)
        rez.serialize(predicate_false_future.impl->did);
      else
        rez.serialize<DistributedID>(0);
      rez.serialize(predicate_false_size);
      if (predicate_false_size > 0)
        rez.serialize(predicate_false_result, predicate_false_size);
      for (unsigned idx = 0; idx < points.size(); idx++)
      {
        points[idx]->pack_task(rez, target);
      }
      // If we don't have any points, we have to pack up the argument map
      if (points.empty())
      {
        if (point_arguments.impl != NULL)
          rez.serialize(point_arguments.impl->did);
        else
          rez.serialize<DistributedID>(0);
      }
      bool deactivate_now = true;
      if (!is_remote() && is_origin_mapped())
      {
        // If we're not remote and origin mapped then we need
        // to hold onto these version infos until we are done
        // with the whole index space task, so tell our owner
        index_owner->record_origin_mapped_slice(this);
        deactivate_now = false;
      }
      else
      {
        // Release our version infos
        version_infos.clear();
      }
      // Always return true for slice tasks since they should
      // always be deactivated after they are sent somewhere else
      return deactivate_now;
    }
    
    //--------------------------------------------------------------------------
    bool SliceTask::unpack_task(Deserializer &derez, Processor current,
                                std::set<RtEvent> &ready_events)
    //--------------------------------------------------------------------------
    {
      DETAILED_PROFILER(runtime, SLICE_UNPACK_TASK_CALL);
      DerezCheck z(derez);
      size_t num_points;
      derez.deserialize(num_points);
      unpack_multi_task(derez, ready_events);
      set_current_proc(current);
      derez.deserialize(denominator);
      derez.deserialize(index_owner);
      derez.deserialize(index_complete);
      derez.deserialize(remote_unique_id); 
      derez.deserialize(origin_mapped);
      derez.deserialize(remote_owner_uid);
      derez.deserialize(internal_space);
      unpack_version_infos(derez, version_infos, ready_events);
      unpack_restrict_infos(derez, restrict_infos, ready_events);
      unpack_projection_infos(derez, projection_infos, launch_space);
      if (runtime->legion_spy_enabled)
        LegionSpy::log_slice_slice(remote_unique_id, get_unique_id());
      if (runtime->profiler != NULL)
        runtime->profiler->register_slice_owner(remote_unique_id,
            get_unique_op_id());
      num_unmapped_points = num_points;
      num_uncomplete_points = num_points;
      num_uncommitted_points = num_points;
      // Check to see if we ended up back on the original node
      // We have to do this before unpacking the points
      if (is_remote())
        parent_ctx = runtime->find_context(remote_owner_uid);
      else
        parent_ctx = index_owner->parent_ctx;
      // Unpack the predicate false infos
      DistributedID pred_false_did;
      derez.deserialize(pred_false_did);
      if (pred_false_did != 0)
      {
        WrapperReferenceMutator mutator(ready_events);
        FutureImpl *impl = 
          runtime->find_or_create_future(pred_false_did, &mutator);
        impl->add_base_gc_ref(FUTURE_HANDLE_REF, &mutator);
        predicate_false_future = Future(impl, false/*need reference*/);
      }
      derez.deserialize(predicate_false_size);
      if (predicate_false_size > 0)
      {
#ifdef DEBUG_LEGION
        assert(predicate_false_result == NULL);
#endif
        predicate_false_result = malloc(predicate_false_size);
        derez.deserialize(predicate_false_result, predicate_false_size);
      }
      for (unsigned idx = 0; idx < num_points; idx++)
      {
        PointTask *point = runtime->get_available_point_task(); 
        point->slice_owner = this;
        point->unpack_task(derez, current, ready_events);
        point->parent_ctx = parent_ctx;
        points.push_back(point);
        if (runtime->legion_spy_enabled)
          LegionSpy::log_slice_point(get_unique_id(), 
                                     point->get_unique_id(),
                                     point->index_point);
      }
      if (num_points == 0)
      {
        DistributedID future_map_did;
        derez.deserialize(future_map_did);
        if (future_map_did > 0)
        {
          WrapperReferenceMutator mutator(ready_events);
          FutureMapImpl *impl = runtime->find_or_create_future_map(
                                  future_map_did, parent_ctx, &mutator);
          impl->add_base_gc_ref(FUTURE_HANDLE_REF, &mutator);
          point_arguments = FutureMap(impl, false/*need reference*/);
        }
      }
      // Return true to add this to the ready queue
      return true;
    }

    //--------------------------------------------------------------------------
    void SliceTask::perform_inlining(void)
    //--------------------------------------------------------------------------
    {
      // should never be called
      assert(false);
    }

    //--------------------------------------------------------------------------
    SliceTask* SliceTask::clone_as_slice_task(IndexSpace is, Processor p,
                                              bool recurse, bool stealable,
                                              long long scale_denominator)
    //--------------------------------------------------------------------------
    {
      DETAILED_PROFILER(runtime, SLICE_CLONE_AS_SLICE_CALL);
      SliceTask *result = runtime->get_available_slice_task(); 
      result->initialize_base_task(parent_ctx,  false/*track*/, NULL/*deps*/,
                                   Predicate::TRUE_PRED, this->task_id);
      result->clone_multi_from(this, is, p, recurse, stealable);
      result->index_complete = this->index_complete;
      result->denominator = this->denominator * scale_denominator;
      result->index_owner = this->index_owner;
      result->remote_owner_uid = this->remote_owner_uid;
      result->trace_local_id = trace_local_id;
      result->tpl = tpl;
      result->memo_state = memo_state;
      if (runtime->legion_spy_enabled)
        LegionSpy::log_slice_slice(get_unique_id(), 
                                   result->get_unique_id());
      if (runtime->profiler != NULL)
        runtime->profiler->register_slice_owner(get_unique_op_id(),
            result->get_unique_op_id());
      return result;
    }

    //--------------------------------------------------------------------------
    void SliceTask::handle_future(const DomainPoint &point, const void *result,
                                  size_t result_size, bool owner)
    //--------------------------------------------------------------------------
    {
      DETAILED_PROFILER(runtime, SLICE_HANDLE_FUTURE_CALL);
      // If we're remote, just handle it ourselves, otherwise pass
      // it back to the enclosing index owner
      if (is_remote())
      {
        if (redop != 0)
          fold_reduction_future(result, result_size, owner, false/*exclusive*/);
        else
        {
          // Store it in our temporary futures
#ifdef DEBUG_LEGION
          assert(temporary_futures.find(point) == temporary_futures.end());
#endif
          if (owner)
          {
            // Hold the lock to protect the data structure
            AutoLock o_lock(op_lock);
            temporary_futures[point] = 
              std::pair<void*,size_t>(const_cast<void*>(result),result_size);
          }
          else
          {
            void *copy = legion_malloc(FUTURE_RESULT_ALLOC, result_size);
            memcpy(copy,result,result_size);
            // Hold the lock to protect the data structure
            AutoLock o_lock(op_lock);
            temporary_futures[point] = 
              std::pair<void*,size_t>(copy,result_size);
          }
        }
      }
      else
        index_owner->handle_future(point, result, result_size, owner);
    }

    //--------------------------------------------------------------------------
    void SliceTask::register_must_epoch(void)
    //--------------------------------------------------------------------------
    {
#ifdef DEBUG_LEGION
      assert(must_epoch != NULL);
#endif
      if (points.empty())
        enumerate_points();
      must_epoch->register_slice_task(this);
      for (unsigned idx = 0; idx < points.size(); idx++)
      {
        PointTask *point = points[idx];
        must_epoch->register_single_task(point, must_epoch_index);
      }
    }

    //--------------------------------------------------------------------------
    PointTask* SliceTask::clone_as_point_task(const DomainPoint &point)
    //--------------------------------------------------------------------------
    {
      DETAILED_PROFILER(runtime, SLICE_CLONE_AS_POINT_CALL);
      PointTask *result = runtime->get_available_point_task();
      result->initialize_base_task(parent_ctx, false/*track*/, NULL/*deps*/,
                                   Predicate::TRUE_PRED, this->task_id);
      result->clone_task_op_from(this, this->target_proc, 
                                 false/*stealable*/, true/*duplicate*/);
      result->is_index_space = true;
      result->must_epoch_task = this->must_epoch_task;
      result->index_domain = this->index_domain;
      result->sharding_space = this->sharding_space;
      result->trace_local_id = trace_local_id;
      result->tpl = tpl;
      result->memo_state = memo_state;
      // Now figure out our local point information
      result->initialize_point(this, point, point_arguments);
      if (runtime->legion_spy_enabled)
        LegionSpy::log_slice_point(get_unique_id(), 
                                   result->get_unique_id(),
                                   result->index_point);
      return result;
    }

    //--------------------------------------------------------------------------
    void SliceTask::enumerate_points(void)
    //--------------------------------------------------------------------------
    {
      DETAILED_PROFILER(runtime, SLICE_ENUMERATE_POINTS_CALL);
      Domain internal_domain;
      runtime->forest->find_launch_space_domain(internal_space,internal_domain);
      size_t num_points = internal_domain.get_volume();
#ifdef DEBUG_LEGION
      assert(num_points > 0);
#endif
      unsigned point_idx = 0;
      points.resize(num_points);
      // Enumerate all the points in our slice and make point tasks
      for (Domain::DomainPointIterator itr(internal_domain); 
            itr; itr++, point_idx++)
        points[point_idx] = clone_as_point_task(itr.p);
      // Compute any projection region requirements
      for (unsigned idx = 0; idx < regions.size(); idx++)
      {
        if (regions[idx].handle_type == SINGULAR)
          continue;
        else 
        {
          ProjectionFunction *function = 
            runtime->find_projection_function(regions[idx].projection);
          function->project_points(regions[idx], idx, runtime, 
                                   index_domain, points);
        }
      }
      // Update the no access regions
      for (unsigned idx = 0; idx < points.size(); idx++)
        points[idx]->complete_point_projection();
      // Mark how many points we have
      num_unmapped_points = points.size();
      num_uncomplete_points = points.size();
      num_uncommitted_points = points.size();
    } 

    //--------------------------------------------------------------------------
    const void* SliceTask::get_predicate_false_result(size_t &result_size)
    //--------------------------------------------------------------------------
    {
      if (predicate_false_future.impl != NULL)
      {
        // Wait for the future to be ready
        ApEvent wait_on = predicate_false_future.impl->get_ready_event();
        wait_on.wait(); 
        result_size = predicate_false_future.impl->get_untyped_size();
        return predicate_false_future.impl->get_untyped_result(true);
      }
      else
      {
        result_size = predicate_false_size;
        return predicate_false_result;
      }
    }

    //--------------------------------------------------------------------------
    void SliceTask::trigger_task_complete(void)
    //--------------------------------------------------------------------------
    {
      trigger_slice_complete();
    }

    //--------------------------------------------------------------------------
    void SliceTask::trigger_task_commit(void)
    //--------------------------------------------------------------------------
    {
      trigger_slice_commit();
    } 

    //--------------------------------------------------------------------------
    void SliceTask::record_reference_mutation_effect(RtEvent event)
    //--------------------------------------------------------------------------
    {
      map_applied_conditions.insert(event);
    }

    //--------------------------------------------------------------------------
    void SliceTask::return_privileges(TaskContext *point_context)
    //--------------------------------------------------------------------------
    {
      // If we're remote, pass our privileges back to ourself
      // otherwise pass them directly back to the index owner
      if (is_remote())
        point_context->return_privilege_state(this);
      else
        point_context->return_privilege_state(parent_ctx);
    }

    //--------------------------------------------------------------------------
    void SliceTask::record_child_mapped(RtEvent child_complete,
                                        ApEvent restrict_postcondition)
    //--------------------------------------------------------------------------
    {
      bool needs_trigger = false;
      {
        AutoLock o_lock(op_lock);
        if (child_complete.exists())
          map_applied_conditions.insert(child_complete);
        if (restrict_postcondition.exists())
          restrict_postconditions.insert(restrict_postcondition);
#ifdef DEBUG_LEGION
        assert(num_unmapped_points > 0);
#endif
        num_unmapped_points--;
        if (num_unmapped_points == 0)
          needs_trigger = true;
      }
      if (needs_trigger)
        trigger_slice_mapped();
    }

    //--------------------------------------------------------------------------
    void SliceTask::record_child_complete(void)
    //--------------------------------------------------------------------------
    {
      bool needs_trigger = false;
      {
        AutoLock o_lock(op_lock);
#ifdef DEBUG_LEGION
        assert(num_uncomplete_points > 0);
#endif
        num_uncomplete_points--;
        if ((num_uncomplete_points == 0) && !children_complete_invoked)
        {
          needs_trigger = true;
          children_complete_invoked = true;
        }
      }
      if (needs_trigger)
        trigger_children_complete();
    }

    //--------------------------------------------------------------------------
    void SliceTask::record_child_committed(RtEvent commit_precondition)
    //--------------------------------------------------------------------------
    {
      bool needs_trigger = false;
      {
        AutoLock o_lock(op_lock);
#ifdef DEBUG_LEGION
        assert(num_uncommitted_points > 0);
#endif
        if (commit_precondition.exists())
          commit_preconditions.insert(commit_precondition);
        num_uncommitted_points--;
        if ((num_uncommitted_points == 0) && !children_commit_invoked)
        {
          needs_trigger = true;
          children_commit_invoked = true;
        }
      }
      if (needs_trigger)
        trigger_children_committed();
    }

    //--------------------------------------------------------------------------
    void SliceTask::trigger_slice_mapped(void)
    //--------------------------------------------------------------------------
    {
      DETAILED_PROFILER(runtime, SLICE_MAPPED_CALL);
      RtEvent applied_condition;
      if (!map_applied_conditions.empty())
        applied_condition = Runtime::merge_events(map_applied_conditions);
      if (is_remote())
      {
        bool has_nonleaf_point = false;
        for (unsigned idx = 0; idx < points.size(); idx++)
        {
          if (!points[idx]->is_leaf())
          {
            has_nonleaf_point = true;
            break;
          }
        }

        // Only need to send something back if this wasn't origin mapped 
        // wclee: also need to send back if there were some non-leaf point tasks
        // because they haven't recorded themselves as mapped
        if (!is_origin_mapped() || has_nonleaf_point)
        {
          Serializer rez;
          pack_remote_mapped(rez, applied_condition);
          runtime->send_slice_remote_mapped(orig_proc, rez);
        }
      }
      else
      {
        for (unsigned idx = 0; idx < regions.size(); idx++)
        {
          if (!IS_WRITE(regions[idx]))
            continue;
          if (regions[idx].handle_type != SINGULAR)
          {
            // Construct a set of regions for all the children
            std::vector<LogicalRegion> handles(points.size());
            for (unsigned pidx = 0; pidx < points.size(); pidx++)
              handles[pidx] = points[pidx]->regions[idx].region;
          }
          // otherwise it was origin mapped so we are already done
        }
#ifdef DEBUG_LEGION
        // In debug mode, get all our point region requirements and
        // then pass them back to the index space task
        std::map<DomainPoint,std::vector<LogicalRegion> > local_requirements;
        for (std::vector<PointTask*>::const_iterator it = 
              points.begin(); it != points.end(); it++)
        {
          std::vector<LogicalRegion> &reqs = 
            local_requirements[(*it)->index_point];
          reqs.resize(regions.size());
          for (unsigned idx = 0; idx < regions.size(); idx++)
            reqs[idx] = (*it)->regions[idx].region;
        }
        index_owner->check_point_requirements(local_requirements);
#endif
        if (!restrict_postconditions.empty())
        {
          ApEvent restrict_post = 
            Runtime::merge_events(NULL, restrict_postconditions);
          index_owner->return_slice_mapped(points.size(), denominator,
                                     applied_condition, restrict_post);
        }
        else
          index_owner->return_slice_mapped(points.size(), denominator, 
                             applied_condition, ApEvent::NO_AP_EVENT);
      }
      complete_mapping(applied_condition);
      if (!acquired_instances.empty())
        release_acquired_instances(acquired_instances);
      complete_execution();
    }

    //--------------------------------------------------------------------------
    void SliceTask::trigger_slice_complete(void)
    //--------------------------------------------------------------------------
    {
      DETAILED_PROFILER(runtime, SLICE_COMPLETE_CALL);
      // Compute the merge of all our point task completions 
      std::set<ApEvent> slice_postconditions;
      for (unsigned idx = 0; idx < points.size(); idx++)
      {
        ApEvent point_completion = points[idx]->get_task_completion();
#ifndef LEGION_SPY
        if (point_completion.has_triggered())
          continue;
#endif
        slice_postconditions.insert(point_completion);
      }
      ApEvent slice_postcondition = 
        Runtime::merge_events(NULL, slice_postconditions);
      // For remote cases we have to keep track of the events for
      // returning any created logical state, we can't commit until
      // it is returned or we might prematurely release the references
      // that we hold on the version state objects
      if (is_remote())
      {
        // Send back the message saying that this slice is complete
        Serializer rez;
        pack_remote_complete(rez, slice_postcondition);
        runtime->send_slice_remote_complete(orig_proc, rez);
      }
      else
      {
        std::set<ApEvent> slice_postconditions;
        index_owner->return_slice_complete(points.size(), slice_postcondition);
      }
      complete_operation();
    }

    //--------------------------------------------------------------------------
    void SliceTask::trigger_slice_commit(void)
    //--------------------------------------------------------------------------
    {
      DETAILED_PROFILER(runtime, SLICE_COMMIT_CALL);
      if (is_remote())
      {
        Serializer rez;
        pack_remote_commit(rez);
        runtime->send_slice_remote_commit(orig_proc, rez);
      }
      else
      {
        // created and deleted privilege information already passed back
        // futures already sent back
        index_owner->return_slice_commit(points.size());
      }
      // We can release our version infos now
      version_infos.clear();
      if (!commit_preconditions.empty())
        commit_operation(true/*deactivate*/, 
            Runtime::merge_events(commit_preconditions));
      else
        commit_operation(true/*deactivate*/);
    }

    //--------------------------------------------------------------------------
    void SliceTask::pack_remote_mapped(Serializer &rez, 
                                       RtEvent applied_condition)
    //--------------------------------------------------------------------------
    {
      rez.serialize(index_owner);
      RezCheck z(rez);
      rez.serialize(points.size());
      rez.serialize(denominator);
      rez.serialize(applied_condition);
      if (!restrict_postconditions.empty())
      {
        ApEvent restrict_post =
          Runtime::merge_events(NULL, restrict_postconditions);
        rez.serialize(restrict_post);
      }
      else
        rez.serialize(ApEvent::NO_AP_EVENT);
      // Also pack up any regions names we need for doing invalidations
      for (unsigned idx = 0; idx < regions.size(); idx++)
      {
        if (!IS_WRITE(regions[idx]))
          continue;
        if (regions[idx].handle_type == SINGULAR)
          continue;
        for (unsigned pidx = 0; pidx < points.size(); pidx++)
          rez.serialize(points[pidx]->regions[idx].region);
      }
#ifdef DEBUG_LEGION
      if (!is_origin_mapped())
      {
        for (std::vector<PointTask*>::const_iterator it = 
              points.begin(); it != points.end(); it++)
        {
          rez.serialize((*it)->index_point);
          for (unsigned idx = 0; idx < regions.size(); idx++)
            rez.serialize((*it)->regions[idx].region);
        }
      }
#endif
    }

    //--------------------------------------------------------------------------
    void SliceTask::pack_remote_complete(Serializer &rez, 
                                         ApEvent slice_postcondition)
    //--------------------------------------------------------------------------
    {
      // Send back any created state that our point tasks made
      AddressSpaceID target = runtime->find_address_space(orig_proc);
      for (std::vector<PointTask*>::const_iterator it = points.begin();
            it != points.end(); it++)
        (*it)->send_back_created_state(target);
      rez.serialize(index_owner);
      RezCheck z(rez);
      rez.serialize<size_t>(points.size());
      rez.serialize(slice_postcondition);
      // Serialize the privilege state
      pack_privilege_state(rez, target, true/*returning*/); 
      // Now pack up the future results
      if (redop != 0)
      {
        // Don't need to pack the size since they already 
        // know it on the other side
        rez.serialize(reduction_state,reduction_state_size);
      }
      else
      {
        // Already know how many futures we are packing 
#ifdef DEBUG_LEGION
        assert(temporary_futures.size() == points.size());
#endif
        for (std::map<DomainPoint,std::pair<void*,size_t> >::const_iterator it =
              temporary_futures.begin(); it != temporary_futures.end(); it++)
        {
          rez.serialize(it->first);
          RezCheck z2(rez);
          rez.serialize(it->second.second);
          rez.serialize(it->second.first,it->second.second);
        }
      }
    }

    //--------------------------------------------------------------------------
    void SliceTask::pack_remote_commit(Serializer &rez)
    //--------------------------------------------------------------------------
    {
      rez.serialize(index_owner);
      RezCheck z(rez);
      rez.serialize(points.size());
    }

    //--------------------------------------------------------------------------
    RtEvent SliceTask::defer_map_and_launch(RtEvent precondition)
    //--------------------------------------------------------------------------
    {
      DeferMapAndLaunchArgs args(this);
      return runtime->issue_runtime_meta_task(args,
          LG_THROUGHPUT_DEFERRED_PRIORITY, precondition);
    }

    //--------------------------------------------------------------------------
    /*static*/ void SliceTask::handle_slice_return(Runtime *rt, 
                                                   Deserializer &derez)
    //--------------------------------------------------------------------------
    {
      DerezCheck z(derez);
      RtUserEvent ready_event;
      derez.deserialize(ready_event);
      Runtime::trigger_event(ready_event);
    }

    //--------------------------------------------------------------------------
    void SliceTask::register_region_creations(
                                       const std::map<LogicalRegion,bool> &regs)
    //--------------------------------------------------------------------------
    {
      AutoLock o_lock(op_lock);
      for (std::map<LogicalRegion,bool>::const_iterator it = regs.begin();
            it != regs.end(); it++)
      {
#ifdef DEBUG_LEGION
        assert(created_regions.find(it->first) == created_regions.end());
#endif
        created_regions[it->first] = it->second;
      }
    }

    //--------------------------------------------------------------------------
    void SliceTask::register_region_deletions(
                                            const std::set<LogicalRegion> &regs)
    //--------------------------------------------------------------------------
    {
      AutoLock o_lock(op_lock);
      for (std::set<LogicalRegion>::const_iterator it = regs.begin();
            it != regs.end(); it++)
        deleted_regions.insert(*it);
    } 

    //--------------------------------------------------------------------------
    void SliceTask::register_field_creations(
                     const std::map<std::pair<FieldSpace,FieldID>,bool> &fields)
    //--------------------------------------------------------------------------
    {
      AutoLock o_lock(op_lock);
      for (std::map<std::pair<FieldSpace,FieldID>,bool>::const_iterator it = 
            fields.begin(); it != fields.end(); it++)
      {
#ifdef DEBUG_LEGION
        assert(created_fields.find(it->first) == created_fields.end());
#endif
        created_fields.insert(*it);
      }
    }

    //--------------------------------------------------------------------------
    void SliceTask::register_field_deletions(
                        const std::set<std::pair<FieldSpace,FieldID> > &fields)
    //--------------------------------------------------------------------------
    {
      AutoLock o_lock(op_lock);
      for (std::set<std::pair<FieldSpace,FieldID> >::const_iterator it = 
            fields.begin(); it != fields.end(); it++)
        deleted_fields.insert(*it);
    }

    //--------------------------------------------------------------------------
    void SliceTask::register_field_space_creations(
                                            const std::set<FieldSpace> &spaces)
    //--------------------------------------------------------------------------
    {
      AutoLock o_lock(op_lock);
      for (std::set<FieldSpace>::const_iterator it = spaces.begin();
            it != spaces.end(); it++)
      {
#ifdef DEBUG_LEGION
        assert(created_field_spaces.find(*it) == created_field_spaces.end());
#endif
        created_field_spaces.insert(*it);
      }
    }

    //--------------------------------------------------------------------------
    void SliceTask::register_field_space_deletions(
                                            const std::set<FieldSpace> &spaces)
    //--------------------------------------------------------------------------
    {
      AutoLock o_lock(op_lock);
      for (std::set<FieldSpace>::const_iterator it = spaces.begin();
            it != spaces.end(); it++)
        deleted_field_spaces.insert(*it);
    }

    //--------------------------------------------------------------------------
    void SliceTask::register_index_space_creations(
                                            const std::set<IndexSpace> &spaces)
    //--------------------------------------------------------------------------
    {
      AutoLock o_lock(op_lock);
      for (std::set<IndexSpace>::const_iterator it = spaces.begin();
            it != spaces.end(); it++)
      {
#ifdef DEBUG_LEGION
        assert(created_index_spaces.find(*it) == created_index_spaces.end());
#endif
        created_index_spaces.insert(*it);
      }
    }

    //--------------------------------------------------------------------------
    void SliceTask::register_index_space_deletions(
                                            const std::set<IndexSpace> &spaces)
    //--------------------------------------------------------------------------
    {
      AutoLock o_lock(op_lock);
      for (std::set<IndexSpace>::const_iterator it = spaces.begin();
            it != spaces.end(); it++)
        deleted_index_spaces.insert(*it);
    }

    //--------------------------------------------------------------------------
    void SliceTask::register_index_partition_creations(
                                          const std::set<IndexPartition> &parts)
    //--------------------------------------------------------------------------
    {
      AutoLock o_lock(op_lock);
      for (std::set<IndexPartition>::const_iterator it = parts.begin();
            it != parts.end(); it++)
      {
#ifdef DEBUG_LEGION
        assert(created_index_partitions.find(*it) == 
               created_index_partitions.end());
#endif
        created_index_partitions.insert(*it);
      }
    }

    //--------------------------------------------------------------------------
    void SliceTask::register_index_partition_deletions(
                                          const std::set<IndexPartition> &parts)
    //--------------------------------------------------------------------------
    {
      AutoLock o_lock(op_lock);
      for (std::set<IndexPartition>::const_iterator it = parts.begin();
            it != parts.end(); it++)
        deleted_index_partitions.insert(*it);
    }

    //--------------------------------------------------------------------------
    void SliceTask::replay_analysis(void)
    //--------------------------------------------------------------------------
    {
      for (unsigned idx = 0; idx < points.size(); idx++)
      {
        PointTask *point = points[idx];
        point->replay_analysis();
        record_child_mapped(RtEvent::NO_RT_EVENT, ApEvent::NO_AP_EVENT);
      }
    }

  }; // namespace Internal 
}; // namespace Legion 

#undef PRINT_REG

// EOF
<|MERGE_RESOLUTION|>--- conflicted
+++ resolved
@@ -1907,11 +1907,8 @@
       this->speculated = rhs->speculated;
       this->parent_task = rhs->parent_task;
       this->map_origin = rhs->map_origin;
-<<<<<<< HEAD
       this->replicate = rhs->replicate;
-=======
       this->sharding_space = rhs->sharding_space;
->>>>>>> 3d41410e
       // From TaskOp
       this->atomic_locks = rhs->atomic_locks;
       this->early_mapped_regions = rhs->early_mapped_regions;
@@ -4725,7 +4722,6 @@
       this->clone_task_op_from(rhs, p, stealable, false/*duplicate*/);
       this->index_domain = rhs->index_domain;
       this->launch_space = rhs->launch_space;
-      this->sharding_space = rhs->sharding_space;
       this->internal_space = is;
       this->must_epoch_task = rhs->must_epoch_task;
       this->sliced = !recurse;
@@ -9514,7 +9510,6 @@
       result->is_index_space = true;
       result->must_epoch_task = this->must_epoch_task;
       result->index_domain = this->index_domain;
-      result->sharding_space = this->sharding_space;
       result->trace_local_id = trace_local_id;
       result->tpl = tpl;
       result->memo_state = memo_state;
