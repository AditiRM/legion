/* Copyright 2017 Stanford University, NVIDIA Corporation
 *
 * Licensed under the Apache License, Version 2.0 (the "License");
 * you may not use this file except in compliance with the License.
 * You may obtain a copy of the License at
 *
 *     http://www.apache.org/licenses/LICENSE-2.0
 *
 * Unless required by applicable law or agreed to in writing, software
 * distributed under the License is distributed on an "AS IS" BASIS,
 * WITHOUT WARRANTIES OR CONDITIONS OF ANY KIND, either express or implied.
 * See the License for the specific language governing permissions and
 * limitations under the License.
 */

#include "region_tree.h"
#include "legion_tasks.h"
#include "legion_spy.h"
#include "legion_trace.h"
#include "legion_context.h"
#include "legion_profiling.h"
#include "legion_instances.h"
#include "legion_analysis.h"
#include "legion_views.h"
#include "legion_replication.h"

#include <algorithm>

#define PRINT_REG(reg) (reg).index_space.id,(reg).field_space.id, (reg).tree_id

namespace Legion {
  namespace Internal {

    LEGION_EXTERN_LOGGER_DECLARATIONS

    /////////////////////////////////////////////////////////////
    // Resource Tracker 
    /////////////////////////////////////////////////////////////

    //--------------------------------------------------------------------------
    ResourceTracker::ResourceTracker(void)
    //--------------------------------------------------------------------------
    {
    }

    //--------------------------------------------------------------------------
    ResourceTracker::ResourceTracker(const ResourceTracker &rhs)
    //--------------------------------------------------------------------------
    {
      // should never be called
      assert(false);
    }

    //--------------------------------------------------------------------------
    ResourceTracker::~ResourceTracker(void)
    //--------------------------------------------------------------------------
    {
    }

    //--------------------------------------------------------------------------
    ResourceTracker& ResourceTracker::operator=(const ResourceTracker&rhs)
    //--------------------------------------------------------------------------
    {
      // should never be called
      assert(false);
      return *this;
    } 

    //--------------------------------------------------------------------------
    void ResourceTracker::return_privilege_state(ResourceTracker *target) const
    //--------------------------------------------------------------------------
    {
      if (!created_regions.empty())
        target->register_region_creations(created_regions);
      if (!deleted_regions.empty())
        target->register_region_deletions(deleted_regions);
      if (!created_fields.empty())
        target->register_field_creations(created_fields);
      if (!deleted_fields.empty())
        target->register_field_deletions(deleted_fields);
      if (!created_field_spaces.empty())
        target->register_field_space_creations(created_field_spaces);
      if (!deleted_field_spaces.empty())
        target->register_field_space_deletions(deleted_field_spaces);
      if (!created_index_spaces.empty())
        target->register_index_space_creations(created_index_spaces);
      if (!deleted_index_spaces.empty())
        target->register_index_space_deletions(deleted_index_spaces);
      if (!created_index_partitions.empty())
        target->register_index_partition_creations(created_index_partitions);
      if (!deleted_index_partitions.empty())
        target->register_index_partition_deletions(deleted_index_partitions);
    }

    //--------------------------------------------------------------------------
    void ResourceTracker::pack_privilege_state(Serializer &rez, 
                                    AddressSpaceID target, bool returning) const
    //--------------------------------------------------------------------------
    {
      // Shouldn't need the lock here since we only do this
      // while there is no one else executing
      RezCheck z(rez);
      rez.serialize<size_t>(created_regions.size());
      if (!created_regions.empty())
      {
        for (std::set<LogicalRegion>::const_iterator it =
              created_regions.begin(); it != created_regions.end(); it++)
        {
          rez.serialize(*it);
        }
      }
      rez.serialize<size_t>(deleted_regions.size());
      if (!deleted_regions.empty())
      {
        for (std::set<LogicalRegion>::const_iterator it =
              deleted_regions.begin(); it != deleted_regions.end(); it++)
        {
          rez.serialize(*it);
        }
      }
      if (returning)
      {
        // Only non-local fields get returned
        size_t non_local = 0;
        for (std::map<std::pair<FieldSpace,FieldID>,bool>::const_iterator it =
              created_fields.begin(); it != created_fields.end(); it++)
        {
          if (it->second)
            continue;
          non_local++;
        }
        rez.serialize(non_local);
        if (non_local > 0)
        {
          for (std::map<std::pair<FieldSpace,FieldID>,bool>::const_iterator it =
                created_fields.begin(); it != created_fields.end(); it++)
          {
            rez.serialize(it->first.first);
            rez.serialize(it->first.second);
            rez.serialize<bool>(it->second);
          }
        }
      }
      else
      {
        rez.serialize<size_t>(created_fields.size());
        if (!created_fields.empty())
        {
          for (std::map<std::pair<FieldSpace,FieldID>,bool>::const_iterator it =
                created_fields.begin(); it != created_fields.end(); it++)
          {
            rez.serialize(it->first.first);
            rez.serialize(it->first.second);
            rez.serialize<bool>(it->second);
          }
        }
      }
      rez.serialize<size_t>(deleted_fields.size());
      if (!deleted_fields.empty())
      {
        for (std::set<std::pair<FieldSpace,FieldID> >::const_iterator it = 
              deleted_fields.begin(); it != deleted_fields.end(); it++)
        {
          rez.serialize(it->first);
          rez.serialize(it->second);
        }
      }
      rez.serialize<size_t>(created_field_spaces.size());
      if (!created_field_spaces.empty())
      {
        for (std::set<FieldSpace>::const_iterator it = 
              created_field_spaces.begin(); it != 
              created_field_spaces.end(); it++)
        {
          rez.serialize(*it);
        }
      }
      rez.serialize<size_t>(deleted_field_spaces.size());
      if (!deleted_field_spaces.empty())
      {
        for (std::set<FieldSpace>::const_iterator it = 
              deleted_field_spaces.begin(); it !=
              deleted_field_spaces.end(); it++)
        {
          rez.serialize(*it);
        }
      }
      rez.serialize<size_t>(created_index_spaces.size());
      if (!created_index_spaces.empty())
      {
        for (std::set<IndexSpace>::const_iterator it = 
              created_index_spaces.begin(); it != 
              created_index_spaces.end(); it++)
        {
          rez.serialize(*it);
        }
      }
      rez.serialize<size_t>(deleted_index_spaces.size());
      if (!deleted_index_spaces.empty())
      {
        for (std::set<IndexSpace>::const_iterator it = 
              deleted_index_spaces.begin(); it !=
              deleted_index_spaces.end(); it++)
        {
          rez.serialize(*it);
        }
      }
      rez.serialize<size_t>(created_index_partitions.size());
      if (!created_index_partitions.empty())
      {
        for (std::set<IndexPartition>::const_iterator it = 
              created_index_partitions.begin(); it !=
              created_index_partitions.end(); it++)
        {
          rez.serialize(*it);
        }
      }
      rez.serialize<size_t>(deleted_index_partitions.size());
      if (!deleted_index_partitions.empty())
      {
        for (std::set<IndexPartition>::const_iterator it = 
              deleted_index_partitions.begin(); it !=
              deleted_index_partitions.end(); it++)
        {
          rez.serialize(*it);
        }
      }
    }

    //--------------------------------------------------------------------------
    /*static*/ void ResourceTracker::unpack_privilege_state(Deserializer &derez,
                                                        ResourceTracker *target)
    //--------------------------------------------------------------------------
    {
      // Hold the lock while doing the unpack to avoid conflicting
      // with anyone else returning state
      DerezCheck z(derez);
      size_t num_created_regions;
      derez.deserialize(num_created_regions);
      if (num_created_regions > 0)
      {
        std::set<LogicalRegion> created_regions;
        for (unsigned idx = 0; idx < num_created_regions; idx++)
        {
          LogicalRegion reg;
          derez.deserialize(reg);
          created_regions.insert(reg);
        }
        target->register_region_creations(created_regions);
      }
      size_t num_deleted_regions;
      derez.deserialize(num_deleted_regions);
      if (num_deleted_regions > 0)
      {
        std::set<LogicalRegion> deleted_regions;
        for (unsigned idx = 0; idx < num_deleted_regions; idx++)
        {
          LogicalRegion reg;
          derez.deserialize(reg);
          deleted_regions.insert(reg);
        }
        target->register_region_deletions(deleted_regions);
      }
      size_t num_created_fields;
      derez.deserialize(num_created_fields);
      if (num_created_fields > 0)
      {
        std::map<std::pair<FieldSpace,FieldID>,bool> created_fields;
        for (unsigned idx = 0; idx < num_created_fields; idx++)
        {
          FieldSpace sp;
          derez.deserialize(sp);
          FieldID fid;
          derez.deserialize(fid);
          derez.deserialize<bool>(
              created_fields[std::pair<FieldSpace,FieldID>(sp,fid)]);
        }
        target->register_field_creations(created_fields);
      }
      size_t num_deleted_fields;
      derez.deserialize(num_deleted_fields);
      if (num_deleted_fields > 0)
      {
        std::set<std::pair<FieldSpace,FieldID> > deleted_fields;
        for (unsigned idx = 0; idx < num_deleted_fields; idx++)
        {
          FieldSpace sp;
          derez.deserialize(sp);
          FieldID fid;
          derez.deserialize(fid);
          deleted_fields.insert(std::pair<FieldSpace,FieldID>(sp,fid));
        }
        target->register_field_deletions(deleted_fields);
      }
      size_t num_created_field_spaces;
      derez.deserialize(num_created_field_spaces);
      if (num_created_field_spaces > 0)
      {
        std::set<FieldSpace> created_field_spaces;
        for (unsigned idx = 0; idx < num_created_field_spaces; idx++)
        {
          FieldSpace sp;
          derez.deserialize(sp);
          created_field_spaces.insert(sp);
        }
        target->register_field_space_creations(created_field_spaces);
      }
      size_t num_deleted_field_spaces;
      derez.deserialize(num_deleted_field_spaces);
      if (num_deleted_field_spaces > 0)
      {
        std::set<FieldSpace> deleted_field_spaces;
        for (unsigned idx = 0; idx < num_deleted_field_spaces; idx++)
        {
          FieldSpace sp;
          derez.deserialize(sp);
          deleted_field_spaces.insert(sp);
        }
        target->register_field_space_deletions(deleted_field_spaces);
      }
      size_t num_created_index_spaces;
      derez.deserialize(num_created_index_spaces);
      if (num_created_index_spaces > 0)
      {
        std::set<IndexSpace> created_index_spaces;
        for (unsigned idx = 0; idx < num_created_index_spaces; idx++)
        {
          IndexSpace sp;
          derez.deserialize(sp);
          created_index_spaces.insert(sp);
        }
        target->register_index_space_creations(created_index_spaces);
      }
      size_t num_deleted_index_spaces;
      derez.deserialize(num_deleted_index_spaces);
      if (num_deleted_index_spaces > 0)
      {
        std::set<IndexSpace> deleted_index_spaces;
        for (unsigned idx = 0; idx < num_deleted_index_spaces; idx++)
        {
          IndexSpace sp;
          derez.deserialize(sp);
          deleted_index_spaces.insert(sp);
        }
        target->register_index_space_deletions(deleted_index_spaces);
      }
      size_t num_created_index_partitions;
      derez.deserialize(num_created_index_partitions);
      if (num_created_index_partitions > 0)
      {
        std::set<IndexPartition> created_index_partitions;
        for (unsigned idx = 0; idx < num_created_index_partitions; idx++)
        {
          IndexPartition ip;
          derez.deserialize(ip);
          created_index_partitions.insert(ip);
        }
        target->register_index_partition_creations(created_index_partitions);
      }
      size_t num_deleted_index_partitions;
      derez.deserialize(num_deleted_index_partitions);
      if (num_deleted_index_partitions > 0)
      {
        std::set<IndexPartition> deleted_index_partitions;
        for (unsigned idx = 0; idx < num_deleted_index_partitions; idx++)
        {
          IndexPartition ip;
          derez.deserialize(ip);
          deleted_index_partitions.insert(ip);
        }
        target->register_index_partition_deletions(deleted_index_partitions);
      }
    }

    /////////////////////////////////////////////////////////////
    // External Task 
    /////////////////////////////////////////////////////////////

    //--------------------------------------------------------------------------
    ExternalTask::ExternalTask(void)
      : Task(), arg_manager(NULL)
    //--------------------------------------------------------------------------
    {
    }

    //--------------------------------------------------------------------------
    void ExternalTask::pack_external_task(Serializer &rez,AddressSpaceID target)
    //--------------------------------------------------------------------------
    {
      RezCheck z(rez);
      rez.serialize(task_id);
      rez.serialize(indexes.size());
      for (unsigned idx = 0; idx < indexes.size(); idx++)
        pack_index_space_requirement(indexes[idx], rez);
      rez.serialize(regions.size());
      for (unsigned idx = 0; idx < regions.size(); idx++)
        pack_region_requirement(regions[idx], rez);
      rez.serialize(futures.size());
      // If we are remote we can just do the normal pack
      for (unsigned idx = 0; idx < futures.size(); idx++)
        rez.serialize(futures[idx].impl->did);
      rez.serialize(grants.size());
      for (unsigned idx = 0; idx < grants.size(); idx++)
        pack_grant(grants[idx], rez);
      rez.serialize(wait_barriers.size());
      for (unsigned idx = 0; idx < wait_barriers.size(); idx++)
        pack_phase_barrier(wait_barriers[idx], rez);
      rez.serialize(arrive_barriers.size());
      for (unsigned idx = 0; idx < arrive_barriers.size(); idx++)
        pack_phase_barrier(arrive_barriers[idx], rez);
      rez.serialize<bool>((arg_manager != NULL));
      rez.serialize(arglen);
      rez.serialize(args,arglen);
      rez.serialize(map_id);
      rez.serialize(tag);
      rez.serialize(is_index_space);
      rez.serialize(must_epoch_task);
      rez.serialize(index_domain);
      rez.serialize(index_point);
      rez.serialize(local_arglen);
      rez.serialize(local_args,local_arglen);
      rez.serialize(orig_proc);
      // No need to pack current proc, it will get set when we unpack
      rez.serialize(steal_count);
      // No need to pack remote, it will get set
      rez.serialize(speculated);
      rez.serialize<unsigned>(get_context_index());
    }

    //--------------------------------------------------------------------------
    void ExternalTask::unpack_external_task(Deserializer &derez,
                                    Runtime *runtime, ReferenceMutator *mutator)
    //--------------------------------------------------------------------------
    {
      DerezCheck z(derez);
      derez.deserialize(task_id);
      size_t num_indexes;
      derez.deserialize(num_indexes);
      indexes.resize(num_indexes);
      for (unsigned idx = 0; idx < indexes.size(); idx++)
        unpack_index_space_requirement(indexes[idx], derez);
      size_t num_regions;
      derez.deserialize(num_regions);
      regions.resize(num_regions);
      for (unsigned idx = 0; idx < regions.size(); idx++)
        unpack_region_requirement(regions[idx], derez); 
      size_t num_futures;
      derez.deserialize(num_futures);
      futures.resize(num_futures);
      for (unsigned idx = 0; idx < futures.size(); idx++)
      {
        DistributedID future_did;
        derez.deserialize(future_did);
        futures[idx] = Future(
            runtime->find_or_create_future(future_did, mutator));
      }
      size_t num_grants;
      derez.deserialize(num_grants);
      grants.resize(num_grants);
      for (unsigned idx = 0; idx < grants.size(); idx++)
        unpack_grant(grants[idx], derez);
      size_t num_wait_barriers;
      derez.deserialize(num_wait_barriers);
      wait_barriers.resize(num_wait_barriers);
      for (unsigned idx = 0; idx < wait_barriers.size(); idx++)
        unpack_phase_barrier(wait_barriers[idx], derez);
      size_t num_arrive_barriers;
      derez.deserialize(num_arrive_barriers);
      arrive_barriers.resize(num_arrive_barriers);
      for (unsigned idx = 0; idx < arrive_barriers.size(); idx++)
        unpack_phase_barrier(arrive_barriers[idx], derez);
      bool has_arg_manager;
      derez.deserialize(has_arg_manager);
      derez.deserialize(arglen);
      if (arglen > 0)
      {
        if (has_arg_manager)
        {
#ifdef DEBUG_LEGION
          assert(arg_manager == NULL);
#endif
          arg_manager = new AllocManager(arglen);
          arg_manager->add_reference();
          args = arg_manager->get_allocation();
        }
        else
          args = legion_malloc(TASK_ARGS_ALLOC, arglen);
        derez.deserialize(args,arglen);
      }
      derez.deserialize(map_id);
      derez.deserialize(tag);
      derez.deserialize(is_index_space);
      derez.deserialize(must_epoch_task);
      derez.deserialize(index_domain);
      derez.deserialize(index_point);
      derez.deserialize(local_arglen);
      if (local_arglen > 0)
      {
        local_args = malloc(local_arglen);
        derez.deserialize(local_args,local_arglen);
      }
      derez.deserialize(orig_proc);
      derez.deserialize(steal_count);
      derez.deserialize(speculated);
      unsigned ctx_index;
      derez.deserialize(ctx_index);
      set_context_index(ctx_index);
    }

    //--------------------------------------------------------------------------
    /*static*/ void ExternalTask::pack_index_space_requirement(
                              const IndexSpaceRequirement &req, Serializer &rez)
    //--------------------------------------------------------------------------
    {
      RezCheck z(rez);
      rez.serialize(req.handle);
      rez.serialize(req.privilege);
      rez.serialize(req.parent);
      // no need to send verified
    }

    //--------------------------------------------------------------------------
    /*static*/ void ExternalTask::unpack_index_space_requirement(
                                IndexSpaceRequirement &req, Deserializer &derez)
    //--------------------------------------------------------------------------
    {
      DerezCheck z(derez);
      derez.deserialize(req.handle);
      derez.deserialize(req.privilege);
      derez.deserialize(req.parent);
      req.verified = true;
    }

    //--------------------------------------------------------------------------
    /*static*/ void ExternalTask::pack_region_requirement(
                                  const RegionRequirement &req, Serializer &rez)
    //--------------------------------------------------------------------------
    {
      RezCheck z(rez);
      rez.serialize(req.region);
      rez.serialize(req.partition);
      rez.serialize(req.privilege_fields.size());
      for (std::set<FieldID>::const_iterator it = req.privilege_fields.begin();
            it != req.privilege_fields.end(); it++)
      {
        rez.serialize(*it);
      }
      rez.serialize(req.instance_fields.size());
      for (std::vector<FieldID>::const_iterator it = 
            req.instance_fields.begin(); it != req.instance_fields.end(); it++)
      {
        rez.serialize(*it);
      }
      rez.serialize(req.privilege);
      rez.serialize(req.prop);
      rez.serialize(req.parent);
      rez.serialize(req.redop);
      rez.serialize(req.tag);
      rez.serialize(req.flags);
      rez.serialize(req.handle_type);
      rez.serialize(req.projection);
    }

    //--------------------------------------------------------------------------
    /*static*/ void ExternalTask::unpack_region_requirement(
                                    RegionRequirement &req, Deserializer &derez)
    //--------------------------------------------------------------------------
    {
      DerezCheck z(derez);
      derez.deserialize(req.region);
      derez.deserialize(req.partition);
      size_t num_privilege_fields;
      derez.deserialize(num_privilege_fields);
      for (unsigned idx = 0; idx < num_privilege_fields; idx++)
      {
        FieldID fid;
        derez.deserialize(fid);
        req.privilege_fields.insert(fid);
      }
      size_t num_instance_fields;
      derez.deserialize(num_instance_fields);
      for (unsigned idx = 0; idx < num_instance_fields; idx++)
      {
        FieldID fid;
        derez.deserialize(fid);
        req.instance_fields.push_back(fid);
      }
      derez.deserialize(req.privilege);
      derez.deserialize(req.prop);
      derez.deserialize(req.parent);
      derez.deserialize(req.redop);
      derez.deserialize(req.tag);
      derez.deserialize(req.flags);
      derez.deserialize(req.handle_type);
      derez.deserialize(req.projection);
      req.flags |= VERIFIED_FLAG;
    }

    //--------------------------------------------------------------------------
    /*static*/ void ExternalTask::pack_grant(const Grant &grant,Serializer &rez)
    //--------------------------------------------------------------------------
    {
      grant.impl->pack_grant(rez);
    }

    //--------------------------------------------------------------------------
    /*static*/ void ExternalTask::unpack_grant(Grant &grant,Deserializer &derez)
    //--------------------------------------------------------------------------
    {
      // Create a new grant impl object to perform the unpack
      grant = Grant(new GrantImpl());
      grant.impl->unpack_grant(derez);
    }

    //--------------------------------------------------------------------------
    /*static*/ void ExternalTask::pack_phase_barrier(
                                  const PhaseBarrier &barrier, Serializer &rez)
    //--------------------------------------------------------------------------
    {
      RezCheck z(rez);
      rez.serialize(barrier.phase_barrier);
    }  

    //--------------------------------------------------------------------------
    /*static*/ void ExternalTask::unpack_phase_barrier(
                                    PhaseBarrier &barrier, Deserializer &derez)
    //--------------------------------------------------------------------------
    {
      DerezCheck z(derez);
      derez.deserialize(barrier.phase_barrier);
    }

    /////////////////////////////////////////////////////////////
    // Task Operation 
    /////////////////////////////////////////////////////////////
  
    //--------------------------------------------------------------------------
    TaskOp::TaskOp(Runtime *rt)
      : ExternalTask(), SpeculativeOp(rt)
    //--------------------------------------------------------------------------
    {
    }

    //--------------------------------------------------------------------------
    TaskOp::~TaskOp(void)
    //--------------------------------------------------------------------------
    {
    }

    //--------------------------------------------------------------------------
    UniqueID TaskOp::get_unique_id(void) const
    //--------------------------------------------------------------------------
    {
      return unique_op_id;
    }

    //--------------------------------------------------------------------------
    unsigned TaskOp::get_context_index(void) const
    //--------------------------------------------------------------------------
    {
      return context_index;
    }

    //--------------------------------------------------------------------------
    void TaskOp::set_context_index(unsigned index)
    //--------------------------------------------------------------------------
    {
      context_index = index;
    }

    //--------------------------------------------------------------------------
    int TaskOp::get_depth(void) const
    //--------------------------------------------------------------------------
    {
#ifdef DEBUG_LEGION
      assert(parent_ctx != NULL);
#endif
      return (parent_ctx->get_depth() + 1);
    }

    //--------------------------------------------------------------------------
    const char* TaskOp::get_task_name(void) const
    //--------------------------------------------------------------------------
    {
      TaskImpl *impl = runtime->find_or_create_task_impl(task_id);
      return impl->get_name();
    }

    //--------------------------------------------------------------------------
    bool TaskOp::is_remote(void) const
    //--------------------------------------------------------------------------
    {
      if (local_cached)
        return !is_local;
      if (!orig_proc.exists())
        is_local = runtime->is_local(parent_ctx->get_executing_processor());
      else
        is_local = runtime->is_local(orig_proc);
      local_cached = true;
      return !is_local;
    }

    //--------------------------------------------------------------------------
    void TaskOp::set_current_proc(Processor current)
    //--------------------------------------------------------------------------
    {
#ifdef DEBUG_LEGION
      assert(current.exists());
      assert(runtime->is_local(current));
#endif
      // Always clear target_proc and the mapper when setting a new current proc
      mapper = NULL;
      current_proc = current;
      target_proc = current;
    }

    //--------------------------------------------------------------------------
    void TaskOp::activate_task(void)
    //--------------------------------------------------------------------------
    {
      activate_speculative();
      complete_received = false;
      commit_received = false;
      children_complete = false;
      children_commit = false;
      stealable = false;
      options_selected = false;
      map_locally = false;
      replicate = false;
      true_guard = PredEvent::NO_PRED_EVENT;
      false_guard = PredEvent::NO_PRED_EVENT;
      local_cached = false;
      arg_manager = NULL;
      target_proc = Processor::NO_PROC;
      mapper = NULL;
      must_epoch = NULL;
      must_epoch_task = false;
      orig_proc = Processor::NO_PROC; // for is_remote
    }

    //--------------------------------------------------------------------------
    void TaskOp::deactivate_task(void)
    //--------------------------------------------------------------------------
    {
      deactivate_speculative();
      indexes.clear();
      regions.clear();
      futures.clear();
      grants.clear();
      wait_barriers.clear();
      arrive_barriers.clear();
      if (args != NULL)
      {
        if (arg_manager != NULL)
        {
          // If the arg manager is not NULL then we delete the
          // argument manager and just zero out the arguments
          if (arg_manager->remove_reference())
            delete (arg_manager);
          arg_manager = NULL;
        }
        else
          legion_free(TASK_ARGS_ALLOC, args, arglen);
        args = NULL;
        arglen = 0;
      }
      if (local_args != NULL)
      {
        free(local_args);
        local_args = NULL;
        local_arglen = 0;
      }
      early_mapped_regions.clear();
      atomic_locks.clear(); 
      parent_req_indexes.clear();
    }

    //--------------------------------------------------------------------------
    void TaskOp::set_must_epoch(MustEpochOp *epoch, unsigned index,
                                bool do_registration)
    //--------------------------------------------------------------------------
    {
      Operation::set_must_epoch(epoch, do_registration);
      must_epoch_index = index;
    }

    //--------------------------------------------------------------------------
    void TaskOp::pack_base_task(Serializer &rez, AddressSpaceID target)
    //--------------------------------------------------------------------------
    {
      DETAILED_PROFILER(runtime, PACK_BASE_TASK_CALL);
      // pack all the user facing data first
      pack_external_task(rez, target); 
      RezCheck z(rez);
#ifdef DEBUG_LEGION
      assert(regions.size() == parent_req_indexes.size());
#endif
      for (unsigned idx = 0; idx < regions.size(); idx++)
        rez.serialize(parent_req_indexes[idx]);
      rez.serialize(map_locally);
      if (map_locally)
      {
        rez.serialize<size_t>(atomic_locks.size());
        for (std::map<Reservation,bool>::const_iterator it = 
              atomic_locks.begin(); it != atomic_locks.end(); it++)
        {
          rez.serialize(it->first);
          rez.serialize(it->second);
        }
      }
      rez.serialize(replicate);
      rez.serialize(true_guard);
      rez.serialize(false_guard);
      rez.serialize(early_mapped_regions.size());
      for (std::map<unsigned,InstanceSet>::iterator it = 
            early_mapped_regions.begin(); it != 
            early_mapped_regions.end(); it++)
      {
        rez.serialize(it->first);
        it->second.pack_references(rez, target);
      }
    }

    //--------------------------------------------------------------------------
    void TaskOp::unpack_base_task(Deserializer &derez,
                                  std::set<RtEvent> &ready_events)
    //--------------------------------------------------------------------------
    {
      DETAILED_PROFILER(runtime, UNPACK_BASE_TASK_CALL);
      // unpack all the user facing data
      unpack_external_task(derez, runtime, this); 
      DerezCheck z(derez);
      parent_req_indexes.resize(regions.size());
      for (unsigned idx = 0; idx < parent_req_indexes.size(); idx++)
        derez.deserialize(parent_req_indexes[idx]);
      derez.deserialize(map_locally);
      if (map_locally)
      {
        size_t num_atomic;
        derez.deserialize(num_atomic);
        for (unsigned idx = 0; idx < num_atomic; idx++)
        {
          Reservation lock;
          derez.deserialize(lock);
          derez.deserialize(atomic_locks[lock]);
        }
      }
      derez.deserialize(replicate);
      derez.deserialize(true_guard);
      derez.deserialize(false_guard);
      size_t num_early;
      derez.deserialize(num_early);
      for (unsigned idx = 0; idx < num_early; idx++)
      {
        unsigned index;
        derez.deserialize(index);
        early_mapped_regions[index].unpack_references(runtime, this, derez, 
                                                      ready_events);
      }
    }

    //--------------------------------------------------------------------------
    /*static*/ void TaskOp::process_unpack_task(Runtime *rt, 
                                                Deserializer &derez)
    //--------------------------------------------------------------------------
    {
      // Figure out what kind of task this is and where it came from
      DerezCheck z(derez);
      Processor current;
      derez.deserialize(current);
      TaskKind kind;
      derez.deserialize(kind);
      switch (kind)
      {
        case INDIVIDUAL_TASK_KIND:
          {
            IndividualTask *task = rt->get_available_individual_task(false);
            std::set<RtEvent> ready_events;
            if (task->unpack_task(derez, current, ready_events))
            {
              if (!ready_events.empty())
              {
                RtEvent ready = Runtime::merge_events(ready_events);
                rt->add_to_ready_queue(current, task, ready);
              }
              else
                rt->add_to_ready_queue(current, task);
            }
            break;
          }
        case SLICE_TASK_KIND:
          {
            SliceTask *task = rt->get_available_slice_task(false);
            std::set<RtEvent> ready_events;
            if (task->unpack_task(derez, current, ready_events))
            {
              if (!ready_events.empty())
              {
                RtEvent ready = Runtime::merge_events(ready_events);
                rt->add_to_ready_queue(current, task, ready);
              }
              else
                rt->add_to_ready_queue(current, task);
            }
            break;
          }
        case POINT_TASK_KIND:
        case INDEX_TASK_KIND:
        default:
          assert(false); // no other tasks should be sent anywhere
      }
    }

    //--------------------------------------------------------------------------
    void TaskOp::mark_stolen(void)
    //--------------------------------------------------------------------------
    {
      steal_count++;
    }

    //--------------------------------------------------------------------------
    void TaskOp::initialize_base_task(TaskContext *ctx, bool track, 
                  const std::vector<StaticDependence> *dependences,
                  const Predicate &p, Processor::TaskFuncID tid)
    //--------------------------------------------------------------------------
    {
      initialize_speculation(ctx, track, regions.size(), dependences, p);
      parent_task = ctx->get_task(); // initialize the parent task
      // Fill in default values for all of the Task fields
      orig_proc = ctx->get_executing_processor();
      current_proc = orig_proc;
      steal_count = 0;
      speculated = false;
    }

    //--------------------------------------------------------------------------
    void TaskOp::check_empty_field_requirements(void)
    //--------------------------------------------------------------------------
    {
      for (unsigned idx = 0; idx < regions.size(); idx++)
      {
        if (regions[idx].privilege != NO_ACCESS && 
            regions[idx].privilege_fields.empty())
        {
          REPORT_LEGION_WARNING(LEGION_WARNING_REGION_REQUIREMENT_TASK,
                           "REGION REQUIREMENT %d OF "
                           "TASK %s (ID %lld) HAS NO PRIVILEGE "
                           "FIELDS! DID YOU FORGET THEM?!?",
                           idx, get_task_name(), get_unique_id());
        }
      }
    }

    //--------------------------------------------------------------------------
    size_t TaskOp::check_future_size(FutureImpl *impl)
    //--------------------------------------------------------------------------
    {
#ifdef DEBUG_LEGION
      assert(impl != NULL);
#endif
      const size_t result_size = impl->get_untyped_size();
      // TODO: figure out a way to put this check back in with dynamic task
      // registration where we might not know the return size until later
#ifdef PERFORM_PREDICATE_SIZE_CHECKS
      if (result_size != variants->return_size)
        REPORT_LEGION_ERROR(ERROR_PREDICATED_TASK_LAUNCH,
                      "Predicated task launch for task %s "
                      "in parent task %s (UID %lld) has predicated "
                      "false future of size %ld bytes, but the "
                      "expected return size is %ld bytes.",
                      get_task_name(), parent_ctx->get_task_name(),
                      parent_ctx->get_unique_id(),
                      result_size, variants->return_size)
#endif
      return result_size;
    }

    //--------------------------------------------------------------------------
    bool TaskOp::select_task_options(void)
    //--------------------------------------------------------------------------
    {
#ifdef DEBUG_LEGION
      assert(!options_selected);
#endif
      if (mapper == NULL)
        mapper = runtime->find_mapper(current_proc, map_id);
      Mapper::TaskOptions options;
      options.initial_proc = current_proc;
      options.inline_task = false;
      options.stealable = false;
      options.map_locally = false;
      options.replicate = false;
      mapper->invoke_select_task_options(this, &options);
      options_selected = true;
      target_proc = options.initial_proc;
      stealable = options.stealable;
      map_locally = options.map_locally;
      replicate = options.replicate;
      if (replicate && !Runtime::unsafe_mapper)
      {
        // Reduction-only privileges and relaxed coherence modes
        // are not permitted for tasks that are going to be replicated
        for (unsigned idx = 0; idx < regions.size(); idx++)
        {
          if (IS_REDUCE(regions[idx]))
            REPORT_LEGION_ERROR(ERROR_INVALID_MAPPER_OUTPUT,
                          "Mapper %s requested to replicate task %s (UID %lld) "
                          "but region requirement %d has reduction privileges. "
                          "Tasks with reduction-only privileges are not "
                          "permitted to be replicated.", 
                          mapper->get_mapper_name(), get_task_name(),
                          get_unique_id(), idx)
          else if (!IS_EXCLUSIVE(regions[idx]))
            REPORT_LEGION_ERROR(ERROR_INVALID_MAPPER_OUTPUT,
                          "Mapper %s requested to replicate task %s (UID %lld) "
                          "but region requirement %d has relaxed coherence. "
                          "Tasks with relaxed coherence modes are not "
                          "permitted to be replicated.", 
                          mapper->get_mapper_name(), get_task_name(),
                          get_unique_id(), idx)
        }
      }
      return options.inline_task;
    }

    //--------------------------------------------------------------------------
    const char* TaskOp::get_logging_name(void) const
    //--------------------------------------------------------------------------
    {
      return get_task_name();
    }

    //--------------------------------------------------------------------------
    Operation::OpKind TaskOp::get_operation_kind(void) const
    //--------------------------------------------------------------------------
    {
      return TASK_OP_KIND;
    }

    //--------------------------------------------------------------------------
    size_t TaskOp::get_region_count(void) const
    //--------------------------------------------------------------------------
    {
      return regions.size();
    }

    //--------------------------------------------------------------------------
    Mappable* TaskOp::get_mappable(void)
    //--------------------------------------------------------------------------
    {
      return this;
    }

    //--------------------------------------------------------------------------
    void TaskOp::trigger_complete(void) 
    //--------------------------------------------------------------------------
    {
      bool task_complete = false;
      {
        AutoLock o_lock(op_lock);
#ifdef DEBUG_LEGION
        assert(!complete_received);
        assert(!commit_received);
#endif
        complete_received = true;
        // If all our children are also complete then we are done
        task_complete = children_complete;
      }
      if (task_complete)
        trigger_task_complete();
    }

    //--------------------------------------------------------------------------
    void TaskOp::trigger_commit(void)
    //--------------------------------------------------------------------------
    {
      bool task_commit = false; 
      {
        AutoLock o_lock(op_lock);
#ifdef DEBUG_LEGION
        assert(complete_received);
        assert(!commit_received);
#endif
        commit_received = true;
        // If we already received the child commit then we
        // are ready to commit this task
        task_commit = children_commit;
      }
      if (task_commit)
        trigger_task_commit();
    } 

    //--------------------------------------------------------------------------
    bool TaskOp::query_speculate(bool &value, bool &mapping_only)
    //--------------------------------------------------------------------------
    {
      if (mapper == NULL)  
        mapper = runtime->find_mapper(current_proc, map_id);
      Mapper::SpeculativeOutput output;
      output.speculate = false;
      output.speculate_mapping_only = true;
      mapper->invoke_task_speculate(this, &output);
      if (output.speculate)
      {
        value = output.speculative_value;
        mapping_only = output.speculate_mapping_only;
        if (!mapping_only)
        {
          REPORT_LEGION_ERROR(ERROR_MAPPER_REQUESTED_EXECUTION,
                         "Mapper requested execution speculation for task %s "
                         "(UID %lld). Full execution speculation is a planned "
                         "feature but is not currently supported.",
                         get_task_name(), get_unique_id());
          assert(false);
        }
#ifdef DEBUG_LEGION
        assert(!true_guard.exists());
        assert(!false_guard.exists());
#endif
        predicate->get_predicate_guards(true_guard, false_guard);
        // Switch any write-discard privileges back to read-write
        // so we can make sure we get the right data if we end up
        // predicating false
        for (unsigned idx = 0; idx < regions.size(); idx++)
        {
          RegionRequirement &req = regions[idx];
          if (IS_WRITE_ONLY(req))
            req.privilege = READ_WRITE;
        }
      }
      return output.speculate;
    }

    //--------------------------------------------------------------------------
    void TaskOp::resolve_true(bool speculated, bool launched)
    //--------------------------------------------------------------------------
    {
      // Nothing to do
    }

    //--------------------------------------------------------------------------
    void TaskOp::select_sources(const InstanceRef &target,
                                const InstanceSet &sources,
                                std::vector<unsigned> &ranking)
    //--------------------------------------------------------------------------
    {
      Mapper::SelectTaskSrcInput input;
      Mapper::SelectTaskSrcOutput output;
      prepare_for_mapping(target, input.target);
      prepare_for_mapping(sources, input.source_instances);
      input.region_req_index = current_mapping_index;
      if (mapper == NULL)
        mapper = runtime->find_mapper(current_proc, map_id);
      mapper->invoke_select_task_sources(this, &input, &output);
    }

    //--------------------------------------------------------------------------
    void TaskOp::update_atomic_locks(Reservation lock, bool exclusive)
    //--------------------------------------------------------------------------
    {
      // Only one region should be in the process of being analyzed
      // at a time so there is no need to hold the operation lock
      std::map<Reservation,bool>::iterator finder = atomic_locks.find(lock);
      if (finder != atomic_locks.end())
      {
        if (!finder->second && exclusive)
          finder->second = true;
      }
      else
        atomic_locks[lock] = exclusive;
    }

    //--------------------------------------------------------------------------
    ApEvent TaskOp::get_restrict_precondition(void) const
    //--------------------------------------------------------------------------
    {
      return merge_restrict_preconditions(grants, wait_barriers);
    }

    //--------------------------------------------------------------------------
    PhysicalManager* TaskOp::select_temporary_instance(PhysicalManager *dst,
                                 unsigned index, const FieldMask &needed_fields)
    //--------------------------------------------------------------------------
    {
      if (mapper == NULL)
        mapper = runtime->find_mapper(current_proc, map_id);
      Mapper::CreateTaskTemporaryInput input;
      Mapper::CreateTaskTemporaryOutput output;
      input.destination_instance = MappingInstance(dst);
      input.region_requirement_index = index;
      if (!Runtime::unsafe_mapper)
      {
        // Fields and regions must both be met
        // The instance must be freshly created
        // Instance must be acquired
        std::set<PhysicalManager*> previous_managers;
        // Get the set of previous managers we've made
        const std::map<PhysicalManager*,std::pair<unsigned,bool> >*
          acquired_instances = get_acquired_instances_ref(); 
        for (std::map<PhysicalManager*,std::pair<unsigned,bool> >::
              const_iterator it = acquired_instances->begin(); it !=
              acquired_instances->end(); it++)
          previous_managers.insert(it->first);
        mapper->invoke_task_create_temporary(this, &input, &output);
        validate_temporary_instance(output.temporary_instance.impl,
            previous_managers, *acquired_instances, needed_fields,
            regions[index].region, mapper, "create_task_temporary_instance");
      }
      else
        mapper->invoke_task_create_temporary(this, &input, &output);
      if (Runtime::legion_spy_enabled)
        log_temporary_instance(output.temporary_instance.impl, 
                               index, needed_fields);
      return output.temporary_instance.impl;
    }

    //--------------------------------------------------------------------------
    unsigned TaskOp::find_parent_index(unsigned idx)
    //--------------------------------------------------------------------------
    {
#ifdef DEBUG_LEGION
      assert(idx < parent_req_indexes.size());
#endif
      return parent_req_indexes[idx];
    }

    //--------------------------------------------------------------------------
    VersionInfo& TaskOp::get_version_info(unsigned idx)
    //--------------------------------------------------------------------------
    {
      // This should never be called
      assert(false);
      return (*(new VersionInfo()));
    }

    //--------------------------------------------------------------------------
    RestrictInfo& TaskOp::get_restrict_info(unsigned idx)
    //--------------------------------------------------------------------------
    {
      // this should never be called
      assert(false);
      return (*(new RestrictInfo()));
    }

    //--------------------------------------------------------------------------
    const ProjectionInfo* TaskOp::get_projection_info(unsigned idx)
    //--------------------------------------------------------------------------
    {
      // this should never be called
      assert(false);
      return NULL;
    }

    //--------------------------------------------------------------------------
    const std::vector<VersionInfo>* TaskOp::get_version_infos(void)
    //--------------------------------------------------------------------------
    {
      // This should never be called
      assert(false);
      return NULL;
    }

    //--------------------------------------------------------------------------
    const std::vector<RestrictInfo>* TaskOp::get_restrict_infos(void)
    //--------------------------------------------------------------------------
    {
      // This should never be called
      assert(false);
      return NULL;
    }

    //--------------------------------------------------------------------------
    RegionTreePath& TaskOp::get_privilege_path(unsigned idx)
    //--------------------------------------------------------------------------
    {
      // This should never be called
      assert(false);
      return (*(new RegionTreePath()));
    }

    //--------------------------------------------------------------------------
    void TaskOp::end_inline_task(const void *result, 
                                 size_t result_size, bool owned)
    //--------------------------------------------------------------------------
    {
      // should never be called
      assert(false);
    }

    //--------------------------------------------------------------------------
    RtEvent TaskOp::defer_distribute_task(RtEvent precondition)
    //--------------------------------------------------------------------------
    {
      DeferDistributeArgs args;
      args.proxy_this = this;
      return runtime->issue_runtime_meta_task(args,
          LG_DEFERRED_THROUGHPUT_PRIORITY, this, precondition);
    }

    //--------------------------------------------------------------------------
    RtEvent TaskOp::defer_perform_mapping(RtEvent precondition, MustEpochOp *op)
    //--------------------------------------------------------------------------
    {
      DeferMappingArgs args;
      args.proxy_this = this;
      args.must_op = op;
      return runtime->issue_runtime_meta_task(args,
          LG_DEFERRED_THROUGHPUT_PRIORITY, this, precondition);
    }

    //--------------------------------------------------------------------------
    RtEvent TaskOp::defer_launch_task(RtEvent precondition)
    //--------------------------------------------------------------------------
    {
      DeferLaunchArgs args;
      args.proxy_this = this;
      return runtime->issue_runtime_meta_task(args,
          LG_DEFERRED_THROUGHPUT_PRIORITY, this, precondition);
    }

    //--------------------------------------------------------------------------
    void TaskOp::enqueue_ready_task(RtEvent wait_on /*=RtEvent::NO_RT_EVENT*/)
    //--------------------------------------------------------------------------
    {
      Processor p = parent_ctx->get_executing_processor();
      runtime->add_to_ready_queue(p, this, wait_on);
    }

    //--------------------------------------------------------------------------
    void TaskOp::pack_version_infos(Serializer &rez,
                                    std::vector<VersionInfo> &infos,
                                    const std::vector<bool> &full_version_infos)
    //--------------------------------------------------------------------------
    {
      RezCheck z(rez);
#ifdef DEBUG_LEGION
      assert(infos.size() == regions.size());
#endif
      for (unsigned idx = 0; idx < infos.size(); idx++)
      {
        rez.serialize<bool>(full_version_infos[idx]);
        if (full_version_infos[idx])
          infos[idx].pack_version_info(rez);
        else
          infos[idx].pack_version_numbers(rez);
      }
    }

    //--------------------------------------------------------------------------
    void TaskOp::unpack_version_infos(Deserializer &derez,
                                      std::vector<VersionInfo> &infos,
                                      std::set<RtEvent> &ready_events)
    //--------------------------------------------------------------------------
    {
      DerezCheck z(derez);
      infos.resize(regions.size());
      for (unsigned idx = 0; idx < regions.size(); idx++)
      {
        bool full_info;
        derez.deserialize(full_info);
        if (full_info)
          infos[idx].unpack_version_info(derez, runtime, ready_events);
        else
          infos[idx].unpack_version_numbers(derez, runtime->forest);
      }
    }

    //--------------------------------------------------------------------------
    void TaskOp::pack_restrict_infos(Serializer &rez,
                                     const std::vector<RestrictInfo> &infos)
    //--------------------------------------------------------------------------
    {
      RezCheck z(rez);
      size_t count = 0;
      for (unsigned idx = 0; idx < infos.size(); idx++)
      {
        if (infos[idx].has_restrictions())
          count++;
      }
      rez.serialize(count);
      if (count > 0)
      {
        rez.serialize(runtime->address_space);
        for (unsigned idx = 0; idx < infos.size(); idx++)
        {
          if (infos[idx].has_restrictions())
          {
            rez.serialize(idx);
            infos[idx].pack_info(rez);
          }
        }
      }
    }

    //--------------------------------------------------------------------------
    void TaskOp::unpack_restrict_infos(Deserializer &derez,
              std::vector<RestrictInfo> &infos, std::set<RtEvent> &ready_events)
    //--------------------------------------------------------------------------
    {
      DerezCheck z(derez);
      // Always resize the restrictions
      infos.resize(regions.size());
      size_t num_restrictions;
      derez.deserialize(num_restrictions);
      if (num_restrictions > 0)
      {
        AddressSpaceID source;
        derez.deserialize(source);
        for (unsigned idx = 0; idx < num_restrictions; idx++)
        {
          unsigned index;
          derez.deserialize(index);
#ifdef DEBUG_LEGION
          assert(index < infos.size());
#endif
          infos[index].unpack_info(derez, runtime, ready_events);
        }
      }
    }

    //--------------------------------------------------------------------------
    void TaskOp::pack_projection_infos(Serializer &rez, 
                                       std::vector<ProjectionInfo> &infos)
    //--------------------------------------------------------------------------
    {
      RezCheck z(rez);
      size_t count = 0;
      for (unsigned idx = 0; idx < infos.size(); idx++)
      {
        if (infos[idx].is_projecting())
          count++;
      }
      rez.serialize(count);
      if (count > 0)
      {
        for (unsigned idx = 0; idx < infos.size(); idx++)
        {
          if (infos[idx].is_projecting())
          {
            rez.serialize(idx);
            infos[idx].pack_info(rez);
          }
        }
      }
    }

    //--------------------------------------------------------------------------
    void TaskOp::unpack_projection_infos(Deserializer &derez,
                                         std::vector<ProjectionInfo> &infos,
                                         IndexSpace launch_space)
    //--------------------------------------------------------------------------
    {
      DerezCheck z(derez);
      infos.resize(regions.size());
      size_t num_projections;
      derez.deserialize(num_projections);
      if (num_projections > 0)
      {
        IndexSpaceNode *launch_node = runtime->forest->get_node(launch_space);
        for (unsigned idx = 0; idx < num_projections; idx++)
        {
          unsigned index;
          derez.deserialize(index);
#ifdef DEBUG_LEGION
          assert(index < infos.size());
#endif
          infos[index].unpack_info(derez, runtime, 
                                   regions[index], launch_node);
        }
      }
    }

    //--------------------------------------------------------------------------
    void TaskOp::activate_outstanding_task(void)
    //--------------------------------------------------------------------------
    {
      parent_ctx->increment_outstanding();
    }

    //--------------------------------------------------------------------------
    void TaskOp::deactivate_outstanding_task(void)
    //--------------------------------------------------------------------------
    {
      parent_ctx->decrement_outstanding();
    } 

    //--------------------------------------------------------------------------
    void TaskOp::perform_privilege_checks(void)
    //--------------------------------------------------------------------------
    {
      DETAILED_PROFILER(runtime, TASK_PRIVILEGE_CHECK_CALL);
      // First check the index privileges
      for (unsigned idx = 0; idx < indexes.size(); idx++)
      {
        LegionErrorType et = parent_ctx->check_privilege(indexes[idx]);
        switch (et)
        {
          case NO_ERROR:
            break;
          case ERROR_BAD_PARENT_INDEX:
            {
              REPORT_LEGION_ERROR(ERROR_PARENT_TASK_TASK,
                              "Parent task %s (ID %lld) of task %s "
                              "(ID %lld) "
                              "does not have an index requirement for "
                              "index space %x as a parent of "
                              "child task's index requirement index %d",
                              parent_ctx->get_task_name(),
                              parent_ctx->get_unique_id(), get_task_name(),
                              get_unique_id(), indexes[idx].parent.id, idx)
              break;
            }
          case ERROR_BAD_INDEX_PATH:
            {
              REPORT_LEGION_ERROR(ERROR_INDEX_SPACE_NOTSUBSPACE,
                              "Index space %x is not a sub-space "
                              "of parent index space %x for index "
                              "requirement %d of task %s (ID %lld)",
                              indexes[idx].handle.id,
                              indexes[idx].parent.id, idx,
                              get_task_name(), get_unique_id())
              break;
            }
          case ERROR_BAD_INDEX_PRIVILEGES:
            {
              REPORT_LEGION_ERROR(ERROR_PRIVILEGES_INDEX_SPACE,
                              "Privileges %x for index space %x "
                              " are not a subset of privileges of parent "
                              "task's privileges for index space "
                              "requirement %d of task %s (ID %lld)",
                              indexes[idx].privilege,
                              indexes[idx].handle.id, idx,
                              get_task_name(), get_unique_id())
              break;
            }
          default:
            assert(false); // Should never happen
        }
      }
      // Now check the region requirement privileges
      for (unsigned idx = 0; idx < regions.size(); idx++)
      {
        // Verify that the requirement is self-consistent
        FieldID bad_field = AUTO_GENERATE_ID;
        int bad_index = -1;
        LegionErrorType et = runtime->verify_requirement(regions[idx], 
                                                         bad_field); 
        if ((et == NO_ERROR) && !is_index_space && 
            ((regions[idx].handle_type == PART_PROJECTION) || 
             (regions[idx].handle_type == REG_PROJECTION)))
          et = ERROR_BAD_PROJECTION_USE;
        // If that worked, then check the privileges with the parent context
        if (et == NO_ERROR)
          et = parent_ctx->check_privilege(regions[idx], bad_field, bad_index);
        switch (et)
        {
          case NO_ERROR:
            break;
          case ERROR_INVALID_REGION_HANDLE:
            {
              REPORT_LEGION_ERROR(ERROR_INVALID_REGION_HANDLE,
                               "Invalid region handle (%x,%d,%d)"
                               " for region requirement %d of task %s "
                               "(ID %lld)",
                               regions[idx].region.index_space.id,
                               regions[idx].region.field_space.id,
                               regions[idx].region.tree_id, idx,
                               get_task_name(), get_unique_id())
              break;
            }
          case ERROR_INVALID_PARTITION_HANDLE:
            {
              REPORT_LEGION_ERROR(ERROR_INVALID_PARTITION_HANDLE,
                               "Invalid partition handle (%x,%d,%d) "
                               "for partition requirement %d of task %s "
                               "(ID %lld)",
                               regions[idx].partition.index_partition.id,
                               regions[idx].partition.field_space.id,
                               regions[idx].partition.tree_id, idx,
                               get_task_name(), get_unique_id())
              break;
            }
          case ERROR_BAD_PROJECTION_USE:
            {
              REPORT_LEGION_ERROR(ERROR_PROJECTION_REGION_REQUIREMENT,
                               "Projection region requirement %d used "
                               "in non-index space task %s",
                               idx, get_task_name())
              break;
            }
          case ERROR_NON_DISJOINT_PARTITION:
            {
              REPORT_LEGION_ERROR(ERROR_NONDISJOINT_PARTITION_SELECTED,
                               "Non disjoint partition selected for "
                               "writing region requirement %d of task "
                               "%s.  All projection partitions "
                               "which are not read-only and not reduce "
                               "must be disjoint",
                               idx, get_task_name())
              break;
            }
          case ERROR_FIELD_SPACE_FIELD_MISMATCH:
            {
              FieldSpace sp = (regions[idx].handle_type == SINGULAR) ||
                (regions[idx].handle_type == REG_PROJECTION) ? 
                  regions[idx].region.field_space :
                  regions[idx].partition.field_space;
              REPORT_LEGION_ERROR(ERROR_FIELD_NOT_VALID,
                               "Field %d is not a valid field of field "
                               "space %d for region %d of task %s "
                               "(ID %lld)",
                               bad_field, sp.id, idx, get_task_name(),
                               get_unique_id())
              break;
            }
          case ERROR_INVALID_INSTANCE_FIELD:
            {
              REPORT_LEGION_ERROR(ERROR_INSTANCE_FIELD_PRIVILEGE,
                               "Instance field %d is not one of the "
                               "privilege fields for region %d of "
                               "task %s (ID %lld)",
                               bad_field, idx, get_task_name(),
                               get_unique_id())
              break;
            }
          case ERROR_DUPLICATE_INSTANCE_FIELD:
            {
              REPORT_LEGION_ERROR(ERROR_INSTANCE_FIELD_DUPLICATE,
                               "Instance field %d is a duplicate for "
                               "region %d of task %s (ID %lld)",
                               bad_field, idx, get_task_name(),
                               get_unique_id())
              break;
            }
          case ERROR_BAD_PARENT_REGION:
            {
              if (bad_index < 0) 
                REPORT_LEGION_ERROR(ERROR_PARENT_TASK_TASK,
                                 "Parent task %s (ID %lld) of task %s "
                                 "(ID %lld) does not have a region "
                                 "requirement for region "
                                 "(%x,%x,%x) as a parent of child task's "
                                 "region requirement index %d because "
                                 "no 'parent' region had that name.",
                                 parent_ctx->get_task_name(),
                                 parent_ctx->get_unique_id(),
                                 get_task_name(), get_unique_id(),
                                 regions[idx].parent.index_space.id,
                                 regions[idx].parent.field_space.id,
                                 regions[idx].parent.tree_id, idx)
              else if (bad_field == AUTO_GENERATE_ID) 
                REPORT_LEGION_ERROR(ERROR_PARENT_TASK_TASK,
                                 "Parent task %s (ID %lld) of task %s "
                                 "(ID %lld) does not have a region "
                                 "requirement for region "
                                 "(%x,%x,%x) as a parent of child task's "
                                 "region requirement index %d because "
                                 "parent requirement %d did not have "
                                 "sufficient privileges.",
                                 parent_ctx->get_task_name(),
                                 parent_ctx->get_unique_id(),
                                 get_task_name(), get_unique_id(),
                                 regions[idx].parent.index_space.id,
                                 regions[idx].parent.field_space.id,
                                 regions[idx].parent.tree_id, idx, bad_index)
              else 
                REPORT_LEGION_ERROR(ERROR_PARENT_TASK_TASK,
                                 "Parent task %s (ID %lld) of task %s "
                                 "(ID %lld) does not have a region "
                                 "requirement for region "
                                 "(%x,%x,%x) as a parent of child task's "
                                 "region requirement index %d because "
                                 "parent requirement %d was missing field %d.",
                                 parent_ctx->get_task_name(),
                                 parent_ctx->get_unique_id(),
                                 get_task_name(), get_unique_id(),
                                 regions[idx].parent.index_space.id,
                                 regions[idx].parent.field_space.id,
                                 regions[idx].parent.tree_id, idx,
                                 bad_index, bad_field)
              break;
            }
          case ERROR_BAD_REGION_PATH:
            {
              REPORT_LEGION_ERROR(ERROR_REGION_NOT_SUBREGION,
                               "Region (%x,%x,%x) is not a "
                               "sub-region of parent region "
                               "(%x,%x,%x) for region requirement %d of "
                               "task %s (ID %lld)",
                               regions[idx].region.index_space.id,
                               regions[idx].region.field_space.id,
                               regions[idx].region.tree_id,
                               PRINT_REG(regions[idx].parent), idx,
                               get_task_name(), get_unique_id())
              break;
            }
          case ERROR_BAD_PARTITION_PATH:
            {
              REPORT_LEGION_ERROR(ERROR_PARTITION_NOT_SUBPARTITION,
                               "Partition (%x,%x,%x) is not a "
                               "sub-partition of parent region "
                               "(%x,%x,%x) for region "
                               "requirement %d task %s (ID %lld)",
                               regions[idx].partition.index_partition.id,
                               regions[idx].partition.field_space.id,
                               regions[idx].partition.tree_id,
                               PRINT_REG(regions[idx].parent), idx,
                               get_task_name(), get_unique_id())
              break;
            }
          case ERROR_BAD_REGION_TYPE:
            {
              REPORT_LEGION_ERROR(ERROR_REGION_REQUIREMENT_TASK,
                               "Region requirement %d of task %s "
                               "(ID %lld) "
                               "cannot find privileges for field %d in "
                               "parent task",
                               idx, get_task_name(),
                               get_unique_id(), bad_field)
              break;
            }
          case ERROR_BAD_REGION_PRIVILEGES:
            {
              REPORT_LEGION_ERROR(ERROR_PRIVILEGES_REGION_NOTSUBSET,
                               "Privileges %x for region "
                               "(%x,%x,%x) are not a subset of privileges "
                               "of parent task's privileges for "
                               "region requirement %d of task %s "
                               "(ID %lld)",
                               regions[idx].privilege,
                               regions[idx].region.index_space.id,
                               regions[idx].region.field_space.id,
                               regions[idx].region.tree_id, idx,
                               get_task_name(), get_unique_id())
              break;
            }
          case ERROR_BAD_PARTITION_PRIVILEGES:
            {
              REPORT_LEGION_ERROR(ERROR_PRIVILEGES_PARTITION_NOTSUBSET,
                               "Privileges %x for partition (%x,%x,%x) "
                               "are not a subset of privileges of parent "
                               "task's privileges for "
                               "region requirement %d of task %s "
                               "(ID %lld)",
                               regions[idx].privilege,
                               regions[idx].partition.index_partition.id,
                               regions[idx].partition.field_space.id,
                               regions[idx].partition.tree_id, idx,
                               get_task_name(), get_unique_id())
              break;
            }
          default:
            assert(false); // Should never happen
        }
      }
    }

    //--------------------------------------------------------------------------
    void TaskOp::find_early_mapped_region(unsigned idx, InstanceSet &ref)
    //--------------------------------------------------------------------------
    {
      std::map<unsigned,InstanceSet>::const_iterator finder =
        early_mapped_regions.find(idx);
      if (finder != early_mapped_regions.end())
        ref = finder->second;
    }

    //--------------------------------------------------------------------------
    void TaskOp::clone_task_op_from(TaskOp *rhs, Processor p, 
                                    bool can_steal, bool duplicate_args)
    //--------------------------------------------------------------------------
    {
      DETAILED_PROFILER(runtime, CLONE_TASK_CALL);
#ifdef DEBUG_LEGION
      assert(p.exists());
#endif
      // From Operation
      this->parent_ctx = rhs->parent_ctx;
      this->context_index = rhs->context_index;
      // Don't register this an operation when setting the must epoch info
      if (rhs->must_epoch != NULL)
        this->set_must_epoch(rhs->must_epoch, rhs->must_epoch_index,
                             false/*do registration*/);
      // From Task
      this->task_id = rhs->task_id;
      this->indexes = rhs->indexes;
      this->regions = rhs->regions;
      this->futures = rhs->futures;
      this->grants = rhs->grants;
      this->wait_barriers = rhs->wait_barriers;
      this->arrive_barriers = rhs->arrive_barriers;
      this->arglen = rhs->arglen;
      if (rhs->arg_manager != NULL)
      {
        if (duplicate_args)
        {
#ifdef DEBUG_LEGION
          assert(arg_manager == NULL);
#endif
          this->arg_manager = new AllocManager(this->arglen); 
          this->arg_manager->add_reference();
          this->args = this->arg_manager->get_allocation();
          memcpy(this->args, rhs->args, this->arglen);
        }
        else
        {
          // No need to actually do the copy in this case
          this->arg_manager = rhs->arg_manager; 
          this->arg_manager->add_reference();
          this->args = arg_manager->get_allocation();
        }
      }
      else if (arglen > 0)
      {
        // If there is no argument manager then we do the copy no matter what
        this->args = legion_malloc(TASK_ARGS_ALLOC, arglen);
        memcpy(args,rhs->args,arglen);
      }
      this->map_id = rhs->map_id;
      this->tag = rhs->tag;
      this->is_index_space = rhs->is_index_space;
      this->orig_proc = rhs->orig_proc;
      this->current_proc = rhs->current_proc;
      this->steal_count = rhs->steal_count;
      this->stealable = can_steal;
      this->speculated = rhs->speculated;
      this->parent_task = rhs->parent_task;
      this->map_locally = rhs->map_locally;
      this->replicate = rhs->replicate;
      // From TaskOp
      this->atomic_locks = rhs->atomic_locks;
      this->early_mapped_regions = rhs->early_mapped_regions;
      this->parent_req_indexes = rhs->parent_req_indexes;
      this->current_proc = rhs->current_proc;
      this->target_proc = p;
      this->true_guard = rhs->true_guard;
      this->false_guard = rhs->false_guard;
    }

    //--------------------------------------------------------------------------
    void TaskOp::update_grants(const std::vector<Grant> &requested_grants)
    //--------------------------------------------------------------------------
    {
      grants = requested_grants;
      for (unsigned idx = 0; idx < grants.size(); idx++)
        grants[idx].impl->register_operation(get_task_completion());
    }

    //--------------------------------------------------------------------------
    void TaskOp::update_arrival_barriers(
                                const std::vector<PhaseBarrier> &phase_barriers)
    //--------------------------------------------------------------------------
    {
      ApEvent arrive_pre = get_task_completion();
      for (std::vector<PhaseBarrier>::const_iterator it = 
            phase_barriers.begin(); it != phase_barriers.end(); it++)
      {
        arrive_barriers.push_back(*it);
        Runtime::phase_barrier_arrive(*it, 1/*count*/, arrive_pre);
        if (Runtime::legion_spy_enabled)
          LegionSpy::log_phase_barrier_arrival(unique_op_id, it->phase_barrier);
      }
    }

    //--------------------------------------------------------------------------
    void TaskOp::compute_point_region_requirements(void)
    //--------------------------------------------------------------------------
    {
      DETAILED_PROFILER(runtime, COMPUTE_POINT_REQUIREMENTS_CALL);
      // Update the region requirements for this point
      for (unsigned idx = 0; idx < regions.size(); idx++)
      {
        if (regions[idx].handle_type != SINGULAR)
        {
          ProjectionFunction *function = 
            runtime->find_projection_function(regions[idx].projection);
          regions[idx].region = 
            function->project_point(this, idx, runtime, index_point);
          // Update the region requirement kind 
          regions[idx].handle_type = SINGULAR;
        }
        // Check to see if the region is a NO_REGION,
        // if it is then switch the privilege to NO_ACCESS
        if (regions[idx].region == LogicalRegion::NO_REGION)
        {
          regions[idx].privilege = NO_ACCESS;
          continue;
        }
        // Always check to see if there are any restrictions
        if (has_restrictions(idx, regions[idx].region))
          regions[idx].flags |= RESTRICTED_FLAG;
      }
      complete_point_projection(); 
    }

    //--------------------------------------------------------------------------
    void TaskOp::complete_point_projection(void)
    //--------------------------------------------------------------------------
    {
      SingleTask *single_task = dynamic_cast<SingleTask*>(this);
      if (single_task != NULL)
        single_task->update_no_access_regions();
      // Log our requirements that we computed
      if (Runtime::legion_spy_enabled)
      {
        UniqueID our_uid = get_unique_id();
        for (unsigned idx = 0; idx < regions.size(); idx++)
          log_requirement(our_uid, idx, regions[idx]);
      }
#ifdef DEBUG_LEGION
      {
        std::vector<RegionTreePath> privilege_paths(regions.size());
        for (unsigned idx = 0; idx < regions.size(); idx++)
          initialize_privilege_path(privilege_paths[idx], regions[idx]);
        perform_intra_task_alias_analysis(false/*tracing*/, NULL/*trace*/,
                                          privilege_paths);
      }
#endif
    }

    //--------------------------------------------------------------------------
    void TaskOp::early_map_regions(std::set<RtEvent> &applied_conditions,
                                   const std::vector<unsigned> &must_premap)
    //--------------------------------------------------------------------------
    {
      DETAILED_PROFILER(runtime, EARLY_MAP_REGIONS_CALL);
      // A little bit of suckinesss here, it's unclear if we have
      // our version infos with the proper versioning information
      // so we might need to "page" it in now.  We'll overlap it as
      // much as possible, but it will still suck. The common case is that
      // we don't have anything to premap though so we shouldn't be
      // doing this all that often.
      std::set<RtEvent> version_ready_events;
      for (std::vector<unsigned>::const_iterator it = must_premap.begin();
            it != must_premap.end(); it++)
      {
        VersionInfo &version_info = get_version_info(*it); 
        if (version_info.has_physical_states())
          continue;
        RegionTreePath &privilege_path = get_privilege_path(*it); 
        runtime->forest->perform_versioning_analysis(this, *it, regions[*it],
                                                     privilege_path,
                                                     version_info,
                                                     version_ready_events);
      }
      Mapper::PremapTaskInput input;
      Mapper::PremapTaskOutput output;
      // Initialize this to not have a new target processor
      output.new_target_proc = Processor::NO_PROC;
      // Set up the inputs and outputs 
      std::set<Memory> visible_memories;
      runtime->machine.get_visible_memories(target_proc, visible_memories);
      // At this point if we have any version ready events we need to wait
      if (!version_ready_events.empty())
      {
        RtEvent wait_on = Runtime::merge_events(version_ready_events);
        // This wait sucks but whatever for now
        wait_on.lg_wait();
      }
      for (std::vector<unsigned>::const_iterator it = must_premap.begin();
            it != must_premap.end(); it++)
      {
        InstanceSet valid;    
        VersionInfo &version_info = get_version_info(*it);
        RestrictInfo &restrict_info = get_restrict_info(*it);
        // Do the premapping
        runtime->forest->physical_premap_only(this, *it, regions[*it],
                                              version_info, valid);
        // If we need visible instances, filter them as part of the conversion
        if (regions[*it].is_no_access())
          prepare_for_mapping(valid, input.valid_instances[*it]);
        else if (restrict_info.has_restrictions())
          prepare_for_mapping(restrict_info.get_instances(),
                              input.valid_instances[*it]);
        else
          prepare_for_mapping(valid, visible_memories, 
                              input.valid_instances[*it]);
      }
      // Now invoke the mapper call
      if (mapper == NULL)
        mapper = runtime->find_mapper(current_proc, map_id);
      mapper->invoke_premap_task(this, &input, &output);
      // See if we need to update the new target processor
      if (output.new_target_proc.exists())
        this->target_proc = output.new_target_proc;
      // Now do the registration
      for (std::vector<unsigned>::const_iterator it = must_premap.begin();
            it != must_premap.end(); it++)
      {
        VersionInfo &version_info = get_version_info(*it);
        RestrictInfo &restrict_info = get_restrict_info(*it);
        InstanceSet &chosen_instances = early_mapped_regions[*it];
        std::map<unsigned,std::vector<MappingInstance> >::const_iterator 
          finder = output.premapped_instances.find(*it);
        if (finder == output.premapped_instances.end())
          REPORT_LEGION_ERROR(ERROR_INVALID_MAPPER_OUTPUT,
                        "Invalid mapper output from 'premap_task' invocation "
                        "on mapper %s. Mapper failed to map required premap "
                        "region requirement %d of task %s (ID %lld) launched "
                        "in parent task %s (ID %lld).", 
                        mapper->get_mapper_name(), *it, 
                        get_task_name(), get_unique_id(),
                        parent_ctx->get_task_name(), 
                        parent_ctx->get_unique_id())
        RegionTreeID bad_tree = 0;
        std::vector<FieldID> missing_fields;
        std::vector<PhysicalManager*> unacquired;
        int composite_index = runtime->forest->physical_convert_mapping(
            this, regions[*it], finder->second, 
            chosen_instances, bad_tree, missing_fields,
            Runtime::unsafe_mapper ? NULL : get_acquired_instances_ref(),
            unacquired, !Runtime::unsafe_mapper);
        if (bad_tree > 0)
          REPORT_LEGION_ERROR(ERROR_INVALID_MAPPER_OUTPUT,
                        "Invalid mapper output from 'premap_task' invocation "
                        "on mapper %s. Mapper provided an instance from "
                        "region tree %d for use in satisfying region "
                        "requirement %d of task %s (ID %lld) whose region "
                        "is from region tree %d.", mapper->get_mapper_name(),
                        bad_tree, *it, get_task_name(), get_unique_id(), 
                        regions[*it].region.get_tree_id())
        if (!missing_fields.empty())
        {
          for (std::vector<FieldID>::const_iterator fit = 
                missing_fields.begin(); fit != missing_fields.end(); fit++)
          {
            const void *name; size_t name_size;
            if (!runtime->retrieve_semantic_information(
                regions[*it].region.get_field_space(), *fit,
                NAME_SEMANTIC_TAG, name, name_size, true, false))
              name = "(no name)";
            log_run.error("Missing instance for field %s (FieldID: %d)",
                          static_cast<const char*>(name), *it);
          }
          REPORT_LEGION_ERROR(ERROR_MISSING_INSTANCE_FIELD,
                        "Invalid mapper output from 'premap_task' invocation "
                        "on mapper %s. Mapper failed to specify instances "
                        "for %zd fields of region requirement %d of task %s "
                        "(ID %lld) launched in parent task %s (ID %lld). "
                        "The missing fields are listed below.",
                        mapper->get_mapper_name(), missing_fields.size(),
                        *it, get_task_name(), get_unique_id(),
                        parent_ctx->get_task_name(), 
                        parent_ctx->get_unique_id())
          
        }
        if (!unacquired.empty())
        {
          std::map<PhysicalManager*,std::pair<unsigned,bool> > 
            *acquired_instances = get_acquired_instances_ref();
          for (std::vector<PhysicalManager*>::const_iterator uit = 
                unacquired.begin(); uit != unacquired.end(); uit++)
          {
            if (acquired_instances->find(*uit) == acquired_instances->end())
              REPORT_LEGION_ERROR(ERROR_INVALID_MAPPER_OUTPUT,
                            "Invalid mapper output from 'premap_task' "
                            "invocation on mapper %s. Mapper selected "
                            "physical instance for region requirement "
                            "%d of task %s (ID %lld) which has already "
                            "been collected. If the mapper had properly "
                            "acquired this instance as part of the mapper "
                            "call it would have detected this. Please "
                            "update the mapper to abide by proper mapping "
                            "conventions.", mapper->get_mapper_name(),
                            (*it), get_task_name(), get_unique_id())
          }
          // If we did successfully acquire them, still issue the warning
          REPORT_LEGION_WARNING(LEGION_WARNING_MAPPER_FAILED_ACQUIRE,
                          "mapper %s failed to acquire instances "
                          "for region requirement %d of task %s (ID %lld) "
                          "in 'premap_task' call. You may experience "
                          "undefined behavior as a consequence.",
                          mapper->get_mapper_name(), *it, 
                          get_task_name(), get_unique_id());
        }
        if (composite_index >= 0)
          REPORT_LEGION_ERROR(ERROR_INVALID_MAPPER_OUTPUT,
                        "Invalid mapper output from 'premap_task' invocation "
                        "on mapper %s. Mapper requested composite instance "
                        "creation on region requirement %d of task %s "
                        "(ID %lld) launched in parent task %s (ID %lld).",
                        mapper->get_mapper_name(), *it,
                        get_task_name(), get_unique_id(),
                        parent_ctx->get_task_name(),
                        parent_ctx->get_unique_id())
        if (Runtime::legion_spy_enabled)
          runtime->forest->log_mapping_decision(unique_op_id, *it,
                                                regions[*it],
                                                chosen_instances);
        if (!Runtime::unsafe_mapper)
        {
          std::vector<LogicalRegion> regions_to_check(1, 
                                        regions[*it].region);
          for (unsigned check_idx = 0; 
                check_idx < chosen_instances.size(); check_idx++)
          {
            if (!chosen_instances[check_idx].get_manager()->meets_regions(
                                                          regions_to_check))
              REPORT_LEGION_ERROR(ERROR_INVALID_MAPPER_OUTPUT,
                            "Invalid mapper output from invocation of "
                            "'premap_task' on mapper %s. Mapper specified an "
                            "instance region requirement %d of task %s "
                            "(ID %lld) that does not meet the logical region "
                            "requirement. Task was launched in task %s "
                            "(ID %lld).", mapper->get_mapper_name(), *it, 
                            get_task_name(), get_unique_id(), 
                            parent_ctx->get_task_name(), 
                            parent_ctx->get_unique_id())
          }
        }
        // Set the current mapping index before doing anything that
        // could result in the generation of a copy
        set_current_mapping_index(*it);
        // Passed all the error checking tests so register it
        // Always defer the users, the point tasks will do that
        // for themselves when they map their regions
        runtime->forest->physical_register_only(regions[*it], 
                              version_info, restrict_info, this, *it,
                              completion_event, true/*defer users*/, 
                              true/*need read only reservations*/,
                              applied_conditions, chosen_instances,
                              get_projection_info(*it)
#ifdef DEBUG_LEGION
                              , get_logging_name(), unique_op_id
#endif
                              );
        // Now apply our mapping
        version_info.apply_mapping(applied_conditions);
      }
    }

    //--------------------------------------------------------------------------
    bool TaskOp::prepare_steal(void)
    //--------------------------------------------------------------------------
    {
      if (is_locally_mapped())
        return false;
      if (!is_remote())
        early_map_task();
      return true;
    }

    //--------------------------------------------------------------------------
    void TaskOp::perform_intra_task_alias_analysis(bool is_tracing,
               LegionTrace *trace, std::vector<RegionTreePath> &privilege_paths)
    //--------------------------------------------------------------------------
    {
      DETAILED_PROFILER(runtime, INTRA_TASK_ALIASING_CALL);
#ifdef DEBUG_LEGION
      assert(regions.size() == privilege_paths.size());
#endif
      // Quick out if we've already traced this
      if (!is_tracing && (trace != NULL))
      {
        trace->replay_aliased_children(privilege_paths);
        return;
      }
      std::map<RegionTreeID,std::vector<unsigned> > tree_indexes;
      // Find the indexes of requirements with the same tree
      for (unsigned idx = 0; idx < regions.size(); idx++)
      {
        if (IS_NO_ACCESS(regions[idx]))
          continue;
        tree_indexes[regions[idx].parent.get_tree_id()].push_back(idx);
      }
      // Iterate over the trees with multiple requirements
      for (std::map<RegionTreeID,std::vector<unsigned> >::const_iterator 
            tree_it = tree_indexes.begin(); 
            tree_it != tree_indexes.end(); tree_it++)
      {
        const std::vector<unsigned> &indexes = tree_it->second;
        if (indexes.size() <= 1)
          continue;
        // Get the field masks for each of the requirements
        LegionVector<FieldMask>::aligned field_masks(indexes.size());
        std::vector<IndexTreeNode*> index_nodes(indexes.size());
        {
          FieldSpaceNode *field_space_node = 
           runtime->forest->get_node(regions[indexes[0]].parent)->column_source;
          for (unsigned idx = 0; idx < indexes.size(); idx++)
          {
            field_masks[idx] = field_space_node->get_field_mask(
                                        regions[indexes[idx]].privilege_fields);
            if (regions[indexes[idx]].handle_type == PART_PROJECTION)
              index_nodes[idx] = runtime->forest->get_node(
                        regions[indexes[idx]].partition.get_index_partition());
            else
              index_nodes[idx] = runtime->forest->get_node(
                        regions[indexes[idx]].region.get_index_space());
          }
        }
        // Find the sets of fields which are interfering
        for (unsigned i = 1; i < indexes.size(); i++)
        {
          RegionUsage usage1(regions[indexes[i]]);
          for (unsigned j = 0; j < i; j++)
          {
            FieldMask overlap = field_masks[i] & field_masks[j];
            // No field overlap, so there is nothing to do
            if (!overlap)
              continue;
            // No check for region overlap
            IndexTreeNode *common_ancestor = NULL;
            if (runtime->forest->are_disjoint_tree_only(index_nodes[i],
                  index_nodes[j], common_ancestor))
              continue;
#ifdef DEBUG_LEGION
            assert(common_ancestor != NULL); // should have a counterexample
#endif
            // Get the interference kind and report it if it is bad
            RegionUsage usage2(regions[indexes[j]]);
            DependenceType dtype = check_dependence_type(usage1, usage2);
            // We can only reporting interfering requirements precisely
            // if at least one of these is not a projection requireemnts
            if (((dtype == TRUE_DEPENDENCE) || (dtype == ANTI_DEPENDENCE)) &&
                ((regions[indexes[i]].handle_type == SINGULAR) ||
                 (regions[indexes[j]].handle_type == SINGULAR)))
              report_interfering_requirements(indexes[j], indexes[i]);
            // Special case, if the parents are not the same,
            // then we don't have to do anything cause their
            // path will not overlap
            if (regions[indexes[i]].parent != regions[indexes[j]].parent)
              continue;
            // Record it in the earlier path as the latter path doesn't matter
            privilege_paths[indexes[j]].record_aliased_children(
                                    common_ancestor->depth, overlap);
            // If we have a trace, record the aliased requirements
            if (trace != NULL)
              trace->record_aliased_children(indexes[j], 
                                             common_ancestor->depth, overlap);
          }
        }
      }
    }

    //--------------------------------------------------------------------------
    void TaskOp::compute_parent_indexes(void)
    //--------------------------------------------------------------------------
    {
      parent_req_indexes.resize(regions.size());
      for (unsigned idx = 0; idx < regions.size(); idx++)
      {
        int parent_index = 
          parent_ctx->find_parent_region_req(regions[idx]);
        if (parent_index < 0)
          REPORT_LEGION_ERROR(ERROR_PARENT_TASK_TASK,
                           "Parent task %s (ID %lld) of task %s "
                           "(ID %lld) does not have a region "
                           "requirement for region "
                           "(%x,%x,%x) as a parent of child task's "
                           "region requirement index %d",
                           parent_ctx->get_task_name(), 
                           parent_ctx->get_unique_id(),
                           get_task_name(), get_unique_id(),
                           regions[idx].parent.index_space.id,
                           regions[idx].parent.field_space.id, 
                           regions[idx].parent.tree_id, idx)
        parent_req_indexes[idx] = parent_index;
      }
    }

    //--------------------------------------------------------------------------
    void TaskOp::trigger_children_complete(void)
    //--------------------------------------------------------------------------
    {
      bool task_complete = false;
      {
        AutoLock o_lock(op_lock); 
#ifdef DEBUG_LEGION
        assert(!children_complete);
        // Small race condition here which is alright as
        // long as we haven't committed yet
        assert(!children_commit || !commit_received);
#endif
        children_complete = true;
        task_complete = complete_received;
      }
      if (task_complete)
        trigger_task_complete();
    }

    //--------------------------------------------------------------------------
    void TaskOp::trigger_children_committed(void)
    //--------------------------------------------------------------------------
    {
      bool task_commit = false;
      {
        AutoLock o_lock(op_lock);
#ifdef DEBUG_LEGION
        // There is a small race condition here which is alright
        // as long as we haven't committed yet
        assert(children_complete || !commit_received);
        assert(!children_commit);
#endif
        children_commit = true;
        task_commit = commit_received;
      }
      if (task_commit)
        trigger_task_commit();
    } 

    //--------------------------------------------------------------------------
    /*static*/ void TaskOp::log_requirement(UniqueID uid, unsigned idx,
                                            const RegionRequirement &req)
    //--------------------------------------------------------------------------
    {
      const bool reg = (req.handle_type == SINGULAR) ||
                       (req.handle_type == REG_PROJECTION);
      const bool proj = (req.handle_type == REG_PROJECTION) ||
                        (req.handle_type == PART_PROJECTION); 

      LegionSpy::log_logical_requirement(uid, idx, reg,
          reg ? req.region.index_space.id :
                req.partition.index_partition.id,
          reg ? req.region.field_space.id :
                req.partition.field_space.id,
          reg ? req.region.tree_id : 
                req.partition.tree_id,
          req.privilege, req.prop, req.redop, req.parent.index_space.id);
      LegionSpy::log_requirement_fields(uid, idx, req.privilege_fields);
      if (proj)
        LegionSpy::log_requirement_projection(uid, idx, req.projection);
    }

    /////////////////////////////////////////////////////////////
    // Single Task 
    /////////////////////////////////////////////////////////////

    //--------------------------------------------------------------------------
    SingleTask::SingleTask(Runtime *rt)
      : TaskOp(rt)
    //--------------------------------------------------------------------------
    {
    }
    
    //--------------------------------------------------------------------------
    SingleTask::~SingleTask(void)
    //--------------------------------------------------------------------------
    {
    }

    //--------------------------------------------------------------------------
    void SingleTask::activate_single(void)
    //--------------------------------------------------------------------------
    {
      DETAILED_PROFILER(runtime, ACTIVATE_SINGLE_CALL);
      activate_task();
      outstanding_profiling_requests = 1; // start at 1 as a guard
      profiling_reported = RtUserEvent::NO_RT_USER_EVENT;
      selected_variant = 0;
      task_priority = 0;
      perform_postmap = false;
      execution_context = NULL;
      shard_manager = NULL;
      leaf_cached = false;
      inner_cached = false;
      has_virtual_instances_result = false;
      has_virtual_instances_cached = false;
    }

    //--------------------------------------------------------------------------
    void SingleTask::deactivate_single(void)
    //--------------------------------------------------------------------------
    {
      DETAILED_PROFILER(runtime, DEACTIVATE_SINGLE_CALL);
      deactivate_task();
      target_processors.clear();
      physical_instances.clear();
      virtual_mapped.clear();
      no_access_regions.clear();
      map_applied_conditions.clear();
      task_profiling_requests.clear();
      copy_profiling_requests.clear();
      if ((execution_context != NULL) && execution_context->remove_reference())
        delete execution_context;
<<<<<<< HEAD
      if (shard_manager != NULL)
        delete shard_manager;
      if (!remote_instances.empty())
      {
        UniqueID local_uid = get_unique_id();
        Serializer rez;
        {
          RezCheck z(rez);
          rez.serialize(local_uid);
        }
        for (std::map<AddressSpaceID,RemoteTask*>::const_iterator it = 
              remote_instances.begin(); it != remote_instances.end(); it++)
        {
          runtime->send_remote_context_free(it->first, rez);
        }
        remote_instances.clear();
      }
=======
#ifdef DEBUG_LEGION
      premapped_instances.clear();
#endif
>>>>>>> 5c2fde2f
    }

    //--------------------------------------------------------------------------
    bool SingleTask::is_leaf(void) const
    //--------------------------------------------------------------------------
    {
      if (!leaf_cached)
      {
        VariantImpl *var = runtime->find_variant_impl(task_id,selected_variant);
        is_leaf_result = var->is_leaf();
        leaf_cached = true;
      }
      return is_leaf_result;
    }

    //--------------------------------------------------------------------------
    bool SingleTask::is_inner(void) const
    //--------------------------------------------------------------------------
    {
      if (!inner_cached)
      {
        VariantImpl *var = runtime->find_variant_impl(task_id,selected_variant);
        is_inner_result = var->is_inner();
        inner_cached = true;
      }
      return is_inner_result;
    }

    //--------------------------------------------------------------------------
    bool SingleTask::has_virtual_instances(void) const
    //--------------------------------------------------------------------------
    {
      if (!has_virtual_instances_cached)
      {
        for (unsigned idx = 0; idx < regions.size(); idx++)
        {
          if (virtual_mapped[idx])
          {
            has_virtual_instances_result = true;
            break;
          }
        }
        has_virtual_instances_cached = true;
      }
      return has_virtual_instances_result;
    }

    //--------------------------------------------------------------------------
    bool SingleTask::is_created_region(unsigned index) const
    //--------------------------------------------------------------------------
    {
      return (index >= regions.size());
    }

    //--------------------------------------------------------------------------
    void SingleTask::update_no_access_regions(void)
    //--------------------------------------------------------------------------
    {
      no_access_regions.resize(regions.size());
      for (unsigned idx = 0; idx < regions.size(); idx++)
        no_access_regions[idx] = IS_NO_ACCESS(regions[idx]) || 
                                  regions[idx].privilege_fields.empty();
    } 

    //--------------------------------------------------------------------------
    void SingleTask::clone_single_from(SingleTask *rhs)
    //--------------------------------------------------------------------------
    {
      this->clone_task_op_from(rhs, this->target_proc, 
                               false/*stealable*/, true/*duplicate*/);
      this->virtual_mapped = rhs->virtual_mapped;
      this->no_access_regions = rhs->no_access_regions;
      this->target_processors = rhs->target_processors;
      this->physical_instances = rhs->physical_instances;
      // no need to copy the control replication map
      this->selected_variant  = rhs->selected_variant;
      this->task_priority     = rhs->task_priority;
      this->shard_manager     = rhs->shard_manager;
      // For now don't copy anything else below here
      // In the future we may need to copy the profiling requests
    }

    //--------------------------------------------------------------------------
    void SingleTask::pack_single_task(Serializer &rez, AddressSpaceID target)
    //--------------------------------------------------------------------------
    {
      DETAILED_PROFILER(runtime, PACK_SINGLE_TASK_CALL);
      RezCheck z(rez);
      pack_base_task(rez, target);
      if (map_locally)
      {
        rez.serialize(selected_variant);
        rez.serialize(task_priority);
        rez.serialize<size_t>(target_processors.size());
        for (unsigned idx = 0; idx < target_processors.size(); idx++)
          rez.serialize(target_processors[idx]);
        for (unsigned idx = 0; idx < regions.size(); idx++)
          rez.serialize<bool>(virtual_mapped[idx]);
      }
      else
      {
        rez.serialize<size_t>(copy_profiling_requests.size());
        for (unsigned idx = 0; idx < copy_profiling_requests.size(); idx++)
          rez.serialize(copy_profiling_requests[idx]);
      }
      rez.serialize<size_t>(physical_instances.size());
      for (unsigned idx = 0; idx < physical_instances.size(); idx++)
        physical_instances[idx].pack_references(rez, target);
      rez.serialize<size_t>(task_profiling_requests.size());
      for (unsigned idx = 0; idx < task_profiling_requests.size(); idx++)
        rez.serialize(task_profiling_requests[idx]);
    }

    //--------------------------------------------------------------------------
    void SingleTask::unpack_single_task(Deserializer &derez,
                                        std::set<RtEvent> &ready_events)
    //--------------------------------------------------------------------------
    {
      DETAILED_PROFILER(runtime, UNPACK_SINGLE_TASK_CALL);
      DerezCheck z(derez);
      unpack_base_task(derez, ready_events);
      if (map_locally)
      {
        derez.deserialize(selected_variant);
        derez.deserialize(task_priority);
        size_t num_target_processors;
        derez.deserialize(num_target_processors);
        target_processors.resize(num_target_processors);
        for (unsigned idx = 0; idx < num_target_processors; idx++)
          derez.deserialize(target_processors[idx]);
        virtual_mapped.resize(regions.size());
        for (unsigned idx = 0; idx < regions.size(); idx++)
        {
          bool result;
          derez.deserialize(result);
          virtual_mapped[idx] = result;
        }
      }
      else
      {
        size_t num_copy_requests;
        derez.deserialize(num_copy_requests);
        if (num_copy_requests > 0)
        {
          copy_profiling_requests.resize(num_copy_requests);
          for (unsigned idx = 0; idx < num_copy_requests; idx++)
            derez.deserialize(copy_profiling_requests[idx]);
        }
      }
      size_t num_phy;
      derez.deserialize(num_phy);
      physical_instances.resize(num_phy);
      for (unsigned idx = 0; idx < num_phy; idx++)
        physical_instances[idx].unpack_references(runtime, this,
                                                  derez, ready_events);
      update_no_access_regions();
      size_t num_task_requests;
      derez.deserialize(num_task_requests);
      if (num_task_requests > 0)
      {
        task_profiling_requests.resize(num_task_requests);
        for (unsigned idx = 0; idx < num_task_requests; idx++)
          derez.deserialize(task_profiling_requests[idx]);
      }
    } 

    //--------------------------------------------------------------------------
    void SingleTask::send_remote_context(AddressSpaceID remote_instance,
                                         RemoteTask *remote_ctx)
    //--------------------------------------------------------------------------
    {
#ifdef DEBUG_LEGION
      assert(remote_instance != runtime->address_space);
#endif
      Serializer rez;
      {
        RezCheck z(rez);
        rez.serialize(remote_ctx);
        execution_context->pack_remote_context(rez, remote_instance);
      }
      runtime->send_remote_context_response(remote_instance, rez);
      AutoLock o_lock(op_lock);
#ifdef DEBUG_LEGION
      assert(remote_instances.find(remote_instance) == remote_instances.end());
#endif
      remote_instances[remote_instance] = remote_ctx;
    }

    //--------------------------------------------------------------------------
    void SingleTask::trigger_mapping(void)
    //--------------------------------------------------------------------------
    {
      DETAILED_PROFILER(runtime, TRIGGER_SINGLE_CALL);
      if (is_remote())
      {
        if (distribute_task())
        {
          // Still local
          if (is_locally_mapped())
          {
            // Remote and locally mapped means
            // we were already mapped so we can
            // just launch the task
            launch_task();
          }
          else
          {
            // Remote but still need to map
            RtEvent done_mapping = perform_mapping();
            if (done_mapping.exists() && !done_mapping.has_triggered())
              defer_launch_task(done_mapping);
            else
              launch_task();
          }
        }
        // otherwise it was sent away
      }
      else
      {
        // Not remote
        early_map_task();
        // See if we have a must epoch in which case
        // we can simply record ourselves and we are done
        if (must_epoch != NULL)
        {
          must_epoch->register_single_task(this, must_epoch_index);
        }
        else
        {
#ifdef DEBUG_LEGION
          assert(target_proc.exists());
#endif
          // See if this task is going to be sent
          // remotely in which case we need to do the
          // mapping now, otherwise we can defer it
          // until the task ends up on the target processor
          if (is_locally_mapped() && target_proc.exists() &&
              !runtime->is_local(target_proc))
          {
            RtEvent done_mapping = perform_mapping();
            if (done_mapping.exists() && !done_mapping.has_triggered())
              defer_distribute_task(done_mapping);
            else
            {
#ifdef DEBUG_LEGION
#ifndef NDEBUG
              bool still_local = 
#endif
#endif
              distribute_task();
#ifdef DEBUG_LEGION
              assert(!still_local);
#endif
            }
          }
          else
          {
            if (distribute_task())
            {
              // Still local so try mapping and launching
              RtEvent done_mapping = perform_mapping();
              if (done_mapping.exists() && !done_mapping.has_triggered())
                defer_launch_task(done_mapping);
              else
                launch_task();
            }
          }
        }
      }
    } 

    //--------------------------------------------------------------------------
    void SingleTask::initialize_map_task_input(Mapper::MapTaskInput &input,
                                               Mapper::MapTaskOutput &output,
                                               MustEpochOp *must_epoch_owner,
                                      std::vector<InstanceSet> &valid)
    //--------------------------------------------------------------------------
    {
      DETAILED_PROFILER(runtime, INITIALIZE_MAP_TASK_CALL);
      // Do the traversals for all the non-early mapped regions and find
      // their valid instances, then fill in the mapper input structure
      valid.resize(regions.size());
      input.valid_instances.resize(regions.size());
      output.chosen_instances.resize(regions.size());
      // If we have must epoch owner, we have to check for any 
      // constrained mappings which must be heeded
      if (must_epoch_owner != NULL)
        must_epoch_owner->must_epoch_map_task_callback(this, input, output);
      std::set<Memory> visible_memories;
      runtime->machine.get_visible_memories(target_proc, visible_memories);
      RegionTreeContext enclosing = parent_ctx->get_context();
      for (unsigned idx = 0; idx < regions.size(); idx++)
      {
        // Skip any early mapped regions
        std::map<unsigned,InstanceSet>::const_iterator early_mapped_finder = 
          early_mapped_regions.find(idx);
        if (early_mapped_finder != early_mapped_regions.end())
        {
          input.premapped_regions.push_back(idx);
          // Still fill in the valid regions so that mappers can use
          // the instance names for constraints
          prepare_for_mapping(early_mapped_finder->second, 
                              input.valid_instances[idx]);
          // We can also copy them over to the output too
          output.chosen_instances[idx] = input.valid_instances[idx];
          continue;
        }
        // Skip any NO_ACCESS or empty privilege field regions
        if (IS_NO_ACCESS(regions[idx]) || regions[idx].privilege_fields.empty())
          continue;
        // Always have to do the traversal at this point to mark open children
        InstanceSet &current_valid = valid[idx];
        perform_physical_traversal(idx, enclosing, current_valid);
        // See if we've already got an output from a must-epoch mapping
        if (!output.chosen_instances[idx].empty())
        {
#ifdef DEBUG_LEGION
          assert(must_epoch_owner != NULL);
#endif
          // We can skip this since we already know the result
          continue;
        }
        RestrictInfo &restrict_info = get_restrict_info(idx);
        // Now we can prepare this for mapping,
        // filter for visible memories if necessary
        if (regions[idx].is_no_access())
          prepare_for_mapping(current_valid, input.valid_instances[idx]);
        else if (restrict_info.has_restrictions())
          prepare_for_mapping(restrict_info.get_instances(),
                              input.valid_instances[idx]);
        else
          prepare_for_mapping(current_valid, visible_memories,
                              input.valid_instances[idx]);
      }
#ifdef DEBUG_LEGION
      // Save the inputs for premapped regions so we can check them later
      if (!input.premapped_regions.empty())
      {
        for (std::vector<unsigned>::const_iterator it = 
              input.premapped_regions.begin(); it !=
              input.premapped_regions.end(); it++)
          premapped_instances[*it] = output.chosen_instances[*it];
      }
#endif
      // Prepare the output too
      output.chosen_variant = 0;
      output.postmap_task = false;
      output.task_priority = 0;
      output.postmap_task = false;
    }

    //--------------------------------------------------------------------------
    void SingleTask::finalize_map_task_output(Mapper::MapTaskInput &input,
                                              Mapper::MapTaskOutput &output,
                                              MustEpochOp *must_epoch_owner,
                                              std::vector<InstanceSet> &valid)
    //--------------------------------------------------------------------------
    {
      DETAILED_PROFILER(runtime, FINALIZE_MAP_TASK_CALL);
      // first check the processors to make sure they are all on the
      // same node and of the same kind, if we know we have a must epoch
      // owner then we also know there is only one valid choice
      if (must_epoch_owner == NULL)
      {
        if (output.target_procs.empty())
        {
          REPORT_LEGION_WARNING(LEGION_WARNING_EMPTY_OUTPUT_TARGET,
                          "Empty output target_procs from call to 'map_task' "
                          "by mapper %s for task %s (ID %lld). Adding the "
                          "'target_proc' " IDFMT " as the default.",
                          mapper->get_mapper_name(), get_task_name(),
                          get_unique_id(), this->target_proc.id);
          output.target_procs.push_back(this->target_proc);
        }
        else if (Runtime::separate_runtime_instances && 
                  (output.target_procs.size() > 1))
        {
          // Ignore additional processors in separate runtime instances
          output.target_procs.resize(1);
        }
        if (!Runtime::unsafe_mapper)
          validate_target_processors(output.target_procs);
        // Special case for when we run in hl:separate mode
        if (Runtime::separate_runtime_instances)
        {
          target_processors.resize(1);
          target_processors[0] = this->target_proc;
        }
        else // the common case
          target_processors = output.target_procs;
      }
      else
      {
        if (output.target_procs.size() > 1)
        {
          REPORT_LEGION_WARNING(LEGION_WARNING_IGNORING_SPURIOUS_TARGET,
                          "Ignoring spurious additional target processors "
                          "requested in 'map_task' for task %s (ID %lld) "
                          "by mapper %s because task is part of a must "
                          "epoch launch.", get_task_name(), get_unique_id(),
                          mapper->get_mapper_name());
        }
        if (!output.target_procs.empty() && 
                 (output.target_procs[0] != this->target_proc))
        {
          REPORT_LEGION_WARNING(LEGION_WARNING_IGNORING_PROCESSOR_REQUEST,
                          "Ignoring processor request of " IDFMT " for "
                          "task %s (ID %lld) by mapper %s because task "
                          "has already been mapped to processor " IDFMT
                          " as part of a must epoch launch.", 
                          output.target_procs[0].id, get_task_name(), 
                          get_unique_id(), mapper->get_mapper_name(),
                          this->target_proc.id);
        }
        // Only one valid choice in this case, ignore everything else
        target_processors.push_back(this->target_proc);
      }
      // Sort out any profiling requests that we need to perform
      if (!output.task_prof_requests.empty())
      {
        // If we do any legion specific checks, make sure we ask
        // Realm for the proc profiling info so that we can get
        // a callback to report our profiling information
        bool has_proc_request = false;
        // Filter profiling requests into those for copies and the actual task
        for (std::set<ProfilingMeasurementID>::const_iterator it = 
              output.task_prof_requests.requested_measurements.begin(); it !=
              output.task_prof_requests.requested_measurements.end(); it++)
        {
          if ((*it) > Mapping::PMID_LEGION_FIRST)
          {
            // If we haven't seen a proc usage yet, then add it
            // to the realm requests to ensure we get a callback
            // for this task. We know we'll see it before this
            // because the measurement IDs are in order
            if (!has_proc_request)
              task_profiling_requests.push_back(
                  (ProfilingMeasurementID)Realm::PMID_OP_PROC_USAGE);
            // These are legion profiling requests and currently
            // are only profiling task information
            task_profiling_requests.push_back(*it);
            continue;
          }
          switch ((Realm::ProfilingMeasurementID)*it)
          {
            case Realm::PMID_OP_PROC_USAGE:
              has_proc_request = true; // Then fall through
            case Realm::PMID_OP_STATUS:
            case Realm::PMID_OP_BACKTRACE:
            case Realm::PMID_OP_TIMELINE:
            case Realm::PMID_PCTRS_CACHE_L1I:
            case Realm::PMID_PCTRS_CACHE_L1D:
            case Realm::PMID_PCTRS_CACHE_L2:
            case Realm::PMID_PCTRS_CACHE_L3:
            case Realm::PMID_PCTRS_IPC:
            case Realm::PMID_PCTRS_TLB:
            case Realm::PMID_PCTRS_BP:
              {
                // Just task
                task_profiling_requests.push_back(*it);
                break;
              }
            default:
              {
                REPORT_LEGION_WARNING(LEGION_WARNING_MAPPER_REQUESTED_PROFILING,
                              "Mapper %s requested a profiling "
                    "measurement of type %d which is not applicable to "
                    "task %s (UID %lld) and will be ignored.",
                    mapper->get_mapper_name(), *it, get_task_name(),
                    get_unique_id());
              }
          }
        }
      }
      if (!output.copy_prof_requests.empty())
        filter_copy_request_kinds(mapper, 
            output.copy_prof_requests.requested_measurements,
            copy_profiling_requests, true/*warn*/);
      // See whether the mapper picked a variant or a generator
      VariantImpl *variant_impl = NULL;
      if (output.chosen_variant > 0)
      {
        variant_impl = runtime->find_variant_impl(task_id, 
                                output.chosen_variant, true/*can fail*/);
      }
      else // TODO: invoke a generator if one exists
        REPORT_LEGION_ERROR(ERROR_INVALID_MAPPER_OUTPUT,
                      "Invalid mapper output from invocation of '%s' on "
                      "mapper %s. Mapper specified an invalid task variant "
                      "of ID 0 for task %s (ID %lld), but Legion does not yet "
                      "support task generators.", "map_task", 
                      mapper->get_mapper_name(), 
                      get_task_name(), get_unique_id())
      if (variant_impl == NULL)
        // If we couldn't find or make a variant that is bad
        REPORT_LEGION_ERROR(ERROR_INVALID_MAPPER_OUTPUT,
                      "Invalid mapper output from invocation of '%s' on "
                      "mapper %s. Mapper failed to specify a valid "
                      "task variant or generator capable of create a variant "
                      "implementation of task %s (ID %lld).",
                      "map_task", mapper->get_mapper_name(), get_task_name(),
                      get_unique_id())
      // Now that we know which variant to use, we can validate it
      if (!Runtime::unsafe_mapper)
        validate_variant_selection(mapper, variant_impl, "map_task");
#ifdef DEBUG_LEGION
      // Check to see if any premapped region mappings changed
      if (!premapped_instances.empty())
      {
        for (std::map<unsigned,std::vector<Mapping::PhysicalInstance> >::
              const_iterator it = premapped_instances.begin(); it !=
              premapped_instances.end(); it++)
        {
          if (it->second.size() != output.chosen_instances[it->first].size())
            REPORT_LEGION_ERROR(ERROR_INVALID_MAPPER_OUTPUT,
                        "Invalid mapper output from invocation of '%s' on "
                        "mapper %s. Mapper modified the premapped output "
                        "for region requirement %d of task %s (ID %lld).",
                        "map_task", mapper->get_mapper_name(), it->first,
                        get_task_name(), get_unique_id())
          for (unsigned idx = 0; idx < it->second.size(); idx++)
            if (it->second[idx] != output.chosen_instances[it->first][idx])
              REPORT_LEGION_ERROR(ERROR_INVALID_MAPPER_OUTPUT,
                        "Invalid mapper output from invocation of '%s' on "
                        "mapper %s. Mapper modified the premapped output "
                        "for region requirement %d of task %s (ID %lld).",
                        "map_task", mapper->get_mapper_name(), it->first,
                        get_task_name(), get_unique_id())
        }
      }
#endif
      // fill in virtual_mapped
      virtual_mapped.resize(regions.size(),false);
      // Convert all the outputs into our set of physical instances and
      // validate them by checking the following properites:
      // - all are either pure virtual or pure physical 
      // - no missing fields
      // - all satisfy the region requirement
      // - all are visible from all the target processors
      physical_instances.resize(regions.size());
      // If we're doing safety checks, we need the set of memories
      // visible from all the target processors
      std::set<Memory> visible_memories;
      if (!Runtime::unsafe_mapper)
      {
        if (target_processors.size() > 1)
        {
          // If we have multiple processor, we want the set of 
          // memories visible to all of them
          Machine::MemoryQuery visible_query(runtime->machine);
          for (std::vector<Processor>::const_iterator it = 
                target_processors.begin(); it != target_processors.end(); it++)
            visible_query.has_affinity_to(*it);
          for (Machine::MemoryQuery::iterator it = visible_query.begin();
                it != visible_query.end(); it++)
            visible_memories.insert(*it);
        }
        else
          runtime->find_visible_memories(target_proc, visible_memories);
      }
      for (unsigned idx = 0; idx < regions.size(); idx++)
      {
        // If it was early mapped, that was easy
        std::map<unsigned,InstanceSet>::const_iterator finder = 
          early_mapped_regions.find(idx);
        if (finder != early_mapped_regions.end())
        {
          physical_instances[idx] = finder->second;
          // Check to see if it is visible or not from the target processors
          if (!Runtime::unsafe_mapper && !regions[idx].is_no_access())
          {
            for (unsigned idx2 = 0; idx2 < finder->second.size(); idx2++)
            {
              Memory mem = finder->second[idx2].get_memory();
              if (visible_memories.find(mem) == visible_memories.end())
              {
                // Not visible from all target processors
                // Different error messages depending on the cause
                if (regions[idx].is_restricted()) 
                  REPORT_LEGION_ERROR(ERROR_INVALID_MAPPER_OUTPUT,
                                "Invalid mapper output from invocation of '%s' "
                                "on mapper %s. Mapper selected processor(s) "
                                "which restricted instance of region "
                                "requirement %d in memory " IDFMT " is not "
                                "visible for task %s (ID %lld).",
                                "map_task", mapper->get_mapper_name(), idx,
                                mem.id, get_task_name(), get_unique_id())
                else 
                  REPORT_LEGION_ERROR(ERROR_INVALID_MAPPER_OUTPUT,
                                "Invalid mapper output from invocation of '%s' "
                                "on mapper %s. Mapper selected processor(s) "
                                "for which premapped instance of region "
                                "requirement %d in memory " IDFMT " is not "
                                "visible for task %s (ID %lld).",
                                "map_task", mapper->get_mapper_name(), idx,
                                mem.id, get_task_name(), get_unique_id())
              }
            }
          }
          if (Runtime::legion_spy_enabled)
            runtime->forest->log_mapping_decision(unique_op_id, idx,
                                                  regions[idx],
                                                  physical_instances[idx]);
          continue;
        }
        // Skip any NO_ACCESS or empty privilege field regions
        if (no_access_regions[idx])
          continue;
        // Do the conversion
        InstanceSet &result = physical_instances[idx];
        RegionTreeID bad_tree = 0;
        std::vector<FieldID> missing_fields;
        std::vector<PhysicalManager*> unacquired;
        bool free_acquired = false;
        std::map<PhysicalManager*,std::pair<unsigned,bool> > *acquired = NULL;
        // Get the acquired instances only if we are checking
        if (!Runtime::unsafe_mapper)
        {
          if (this->must_epoch != NULL)
          {
            acquired = new std::map<PhysicalManager*,
                     std::pair<unsigned,bool> >(*get_acquired_instances_ref());
            free_acquired = true;
            // Merge the must epoch owners acquired instances too 
            // if we need to check for all our instances being acquired
            std::map<PhysicalManager*,std::pair<unsigned,bool> > 
              *epoch_acquired = this->must_epoch->get_acquired_instances_ref();
            if (epoch_acquired != NULL)
              acquired->insert(epoch_acquired->begin(), epoch_acquired->end());
          }
          else
            acquired = get_acquired_instances_ref();
        }
        int composite_idx = 
          runtime->forest->physical_convert_mapping(this, regions[idx],
                output.chosen_instances[idx], result, bad_tree, missing_fields,
                acquired, unacquired, !Runtime::unsafe_mapper);
        if (free_acquired)
          delete acquired;
        if (bad_tree > 0)
          REPORT_LEGION_ERROR(ERROR_INVALID_MAPPER_OUTPUT,
                        "Invalid mapper output from invocation of '%s' on "
                        "mapper %s. Mapper specified an instance from region "
                        "tree %d for use with region requirement %d of task "
                        "%s (ID %lld) whose region is from tree %d.",
                        "map_task", mapper->get_mapper_name(), bad_tree,
                        idx, get_task_name(), get_unique_id(),
                        regions[idx].region.get_tree_id())
        if (!missing_fields.empty())
        {
          for (std::vector<FieldID>::const_iterator it = 
                missing_fields.begin(); it != missing_fields.end(); it++)
          {
            const void *name; size_t name_size;
            if(!runtime->retrieve_semantic_information(
                regions[idx].region.get_field_space(), *it, NAME_SEMANTIC_TAG,
                name, name_size, true/*can fail*/, false))
	          name = "(no name)";
              log_run.error("Missing instance for field %s (FieldID: %d)",
                          static_cast<const char*>(name), *it);
          }
          REPORT_LEGION_ERROR(ERROR_MISSING_INSTANCE_FIELD,
                        "Invalid mapper output from invocation of '%s' on "
                        "mapper %s. Mapper failed to specify an instance for "
                        "%zd fields of region requirement %d on task %s "
                        "(ID %lld). The missing fields are listed below.",
                        "map_task", mapper->get_mapper_name(), 
                        missing_fields.size(), idx, get_task_name(), 
                        get_unique_id())
          
        }
        if (!unacquired.empty())
        {
          std::map<PhysicalManager*,std::pair<unsigned,bool> > 
            *acquired_instances = get_acquired_instances_ref();
          for (std::vector<PhysicalManager*>::const_iterator it = 
                unacquired.begin(); it != unacquired.end(); it++)
          {
            if (acquired_instances->find(*it) == acquired_instances->end())
              REPORT_LEGION_ERROR(ERROR_INVALID_MAPPER_OUTPUT,
                            "Invalid mapper output from 'map_task' "
                            "invocation on mapper %s. Mapper selected "
                            "physical instance for region requirement "
                            "%d of task %s (ID %lld) which has already "
                            "been collected. If the mapper had properly "
                            "acquired this instance as part of the mapper "
                            "call it would have detected this. Please "
                            "update the mapper to abide by proper mapping "
                            "conventions.", mapper->get_mapper_name(),
                            idx, get_task_name(), get_unique_id())
          }
          // Event if we did successfully acquire them, still issue the warning
          REPORT_LEGION_WARNING(LEGION_WARNING_MAPPER_FAILED_ACQUIRE,
                          "mapper %s failed to acquire instances "
                          "for region requirement %d of task %s (ID %lld) "
                          "in 'map_task' call. You may experience "
                          "undefined behavior as a consequence.",
                          mapper->get_mapper_name(), idx, 
                          get_task_name(), get_unique_id())
        }
        // See if they want a virtual mapping
        if (composite_idx >= 0)
        {
          // Everything better be all virtual or all real
          if (result.size() > 1)
            REPORT_LEGION_ERROR(ERROR_INVALID_MAPPER_OUTPUT,
                          "Invalid mapper output from invocation of '%s' on "
                          "mapper %s. Mapper specified mixed composite and "
                          "concrete instances for region requirement %d of "
                          "task %s (ID %lld). Only full concrete instances "
                          "or a single composite instance is supported.",
                          "map_task", mapper->get_mapper_name(), idx, 
                          get_task_name(), get_unique_id())
          if (IS_REDUCE(regions[idx]))
            REPORT_LEGION_ERROR(ERROR_INVALID_MAPPER_OUTPUT,
                          "Invalid mapper output from invocation of '%s' on "
                          "mapper %s. Illegal composite mapping requested on "
                          "region requirement %d of task %s (UID %lld) which "
                          "has only reduction privileges.", 
                          "map_task", mapper->get_mapper_name(), idx, 
                          get_task_name(), get_unique_id())
          if (!IS_EXCLUSIVE(regions[idx]))
            REPORT_LEGION_ERROR(ERROR_INVALID_MAPPER_OUTPUT,
                          "Invalid mapper output from invocation of '%s' on "
                          "mapper %s. Illegal composite instance requested "
                          "on region requirement %d of task %s (ID %lld) "
                          "which has a relaxed coherence mode. Virtual "
                          "mappings are only permitted for exclusive "
                          "coherence.", "map_task", mapper->get_mapper_name(),
                          idx, get_task_name(), get_unique_id())
          virtual_mapped[idx] = true;
        } 
        if (Runtime::legion_spy_enabled)
          runtime->forest->log_mapping_decision(unique_op_id, idx,
                                                regions[idx],
                                                physical_instances[idx]);
        // Skip checks if the mapper promises it is safe
        if (Runtime::unsafe_mapper)
          continue;
        // If this is anything other than a virtual mapping, check that
        // the instances align with the privileges
        if (!virtual_mapped[idx])
        {
          std::vector<LogicalRegion> regions_to_check(1, regions[idx].region);
          for (unsigned idx2 = 0; idx2 < result.size(); idx2++)
          {
            if (!result[idx2].get_manager()->meets_regions(regions_to_check))
              // Doesn't satisfy the region requirement
              REPORT_LEGION_ERROR(ERROR_INVALID_MAPPER_OUTPUT,
                            "Invalid mapper output from invocation of '%s' on "
                            "mapper %s. Mapper specified instance that does "
                            "not meet region requirement %d for task %s "
                            "(ID %lld). The index space for the instance has "
                            "insufficient space for the requested logical "
                            "region.", "map_task", mapper->get_mapper_name(),
                            idx, get_task_name(), get_unique_id())
          }
          if (!regions[idx].is_no_access() &&
              !variant_impl->is_no_access_region(idx))
          {
            for (unsigned idx2 = 0; idx2 < result.size(); idx2++)
            {
              Memory mem = result[idx2].get_memory();
              if (visible_memories.find(mem) == visible_memories.end())
                // Not visible from all target processors
                REPORT_LEGION_ERROR(ERROR_INVALID_MAPPER_OUTPUT,
                              "Invalid mapper output from invocation of '%s' "
                              "on mapper %s. Mapper selected an instance for "
                              "region requirement %d in memory " IDFMT " "
                              "which is not visible from the target processors "
                              "for task %s (ID %lld).", "map_task", 
                              mapper->get_mapper_name(), idx, mem.id, 
                              get_task_name(), get_unique_id())
            }
          }
          // If this is a reduction region requirement make sure all the 
          // managers are reduction instances
          if (IS_REDUCE(regions[idx]))
          {
            std::map<PhysicalManager*,std::pair<unsigned,bool> > 
              *acquired = get_acquired_instances_ref();
            for (unsigned idx2 = 0; idx2 < result.size(); idx2++)
            {
              if (!result[idx2].get_manager()->is_reduction_manager())
                REPORT_LEGION_ERROR(ERROR_INVALID_MAPPER_OUTPUT,
                              "Invalid mapper output from invocation of '%s' "
                              "on mapper %s. Mapper failed to choose a "
                              "specialized reduction instance for region "
                              "requirement %d of task %s (ID %lld) which has "
                              "reduction privileges.", "map_task", 
                              mapper->get_mapper_name(), idx,
                              get_task_name(), get_unique_id())
              std::map<PhysicalManager*,std::pair<unsigned,bool> >::
                const_iterator finder = acquired->find(
                    result[idx2].get_manager());
#ifdef DEBUG_LEGION
              assert(finder != acquired->end());
#endif
              // Permit this if we are doing replay mapping
              if (!finder->second.second && (Runtime::replay_file == NULL))
                REPORT_LEGION_ERROR(ERROR_INVALID_MAPPER_OUTPUT,
                              "Invalid mapper output from invocation of '%s' "
                              "on mapper %s. Mapper made an illegal decision "
                              "to re-use a reduction instance for region "
                              "requirement %d of task %s (ID %lld). Reduction "
                              "instances are not currently permitted to be "
                              "recycled.", "map_task",mapper->get_mapper_name(),
                              idx, get_task_name(), get_unique_id())
            }
          }
          else
          {
            for (unsigned idx2 = 0; idx2 < result.size(); idx2++)
            {
              if (!result[idx2].get_manager()->is_instance_manager())
                REPORT_LEGION_ERROR(ERROR_INVALID_MAPPER_OUTPUT,
                              "Invalid mapper output from invocation of '%s' "
                              "on mapper %s. Mapper selected illegal "
                              "specialized reduction instance for region "
                              "requirement %d of task %s (ID %lld) which "
                              "does not have reduction privileges.", "map_task",
                              mapper->get_mapper_name(), idx, 
                              get_task_name(), get_unique_id())
            }
          }
        }
      }
      early_mapped_regions.clear();
      // See whether the mapper picked a variant or a generator
      if (output.chosen_variant > 0)
      {
        variant_impl = runtime->find_variant_impl(task_id, 
                                output.chosen_variant, true/*can fail*/);
      }
      else
      {
        REPORT_LEGION_ERROR(ERROR_INVALID_MAPPER_OUTPUT,
                      "Invalid mapper output from invocation of '%s' on "
                      "mapper %s. Mapper specified an invalid task variant "
                      "of ID 0 for task %s (ID %lld), but Legion does not yet "
                      "support task generators.", "map_task", 
                      mapper->get_mapper_name(), 
                      get_task_name(), get_unique_id())
        // TODO: invoke a generator if one exists
      }
      if (variant_impl == NULL) 
        // If we couldn't find or make a variant that is bad
        REPORT_LEGION_ERROR(ERROR_INVALID_MAPPER_OUTPUT,
                      "Invalid mapper output from invocation of '%s' on "
                      "mapper %s. Mapper failed to specify a valid "
                      "task variant or generator capable of create a variant "
                      "implementation of task %s (ID %lld).",
                      "map_task", mapper->get_mapper_name(), get_task_name(),
                      get_unique_id())
      // Now that we know which variant to use, we can validate it
      if (!Runtime::unsafe_mapper)
        validate_variant_selection(mapper, variant_impl, "map_task"); 
      // Record anything else that needs to be recorded 
      selected_variant = output.chosen_variant;
      task_priority = output.task_priority;
      perform_postmap = output.postmap_task;
    }

    //--------------------------------------------------------------------------
    void SingleTask::validate_target_processors(
                                 const std::vector<Processor> &processors) const
    //--------------------------------------------------------------------------
    {
      // Make sure that they are all on the same node and of the same kind
      Processor::Kind kind = this->target_proc.kind();
      AddressSpace space = this->target_proc.address_space();
      for (unsigned idx = 0; idx < processors.size(); idx++)
      {
        const Processor &proc = processors[idx];
        if (proc.kind() != kind)
          REPORT_LEGION_ERROR(ERROR_INVALID_MAPPER_OUTPUT,
                        "Invalid mapper output. Mapper %s requested processor "
                        IDFMT " which is of kind %s when mapping task %s "
                        "(ID %lld), but the target processor " IDFMT " has "
                        "kind %s. Only one kind of processor is permitted.",
                        mapper->get_mapper_name(), proc.id, 
                        Processor::get_kind_name(proc.kind()), get_task_name(),
                        get_unique_id(), this->target_proc.id, 
                        Processor::get_kind_name(kind))
        if (proc.address_space() != space)
          REPORT_LEGION_ERROR(ERROR_INVALID_MAPPER_OUTPUT,
                        "Invalid mapper output. Mapper %s requested processor "
                        IDFMT " which is in address space %d when mapping "
                        "task %s (ID %lld) but the target processor " IDFMT 
                        "is in address space %d. All target processors must "
                        "be in the same address space.", 
                        mapper->get_mapper_name(), proc.id,
                        proc.address_space(), get_task_name(), get_unique_id(), 
                        this->target_proc.id, space)
      }
    }

    //--------------------------------------------------------------------------
    void SingleTask::validate_variant_selection(MapperManager *local_mapper,
                          VariantImpl *impl, const char *mapper_call_name) const
    //--------------------------------------------------------------------------
    {
      DETAILED_PROFILER(runtime, VALIDATE_VARIANT_SELECTION_CALL);
      // Check the layout constraints first
      const TaskLayoutConstraintSet &layout_constraints = 
        impl->get_layout_constraints();
      for (std::multimap<unsigned,LayoutConstraintID>::const_iterator it = 
            layout_constraints.layouts.begin(); it != 
            layout_constraints.layouts.end(); it++)
      {
        // Might have constraints for extra region requirements
        if (it->first >= physical_instances.size())
          continue;
        LayoutConstraints *constraints = 
          runtime->find_layout_constraints(it->second);
        const InstanceSet &instances = physical_instances[it->first]; 
        for (unsigned idx = 0; idx < instances.size(); idx++)
        {
          PhysicalManager *manager = instances[idx].get_manager();
          if (manager->conflicts(constraints))
            REPORT_LEGION_ERROR(ERROR_INVALID_MAPPER_OUTPUT,
                          "Invalid mapper output. Mapper %s selected variant "
                          "%ld for task %s (ID %lld). But instance selected "
                          "for region requirement %d fails to satisfy the "
                          "corresponding constraints.", 
                          local_mapper->get_mapper_name(), impl->vid,
                          get_task_name(), get_unique_id(), it->first)
        }
      }
      // Now we can test against the execution constraints
      const ExecutionConstraintSet &execution_constraints = 
        impl->get_execution_constraints();
      // TODO: Check ISA, resource, and launch constraints
      // First check the processor constraint
      if (execution_constraints.processor_constraint.is_valid() &&
          (execution_constraints.processor_constraint.get_kind() != 
           this->target_proc.kind()))
        REPORT_LEGION_ERROR(ERROR_INVALID_MAPPER_OUTPUT,
                      "Invalid mapper output. Mapper %s selected variant %ld "
                      "for task %s (ID %lld). However, this variant has a "
                      "processor constraint for processors of kind %s, but "
                      "the target processor " IDFMT " is of kind %s.",
                      local_mapper->get_mapper_name(),impl->vid,get_task_name(),
                      get_unique_id(), Processor::get_kind_name(
                        execution_constraints.processor_constraint.get_kind()),
                      this->target_proc.id, Processor::get_kind_name(
                        this->target_proc.kind()))
      // Then check the colocation constraints
      for (std::vector<ColocationConstraint>::const_iterator con_it = 
            execution_constraints.colocation_constraints.begin(); con_it !=
            execution_constraints.colocation_constraints.end(); con_it++)
      {
        if (con_it->indexes.size() < 2)
          continue;
        if (con_it->fields.empty())
          continue;
        // First check to make sure that all these region requirements have
        // the same region tree ID.
        bool first = true;
        FieldSpace handle = FieldSpace::NO_SPACE;
        std::vector<InstanceSet*> instances(con_it->indexes.size());
        unsigned idx = 0;
        for (std::set<unsigned>::const_iterator it = con_it->indexes.begin();
              it != con_it->indexes.end(); it++, idx++)
        {
#ifdef DEBUG_LEGION
          assert(regions[*it].handle_type == SINGULAR);
          for (std::set<FieldID>::const_iterator fit = con_it->fields.begin();
                fit != con_it->fields.end(); fit++)
          {
            if (regions[*it].privilege_fields.find(*fit) ==
                regions[*it].privilege_fields.end())
            {
              REPORT_LEGION_ERROR(ERROR_INVALID_LOCATION_CONSTRAINT,
                            "Invalid location constraint. Location constraint "
                            "specifies field %d which is not included in "
                            "region requirement %d of task %s (ID %lld).",
                            *fit, *it, get_task_name(), get_unique_id());
              assert(false);
            }
          }
#endif
          if (first)
          {
            handle = regions[*it].region.get_field_space();
            first = false;
          }
          else
          {
            if (regions[*it].region.get_field_space() != handle)
              REPORT_LEGION_ERROR(ERROR_INVALID_MAPPER_OUTPUT,
                            "Invalid mapper output. Mapper %s selected variant "
                            "%ld for task %s (ID %lld). However, this variant "
                            "has colocation constraints for indexes %d and %d "
                            "which have region requirements with different "
                            "field spaces which is illegal.",
                            local_mapper->get_mapper_name(), impl->vid, 
                            get_task_name(), get_unique_id(), 
                            *(con_it->indexes.begin()), *it)
          }
          instances[idx] = const_cast<InstanceSet*>(&physical_instances[*it]);
        }
        // Now do the test for colocation
        unsigned bad1 = 0, bad2 = 0; 
        if (!runtime->forest->are_colocated(instances, handle, 
                                            con_it->fields, bad1, bad2))
        {
          // Used for translating the indexes back from their linearized form
          std::vector<unsigned> lin_indexes(con_it->indexes.begin(),
                                            con_it->indexes.end());
          REPORT_LEGION_ERROR(ERROR_INVALID_MAPPER_OUTPUT,
                        "Invalid mapper output. Mapper %s selected variant "
                        "%ld for task %s (ID %lld). However, this variant "
                        "requires that region requirements %d and %d be "
                        "co-located for some set of field, but they are not.",
                        local_mapper->get_mapper_name(), impl->vid, 
                        get_task_name(), get_unique_id(), lin_indexes[bad1],
                        lin_indexes[bad2])
        }
      }
    }

    //--------------------------------------------------------------------------
    void SingleTask::invoke_mapper(MustEpochOp *must_epoch_owner)
    //--------------------------------------------------------------------------
    {
      Mapper::MapTaskInput input;
      Mapper::MapTaskOutput output;
      // Initialize the mapping input which also does all the traversal
      // down to the target nodes
      std::vector<InstanceSet> valid_instances(regions.size());
      initialize_map_task_input(input, output, must_epoch_owner, 
                                valid_instances);
      // Now we can invoke the mapper to do the mapping
      if (mapper == NULL)
        mapper = runtime->find_mapper(current_proc, map_id);
      mapper->invoke_map_task(this, &input, &output);
      // Now we can convert the mapper output into our physical instances
      finalize_map_task_output(input, output, must_epoch_owner, 
                               valid_instances);
    }

    //--------------------------------------------------------------------------
    void SingleTask::invoke_mapper_replicated(MustEpochOp *must_epoch_owner)
    //--------------------------------------------------------------------------
    {
      if (mapper == NULL)
        mapper = runtime->find_mapper(current_proc, map_id);
      if (must_epoch_owner != NULL)
        REPORT_LEGION_ERROR(ERROR_INVALID_MAPPER_OUTPUT,
                      "Mapper %s requested to replicate task %s (UID %lld) "
                      "which is part of a must epoch launch. Replication of "
                      "tasks in must epoch launches is not permitted.",
                      mapper->get_mapper_name(), get_task_name(),
                      get_unique_id())
      Mapper::MapTaskInput input;
      Mapper::MapTaskOutput default_output;
      Mapper::MapReplicateTaskOutput output;
      // Initialize the mapping input which also does all the traversal
      // down to the target nodes
      std::vector<InstanceSet> valid_instances(regions.size());
      initialize_map_task_input(input, default_output, 
                                must_epoch_owner, valid_instances);
      // Now we can invoke the mapper to do the mapping
      mapper->invoke_map_replicate_task(this, &input, &default_output, &output);
      if (output.task_mappings.empty())
        REPORT_LEGION_ERROR(ERROR_INVALID_MAPPER_OUTPUT,
                      "Mapper %s failed to provide any mappings for task %s "
                      "(UID %lld) in 'map_replicate_task' mapper call.",
                      mapper->get_mapper_name(), get_task_name(),
                      get_unique_id())
      // Quick test to see if there is only one output requested in which
      // case then there is no replication
      else if (output.task_mappings.size() == 1)
      {
        finalize_map_task_output(input, output.task_mappings[0], 
                                 must_epoch_owner, valid_instances);
        return;
      }
      else
      {
#ifdef DEBUG_LEGION
        assert(shard_manager == NULL);
#endif
        // First make a shard manager to handle the all the shard tasks
        const size_t total_shards = output.task_mappings.size();
        const ReplicationID repl_context = runtime->get_unique_replication_id();
        if (Runtime::legion_spy_enabled)
          LegionSpy::log_replication(get_unique_id(), repl_context,
                                     !output.control_replication_map.empty());
        if (!output.control_replication_map.empty())
        {
          shard_manager = new ShardManager(runtime, repl_context, true/*cr*/,
                                 total_shards, runtime->address_space, this);
          if (output.control_replication_map.size() != total_shards)
            REPORT_LEGION_ERROR(ERROR_INVALID_MAPPER_OUTPUT,
                          "Mapper %s specified a non-empty control replication "
                          "map of size %ld that does not match the requested "
                          "number of %ld shards for task %s (UID %lld).",
                          mapper->get_mapper_name(), 
                          output.control_replication_map.size(), total_shards,
                          get_task_name(), get_unique_id())
          if (!Runtime::unsafe_mapper)
          {
            // Check to make sure that they all picked the same variant
            // and that it is a replicable variant
            VariantID chosen_variant = output.task_mappings[0].chosen_variant;
            for (unsigned idx = 1; idx < total_shards; idx++)
            {
              if (output.task_mappings[idx].chosen_variant != chosen_variant)
                REPORT_LEGION_ERROR(ERROR_INVALID_MAPPER_OUTPUT,
                              "Invalid mapper output from invocation of '%s' "
                              "on mapper %s. Mapper picked different variants "
                              "%ld and %ld for task %s (UID %lld) that was "
                              "designated to be control replicated.", 
                              "map_replicate_task", mapper->get_mapper_name(),
                              chosen_variant, 
                              output.task_mappings[idx].chosen_variant,
                              get_task_name(), get_unique_id())
            }
            VariantImpl *var_impl = runtime->find_variant_impl(task_id,
                                      chosen_variant, true/*can_fail*/);
            // If it's NULL we'll catch it later in the checks
            if ((var_impl != NULL) && !var_impl->is_replicable())
              REPORT_LEGION_ERROR(ERROR_INVALID_MAPPER_OUTPUT,
                            "Invalid mapper output from invocation of '%s' on "
                            "mapper %s. Mapper failed to pick a replicable "
                            "variant for task %s (UID %lld) that was designated"
                            " to be control replicated.", "map_replicate_task",
                            mapper->get_mapper_name(), get_task_name(),
                            get_unique_id())
          }
        }
        else
        {
          shard_manager = new ShardManager(runtime, repl_context, false/*cr*/,
                                  total_shards, runtime->address_space, this);
          if (!Runtime::unsafe_mapper)
          {
            // Currently we only support non-control replication of 
            // leaf task variants because there is no way to guarantee
            // that the physical instances chosen by the sub-operations
            // launched by the replicated tasks are not the same and we
            // could end up with interfering sub-operations
            for (unsigned idx = 0; idx < total_shards; idx++)
            {
              VariantID variant = output.task_mappings[idx].chosen_variant;
              VariantImpl *var_impl = runtime->find_variant_impl(task_id,
                                                variant, true/*can_fail*/);
              // If it's NULL we'll catch it later in the checks
              if ((var_impl != NULL) && !var_impl->is_leaf())
                REPORT_LEGION_ERROR(ERROR_INVALID_MAPPER_OUTPUT,
                              "Invalid mapper output from invocation of '%s' "
                              "on mapper %s. Mapper failed to pick a leaf task "
                              "variant for task %s (UID %lld) that was chosen "
                              "to be replicated. Only leaf task variants are "
                              "currently permitted for non-control-replicated "
                              "task invocations.", "map_replicate_task",
                              mapper->get_mapper_name(), get_task_name(),
                              get_unique_id())
            }
          }
        }
        // We're going to store the needed instances locally so we can
        // do the mapping when we return on behalf of all the shards
        physical_instances.resize(regions.size());
        // Create the shard tasks and have them complete their mapping
        for (unsigned shard_idx = 0; shard_idx < total_shards; shard_idx++)
        {
          Processor target = output.control_replication_map.empty() ? 
            output.task_mappings[shard_idx].target_procs[0] : 
            output.control_replication_map[shard_idx];
          ShardTask *shard = shard_manager->create_shard(shard_idx, target);
          shard->clone_single_from(this);
          // Shard tasks are always effectively mapped locally
          shard->map_locally = true;
          // Finalize the mapping output
          shard->finalize_map_task_output(input,output.task_mappings[shard_idx],
                                          must_epoch_owner, valid_instances);
          // Now record the instances that we need locally
          const std::deque<InstanceSet> &shard_instances = 
            shard->get_physical_instances();
          for (unsigned region_idx = 0; 
                region_idx < regions.size(); region_idx++)
          {
            if (no_access_regions[region_idx] || 
                !regions[region_idx].region.exists())
              continue;
            const InstanceSet &instances = shard_instances[region_idx];
            InstanceSet &local_instances = physical_instances[region_idx];
            const bool is_write = IS_WRITE(regions[region_idx]);
            // No virtual mappings are permitted
            if (instances.is_virtual_mapping())
              REPORT_LEGION_ERROR(ERROR_INVALID_MAPPER_OUTPUT,
                            "Invalid mapper output from invocation of '%s' on "
                            "mapper %s. Mapper selected a virtual mapping for "
                            "region %d of replicated copy %d of task %s "
                            "(UID %lld). Virtual mappings are not permitted "
                            "for replicated tasks.", "map_replicate_task",
                            mapper->get_mapper_name(), region_idx, shard_idx,
                            get_task_name(), get_unique_id())
            // For each of the shard instances
            for (unsigned idx1 = 0; idx1 < instances.size(); idx1++)
            {
              const InstanceRef &shard_ref = instances[idx1];
              bool found = false;
              for (unsigned idx2 = 0; idx2 < local_instances.size(); idx2++)
              {
                InstanceRef &local_ref = local_instances[idx2];
                if (shard_ref.get_manager() != local_ref.get_manager())
                  continue;
                // If this is a write then we need to check for 
                // overlapping fields to prevent common writes
                if (is_write && !(local_ref.get_valid_fields() * 
                                  shard_ref.get_valid_fields()))
                  REPORT_LEGION_ERROR(ERROR_INVALID_MAPPER_OUTPUT,
                                "Invalid mapper output from invocation of '%s' "
                                "on mapper %s. Mapper selected the same "
                                "physical instance for write privilege region "
                                "%d of two different replicated copies of task "
                                "%s (UID %lld). All regions with write "
                                "privileges must be mapped to different "
                                "physical instances for replicated tasks.",
                                "map_replicate_task", mapper->get_mapper_name(),
                                region_idx, get_task_name(), get_unique_id())
                // Update the set of needed fields
                local_ref.update_fields(shard_ref.get_valid_fields());
                found = true;
                break;
              }
              if (!found)
                local_instances.add_instance(shard_ref);
            }
          }
        }
      }
    }

    //--------------------------------------------------------------------------
    void SingleTask::map_all_regions(ApEvent local_termination_event,
                                     MustEpochOp *must_epoch_op /*=NULL*/)
    //--------------------------------------------------------------------------
    {
      DETAILED_PROFILER(runtime, MAP_ALL_REGIONS_CALL);
#ifdef LEGION_SPY
      {
        ApEvent local_completion = get_completion_event();
        // Yes, these events actually trigger in the opposite order, but
        // it is the logical entailement that is important here
        if (local_completion != local_termination_event)
          LegionSpy::log_event_dependence(local_completion, 
                                          local_termination_event);
      }
#endif
      // Now do the mapping call
      if (is_replicated())
        invoke_mapper_replicated(must_epoch_op);
      else
        invoke_mapper(must_epoch_op);
      const bool multiple_requirements = (regions.size() > 1);
      std::set<Reservation> read_only_reservations;
      // This is the price of allowing read-only requirements to
      // map in parallel: we have to get the reservations for doing
      // read-only mappings to each physical instance prior to performing
      // the mapping. The call to physical_register_only can do this for
      // us if we only have one requirement, but with multiple requirements
      // we need to deduplicate physical instances across requirements
      // so we have to do it here in the caller's context
      if (multiple_requirements)
      {
        for (unsigned idx = 0; idx < regions.size(); idx++)
        {
          // Don't skip early mapped regions
          if (IS_READ_ONLY(regions[idx]) && !virtual_mapped[idx])
            physical_instances[idx].find_read_only_reservations(
                                                  read_only_reservations);
        }
        if (!read_only_reservations.empty())
        {
          RtEvent precondition;
          for (std::set<Reservation>::const_iterator it = 
                read_only_reservations.begin(); it != 
                read_only_reservations.end(); it++)
          {
            RtEvent next = Runtime::acquire_rt_reservation(*it,
                              true/*exclusive*/, precondition);
            precondition = next;
          }
          // Wait until we have our read-only locks
          if (precondition.exists())
            precondition.lg_wait();
        }
      }
      // After we've got our results, apply the state to the region tree
      for (unsigned idx = 0; idx < regions.size(); idx++)
      {
        if (early_mapped_regions.find(idx) != early_mapped_regions.end())
        {
          if (Runtime::legion_spy_enabled)
            LegionSpy::log_task_premapping(unique_op_id, idx);
          continue;
        }
        if (no_access_regions[idx])
          continue;
        // If we virtual mapped it, there is nothing to do
        if (virtual_mapped[idx])
          continue;
        // Set the current mapping index before doing anything
        // that sould result in a copy
        set_current_mapping_index(idx);
        // apply the results of the mapping to the tree
        runtime->forest->physical_register_only(regions[idx], 
                                    get_version_info(idx), 
                                    get_restrict_info(idx),
                                    this, idx, local_termination_event, 
                                    multiple_requirements/*defer add users*/,
                                    !multiple_requirements/*read only locks*/,
                                    map_applied_conditions,
                                    physical_instances[idx],
                                    get_projection_info(idx)
#ifdef DEBUG_LEGION
                                    , get_logging_name()
                                    , unique_op_id
#endif
                                    );
      }
      // If we had more than one region requirement when now have to
      // record our users because we skipped that during traversal
      if (multiple_requirements)
      {
        // This is really ugly, I hate C++ and its const awfulness
        runtime->forest->physical_register_users(this,
            local_termination_event, regions, virtual_mapped, 
            *const_cast<std::vector<VersionInfo>*>(get_version_infos()),
            *const_cast<std::vector<RestrictInfo>*>(get_restrict_infos()), 
            physical_instances, map_applied_conditions);
        // Release any read-only reservations that we're holding
        if (!read_only_reservations.empty())
        {
          if (!map_applied_conditions.empty())
          {
            // This is actually imprecise to do this, let's see if it
            // comes back to haunt us at some point
            RtEvent done_event = Runtime::merge_events(map_applied_conditions);
            for (std::set<Reservation>::const_iterator it = 
                  read_only_reservations.begin(); it != 
                  read_only_reservations.end(); it++)
              it->release(done_event);
            // Can replace the applied conditions with the summary
            map_applied_conditions.clear();
            map_applied_conditions.insert(done_event);
          }
          else
          {
            for (std::set<Reservation>::const_iterator it = 
                  read_only_reservations.begin(); it != 
                  read_only_reservations.end(); it++)
              it->release();
          }
        }
      }
      // If we are replicating the task then we have to extract the conditions
      // under which each of the instances will be ready to be used
      if (shard_manager != NULL)
        shard_manager->extract_event_preconditions(physical_instances);
      // Perform the postmapping for this task if it was requested
      if (perform_postmap)
        perform_post_mapping();
    }  

    //--------------------------------------------------------------------------
    void SingleTask::perform_post_mapping(void)
    //--------------------------------------------------------------------------
    {
      Mapper::PostMapInput input;
      Mapper::PostMapOutput output;
      input.mapped_regions.resize(regions.size());
      input.valid_instances.resize(regions.size());
      output.chosen_instances.resize(regions.size());
      std::vector<InstanceSet> postmap_valid(regions.size());
      for (unsigned idx = 0; idx < regions.size(); idx++)
      {
        // Don't need to actually traverse very far, but we do need the
        // valid instances for all the regions
        RegionTreePath path;
        initialize_mapping_path(path, regions[idx], regions[idx].region);
        runtime->forest->physical_premap_only(this, idx, regions[idx], 
                                              get_version_info(idx),
                                              postmap_valid[idx]);
        // No need to filter these because they are on the way out
        prepare_for_mapping(postmap_valid[idx], input.valid_instances[idx]);  
        prepare_for_mapping(physical_instances[idx], input.mapped_regions[idx]);
      }
      // Now we can do the mapper call
      if (mapper == NULL)
        mapper = runtime->find_mapper(current_proc, map_id);
      mapper->invoke_post_map_task(this, &input, &output);
      // Check and register the results
      for (unsigned idx = 0; idx < regions.size(); idx++)
      {
        if (output.chosen_instances.empty())
          continue;
        RegionRequirement &req = regions[idx];
        if (has_restrictions(idx, req.region))
        {
          REPORT_LEGION_WARNING(LEGION_WARNING_MAPPER_REQUESTED_POST,
                          "Mapper %s requested post mapping "
                          "instances be created for region requirement %d "
                          "of task %s (ID %lld), but this region requirement "
                          "is restricted. The request is being ignored.",
                          mapper->get_mapper_name(), idx, 
                          get_task_name(), get_unique_id());
          continue;
        }
        if (IS_NO_ACCESS(req))
        {
          REPORT_LEGION_WARNING(LEGION_WARNING_MAPPER_REQUESTED_POST,
                          "Mapper %s requested post mapping "
                          "instances be created for region requirement %d "
                          "of task %s (ID %lld), but this region requirement "
                          "has NO_ACCESS privileges. The request is being "
                          "ignored.", mapper->get_mapper_name(), idx,
                          get_task_name(), get_unique_id());
          continue;
        }
        if (IS_REDUCE(req))
        {
          REPORT_LEGION_WARNING(LEGION_WARNING_MAPPER_REQUESTED_POST,
                          "Mapper %s requested post mapping "
                          "instances be created for region requirement %d "
                          "of task %s (ID %lld), but this region requirement "
                          "has REDUCE privileges. The request is being "
                          "ignored.", mapper->get_mapper_name(), idx,
                          get_task_name(), get_unique_id());
          continue;
        }
        // Convert the post-mapping  
        InstanceSet result;
        RegionTreeID bad_tree = 0;
        std::vector<PhysicalManager*> unacquired;
        bool had_composite = 
          runtime->forest->physical_convert_postmapping(this, req,
                              output.chosen_instances[idx], result, bad_tree,
                              Runtime::unsafe_mapper ? NULL : 
                                get_acquired_instances_ref(),
                              unacquired, !Runtime::unsafe_mapper);
        if (bad_tree > 0)
          REPORT_LEGION_ERROR(ERROR_INVALID_MAPPER_OUTPUT,
                        "Invalid mapper output from 'postmap_task' invocation "
                        "on mapper %s. Mapper provided an instance from region "
                        "tree %d for use in satisfying region requirement %d "
                        "of task %s (ID %lld) whose region is from region tree "
                        "%d.", mapper->get_mapper_name(), bad_tree, idx,
                        get_task_name(), get_unique_id(), 
                        regions[idx].region.get_tree_id())
        if (!unacquired.empty())
        {
          std::map<PhysicalManager*,std::pair<unsigned,bool> > 
            *acquired_instances = get_acquired_instances_ref();
          for (std::vector<PhysicalManager*>::const_iterator uit = 
                unacquired.begin(); uit != unacquired.end(); uit++)
          {
            if (acquired_instances->find(*uit) == acquired_instances->end())
              REPORT_LEGION_ERROR(ERROR_INVALID_MAPPER_OUTPUT,
                            "Invalid mapper output from 'postmap_task' "
                            "invocation on mapper %s. Mapper selected "
                            "physical instance for region requirement "
                            "%d of task %s (ID %lld) which has already "
                            "been collected. If the mapper had properly "
                            "acquired this instance as part of the mapper "
                            "call it would have detected this. Please "
                            "update the mapper to abide by proper mapping "
                            "conventions.", mapper->get_mapper_name(),
                            idx, get_task_name(), get_unique_id())
          }
          // If we did successfully acquire them, still issue the warning
          REPORT_LEGION_WARNING(LEGION_WARNING_MAPPER_FAILED_ACQUIRE,
                          "mapper %s failed to acquires instances "
                          "for region requirement %d of task %s (ID %lld) "
                          "in 'postmap_task' call. You may experience "
                          "undefined behavior as a consequence.",
                          mapper->get_mapper_name(), idx, 
                          get_task_name(), get_unique_id());
        }
        if (had_composite)
        {
          REPORT_LEGION_WARNING(LEGION_WARNING_MAPPER_REQUESTED_COMPOSITE,
                          "Mapper %s requested a composite "
                          "instance be created for region requirement %d "
                          "of task %s (ID %lld) for a post mapping. The "
                          "request is being ignored.",
                          mapper->get_mapper_name(), idx,
                          get_task_name(), get_unique_id());
          continue;
        }
        if (!Runtime::unsafe_mapper)
        {
          std::vector<LogicalRegion> regions_to_check(1, 
                                        regions[idx].region);
          for (unsigned check_idx = 0; check_idx < result.size(); check_idx++)
          {
            if (!result[check_idx].get_manager()->meets_regions(
                                                      regions_to_check))
              REPORT_LEGION_ERROR(ERROR_INVALID_MAPPER_OUTPUT,
                            "Invalid mapper output from invocation of "
                            "'postmap_task' on mapper %s. Mapper specified an "
                            "instance region requirement %d of task %s "
                            "(ID %lld) that does not meet the logical region "
                            "requirement.", mapper->get_mapper_name(), idx, 
                            get_task_name(), get_unique_id())
          }
        }
        if (Runtime::legion_spy_enabled)
          runtime->forest->log_mapping_decision(unique_op_id, idx,
                                                regions[idx], result,
                                                true/*postmapping*/);
        // No restrictions for postmappings
        RestrictInfo empty_restrict_info;
        // Register this with a no-event so that the instance can
        // be used as soon as it is valid from the copy to it
        runtime->forest->physical_register_only(regions[idx], 
                          get_version_info(idx), 
                          empty_restrict_info, this, idx,
                          ApEvent::NO_AP_EVENT/*done immediately*/, 
                          true/*defer add users*/, 
                          true/*need read only locks*/,
                          map_applied_conditions, result, 
                          get_projection_info(idx)
#ifdef DEBUG_LEGION
                          , get_logging_name(), unique_op_id
#endif
                          );
      }
    } 

    //--------------------------------------------------------------------------
    void SingleTask::launch_task(void)
    //--------------------------------------------------------------------------
    {
      DETAILED_PROFILER(runtime, LAUNCH_TASK_CALL);
#ifdef DEBUG_LEGION
      assert(regions.size() == physical_instances.size());
      assert(regions.size() == no_access_regions.size());
#endif 
      // If we have a shard manager that means we were replicated so
      // we just do the launch directly from the shard manager
      if ((shard_manager != NULL) && !is_shard_task())
      {
        // Mark that we've completed execution for this task
        // since the shards will do all the real work
        complete_execution();
        shard_manager->launch();
        return;
      }
      // If we haven't computed our virtual mapping information
      // yet (e.g. because we mapped locally) then we have to
      // do that now
      if (virtual_mapped.size() != regions.size())
      {
        virtual_mapped.resize(regions.size());
        for (unsigned idx = 0; idx < regions.size(); idx++)
          virtual_mapped[idx] = physical_instances[idx].is_virtual_mapping();
      }
      VariantImpl *variant = 
        runtime->find_variant_impl(task_id, selected_variant);
      // STEP 1: Compute the precondition for the task launch
      std::set<ApEvent> wait_on_events;
      // Get the event to wait on unless we are 
      // doing the inner task optimization
      const bool do_inner_task_optimization = variant->is_inner();
      if (!do_inner_task_optimization)
      {
        for (unsigned idx = 0; idx < regions.size(); idx++)
        {
          if (!virtual_mapped[idx] && !no_access_regions[idx])
            physical_instances[idx].update_wait_on_events(wait_on_events);
        }
      }
      // Now add get all the other preconditions for the launch
      for (unsigned idx = 0; idx < futures.size(); idx++)
      {
        FutureImpl *impl = futures[idx].impl; 
        wait_on_events.insert(impl->get_ready_event());
      }
      for (unsigned idx = 0; idx < grants.size(); idx++)
      {
        GrantImpl *impl = grants[idx].impl;
        wait_on_events.insert(impl->acquire_grant());
      }
      for (unsigned idx = 0; idx < wait_barriers.size(); idx++)
      {
	ApEvent e = 
          Runtime::get_previous_phase(wait_barriers[idx].phase_barrier);
        wait_on_events.insert(e);
      }

      // STEP 2: Set up the task's context
      // If we're a leaf task and we have virtual mappings
      // then it's possible for the application to do inline
      // mappings which require a physical context
      {
        if (!variant->is_leaf() || has_virtual_instances())
          execution_context = initialize_inner_execution_context(variant);
        else
          execution_context = new LeafContext(runtime, this);
        // Add a reference to our execution context
        execution_context->add_reference();
        std::vector<ApUserEvent> unmap_events(regions.size());
        std::vector<RegionRequirement> clone_requirements(regions.size());
        // Make physical regions for each our region requirements
        for (unsigned idx = 0; idx < regions.size(); idx++)
        {
#ifdef DEBUG_LEGION
          assert(regions[idx].handle_type == SINGULAR);
#endif
          // Convert any WRITE_ONLY or WRITE_DISCARD privleges to READ_WRITE
          // This is necessary for any sub-operations which may need to rely
          // on our privileges for determining their own privileges such
          // as inline mappings or acquire and release operations
          if (regions[idx].privilege == WRITE_DISCARD)
            regions[idx].privilege = READ_WRITE;
          // If it was virtual mapper so it doesn't matter anyway.
          if (virtual_mapped[idx] || no_access_regions[idx])
          {
            clone_requirements[idx] = regions[idx];
            localize_region_requirement(clone_requirements[idx]);
            execution_context->add_physical_region(clone_requirements[idx],
                false/*mapped*/, map_id, tag, unmap_events[idx],
                virtual_mapped[idx], physical_instances[idx]);
            // Don't switch coherence modes since we virtually
            // mapped it which means we will map in the parent's
            // context
          }
          else if (do_inner_task_optimization)
          {
            // If this is an inner task then we don't map
            // the region with a physical region, but instead
            // we mark that the unmap event which marks when
            // the region can be used by child tasks should
            // be the ready event.
            clone_requirements[idx] = regions[idx];
            localize_region_requirement(clone_requirements[idx]);
            // Also make the region requirement read-write to force
            // people to wait on the value
            if (!IS_REDUCE(regions[idx]))
              clone_requirements[idx].privilege = READ_WRITE;
            unmap_events[idx] = Runtime::create_ap_user_event();
            execution_context->add_physical_region(clone_requirements[idx],
                    false/*mapped*/, map_id, tag, unmap_events[idx],
                    false/*virtual mapped*/, physical_instances[idx]);
            // Trigger the user event when the region is 
            // actually ready to be used
            std::set<ApEvent> ready_events;
            physical_instances[idx].update_wait_on_events(ready_events);
            ApEvent precondition = Runtime::merge_events(ready_events);
            Runtime::trigger_event(unmap_events[idx], precondition);
          }
          else
          { 
            // If this is not virtual mapped, here is where we
            // switch coherence modes from whatever they are in
            // the enclosing context to exclusive within the
            // context of this task
            clone_requirements[idx] = regions[idx];
            localize_region_requirement(clone_requirements[idx]);
            unmap_events[idx] = Runtime::create_ap_user_event();
            execution_context->add_physical_region(clone_requirements[idx],
                    true/*mapped*/, map_id, tag, unmap_events[idx],
                    false/*virtual mapped*/, physical_instances[idx]);
            // We reset the reference below after we've
            // initialized the local contexts and received
            // back the local instance references
          }
          // Make sure you have the metadata for the region with no access priv
          if (no_access_regions[idx] && regions[idx].region.exists())
            runtime->forest->get_node(clone_requirements[idx].region);
        }
        // Initialize any region tree contexts
        execution_context->initialize_region_tree_contexts(clone_requirements,
            unmap_events, wait_on_events, map_applied_conditions);
      }
      // Merge together all the events for the start condition 
      ApEvent start_condition = Runtime::merge_events(wait_on_events);
      // Take all the locks in order in the proper way
      if (!atomic_locks.empty())
      {
        for (std::map<Reservation,bool>::const_iterator it = 
              atomic_locks.begin(); it != atomic_locks.end(); it++)
        {
          start_condition = Runtime::acquire_ap_reservation(it->first, 
                                          it->second, start_condition);
        }
      }
      // STEP 3: Finally we get to launch the task
      // Mark that we have an outstanding task in this context 
      parent_ctx->increment_pending();
      // If this is a leaf task and we have no virtual instances
      // and the SingleTask sub-type says it is ok
      // we can trigger the task's completion event as soon as
      // the task is done running.  We first need to mark that this
      // is going to occur before actually launching the task to 
      // avoid the race.
      bool perform_chaining_optimization = false; 
      ApUserEvent chain_complete_event;
      if (variant->is_leaf() && !has_virtual_instances() &&
          can_early_complete(chain_complete_event))
        perform_chaining_optimization = true;
      // Note there is a potential scary race condition to be aware of here: 
      // once we launch this task it's possible for this task to run and 
      // clean up before we finish the execution of this function thereby
      // invalidating this SingleTask object's fields.  This means
      // that we need to save any variables we need for after the task
      // launch here on the stack before they can be invalidated.
      ApEvent term_event = get_task_completion();
#ifdef DEBUG_LEGION
      assert(!target_processors.empty());
#endif
      Processor launch_processor = target_processors[0];
      if (target_processors.size() > 1)
      {
        // Find the processor group for all the target processors
        launch_processor = runtime->find_processor_group(target_processors);
      }
      Realm::ProfilingRequestSet profiling_requests;
      // If the mapper requested profiling add that now too
      if (!task_profiling_requests.empty())
      {
        // See if we have any realm requests
        std::vector<ProfilingMeasurementID> realm_requests;
        for (std::vector<ProfilingMeasurementID>::const_iterator it = 
              task_profiling_requests.begin(); it != 
              task_profiling_requests.end(); it++)
        {
          if ((*it) < Mapping::PMID_LEGION_FIRST)
            realm_requests.push_back(*it);
          else if ((*it) == Mapping::PMID_RUNTIME_OVERHEAD)
            execution_context->initialize_overhead_tracker();
          else
            assert(false); // should never get here
        }
        if (!realm_requests.empty())
        {
          Operation *proxy_this = this;
          Realm::ProfilingRequest &request = profiling_requests.add_request(
              runtime->find_utility_group(), LG_MAPPER_PROFILING_ID, 
              &proxy_this, sizeof(proxy_this));
          for (std::vector<ProfilingMeasurementID>::const_iterator it = 
                realm_requests.begin(); it != 
                realm_requests.end(); it++)
            request.add_measurement((Realm::ProfilingMeasurementID)(*it));
          int previous = 
            __sync_fetch_and_add(&outstanding_profiling_requests, 1);
          if ((previous == 1) && !profiling_reported.exists())
            profiling_reported = Runtime::create_rt_user_event();
        }
      }
#ifdef LEGION_SPY
      if (Runtime::legion_spy_enabled)
      {
        LegionSpy::log_variant_decision(unique_op_id, selected_variant);
        LegionSpy::log_operation_events(unique_op_id, start_condition, 
                                        completion_event);
        LegionSpy::log_task_priority(unique_op_id, task_priority);
        for (unsigned idx = 0; idx < futures.size(); idx++)
        {
          FutureImpl *impl = futures[idx].impl;
          if (impl->get_ready_event().exists())
            LegionSpy::log_future_use(unique_op_id, impl->get_ready_event());
        }
      }
#else
      if (Runtime::legion_spy_enabled)
      {
        LegionSpy::log_variant_decision(unique_op_id, selected_variant);
        LegionSpy::log_task_priority(unique_op_id, task_priority);
        for (unsigned idx = 0; idx < futures.size(); idx++)
        {
          FutureImpl *impl = futures[idx].impl;
          if (impl->get_ready_event().exists())
            LegionSpy::log_future_use(unique_op_id, impl->get_ready_event());
        }
      }
#endif
      ApEvent task_launch_event = variant->dispatch_task(launch_processor, this,
                                 execution_context, start_condition, true_guard,
                                 task_priority, profiling_requests);
      // Finish the chaining optimization if we're doing it
      if (perform_chaining_optimization)
        Runtime::trigger_event(chain_complete_event, task_launch_event);
      // STEP 4: After we've launched the task, then we have to release any 
      // locks that we took for while the task was running.  
      if (!atomic_locks.empty())
      {
        for (std::map<Reservation,bool>::const_iterator it = 
              atomic_locks.begin(); it != atomic_locks.end(); it++)
        {
          Runtime::release_reservation(it->first, term_event);
        }
      }
      // Finally if this is a predicated task and we have a speculative
      // guard then we need to launch a meta task to handle the case
      // where the task misspeculates
      if (false_guard.exists())
      {
        MisspeculationTaskArgs args;
        args.task = this;
        runtime->issue_runtime_meta_task(args, LG_LATENCY_PRIORITY, 
                                         this, RtEvent(false_guard));
        // Fun little trick here: decrement the outstanding meta-task
        // counts for the mis-speculation task in case it doesn't run
        // If it does run, we'll increment the counts again
#ifdef DEBUG_LEGION
        runtime->decrement_total_outstanding_tasks(
            MisspeculationTaskArgs::TASK_ID, true/*meta*/);
#else
        runtime->decrement_total_outstanding_tasks();
#endif
#ifdef DEBUG_SHUTDOWN_HANG
        __sync_fetch_and_add(
            &runtime->outstanding_counts[MisspeculationTaskArgs::TASK_ID],-1);
#endif
      }
    }

    //--------------------------------------------------------------------------
    void SingleTask::add_copy_profiling_request(
                                           Realm::ProfilingRequestSet &requests)
    //--------------------------------------------------------------------------
    {
      // Nothing to do if we don't have any copy profiling requests
      if (copy_profiling_requests.empty())
        return;
      Operation *proxy_this = this;
      Realm::ProfilingRequest &request = requests.add_request(
        runtime->find_utility_group(), LG_MAPPER_PROFILING_ID, 
        &proxy_this, sizeof(proxy_this));
      for (std::vector<ProfilingMeasurementID>::const_iterator it = 
            copy_profiling_requests.begin(); it != 
            copy_profiling_requests.end(); it++)
        request.add_measurement((Realm::ProfilingMeasurementID)(*it));
      int previous = __sync_fetch_and_add(&outstanding_profiling_requests, 1);
      if ((previous == 1) && !profiling_reported.exists())
        profiling_reported = Runtime::create_rt_user_event();
    }

    //--------------------------------------------------------------------------
    void SingleTask::report_profiling_response(
                                       const Realm::ProfilingResponse &response)
    //--------------------------------------------------------------------------
    {
      if (mapper == NULL)
        mapper = runtime->find_mapper(current_proc, map_id); 
      Mapping::Mapper::TaskProfilingInfo info;
      info.profiling_responses.attach_realm_profiling_response(response);
      if (response.has_measurement<
           Mapping::ProfilingMeasurements::OperationProcessorUsage>())
      {
        info.task_response = true;
        // If we had an overhead tracker 
        // see if this is the callback for the task
        if (execution_context->overhead_tracker != NULL)
        {
          // This is the callback for the task itself
          info.profiling_responses.attach_overhead(
              execution_context->overhead_tracker);
          // Mapper takes ownership
          execution_context->overhead_tracker = NULL;
        }
      }
      else
        info.task_response = false;
      mapper->invoke_task_report_profiling(this, &info);
#ifdef DEBUG_LEGION
      assert(outstanding_profiling_requests > 0);
      assert(profiling_reported.exists());
#endif
      int remaining = __sync_add_and_fetch(&outstanding_profiling_requests, -1);
      if (remaining == 0)
        Runtime::trigger_event(profiling_reported);
    } 

    //--------------------------------------------------------------------------
    InnerContext* SingleTask::initialize_inner_execution_context(VariantImpl *v)
    //--------------------------------------------------------------------------
    {
      InnerContext *inner_ctx = new InnerContext(runtime, this, 
          v->is_inner(), regions, parent_req_indexes, 
          virtual_mapped, unique_op_id);
      if (mapper == NULL)
        mapper = runtime->find_mapper(current_proc, map_id);
      inner_ctx->configure_context(mapper);
      return inner_ctx;
    }

    /////////////////////////////////////////////////////////////
    // Multi Task 
    /////////////////////////////////////////////////////////////

    //--------------------------------------------------------------------------
    MultiTask::MultiTask(Runtime *rt)
      : TaskOp(rt)
    //--------------------------------------------------------------------------
    {
    }
    
    //--------------------------------------------------------------------------
    MultiTask::~MultiTask(void)
    //--------------------------------------------------------------------------
    {
    }

    //--------------------------------------------------------------------------
    void MultiTask::activate_multi(void)
    //--------------------------------------------------------------------------
    {
      DETAILED_PROFILER(runtime, ACTIVATE_MULTI_CALL);
      activate_task();
      launch_space = IndexSpace::NO_SPACE;
      internal_space = IndexSpace::NO_SPACE;
      sliced = false;
      redop = 0;
      reduction_op = NULL;
      serdez_redop_fns = NULL;
      reduction_state_size = 0;
      reduction_state = NULL;
      children_complete_invoked = false;
      children_commit_invoked = false;
      predicate_false_result = NULL;
      predicate_false_size = 0;
    }

    //--------------------------------------------------------------------------
    void MultiTask::deactivate_multi(void)
    //--------------------------------------------------------------------------
    {
      DETAILED_PROFILER(runtime, DEACTIVATE_MULTI_CALL);
      if (runtime->profiler != NULL)
        runtime->profiler->register_multi_task(this, task_id);
      deactivate_task();
      if (reduction_state != NULL)
      {
        legion_free(REDUCTION_ALLOC, reduction_state, reduction_state_size);
        reduction_state = NULL;
        reduction_state_size = 0;
      }
      // Remove our reference to the point arguments 
      point_arguments = FutureMap();
      slices.clear(); 
      version_infos.clear();
      restrict_infos.clear();
      projection_infos.clear();
      if (predicate_false_result != NULL)
      {
        legion_free(PREDICATE_ALLOC, predicate_false_result, 
                    predicate_false_size);
        predicate_false_result = NULL;
        predicate_false_size = 0;
      }
      predicate_false_future = Future();
    }

    //--------------------------------------------------------------------------
    bool MultiTask::is_sliced(void) const
    //--------------------------------------------------------------------------
    {
      return sliced;
    }

    //--------------------------------------------------------------------------
    void MultiTask::slice_index_space(void)
    //--------------------------------------------------------------------------
    {
      DETAILED_PROFILER(runtime, SLICE_INDEX_SPACE_CALL);
#ifdef DEBUG_LEGION
      assert(!sliced);
#endif
      sliced = true;
      stealable = false; // cannot steal something that has been sliced
      Mapper::SliceTaskInput input;
      Mapper::SliceTaskOutput output;
      input.domain_is = internal_space;
      runtime->forest->find_launch_space_domain(internal_space, input.domain);
      output.verify_correctness = false;
      if (mapper == NULL)
        mapper = runtime->find_mapper(current_proc, map_id);
      mapper->invoke_slice_task(this, &input, &output);
      if (output.slices.empty())
        REPORT_LEGION_ERROR(ERROR_INVALID_MAPPER_OUTPUT,
                      "Invalid mapper output from invocation of 'slice_task' "
                      "call on mapper %s. Mapper failed to specify an slices "
                      "for task %s (ID %lld).", mapper->get_mapper_name(),
                      get_task_name(), get_unique_id())

#ifdef DEBUG_LEGION
      size_t total_points = 0;
#endif
      for (unsigned idx = 0; idx < output.slices.size(); idx++)
      {
        Mapper::TaskSlice &slice = output.slices[idx]; 
        if (!slice.proc.exists())
          REPORT_LEGION_ERROR(ERROR_INVALID_MAPPER_OUTPUT,
                        "Invalid mapper output from invocation of 'slice_task' "
                        "on mapper %s. Mapper returned a slice for task "
                        "%s (ID %lld) with an invalid processor " IDFMT ".",
                        mapper->get_mapper_name(), get_task_name(),
                        get_unique_id(), slice.proc.id)
        // Check to see if we need to get an index space for this domain
        if (!slice.domain_is.exists() && (slice.domain.get_volume() > 0))
          slice.domain_is = 
            runtime->find_or_create_index_launch_space(slice.domain);
        if (slice.domain_is.get_type_tag() != internal_space.get_type_tag())
          REPORT_LEGION_ERROR(ERROR_INVALID_MAPPER_OUTPUT,
                        "Invalid mapper output from invocation of 'slice_task' "
                        "on mapper %s. Mapper returned slice index space %d "
                        "for task %s (UID %lld) with a different type than "
                        "original index space to be sliced.",
                        mapper->get_mapper_name(), slice.domain_is.get_id(),
                        get_task_name(), get_unique_id());
#ifdef DEBUG_LEGION
        // Check to make sure the domain is not empty
        Domain &d = slice.domain;
        if ((d == Domain::NO_DOMAIN) && slice.domain_is.exists())
          runtime->forest->find_launch_space_domain(slice.domain_is, d);
        bool empty = false;
	size_t volume = d.get_volume();
	if (volume == 0)
	  empty = true;
	else
	  total_points += volume;
        if (empty)
          REPORT_LEGION_ERROR(ERROR_INVALID_MAPPER_OUTPUT,
                        "Invalid mapper output from invocation of 'slice_task' "
                        "on mapper %s. Mapper returned an empty slice for task "
                        "%s (ID %lld).", mapper->get_mapper_name(),
                        get_task_name(), get_unique_id())
#endif
        SliceTask *new_slice = this->clone_as_slice_task(slice.domain_is,
                                                         slice.proc,
                                                         slice.recurse,
                                                         slice.stealable,
                                                         output.slices.size());
        slices.push_back(new_slice);
      }
#ifdef DEBUG_LEGION
      // If the volumes don't match, then something bad happend in the mapper
      if (total_points != input.domain.get_volume())
        REPORT_LEGION_ERROR(ERROR_INVALID_MAPPER_OUTPUT,
                      "Invalid mapper output from invocation of 'slice_task' "
                      "on mapper %s. Mapper returned slices with a total "
                      "volume %ld that does not match the expected volume of "
                      "%zd when slicing task %s (ID %lld).", 
                      mapper->get_mapper_name(), long(total_points),
                      input.domain.get_volume(), 
                      get_task_name(), get_unique_id())
#endif
      if (output.verify_correctness)
      {
        std::vector<IndexSpace> slice_spaces(slices.size());
        for (unsigned idx = 0; idx < output.slices.size(); idx++)
          slice_spaces[idx] = output.slices[idx].domain_is;
        runtime->forest->validate_slicing(internal_space, slice_spaces,
                                          this, mapper);
      }
      trigger_slices(); 
      // If we succeeded and this is an intermediate slice task
      // then we can reclaim it, otherwise, if it is the original
      // index task then we want to keep it around. Note it is safe
      // to call get_task_kind here despite the cleanup race because
      // it is a static property of the object.
      if (get_task_kind() == SLICE_TASK_KIND)
        deactivate();
    }

    //--------------------------------------------------------------------------
    void MultiTask::trigger_slices(void)
    //--------------------------------------------------------------------------
    {
      DeferredSlicer slicer(this);
      slicer.trigger_slices(slices);
    }

    //--------------------------------------------------------------------------
    void MultiTask::clone_multi_from(MultiTask *rhs, IndexSpace is,
                                     Processor p, bool recurse, bool stealable)
    //--------------------------------------------------------------------------
    {
      DETAILED_PROFILER(runtime, CLONE_MULTI_CALL);
      this->clone_task_op_from(rhs, p, stealable, false/*duplicate*/);
      this->index_domain = rhs->index_domain;
      this->launch_space = rhs->launch_space;
      this->internal_space = is;
      this->must_epoch_task = rhs->must_epoch_task;
      this->sliced = !recurse;
      this->redop = rhs->redop;
      this->point_arguments = rhs->point_arguments;
      if (this->redop != 0)
      {
        this->reduction_op = rhs->reduction_op;
        this->serdez_redop_fns = rhs->serdez_redop_fns;
        initialize_reduction_state();
      }
      this->restrict_infos = rhs->restrict_infos;
      this->projection_infos = rhs->projection_infos;
      this->predicate_false_future = rhs->predicate_false_future;
      this->predicate_false_size = rhs->predicate_false_size;
      if (this->predicate_false_size > 0)
      {
#ifdef DEBUG_LEGION
        assert(this->predicate_false_result == NULL);
#endif
        this->predicate_false_result = malloc(this->predicate_false_size);
        memcpy(this->predicate_false_result, rhs->predicate_false_result,
               this->predicate_false_size);
      }
      // Copy over the version infos that we need, we can skip this if
      // we are remote and locally mapped
      if (!is_remote() || !is_locally_mapped())
      {
        this->version_infos.resize(rhs->version_infos.size());
        for (unsigned idx = 0; idx < this->version_infos.size(); idx++)
        {
          if (IS_NO_ACCESS(regions[idx]))
            continue;
          this->version_infos[idx] = rhs->version_infos[idx];
        }
      }
    }

    //--------------------------------------------------------------------------
    void MultiTask::trigger_mapping(void)
    //--------------------------------------------------------------------------
    {
      DETAILED_PROFILER(runtime, MULTI_TRIGGER_EXECUTION_CALL);
      if (is_remote())
      {
        // distribute, slice, then map/launch
        if (distribute_task())
        {
          // Still local
          if (is_sliced())
          {
            if (is_locally_mapped())
              launch_task();
            else
              map_and_launch();
          }
          else
            slice_index_space();
        }
      }
      else
      {
        // Not remote
        // If we're doing a must epoch launch then we don't
        // need to early map any regions because any interfering
        // regions that would be handled by this will be handled
        // by the map_must_epoch call
        if (must_epoch == NULL)
          early_map_task();
        if (is_locally_mapped())
        {
          if (is_sliced())
          {
            if (must_epoch != NULL)
              register_must_epoch();
            else
            {
              // See if we're going to send it
              // remotely.  If so we need to do
              // the mapping now.  Otherwise we
              // can defer the mapping until we get
              // on the target processor.
              if (target_proc.exists() && !runtime->is_local(target_proc))
              {
                RtEvent done_mapping = perform_mapping();
                if (done_mapping.exists() && !done_mapping.has_triggered())
                  defer_distribute_task(done_mapping);
                else
                {
#ifdef DEBUG_LEGION
#ifndef NDEBUG
                  bool still_local = 
#endif
#endif
                  distribute_task();
#ifdef DEBUG_LEGION
                  assert(!still_local);
#endif
                }
              }
              else
              {
                // We know that it is staying on one
                // of our local processors.  If it is
                // still this processor then map and run it
                if (distribute_task())
                {
                  // Still local so we can map and launch it
                  map_and_launch();
                }
              }
            }
          }
          else
            slice_index_space();
        }
        else
        {
          if (distribute_task())
          {
            // Still local try slicing, mapping, and launching
            if (is_sliced())
              map_and_launch();
            else
              slice_index_space();
          }
        }
      }
    } 

    //--------------------------------------------------------------------------
    void MultiTask::pack_multi_task(Serializer &rez, AddressSpaceID target)
    //--------------------------------------------------------------------------
    {
      DETAILED_PROFILER(runtime, PACK_MULTI_CALL);
      RezCheck z(rez);
      pack_base_task(rez, target);
      rez.serialize(launch_space);
      rez.serialize(sliced);
      rez.serialize(redop);
    }

    //--------------------------------------------------------------------------
    void MultiTask::unpack_multi_task(Deserializer &derez,
                                      std::set<RtEvent> &ready_events)
    //--------------------------------------------------------------------------
    {
      DETAILED_PROFILER(runtime, UNPACK_MULTI_CALL);
      DerezCheck z(derez);
      unpack_base_task(derez, ready_events); 
      derez.deserialize(launch_space);
      derez.deserialize(sliced);
      derez.deserialize(redop);
      if (redop > 0)
      {
        reduction_op = Runtime::get_reduction_op(redop);
        serdez_redop_fns = Runtime::get_serdez_redop_fns(redop);
        initialize_reduction_state();
      }
    }

    //--------------------------------------------------------------------------
    void MultiTask::initialize_reduction_state(void)
    //--------------------------------------------------------------------------
    {
#ifdef DEBUG_LEGION
      assert(reduction_op != NULL);
      assert(reduction_op->is_foldable);
      assert(reduction_state == NULL);
#endif
      reduction_state_size = reduction_op->sizeof_rhs;
      reduction_state = legion_malloc(REDUCTION_ALLOC, reduction_state_size);
      // If we need to initialize specially, then we do that with a serdez fn
      if (serdez_redop_fns != NULL)
        (*(serdez_redop_fns->init_fn))(reduction_op, reduction_state, 
                                       reduction_state_size);
      else
        reduction_op->init(reduction_state, 1);
    }

    //--------------------------------------------------------------------------
    void MultiTask::fold_reduction_future(const void *result, 
                                          size_t result_size, 
                                          bool owner, bool exclusive)
    //--------------------------------------------------------------------------
    {
      // Apply the reduction operation
#ifdef DEBUG_LEGION
      assert(reduction_op != NULL);
      assert(reduction_op->is_foldable);
      assert(reduction_state != NULL);
#endif
      // Perform the reduction, see if we have to do serdez reductions
      if (serdez_redop_fns != NULL)
      {
        // Need to hold the lock to make the serialize/deserialize
        // process atomic
        AutoLock o_lock(op_lock);
        (*(serdez_redop_fns->fold_fn))(reduction_op, reduction_state,
                                       reduction_state_size, result);
      }
      else
        reduction_op->fold(reduction_state, result, 1, exclusive);

      // If we're the owner, then free the memory
      if (owner)
        free(const_cast<void*>(result));
    } 

    //--------------------------------------------------------------------------
    VersionInfo& MultiTask::get_version_info(unsigned idx)
    //--------------------------------------------------------------------------
    {
#ifdef DEBUG_LEGION
      assert(idx < version_infos.size());
#endif
      return version_infos[idx];
    }

    //--------------------------------------------------------------------------
    RestrictInfo& MultiTask::get_restrict_info(unsigned idx)
    //--------------------------------------------------------------------------
    {
#ifdef DEBUG_LEGION
      assert(idx < restrict_infos.size());
#endif
      return restrict_infos[idx];
    }

    //--------------------------------------------------------------------------
    const ProjectionInfo* MultiTask::get_projection_info(unsigned idx)
    //--------------------------------------------------------------------------
    {
#ifdef DEBUG_LEGION
      assert(idx < projection_infos.size());
#endif
      return &projection_infos[idx]; 
    }

    //--------------------------------------------------------------------------
    const std::vector<VersionInfo>* MultiTask::get_version_infos(void)
    //--------------------------------------------------------------------------
    {
      return &version_infos;
    }

    //--------------------------------------------------------------------------
    const std::vector<RestrictInfo>* MultiTask::get_restrict_infos(void)
    //--------------------------------------------------------------------------
    {
      return &restrict_infos;
    }

    /////////////////////////////////////////////////////////////
    // Individual Task 
    /////////////////////////////////////////////////////////////

    //--------------------------------------------------------------------------
    IndividualTask::IndividualTask(Runtime *rt)
      : SingleTask(rt)
    //--------------------------------------------------------------------------
    {
    }

    //--------------------------------------------------------------------------
    IndividualTask::IndividualTask(const IndividualTask &rhs)
      : SingleTask(NULL)
    //--------------------------------------------------------------------------
    {
      // should never be called
      assert(false);
    }

    //--------------------------------------------------------------------------
    IndividualTask::~IndividualTask(void)
    //--------------------------------------------------------------------------
    {
    }

    //--------------------------------------------------------------------------
    IndividualTask& IndividualTask::operator=(const IndividualTask &rhs)
    //--------------------------------------------------------------------------
    {
      // should never be called
      assert(false);
      return *this;
    }

    //--------------------------------------------------------------------------
    void IndividualTask::activate(void)
    //--------------------------------------------------------------------------
    {
      DETAILED_PROFILER(runtime, ACTIVATE_INDIVIDUAL_CALL);
      activate_individual_task(); 
    }

    //--------------------------------------------------------------------------
    void IndividualTask::activate_individual_task(void)
    //--------------------------------------------------------------------------
    {
      activate_single();
      future_store = NULL;
      future_size = 0;
      predicate_false_result = NULL;
      predicate_false_size = 0;
      orig_task = this;
      remote_owner_uid = 0;
      remote_completion_event = get_completion_event();
      remote_unique_id = get_unique_id();
      sent_remotely = false;
      top_level_task = false;
      need_intra_task_alias_analysis = true;
    }

    //--------------------------------------------------------------------------
    void IndividualTask::deactivate(void)
    //--------------------------------------------------------------------------
    {
      DETAILED_PROFILER(runtime, DEACTIVATE_INDIVIDUAL_CALL);
      deactivate_individual_task(); 
      runtime->free_individual_task(this);
    }

    //--------------------------------------------------------------------------
    void IndividualTask::deactivate_individual_task(void)
    //--------------------------------------------------------------------------
    {
      deactivate_single();
      if (future_store != NULL)
      {
        legion_free(FUTURE_RESULT_ALLOC, future_store, future_size);
        future_store = NULL;
        future_size = 0;
      }
      if (predicate_false_result != NULL)
      {
        legion_free(PREDICATE_ALLOC, predicate_false_result, 
                    predicate_false_size);
        predicate_false_result = NULL;
        predicate_false_size = 0;
      }
      // Remove our reference on the future
      result = Future();
      predicate_false_future = Future();
      privilege_paths.clear();
      version_infos.clear();
      restrict_infos.clear();
      if (!acquired_instances.empty())
        release_acquired_instances(acquired_instances); 
      acquired_instances.clear();
      restrict_postconditions.clear();
    }

    //--------------------------------------------------------------------------
    Future IndividualTask::initialize_task(TaskContext *ctx,
                                           const TaskLauncher &launcher,
                                           bool check_privileges,
                                           bool track /*=true*/)
    //--------------------------------------------------------------------------
    {
      parent_ctx = ctx;
      task_id = launcher.task_id;
      indexes = launcher.index_requirements;
      regions = launcher.region_requirements;
      futures = launcher.futures;
      // Can't update these here in case we get restricted postconditions
      grants = launcher.grants;
      wait_barriers = launcher.wait_barriers;
      arrive_barriers = launcher.arrive_barriers;
      arglen = launcher.argument.get_size();
      if (arglen > 0)
      {
        args = legion_malloc(TASK_ARGS_ALLOC, arglen);
        memcpy(args,launcher.argument.get_ptr(),arglen);
      }
      map_id = launcher.map_id;
      tag = launcher.tag;
      index_point = launcher.point;
      index_domain = Domain(index_point, index_point);
      is_index_space = false;
      initialize_base_task(ctx, track, launcher.static_dependences,
                           launcher.predicate, task_id);
      remote_owner_uid = ctx->get_unique_id();
      need_intra_task_alias_analysis = !launcher.independent_requirements;
      if (launcher.predicate != Predicate::TRUE_PRED)
      {
        if (launcher.predicate_false_future.impl != NULL)
          predicate_false_future = launcher.predicate_false_future;
        else
        {
          predicate_false_size = launcher.predicate_false_result.get_size();
          if (predicate_false_size == 0)
          {
            // TODO: Put this check back in
#if 0
            if (variants->return_size > 0)
              log_run.error("Predicated task launch for task %s "
                                  "in parent task %s (UID %lld) has non-void "
                                  "return type but no default value for its "
                                  "future if the task predicate evaluates to "
                                  "false.  Please set either the "
                                  "'predicate_false_result' or "
                                  "'predicate_false_future' fields of the "
                                  "TaskLauncher struct.",
                                  get_task_name(), ctx->get_task_name(),
                                  ctx->get_unique_id())
#endif
          }
          else
          {
            // TODO: Put this check back in
#ifdef PERFORM_PREDICATE_SIZE_CHECKS
            if (predicate_false_size != variants->return_size)
              REPORT_LEGION_ERROR(ERROR_PREDICATED_TASK_LAUNCH,
                            "Predicated task launch for task %s "
                                 "in parent task %s (UID %lld) has predicated "
                                 "false return type of size %ld bytes, but the "
                                 "expected return size is %ld bytes.",
                                 get_task_name(), parent_ctx->get_task_name(),
                                 parent_ctx->get_unique_id(),
                                 predicate_false_size, variants->return_size)
#endif
#ifdef DEBUG_LEGION
            assert(predicate_false_result == NULL);
#endif
            predicate_false_result = 
              legion_malloc(PREDICATE_ALLOC, predicate_false_size);
            memcpy(predicate_false_result, 
                   launcher.predicate_false_result.get_ptr(),
                   predicate_false_size);
          }
        }
      }
      if (check_privileges)
        perform_privilege_checks();
      // Get a future from the parent context to use as the result
      result = Future(new FutureImpl(runtime, true/*register*/,
            runtime->get_available_distributed_id(!top_level_task), 
            runtime->address_space, this));
      check_empty_field_requirements(); 
      if (Runtime::legion_spy_enabled)
      {
        LegionSpy::log_individual_task(parent_ctx->get_unique_id(),
                                       unique_op_id,
                                       task_id, get_task_name());
        for (std::vector<PhaseBarrier>::const_iterator it = 
              launcher.wait_barriers.begin(); it !=
              launcher.wait_barriers.end(); it++)
        {
          ApEvent e = Runtime::get_previous_phase(it->phase_barrier);
          LegionSpy::log_phase_barrier_wait(unique_op_id, e);
        }
        LegionSpy::log_future_creation(unique_op_id, 
              result.impl->get_ready_event(), index_point);
      }
      return result;
    }

    //--------------------------------------------------------------------------
    void IndividualTask::set_top_level(void)
    //--------------------------------------------------------------------------
    {
      this->top_level_task = true;
      // Top-level tasks never do dependence analysis, so we
      // need to complete those stages now
      resolve_speculation();
    } 

    //--------------------------------------------------------------------------
    void IndividualTask::trigger_prepipeline_stage(void)
    //--------------------------------------------------------------------------
    {
      // First compute the parent indexes
      compute_parent_indexes();
      privilege_paths.resize(regions.size());
      for (unsigned idx = 0; idx < regions.size(); idx++)
        initialize_privilege_path(privilege_paths[idx], regions[idx]);
      update_no_access_regions();
      if (!options_selected)
      {
        const bool inline_task = select_task_options();
        if (inline_task) 
        {
          REPORT_LEGION_WARNING(LEGION_WARNING_MAPPER_REQUESTED_INLINE,
                          "Mapper %s requested to inline task %s "
                          "(UID %lld) but the 'enable_inlining' option was "
                          "not set on the task launcher so the request is "
                          "being ignored", mapper->get_mapper_name(),
                          get_task_name(), get_unique_id());
        }
      }
      // If we have a trace, it is unsound to do this until the dependence
      // analysis stage when all the operations are serialized in order
      if (need_intra_task_alias_analysis)
      {
        LegionTrace *local_trace = get_trace();
        if (local_trace == NULL)
          perform_intra_task_alias_analysis(false/*tracing*/, NULL/*trace*/,
                                            privilege_paths);
      }
      if (Runtime::legion_spy_enabled)
      {
        for (unsigned idx = 0; idx < regions.size(); idx++)
        {
          log_requirement(unique_op_id, idx, regions[idx]);
        }
      }
    }

    //--------------------------------------------------------------------------
    void IndividualTask::trigger_dependence_analysis(void)
    //--------------------------------------------------------------------------
    {
      perform_base_dependence_analysis();
      ProjectionInfo projection_info;
      for (unsigned idx = 0; idx < regions.size(); idx++)
      {
        runtime->forest->perform_dependence_analysis(this, idx, regions[idx], 
                                                     restrict_infos[idx],
                                                     version_infos[idx],
                                                     projection_info,
                                                     privilege_paths[idx]);
      }
    }

    //--------------------------------------------------------------------------
    void IndividualTask::perform_base_dependence_analysis(void)
    //--------------------------------------------------------------------------
    {
#ifdef DEBUG_LEGION
      assert(privilege_paths.size() == regions.size());
#endif
      // If we have a trace we do our alias analysis now
      if (need_intra_task_alias_analysis)
      {
        LegionTrace *local_trace = get_trace();
        if (local_trace != NULL)
          perform_intra_task_alias_analysis(is_tracing(), local_trace,
                                            privilege_paths);
      }
      // To be correct with the new scheduler we also have to 
      // register mapping dependences on futures
      for (std::vector<Future>::const_iterator it = futures.begin();
            it != futures.end(); it++)
      {
#ifdef DEBUG_LEGION
        assert(it->impl != NULL);
#endif
        it->impl->register_dependence(this);
#ifdef LEGION_SPY
        if (it->impl->producer_op != NULL)
          LegionSpy::log_mapping_dependence(
              parent_ctx->get_unique_id(), it->impl->producer_uid, 0,
              get_unique_id(), 0, TRUE_DEPENDENCE);
#endif
      }
      if (predicate_false_future.impl != NULL)
      {
        predicate_false_future.impl->register_dependence(this);
#ifdef LEGION_SPY
        if (predicate_false_future.impl->producer_op != NULL)
          LegionSpy::log_mapping_dependence(
              parent_ctx->get_unique_id(), 
              predicate_false_future.impl->producer_uid, 0,
              get_unique_id(), 0, TRUE_DEPENDENCE);
#endif
      }
      // Also have to register any dependences on our predicate
      register_predicate_dependence();
      restrict_infos.resize(regions.size());
      version_infos.resize(regions.size());
    }

    //--------------------------------------------------------------------------
    RtEvent IndividualTask::perform_versioning_analysis(void)
    //--------------------------------------------------------------------------
    {
#ifdef DEBUG_LEGION
      assert(regions.size() == version_infos.size());
#endif
      std::set<RtEvent> ready_events;
      // If we're remote we're going to have to recompute our privilege
      // paths otherwise we can use our existing privilege paths
      if (is_remote())
      {
        // If we're remote and locally mapped, then we are already done
        if (is_locally_mapped())
          return RtEvent::NO_RT_EVENT;
        for (unsigned idx = 0; idx < regions.size(); idx++)
        {
          if (early_mapped_regions.find(idx) != early_mapped_regions.end())
            continue;
          VersionInfo &version_info = version_infos[idx];
          if (version_info.has_physical_states())
            continue;
          RegionTreePath privilege_path;
          initialize_privilege_path(privilege_path, regions[idx]);
          runtime->forest->perform_versioning_analysis(this, idx, regions[idx],
                                                       privilege_path,
                                                       version_info,
                                                       ready_events);
        }
      }
      else
      {
        for (unsigned idx = 0; idx < regions.size(); idx++)
        {
          if (early_mapped_regions.find(idx) != early_mapped_regions.end())
            continue;
          VersionInfo &version_info = version_infos[idx];
          if (version_info.has_physical_states())
            continue;
          runtime->forest->perform_versioning_analysis(this, idx, regions[idx],
                                                       privilege_paths[idx],
                                                       version_info,
                                                       ready_events);
        }
      }
      if (!ready_events.empty())
        return Runtime::merge_events(ready_events);
      return RtEvent::NO_RT_EVENT;
    }

    //--------------------------------------------------------------------------
    void IndividualTask::report_interfering_requirements(unsigned idx1, 
                                                         unsigned idx2)
    //--------------------------------------------------------------------------
    {
#if 1
      REPORT_LEGION_ERROR(ERROR_ALIASED_INTERFERING_REGION,
                    "Aliased and interfering region requirements for "
                    "individual tasks are not permitted. Region requirements "
                    "%d and %d of task %s (UID %lld) in parent task %s "
                    "(UID %lld) are interfering.", idx1, idx2, get_task_name(),
                    get_unique_id(), parent_ctx->get_task_name(),
                    parent_ctx->get_unique_id())
#else
      REPORT_LEGION_WARNING(LEGION_WARNING_REGION_REQUIREMENTS_INDIVIDUAL,
                      "Region requirements %d and %d of individual task "
                      "%s (UID %lld) in parent task %s (UID %lld) are "
                      "interfering.  This behavior is currently "
                      "undefined. You better really know what you are "
                      "doing.", idx1, idx2, get_task_name(), 
                      get_unique_id(), parent_ctx->get_task_name(), 
                      parent_ctx->get_unique_id())
#endif
    }

    //--------------------------------------------------------------------------
    std::map<PhysicalManager*,std::pair<unsigned,bool> >* 
                                IndividualTask::get_acquired_instances_ref(void)
    //--------------------------------------------------------------------------
    {
      return &acquired_instances;
    }

    //--------------------------------------------------------------------------
    void IndividualTask::record_restrict_postcondition(ApEvent postcondition)
    //--------------------------------------------------------------------------
    {
      restrict_postconditions.insert(postcondition);
    }

    //--------------------------------------------------------------------------
    void IndividualTask::resolve_false(bool speculated, bool launched)
    //--------------------------------------------------------------------------
    {
      // If we already launched, then return, otherwise continue
      // through and do the work to clean up the task 
      if (launched)
        return;
      // Set the future to the false result
      RtEvent execution_condition;
      if (predicate_false_future.impl != NULL)
      {
        ApEvent wait_on = predicate_false_future.impl->get_ready_event();
        if (wait_on.has_triggered())
        {
          const size_t result_size = 
            check_future_size(predicate_false_future.impl);
          if (result_size > 0)
            result.impl->set_result(
                predicate_false_future.impl->get_untyped_result(true),
                result_size, false/*own*/);
        }
        else
        {
          // Add references so they aren't garbage collected
          result.impl->add_base_gc_ref(DEFERRED_TASK_REF, this);
          predicate_false_future.impl->add_base_gc_ref(DEFERRED_TASK_REF, this);
          Runtime::DeferredFutureSetArgs args;
          args.target = result.impl;
          args.result = predicate_false_future.impl;
          args.task_op = this;
          execution_condition = 
            runtime->issue_runtime_meta_task(args, LG_LATENCY_PRIORITY, this, 
                                             Runtime::protect_event(wait_on));
        }
      }
      else
      {
        if (predicate_false_size > 0)
          result.impl->set_result(predicate_false_result,
                                  predicate_false_size, false/*own*/);
      }
      // Then clean up this task instance
      complete_mapping();
      complete_execution(execution_condition);
      resolve_speculation();
      trigger_children_complete();
    }

    //--------------------------------------------------------------------------
    void IndividualTask::early_map_task(void)
    //--------------------------------------------------------------------------
    {
      // Nothing to do for now
    }

    //--------------------------------------------------------------------------
    bool IndividualTask::distribute_task(void)
    //--------------------------------------------------------------------------
    {
      if (target_proc.exists() && (target_proc != current_proc))
      {
        runtime->send_task(this);
        return false;
      }
      return true;
    }

    //--------------------------------------------------------------------------
    RtEvent IndividualTask::perform_must_epoch_version_analysis(
                                                             MustEpochOp *owner)
    //--------------------------------------------------------------------------
    {
      // No need to do anything here, we'll do it as part of perform_mapping
      return RtEvent::NO_RT_EVENT;
    }

    //--------------------------------------------------------------------------
    RtEvent IndividualTask::perform_mapping(
                                         MustEpochOp *must_epoch_owner/*=NULL*/)
    //--------------------------------------------------------------------------
    {
      DETAILED_PROFILER(runtime, INDIVIDUAL_PERFORM_MAPPING_CALL);
      // See if we need to do any versioning computations first
      RtEvent version_ready_event = perform_versioning_analysis();
      if (version_ready_event.exists() && !version_ready_event.has_triggered())
        return defer_perform_mapping(version_ready_event, must_epoch_owner);
      // Now try to do the mapping, we can just use our completion
      // event since we know this task will object will be active
      // throughout the duration of the computation
      map_all_regions(get_task_completion(), must_epoch_owner);
      // If we mapped, then we are no longer stealable
      stealable = false;
      // Also flush out physical regions
      for (unsigned idx = 0; idx < version_infos.size(); idx++)
        if (!virtual_mapped[idx] && !no_access_regions[idx])
          version_infos[idx].apply_mapping(map_applied_conditions);
      // We can now apply any arrives or releases
      if (!arrive_barriers.empty() || !grants.empty())
      {
        ApEvent done_event = get_task_completion();
        if (!restrict_postconditions.empty())
        {
          restrict_postconditions.insert(done_event);
          done_event = Runtime::merge_events(restrict_postconditions);
        }
        for (unsigned idx = 0; idx < grants.size(); idx++)
          grants[idx].impl->register_operation(done_event);
        for (std::vector<PhaseBarrier>::const_iterator it = 
              arrive_barriers.begin(); it != arrive_barriers.end(); it++)
          Runtime::phase_barrier_arrive(*it, 1/*count*/, done_event);
      }
      // If we succeeded in mapping and everything was mapped
      // then we get to mark that we are done mapping
      if ((shard_manager == NULL) && is_leaf() && !has_virtual_instances())
      {
        RtEvent applied_condition;
        if (!map_applied_conditions.empty())
        {
          applied_condition = Runtime::merge_events(map_applied_conditions);
          map_applied_conditions.clear();
        }
        if (is_remote())
        {
          // Send back the message saying that we finished mapping
          Serializer rez;
          // Only need to send back the pointer to the task instance
          rez.serialize(orig_task);
          rez.serialize(applied_condition);
          runtime->send_individual_remote_mapped(orig_proc, rez);
        }
        // Mark that we have completed mapping
        complete_mapping(applied_condition);
        if (!acquired_instances.empty())
          release_acquired_instances(acquired_instances);
      }
      return RtEvent::NO_RT_EVENT;
    }

    //--------------------------------------------------------------------------
    bool IndividualTask::is_stealable(void) const
    //--------------------------------------------------------------------------
    {
      return ((!map_locally) && stealable);
    }

    //--------------------------------------------------------------------------
    bool IndividualTask::has_restrictions(unsigned idx, LogicalRegion handle)
    //--------------------------------------------------------------------------
    {
#ifdef DEBUG_LEGION
      assert(idx < restrict_infos.size());
#endif
      // We know that if there are any restrictions they directly apply
      return restrict_infos[idx].has_restrictions();
    }

    //--------------------------------------------------------------------------
    bool IndividualTask::can_early_complete(ApUserEvent &chain_event)
    //--------------------------------------------------------------------------
    {
      if (is_remote())
        return false;
      if (!restrict_postconditions.empty())
        return false;
      // Otherwise we're going to do it mark that we
      // don't need to trigger the underlying completion event.
      // Note we need to do this now to avoid any race condition.
      need_completion_trigger = false;
      chain_event = completion_event;
      return true;
    }

    //--------------------------------------------------------------------------
    VersionInfo& IndividualTask::get_version_info(unsigned idx)
    //--------------------------------------------------------------------------
    {
#ifdef DEBUG_LEGION
      assert(idx < version_infos.size());
#endif
      return version_infos[idx];
    }

    //--------------------------------------------------------------------------
    RestrictInfo& IndividualTask::get_restrict_info(unsigned idx)
    //--------------------------------------------------------------------------
    {
#ifdef DEBUG_LEGION
      assert(idx < restrict_infos.size());
#endif
      return restrict_infos[idx];
    }

    //--------------------------------------------------------------------------
    const ProjectionInfo* IndividualTask::get_projection_info(unsigned idx)
    //--------------------------------------------------------------------------
    {
      return NULL;
    }

    //--------------------------------------------------------------------------
    const std::vector<VersionInfo>* IndividualTask::get_version_infos(void)
    //--------------------------------------------------------------------------
    {
      return &version_infos;
    }

    //--------------------------------------------------------------------------
    const std::vector<RestrictInfo>* IndividualTask::get_restrict_infos(void)
    //--------------------------------------------------------------------------
    {
      return &restrict_infos;
    }

    //--------------------------------------------------------------------------
    RegionTreePath& IndividualTask::get_privilege_path(unsigned idx)
    //--------------------------------------------------------------------------
    {
#ifdef DEBUG_LEGION
      assert(idx < privilege_paths.size());
#endif
      return privilege_paths[idx];
    }

    //--------------------------------------------------------------------------
    ApEvent IndividualTask::get_task_completion(void) const
    //--------------------------------------------------------------------------
    {
      if (is_remote())
        return remote_completion_event;
      else
        return completion_event;
    }

    //--------------------------------------------------------------------------
    TaskOp::TaskKind IndividualTask::get_task_kind(void) const
    //--------------------------------------------------------------------------
    {
      return INDIVIDUAL_TASK_KIND;
    } 

    //--------------------------------------------------------------------------
    void IndividualTask::trigger_task_complete(void)
    //--------------------------------------------------------------------------
    {
      DETAILED_PROFILER(runtime, INDIVIDUAL_TRIGGER_COMPLETE_CALL);
      // Remove profiling our guard and trigger the profiling event if necessary
      if ((__sync_add_and_fetch(&outstanding_profiling_requests, -1) == 0) &&
          profiling_reported.exists())
        Runtime::trigger_event(profiling_reported);
      // Release any restrictions we might have had
      if ((execution_context != NULL) && execution_context->has_restrictions())
        execution_context->release_restrictions();
      // For remote cases we have to keep track of the events for
      // returning any created logical state, we can't commit until
      // it is returned or we might prematurely release the references
      // that we hold on the version state objects
      if (!is_remote())
      {
        // Pass back our created and deleted operations
        if (!top_level_task && (execution_context != NULL))
          execution_context->return_privilege_state(parent_ctx);
        // The future has already been set so just trigger it
        result.impl->complete_future();
      }
      else
      {
        Serializer rez;
        pack_remote_complete(rez);
        runtime->send_individual_remote_complete(orig_proc,rez);
      }
      // Invalidate any state that we had if we didn't already
      if (execution_context != NULL)
        execution_context->invalidate_region_tree_contexts();
      // See if we need to trigger that our children are complete
      // Note it is only safe to do this if we were not sent remotely
      bool need_commit = false;
      if (!sent_remotely && (execution_context != NULL))
        need_commit = execution_context->attempt_children_commit();
      if (must_epoch != NULL)
        must_epoch->notify_subop_complete(this);
      // Mark that this operation is complete
      complete_operation();
      if (need_commit)
        trigger_children_committed();
    }

    //--------------------------------------------------------------------------
    void IndividualTask::trigger_task_commit(void)
    //--------------------------------------------------------------------------
    {
      DETAILED_PROFILER(runtime, INDIVIDUAL_TRIGGER_COMMIT_CALL);
      if (is_remote())
      {
        Serializer rez;
        pack_remote_commit(rez);
        runtime->send_individual_remote_commit(orig_proc,rez);
      }
      // We can release our version infos now
      for (std::vector<VersionInfo>::iterator it = version_infos.begin();
            it != version_infos.end(); it++)
      {
        it->clear();
      }
      if (must_epoch != NULL)
        must_epoch->notify_subop_commit(this);
      commit_operation(true/*deactivate*/, profiling_reported);
    }

    //--------------------------------------------------------------------------
    void IndividualTask::handle_future(const void *res, size_t res_size,
                                       bool owned)
    //--------------------------------------------------------------------------
    {
      // Save our future value so we can set it or send it back later
      if (is_remote())
      {
        if (owned)
        {
          future_store = const_cast<void*>(res);
          future_size = res_size;
        }
        else
        {
          future_size = res_size;
          future_store = legion_malloc(FUTURE_RESULT_ALLOC, future_size);
          memcpy(future_store,res,future_size);
        }
      }
      else
      {
        // Set our future, but don't trigger it yet
        if (must_epoch == NULL)
          result.impl->set_result(res, res_size, owned);
        else
          must_epoch->set_future(index_point, res, res_size, owned);
      }
    }

    //--------------------------------------------------------------------------
    void IndividualTask::handle_post_mapped(RtEvent mapped_precondition)
    //--------------------------------------------------------------------------
    {
      DETAILED_PROFILER(runtime, INDIVIDUAL_POST_MAPPED_CALL);
      // If this is a remote task then
      // we need to wait before completing our mapping
      if (!mapped_precondition.has_triggered())
      {
        SingleTask::DeferredPostMappedArgs args;
        args.task = this;
        runtime->issue_runtime_meta_task(args, LG_LATENCY_PRIORITY,
                                         this, mapped_precondition);
        return;
      }
      if (Runtime::legion_spy_enabled && (execution_context != NULL))
        execution_context->log_created_requirements();
      // We used to have to apply our virtual state here, but that is now
      // done when the virtual instances are returned in return_virtual_task
      // If we have any virtual instances then we need to apply
      // the changes for them now
      if (!is_remote())
      {
        if (!acquired_instances.empty())
          release_acquired_instances(acquired_instances);
        if (!map_applied_conditions.empty())
          complete_mapping(Runtime::merge_events(map_applied_conditions));
        else 
          complete_mapping();
        return;
      }
      RtEvent applied_condition;
      if (!map_applied_conditions.empty())
        applied_condition = Runtime::merge_events(map_applied_conditions);
      // Send back the message saying that we finished mapping
      Serializer rez;
      // Only need to send back the pointer to the task instance
      rez.serialize(orig_task);
      rez.serialize(applied_condition);
      runtime->send_individual_remote_mapped(orig_proc, rez);
      // Now we can complete this task
      if (!acquired_instances.empty())
        release_acquired_instances(acquired_instances);
      complete_mapping(applied_condition);
    } 

    //--------------------------------------------------------------------------
    void IndividualTask::handle_misspeculation(void)
    //--------------------------------------------------------------------------
    {
      // First thing: increment the meta-task counts since we decremented
      // them in case we didn't end up running
#ifdef DEBUG_LEGION
      runtime->increment_total_outstanding_tasks(
          MisspeculationTaskArgs::TASK_ID, true/*meta*/);
#else
      runtime->increment_total_outstanding_tasks();
#endif
#ifdef DEBUG_SHUTDOWN_HANG
      __sync_fetch_and_add(
            &runtime->outstanding_counts[MisspeculationTaskArgs::TASK_ID],1);
#endif
      // Pretend like we executed the task
      execution_context->begin_task();
      if (predicate_false_future.impl != NULL)
      {
        // Wait for the future to be ready
        ApEvent wait_on = predicate_false_future.impl->get_ready_event();
        wait_on.lg_wait();
        void *ptr = predicate_false_future.impl->get_untyped_result(true);
        size_t size = predicate_false_future.impl->get_untyped_size();
        execution_context->end_task(ptr, size, false/*owned*/); 
      }
      else
        execution_context->end_task(predicate_false_result,
                                    predicate_false_size, false/*owned*/);
    }

    //--------------------------------------------------------------------------
    void IndividualTask::record_reference_mutation_effect(RtEvent event)
    //--------------------------------------------------------------------------
    {
      map_applied_conditions.insert(event);
    }

    //--------------------------------------------------------------------------
    void IndividualTask::perform_physical_traversal(unsigned idx, 
                                      RegionTreeContext ctx, InstanceSet &valid)
    //--------------------------------------------------------------------------
    {
      runtime->forest->physical_premap_only(this, idx, regions[idx], 
                                            version_infos[idx], valid);
    }

    //--------------------------------------------------------------------------
    bool IndividualTask::pack_task(Serializer &rez, Processor target)
    //--------------------------------------------------------------------------
    {
      DETAILED_PROFILER(runtime, INDIVIDUAL_PACK_TASK_CALL);
      // Check to see if we are stealable, if not and we have not
      // yet been sent remotely, then send the state now
      AddressSpaceID addr_target = runtime->find_address_space(target);
      RezCheck z(rez);
      pack_single_task(rez, addr_target);
      rez.serialize(orig_task);
      rez.serialize(remote_completion_event);
      rez.serialize(remote_unique_id);
      rez.serialize(remote_owner_uid);
      rez.serialize(top_level_task);
      if (!is_locally_mapped())
      {
        // have to pack all version info (e.g. split masks)
        std::vector<bool> full_version_infos(regions.size(), true);
        pack_version_infos(rez, version_infos, full_version_infos);
      }
      else
        pack_version_infos(rez, version_infos, virtual_mapped);
      pack_restrict_infos(rez, restrict_infos);
      if (predicate_false_future.impl != NULL)
        rez.serialize(predicate_false_future.impl->did);
      else
        rez.serialize<DistributedID>(0);
      rez.serialize(predicate_false_size);
      if (predicate_false_size > 0)
        rez.serialize(predicate_false_result, predicate_false_size);
      // Mark that we sent this task remotely
      sent_remotely = true;
      // If this task is remote, then deactivate it, otherwise
      // we're local so we don't want to be deactivated for when
      // return messages get sent back.
      return is_remote();
    }

    //--------------------------------------------------------------------------
    bool IndividualTask::unpack_task(Deserializer &derez, Processor current,
                                     std::set<RtEvent> &ready_events)
    //--------------------------------------------------------------------------
    {
      DETAILED_PROFILER(runtime, INDIVIDUAL_UNPACK_TASK_CALL);
      DerezCheck z(derez);
      unpack_single_task(derez, ready_events);
      derez.deserialize(orig_task);
      derez.deserialize(remote_completion_event);
      derez.deserialize(remote_unique_id);
      set_current_proc(current);
      derez.deserialize(remote_owner_uid);
      derez.deserialize(top_level_task);
      unpack_version_infos(derez, version_infos, ready_events);
      unpack_restrict_infos(derez, restrict_infos, ready_events);
      // Quick check to see if we've been sent back to our original node
      if (!is_remote())
      {
#ifdef DEBUG_LEGION
        // Need to make the deserializer happy in debug mode
        derez.advance_pointer(derez.get_remaining_bytes());
#endif
        // If we were sent back then mark that we are no longer remote
        sent_remotely = false;
        // Put the original instance back on the mapping queue and
        // deactivate this version of the task
        runtime->add_to_ready_queue(current_proc, orig_task);
        deactivate();
        return false;
      }
      // Unpack the predicate false infos
      DistributedID pred_false_did;
      derez.deserialize(pred_false_did);
      if (pred_false_did != 0)
      {
        WrapperReferenceMutator mutator(ready_events);
        predicate_false_future = Future( 
          runtime->find_or_create_future(pred_false_did, &mutator));
      }
      derez.deserialize(predicate_false_size);
      if (predicate_false_size > 0)
      {
#ifdef DEBUG_LEGION
        assert(predicate_false_result == NULL);
#endif
        predicate_false_result = malloc(predicate_false_size);
        derez.deserialize(predicate_false_result, predicate_false_size);
      }
      // Figure out what our parent context is
      parent_ctx = runtime->find_context(remote_owner_uid);
      // Set our parent task for the user
      parent_task = parent_ctx->get_task();
      // Check to see if we had no virtual mappings and everything
      // was pre-mapped and we're remote then we can mark this
      // task as being mapped
      if (is_locally_mapped() && is_leaf())
        complete_mapping();
      // Have to do this before resolving speculation in case
      // we get cleaned up after the resolve speculation call
      if (Runtime::legion_spy_enabled)
      {
        LegionSpy::log_point_point(remote_unique_id, get_unique_id());
#ifdef LEGION_SPY
        LegionSpy::log_event_dependence(completion_event, 
                                        remote_completion_event);
#endif
      }
      // If we're remote, we've already resolved speculation for now
      resolve_speculation();
      // Return true to add ourselves to the ready queue
      return true;
    }

    //--------------------------------------------------------------------------
    void IndividualTask::pack_as_shard_task(Serializer &rez,AddressSpace target)
    //--------------------------------------------------------------------------
    {
      pack_single_task(rez, target);
      // We know we are mapped so pack the version infos and restrictions
      pack_version_infos(rez, version_infos, virtual_mapped);
      pack_restrict_infos(rez, restrict_infos);
      // Finally pack our context information
      rez.serialize(remote_owner_uid);
    }

    //--------------------------------------------------------------------------
    void IndividualTask::perform_inlining(void)
    //--------------------------------------------------------------------------
    {
      // See if there is anything that we need to wait on before running
      std::set<ApEvent> wait_on_events;
      for (unsigned idx = 0; idx < futures.size(); idx++)
      {
        FutureImpl *impl = futures[idx].impl; 
        wait_on_events.insert(impl->ready_event);
      }
      for (unsigned idx = 0; idx < grants.size(); idx++)
      {
        GrantImpl *impl = grants[idx].impl;
        wait_on_events.insert(impl->acquire_grant());
      }
      for (unsigned idx = 0; idx < wait_barriers.size(); idx++)
      {
        ApEvent e = 
          Runtime::get_previous_phase(wait_barriers[idx].phase_barrier);
        wait_on_events.insert(e);
      }
      // Merge together all the events for the start condition 
      ApEvent start_condition = Runtime::merge_events(wait_on_events); 
      // Get the processor that we will be running on
      Processor current = parent_ctx->get_executing_processor();
      // Select the variant to use
      VariantImpl *variant = parent_ctx->select_inline_variant(this);
      if (!Runtime::unsafe_mapper)
      {
        MapperManager *mapper = runtime->find_mapper(current, map_id);
        validate_variant_selection(mapper, variant, "select_task_variant");
      }
      // Now make an inline context to use for the execution
      InlineContext *inline_ctx = new InlineContext(runtime, parent_ctx, this);
      // Save this for when we are done executing
      TaskContext *enclosing = parent_ctx;
      // Set the context to be the current inline context
      parent_ctx = inline_ctx;
      // See if we need to wait for anything
      if (start_condition.exists())
        start_condition.lg_wait();
      variant->dispatch_inline(current, inline_ctx); 
      // Return any created privilege state
      inline_ctx->return_privilege_state(enclosing);
      // Then delete the inline context
      delete inline_ctx;
    }

    //--------------------------------------------------------------------------
    void IndividualTask::end_inline_task(const void *res, 
                                         size_t res_size, bool owned) 
    //--------------------------------------------------------------------------
    {
      // Save the future result and trigger it
      result.impl->set_result(res, res_size, owned);
      result.impl->complete_future();
      // Trigger our completion event
      Runtime::trigger_event(completion_event);
      // Now we're done, someone else will deactivate us
    }

    //--------------------------------------------------------------------------
    void IndividualTask::unpack_remote_mapped(Deserializer &derez)
    //--------------------------------------------------------------------------
    {
      RtEvent applied;
      derez.deserialize(applied);
      if (applied.exists())
        map_applied_conditions.insert(applied);
      if (!map_applied_conditions.empty())
        complete_mapping(Runtime::merge_events(map_applied_conditions));
      else
        complete_mapping();
    } 

    //--------------------------------------------------------------------------
    void IndividualTask::pack_remote_complete(Serializer &rez)
    //--------------------------------------------------------------------------
    {
      DETAILED_PROFILER(runtime, INDIVIDUAL_PACK_REMOTE_COMPLETE_CALL);
      AddressSpaceID target = runtime->find_address_space(orig_proc);
      if (execution_context->has_created_requirements())
        execution_context->send_back_created_state(target); 
      // Send back the pointer to the task instance, then serialize
      // everything else that needs to be sent back
      rez.serialize(orig_task);
      RezCheck z(rez);
      // Pack the privilege state
      execution_context->pack_privilege_state(rez, target, true/*returning*/);
      // Then pack the future result
      {
        RezCheck z2(rez);
        rez.serialize(future_size);
        rez.serialize(future_store,future_size);
      }
    }
    
    //--------------------------------------------------------------------------
    void IndividualTask::unpack_remote_complete(Deserializer &derez)
    //--------------------------------------------------------------------------
    {
      DETAILED_PROFILER(runtime, INDIVIDUAL_UNPACK_REMOTE_COMPLETE_CALL);
      DerezCheck z(derez);
      // First unpack the privilege state
      ResourceTracker::unpack_privilege_state(derez, parent_ctx);
      // Unpack the future result
      {
        DerezCheck z2(derez);
        size_t future_size;
        derez.deserialize(future_size);
        const void *future_ptr = derez.get_current_pointer();
        handle_future(future_ptr, future_size, false/*owned*/); 
        derez.advance_pointer(future_size);
      }
      // Mark that we have both finished executing and that our
      // children are complete
      complete_execution();
      trigger_children_complete();
    }

    //--------------------------------------------------------------------------
    void IndividualTask::pack_remote_commit(Serializer &rez)
    //--------------------------------------------------------------------------
    {
      // Only need to send back the pointer to the task instance
      rez.serialize(orig_task);
    }

    //--------------------------------------------------------------------------
    void IndividualTask::unpack_remote_commit(Deserializer &derez)
    //--------------------------------------------------------------------------
    {
      trigger_children_committed();
    }
    
    //--------------------------------------------------------------------------
    /*static*/ void IndividualTask::process_unpack_remote_mapped(
                                                            Deserializer &derez)
    //--------------------------------------------------------------------------
    {
      IndividualTask *task;
      derez.deserialize(task);
      task->unpack_remote_mapped(derez);
    }

    //--------------------------------------------------------------------------
    /*static*/ void IndividualTask::process_unpack_remote_complete(
                                                            Deserializer &derez)
    //--------------------------------------------------------------------------
    {
      IndividualTask *task;
      derez.deserialize(task);
      task->unpack_remote_complete(derez);
    }

    //--------------------------------------------------------------------------
    /*static*/ void IndividualTask::process_unpack_remote_commit(
                                                            Deserializer &derez)
    //--------------------------------------------------------------------------
    {
      IndividualTask *task;
      derez.deserialize(task);
      task->unpack_remote_commit(derez);
    }

    /////////////////////////////////////////////////////////////
    // Point Task 
    /////////////////////////////////////////////////////////////

    //--------------------------------------------------------------------------
    PointTask::PointTask(Runtime *rt)
      : SingleTask(rt)
    //--------------------------------------------------------------------------
    {
    }

    //--------------------------------------------------------------------------
    PointTask::PointTask(const PointTask &rhs)
      : SingleTask(NULL)
    //--------------------------------------------------------------------------
    {
      // should never be called
      assert(false);
    }

    //--------------------------------------------------------------------------
    PointTask::~PointTask(void)
    //--------------------------------------------------------------------------
    {
    }

    //--------------------------------------------------------------------------
    PointTask& PointTask::operator=(const PointTask &rhs)
    //--------------------------------------------------------------------------
    {
      // should never be called
      assert(false);
      return *this;
    }

    //--------------------------------------------------------------------------
    void PointTask::activate(void)
    //--------------------------------------------------------------------------
    {
      DETAILED_PROFILER(runtime, POINT_ACTIVATE_CALL);
      activate_single();
      // Point tasks never have to resolve speculation
      resolve_speculation();
      slice_owner = NULL;
      point_termination = ApUserEvent::NO_AP_USER_EVENT;
    }

    //--------------------------------------------------------------------------
    void PointTask::deactivate(void)
    //--------------------------------------------------------------------------
    {
      DETAILED_PROFILER(runtime, POINT_DEACTIVATE_CALL);
      if (runtime->profiler != NULL)
        runtime->profiler->register_slice_owner(
            this->slice_owner->get_unique_op_id(),
            this->get_unique_op_id());
      deactivate_single();
      version_infos.clear();
      restrict_postconditions.clear();
      runtime->free_point_task(this);
    }

    //--------------------------------------------------------------------------
    void PointTask::perform_versioning_analysis(std::set<RtEvent> &ready_events)
    //--------------------------------------------------------------------------
    {
#ifdef DEBUG_LEGION
      assert(version_infos.empty());
#endif
      // Copy the version info information over from our slice owner
      version_infos = slice_owner->version_infos;
#ifdef DEBUG_LEGION
      assert(version_infos.size() == regions.size());
#endif
      // We have to walk down the tree from the upper bound node
      // to where we are asking for privileges, along the way we
      // first have to check to see if the tree is open, and then
      // again to see if it has been advanced if we are going to 
      // be writing/reducing below in the tree
      const LegionMap<unsigned,FieldMask>::aligned empty_dirty_previous;
      const UniqueID logical_context_uid = parent_ctx->get_context_uid();
      for (unsigned idx = 0; idx < regions.size(); idx++)
      {
        if (IS_NO_ACCESS(regions[idx]))
          continue;
        // If this is an early mapped region then we don't need to do anything
        if (early_mapped_regions.find(idx) != early_mapped_regions.end())
          continue;
        ProjectionInfo &proj_info = slice_owner->projection_infos[idx]; 
        RegionTreeNode *parent_node;
        const RegionRequirement &slice_req = slice_owner->regions[idx];
        if (slice_req.handle_type == PART_PROJECTION)
          parent_node = runtime->forest->get_node(slice_req.partition);
        else
          parent_node = runtime->forest->get_node(slice_req.region);
#ifdef DEBUG_LEGION
        assert(regions[idx].handle_type == SINGULAR);
#endif
        RegionTreeNode *child_node = 
          runtime->forest->get_node(regions[idx].region);
        // If they are the same node, we are already done
        if (child_node == parent_node)
          continue;
        // Compute our privilege full projection path 
        RegionTreePath projection_path;
        runtime->forest->initialize_path(child_node->get_row_source(),
                       parent_node->get_row_source(), projection_path);
        // Any opens/advances have already been generated to the
        // upper bound node, so we don't have to handle that node, 
        // therefore all our paths must start at one node below the
        // upper bound node
        RegionTreeNode *one_below = parent_node->get_tree_child(
                projection_path.get_child(parent_node->get_depth()));
        RegionTreePath one_below_path;
        one_below_path.initialize(projection_path.get_min_depth()+1, 
                                  projection_path.get_max_depth());
        for (unsigned idx2 = projection_path.get_min_depth()+1; 
              idx2 < projection_path.get_max_depth(); idx2++)
          one_below_path.register_child(idx2, projection_path.get_child(idx2));
        const LegionMap<ProjectionEpochID,FieldMask>::aligned &proj_epochs = 
          proj_info.get_projection_epochs();
        // Do the analysis to see if we've opened all the nodes to the child
        {
          for (LegionMap<ProjectionEpochID,FieldMask>::aligned::const_iterator
                it = proj_epochs.begin(); it != proj_epochs.end(); it++)
          {
            // Advance version numbers from one below the upper bound
            // all the way down to the child
            runtime->forest->advance_version_numbers(this, idx, 
                false/*update parent state*/, false/*doesn't matter*/,
                logical_context_uid, true/*dedup opens*/, 
                false/*dedup advance*/, it->first, 0/*id*/, one_below, 
                one_below_path, it->second, empty_dirty_previous, ready_events);
          }
        }
        // If we're doing something other than reading, we need
        // to also do the advance for anything open below, we do
        // this from the one below node to the node above the child node
        // The exception is if we are reducing in which case we go from
        // the all the way to the bottom so that the first reduction
        // point bumps the version number appropriately. Another exception is 
        // for dirty reductions where we know that there is already a write 
        // at the base level so we don't need to do an advance to get our 
        // reduction registered with the parent VersionState object

        if (!IS_READ_ONLY(regions[idx]) && 
            ((one_below != child_node) || 
             (IS_REDUCE(regions[idx]) && !proj_info.is_dirty_reduction())))
        {
          RegionTreePath advance_path;
          // If we're a reduction we go all the way to the bottom
          // otherwise if we're read-write we go to the level above
          // because our version_analysis call will do the advance
          // at the destination node.           
          if (IS_REDUCE(regions[idx]) && !proj_info.is_dirty_reduction())
          {
#ifdef DEBUG_LEGION
            assert((one_below->get_depth() < child_node->get_depth()) ||
                   (one_below == child_node)); 
#endif
            advance_path = one_below_path;
          }
          else
          {
#ifdef DEBUG_LEGION
            assert(one_below->get_depth() < child_node->get_depth()); 
#endif
            advance_path.initialize(one_below_path.get_min_depth(), 
                                    one_below_path.get_max_depth()-1);
            for (unsigned idx2 = one_below_path.get_min_depth(); 
                  idx2 < (one_below_path.get_max_depth()-1); idx2++)
              advance_path.register_child(idx2, one_below_path.get_child(idx2));
          }
          const bool parent_is_upper_bound = 
            (slice_req.handle_type != PART_PROJECTION) && 
            (slice_req.region == slice_req.parent);
          for (LegionMap<ProjectionEpochID,FieldMask>::aligned::const_iterator
                it = proj_epochs.begin(); it != proj_epochs.end(); it++)
          {
            // Advance version numbers from the upper bound to one above
            // the target child for split version numbers
            runtime->forest->advance_version_numbers(this, idx, 
                true/*update parent state*/, parent_is_upper_bound,
                logical_context_uid, false/*dedup opens*/, 
                true/*dedup advances*/, 0/*id*/, it->first, one_below, 
                advance_path, it->second, empty_dirty_previous, ready_events);
          }
        }
        // Now we can record our version numbers just like everyone else
        // We can skip the check for virtual version information because
        // our owner slice already did it
        runtime->forest->perform_versioning_analysis(this, idx, regions[idx],
                                      one_below_path, version_infos[idx], 
                                      ready_events, false/*partial*/, 
                                      NULL/*filter*/, one_below, 
                                      logical_context_uid, &proj_epochs, 
                                      true/*skip parent check*/);
      }
    }

    //--------------------------------------------------------------------------
    void PointTask::trigger_dependence_analysis(void)
    //--------------------------------------------------------------------------
    {
      // should never be called
      assert(false);
    }

    //--------------------------------------------------------------------------
    void PointTask::report_interfering_requirements(unsigned idx1,
                                                    unsigned idx2)
    //--------------------------------------------------------------------------
    {
      switch (index_point.get_dim())
      {
        case 1:
          {
            REPORT_LEGION_ERROR(ERROR_ALIASED_REGION_REQUIREMENTS,
                    "Aliased and interfering region requirements for "
                    "point tasks are not permitted. Region requirements "
                    "%d and %d of point %lld of index space task %s (UID %lld) "
                    "in parent task %s (UID %lld) are interfering.", 
                    idx1, idx2, index_point[0], get_task_name(),
                    get_unique_id(), parent_ctx->get_task_name(),
                    parent_ctx->get_unique_id());
            break;
          }
        case 2:
          {
            REPORT_LEGION_ERROR(ERROR_ALIASED_REGION_REQUIREMENTS,
                    "Aliased and interfering region requirements for "
                    "point tasks are not permitted. Region requirements "
                    "%d and %d of point (%lld,%lld) of index space task %s "
                    "(UID %lld) in parent task %s (UID %lld) are interfering.",
                    idx1, idx2, index_point[0], index_point[1], 
                    get_task_name(), get_unique_id(), 
                    parent_ctx->get_task_name(), parent_ctx->get_unique_id());
            break;
          }
        case 3:
          {
            REPORT_LEGION_ERROR(ERROR_ALIASED_REGION_REQUIREMENTS,
                    "Aliased and interfering region requirements for "
                    "point tasks are not permitted. Region requirements "
                    "%d and %d of point (%lld,%lld,%lld) of index space task %s"
                    " (UID %lld) in parent task %s (UID %lld) are interfering.",
                    idx1, idx2, index_point[0], index_point[1], 
                    index_point[2], get_task_name(), get_unique_id(), 
                    parent_ctx->get_task_name(), parent_ctx->get_unique_id());
            break;
          }
        default:
          assert(false);
      }
    }

    //--------------------------------------------------------------------------
    void PointTask::resolve_false(bool speculated, bool launched)
    //--------------------------------------------------------------------------
    {
      // should never be called
      assert(false);
    }

    //--------------------------------------------------------------------------
    void PointTask::early_map_task(void)
    //--------------------------------------------------------------------------
    {
      // Point tasks are always done with early mapping
    }

    //--------------------------------------------------------------------------
    bool PointTask::distribute_task(void)
    //--------------------------------------------------------------------------
    {
      // Point tasks are never sent anywhere
      return true;
    }

    //--------------------------------------------------------------------------
    RtEvent PointTask::perform_must_epoch_version_analysis(MustEpochOp *owner)
    //--------------------------------------------------------------------------
    {
      // See if we've done our slice version analysis yet
      return slice_owner->perform_must_epoch_version_analysis(owner);
    }

    //--------------------------------------------------------------------------
    RtEvent PointTask::perform_mapping(MustEpochOp *must_epoch_owner/*=NULL*/)
    //--------------------------------------------------------------------------
    {
      // Our versioning analysis was done with our slice
      
      // For point tasks we use the point termination event which as the
      // end event for this task since point tasks can be moved and
      // the completion event is therefore not guaranteed to survive
      // the length of the task's execution
      map_all_regions(point_termination, must_epoch_owner);
      // Flush out the state for any mapped region requirements
      for (unsigned idx = 0; idx < version_infos.size(); idx++)
        if (!virtual_mapped[idx] && !no_access_regions[idx])
          version_infos[idx].apply_mapping(map_applied_conditions);
      // If we succeeded in mapping and had no virtual mappings
      // then we are done mapping
      if (is_leaf() && !has_virtual_instances() && (shard_manager == NULL))
      {
        if (!map_applied_conditions.empty())
        {
          RtEvent done = Runtime::merge_events(map_applied_conditions);
          if (!restrict_postconditions.empty())
          {
            ApEvent restrict_post = 
              Runtime::merge_events(restrict_postconditions);
            slice_owner->record_child_mapped(done, restrict_post);
          }
          else
            slice_owner->record_child_mapped(done, ApEvent::NO_AP_EVENT);
          complete_mapping(done);
        }
        else
        {
          // Tell our owner that we mapped
          if (!restrict_postconditions.empty())
          {
            ApEvent restrict_post = 
              Runtime::merge_events(restrict_postconditions);
            slice_owner->record_child_mapped(RtEvent::NO_RT_EVENT, 
                                             restrict_post);
          }
          else
            slice_owner->record_child_mapped(RtEvent::NO_RT_EVENT,
                                             ApEvent::NO_AP_EVENT);
          // Mark that we ourselves have mapped
          complete_mapping();
        }
      }
      return RtEvent::NO_RT_EVENT;
    }

    //--------------------------------------------------------------------------
    bool PointTask::is_stealable(void) const
    //--------------------------------------------------------------------------
    {
      // should never be called
      assert(false);
      return false;
    }

    //--------------------------------------------------------------------------
    bool PointTask::has_restrictions(unsigned idx, LogicalRegion handle)
    //--------------------------------------------------------------------------
    {
      return slice_owner->has_restrictions(idx, handle);
    }

    //--------------------------------------------------------------------------
    bool PointTask::can_early_complete(ApUserEvent &chain_event)
    //--------------------------------------------------------------------------
    {
      chain_event = point_termination;
      return true;
    }

    //--------------------------------------------------------------------------
    VersionInfo& PointTask::get_version_info(unsigned idx)
    //--------------------------------------------------------------------------
    {
      // See if we've copied over the versions from our slice
      // if not we can just use our slice owner
      if (idx < version_infos.size())
        return version_infos[idx];
      return slice_owner->get_version_info(idx);
    }

    //--------------------------------------------------------------------------
    RestrictInfo& PointTask::get_restrict_info(unsigned idx)
    //--------------------------------------------------------------------------
    {
      return slice_owner->get_restrict_info(idx);
    }

    //--------------------------------------------------------------------------
    const ProjectionInfo* PointTask::get_projection_info(unsigned idx)
    //--------------------------------------------------------------------------
    {
      return slice_owner->get_projection_info(idx);
    }

    //--------------------------------------------------------------------------
    const std::vector<VersionInfo>* PointTask::get_version_infos(void)
    //--------------------------------------------------------------------------
    {
      return &version_infos;
    }

    //--------------------------------------------------------------------------
    const std::vector<RestrictInfo>* PointTask::get_restrict_infos(void)
    //--------------------------------------------------------------------------
    {
      return slice_owner->get_restrict_infos();
    }

    //--------------------------------------------------------------------------
    ApEvent PointTask::get_task_completion(void) const
    //--------------------------------------------------------------------------
    {
      return point_termination;
    }

    //--------------------------------------------------------------------------
    TaskOp::TaskKind PointTask::get_task_kind(void) const
    //--------------------------------------------------------------------------
    {
      return POINT_TASK_KIND;
    }

    //--------------------------------------------------------------------------
    void PointTask::perform_inlining(void)
    //--------------------------------------------------------------------------
    {
      // Should never be called
      assert(false);
    }

    //--------------------------------------------------------------------------
    std::map<PhysicalManager*,std::pair<unsigned,bool> >* 
                                     PointTask::get_acquired_instances_ref(void)
    //--------------------------------------------------------------------------
    {
      return slice_owner->get_acquired_instances_ref();
    }

    //--------------------------------------------------------------------------
    void PointTask::record_restrict_postcondition(ApEvent postcondition)
    //--------------------------------------------------------------------------
    {
      restrict_postconditions.insert(postcondition);
    }

    //--------------------------------------------------------------------------
    void PointTask::trigger_task_complete(void)
    //--------------------------------------------------------------------------
    {
      DETAILED_PROFILER(runtime, POINT_TASK_COMPLETE_CALL);
      // Remove profiling our guard and trigger the profiling event if necessary
      if ((__sync_add_and_fetch(&outstanding_profiling_requests, -1) == 0) &&
          profiling_reported.exists())
        Runtime::trigger_event(profiling_reported);
      // Release any restrictions we might have had
      if (execution_context->has_restrictions())
        execution_context->release_restrictions();
      // Pass back our created and deleted operations 
      slice_owner->return_privileges(execution_context);
      slice_owner->record_child_complete();
      // Since this point is now complete we know
      // that we can trigger it. Note we don't need to do
      // this if we're a leaf task with no virtual mappings
      // because we would have performed the leaf task
      // early complete chaining operation.
      if (!is_leaf() || has_virtual_instances())
        Runtime::trigger_event(point_termination);

      // Invalidate any context that we had so that the child
      // operations can begin committing
      execution_context->invalidate_region_tree_contexts();
      // See if we need to trigger that our children are complete
      const bool need_commit = execution_context->attempt_children_commit();
      // Mark that this operation is now complete
      complete_operation();
      if (need_commit)
        trigger_children_committed();
    }

    //--------------------------------------------------------------------------
    void PointTask::trigger_task_commit(void)
    //--------------------------------------------------------------------------
    {
      DETAILED_PROFILER(runtime, POINT_TASK_COMMIT_CALL);
      // Commit this operation
      // Don't deactivate ourselves, our slice will do that for us
      commit_operation(false/*deactivate*/, profiling_reported);
      // If we still have to report profiling information then we must
      // block here to avoid a race with the slice owner deactivating
      // us before we are done with this object
      if (profiling_reported.exists())
        profiling_reported.lg_wait();
      // Then tell our slice owner that we're done
      slice_owner->record_child_committed();
    }

    //--------------------------------------------------------------------------
    void PointTask::perform_physical_traversal(unsigned idx,
                                      RegionTreeContext ctx, InstanceSet &valid)
    //--------------------------------------------------------------------------
    {
      runtime->forest->physical_premap_only(this, idx, regions[idx], 
                                            version_infos[idx], valid);
    }

    //--------------------------------------------------------------------------
    bool PointTask::pack_task(Serializer &rez, Processor target)
    //--------------------------------------------------------------------------
    {
      DETAILED_PROFILER(runtime, POINT_PACK_TASK_CALL);
      RezCheck z(rez);
      pack_single_task(rez, runtime->find_address_space(target));
      rez.serialize(point_termination); 
#ifdef DEBUG_LEGION
      assert(is_locally_mapped()); // should be locally mapped if we're here
#endif
      pack_version_infos(rez, version_infos, virtual_mapped);
      // Return false since point tasks should always be deactivated
      // once they are sent to a remote node
      return false;
    }

    //--------------------------------------------------------------------------
    bool PointTask::unpack_task(Deserializer &derez, Processor current,
                                std::set<RtEvent> &ready_events)
    //--------------------------------------------------------------------------
    {
      DETAILED_PROFILER(runtime, POINT_UNPACK_TASK_CALL);
      DerezCheck z(derez);
      unpack_single_task(derez, ready_events);
      derez.deserialize(point_termination);
      unpack_version_infos(derez, version_infos, ready_events);
      set_current_proc(current);
      // Get the context information from our slice owner
      parent_ctx = slice_owner->get_context();
      parent_task = parent_ctx->get_task();
      // Check to see if we are locally mapped and we are a leaf with no
      // virtual instances in which case we are already known to be mapped
      if (is_locally_mapped() && is_leaf() && !has_virtual_instances())
      {
        slice_owner->record_child_mapped(RtEvent::NO_RT_EVENT,
                                         ApEvent::NO_AP_EVENT);
        complete_mapping();
      }
#ifdef LEGION_SPY
      LegionSpy::log_event_dependence(completion_event, point_termination);
#endif
      return false;
    }

    //--------------------------------------------------------------------------
    void PointTask::pack_as_shard_task(Serializer &rez, AddressSpace target)
    //--------------------------------------------------------------------------
    {
      pack_single_task(rez, target);
      // We know we are mapped so pack the version infos and restrictions
      pack_version_infos(rez, version_infos, virtual_mapped);
      pack_restrict_infos(rez, *get_restrict_infos());
      // Finally pack our context information
      rez.serialize(slice_owner->get_remote_owner_uid());
    }

    //--------------------------------------------------------------------------
    void PointTask::handle_future(const void *res, size_t res_size, bool owner)
    //--------------------------------------------------------------------------
    {
      slice_owner->handle_future(index_point, res, res_size, owner);
    }

    //--------------------------------------------------------------------------
    void PointTask::handle_post_mapped(RtEvent mapped_precondition)
    //--------------------------------------------------------------------------
    {
      DETAILED_PROFILER(runtime, POINT_TASK_POST_MAPPED_CALL);
      if (!mapped_precondition.has_triggered())
      {
        SingleTask::DeferredPostMappedArgs args;
        args.task = this;
        runtime->issue_runtime_meta_task(args, LG_LATENCY_PRIORITY,
                                         this, mapped_precondition);
        return;
      }
      if (Runtime::legion_spy_enabled)
        execution_context->log_created_requirements();
      if (!map_applied_conditions.empty())
      {
        RtEvent done = Runtime::merge_events(map_applied_conditions);
        if (!restrict_postconditions.empty())
        {
          ApEvent restrict_post = 
            Runtime::merge_events(restrict_postconditions);
          slice_owner->record_child_mapped(done, restrict_post);
        }
        else
          slice_owner->record_child_mapped(done, ApEvent::NO_AP_EVENT);
        complete_mapping(done);
      }
      else
      {
        if (!restrict_postconditions.empty())
        {
          ApEvent restrict_post = 
            Runtime::merge_events(restrict_postconditions);
          slice_owner->record_child_mapped(RtEvent::NO_RT_EVENT,  
                                           restrict_post);
        }
        else
          slice_owner->record_child_mapped(RtEvent::NO_RT_EVENT,
                                           ApEvent::NO_AP_EVENT);
        // Now we can complete this point task
        complete_mapping();
      }
    }

    //--------------------------------------------------------------------------
    void PointTask::handle_misspeculation(void)
    //--------------------------------------------------------------------------
    {
      // First thing: increment the meta-task counts since we decremented
      // them in case we didn't end up running
#ifdef DEBUG_LEGION
      runtime->increment_total_outstanding_tasks(
          MisspeculationTaskArgs::TASK_ID, true/*meta*/);
#else
      runtime->increment_total_outstanding_tasks();
#endif
#ifdef DEBUG_SHUTDOWN_HANG
      __sync_fetch_and_add(
            &runtime->outstanding_counts[MisspeculationTaskArgs::TASK_ID],1);
#endif
      // Pretend like we executed the task
      execution_context->begin_task();
      size_t result_size;
      const void *result = slice_owner->get_predicate_false_result(result_size);
      execution_context->end_task(result, result_size, false/*owned*/);
    }

    //--------------------------------------------------------------------------
    void PointTask::record_reference_mutation_effect(RtEvent event)
    //--------------------------------------------------------------------------
    {
      map_applied_conditions.insert(event);
    }

    //--------------------------------------------------------------------------
    const DomainPoint& PointTask::get_domain_point(void) const
    //--------------------------------------------------------------------------
    {
      return index_point;
    }

    //--------------------------------------------------------------------------
    void PointTask::set_projection_result(unsigned idx, LogicalRegion result)
    //--------------------------------------------------------------------------
    {
#ifdef DEBUG_LEGION
      assert(idx < regions.size());
#endif
      RegionRequirement &req = regions[idx];
#ifdef DEBUG_LEGION
      assert(req.handle_type != SINGULAR);
#endif
      req.region = result;
      req.handle_type = SINGULAR;
      // Check to see if the region is a NO_REGION,
      // if it is then switch the privilege to NO_ACCESS
      if (req.region == LogicalRegion::NO_REGION)
        req.privilege = NO_ACCESS;
      else if (has_restrictions(idx, req.region))
        req.flags |= RESTRICTED_FLAG;
    }

    //--------------------------------------------------------------------------
    void PointTask::initialize_point(SliceTask *owner, const DomainPoint &point,
                                     const FutureMap &point_arguments)
    //--------------------------------------------------------------------------
    {
      slice_owner = owner;
      // Get our point
      index_point = point;
      // Get our argument
      if (point_arguments.impl != NULL)
      {
        Future f = point_arguments.impl->get_future(point, true/*allow empty*/);
        if (f.impl != NULL)
        {
          ApEvent ready = f.impl->get_ready_event();
          ready.lg_wait();
          local_arglen = f.impl->get_untyped_size();
          // Have to make a local copy since the point takes ownership
          if (local_arglen > 0)
          {
            local_args = malloc(local_arglen);
            memcpy(local_args, f.impl->get_untyped_result(), local_arglen);
          }
        }
      }
      // Make a new termination event for this point
      point_termination = Runtime::create_ap_user_event();
    }

    //--------------------------------------------------------------------------
    void PointTask::send_back_created_state(AddressSpaceID target)
    //--------------------------------------------------------------------------
    {
      if (execution_context->has_created_requirements())
        execution_context->send_back_created_state(target);
    } 

    /////////////////////////////////////////////////////////////
    // Shard Task 
    /////////////////////////////////////////////////////////////

    //--------------------------------------------------------------------------
    ShardTask::ShardTask(Runtime *rt, ShardManager *manager,
                         ShardID id, Processor proc)
      : SingleTask(rt), shard_id(id)
    //--------------------------------------------------------------------------
    {
      activate_single();
      target_proc = proc;
      current_proc = proc;
      shard_manager = manager;
      if (manager->original_task != NULL)
        remote_owner_uid = 
          manager->original_task->get_context()->get_unique_id();
    }
    
    //--------------------------------------------------------------------------
    ShardTask::ShardTask(const ShardTask &rhs)
      : SingleTask(NULL), shard_id(0)
    //--------------------------------------------------------------------------
    {
      // should never be called
      assert(false);
    }

    //--------------------------------------------------------------------------
    ShardTask::~ShardTask(void)
    //--------------------------------------------------------------------------
    {
      // Set our shard manager to NULL since we are not supposed to delete it
      shard_manager = NULL;
      deactivate_single();
    }

    //--------------------------------------------------------------------------
    ShardTask& ShardTask::operator=(const ShardTask &rhs)
    //--------------------------------------------------------------------------
    {
      // should never be called
      assert(false);
      return *this;
    }

    //--------------------------------------------------------------------------
    void ShardTask::activate(void)
    //--------------------------------------------------------------------------
    {
      assert(false);
    }

    //--------------------------------------------------------------------------
    void ShardTask::deactivate(void)
    //--------------------------------------------------------------------------
    {
      assert(false);
    }

    //--------------------------------------------------------------------------
    void ShardTask::trigger_dependence_analysis(void)
    //--------------------------------------------------------------------------
    {
      assert(false);
    }

    //--------------------------------------------------------------------------
    void ShardTask::resolve_false(bool speculated, bool launched)
    //--------------------------------------------------------------------------
    {
      assert(false);
    }

    //--------------------------------------------------------------------------
    void ShardTask::early_map_task(void)
    //--------------------------------------------------------------------------
    {
      assert(false);
    }

    //--------------------------------------------------------------------------
    bool ShardTask::distribute_task(void)
    //--------------------------------------------------------------------------
    {
      assert(false);
      return false;
    }

    //--------------------------------------------------------------------------
    RtEvent ShardTask::perform_must_epoch_version_analysis(MustEpochOp *own)
    //--------------------------------------------------------------------------
    {
      assert(false);
      return RtEvent::NO_RT_EVENT;
    }

    //--------------------------------------------------------------------------
    RtEvent ShardTask::perform_mapping(MustEpochOp *owner)
    //--------------------------------------------------------------------------
    {
      assert(false);
      return RtEvent::NO_RT_EVENT;
    }
    
    //--------------------------------------------------------------------------
    bool ShardTask::is_stealable(void) const
    //--------------------------------------------------------------------------
    {
      return false;
    }

    //--------------------------------------------------------------------------
    bool ShardTask::has_restrictions(unsigned idx, LogicalRegion handle)
    //--------------------------------------------------------------------------
    {
#ifdef DEBUG_LEGION
      assert(idx < restrict_infos.size());
#endif
      // We know that if there are any restrictions they directly apply
      return restrict_infos[idx].has_restrictions();
    }

    //--------------------------------------------------------------------------
    bool ShardTask::can_early_complete(ApUserEvent &chain_event)
    //--------------------------------------------------------------------------
    {
      // no point for early completion for shard tasks
      return false;
    }

    //--------------------------------------------------------------------------
    ApEvent ShardTask::get_task_completion(void) const
    //--------------------------------------------------------------------------
    {
      return get_completion_event();
    }

    //--------------------------------------------------------------------------
    TaskOp::TaskKind ShardTask::get_task_kind(void) const
    //--------------------------------------------------------------------------
    {
      return SHARD_TASK_KIND;
    }

    //--------------------------------------------------------------------------
    void ShardTask::trigger_mapping(void)
    //--------------------------------------------------------------------------
    {
      assert(false);
    }

    //--------------------------------------------------------------------------
    void ShardTask::trigger_task_complete(void)
    //--------------------------------------------------------------------------
    {
      // First invoke the method on the shard manager 
      shard_manager->trigger_task_complete(true/*local*/);
      // Then do the normal clean-up operations
      // Remove profiling our guard and trigger the profiling event if necessary
      if ((__sync_add_and_fetch(&outstanding_profiling_requests, -1) == 0) &&
          profiling_reported.exists())
        Runtime::trigger_event(profiling_reported);
      // Release any restrictions we might have had
      if (execution_context->has_restrictions())
        execution_context->release_restrictions();
      // Invalidate any context that we had so that the child
      // operations can begin committing
      execution_context->invalidate_region_tree_contexts();
      // See if we need to trigger that our children are complete
      const bool need_commit = execution_context->attempt_children_commit();
      // Mark that this operation is complete
      complete_operation();
      if (need_commit)
        trigger_children_committed();
    }

    //--------------------------------------------------------------------------
    void ShardTask::trigger_task_commit(void)
    //--------------------------------------------------------------------------
    {
      // Commit this operation
      // Dont' deactivate ourselves, the shard manager will do that for us
      commit_operation(false/*deactivate*/, profiling_reported);
      // If we still have to report profiling information then we must
      // block here to avoid a race with the shard manager deactivating
      // us before we are done with this object
      if (profiling_reported.exists() && !profiling_reported.has_triggered())
        profiling_reported.lg_wait();
      // Lastly invoke the method on the shard manager, this could
      // delete us so it has to be last
      shard_manager->trigger_task_commit(true/*local*/);
    }

    //--------------------------------------------------------------------------
    VersionInfo& ShardTask::get_version_info(unsigned idx)
    //--------------------------------------------------------------------------
    {
#ifdef DEBUG_LEGION
      assert(idx < version_infos.size());
#endif
      return version_infos[idx];
    }

    //--------------------------------------------------------------------------
    RestrictInfo& ShardTask::get_restrict_info(unsigned idx)
    //--------------------------------------------------------------------------
    {
#ifdef DEBUG_LEGION
      assert(idx < restrict_infos.size());
#endif
      return restrict_infos[idx];
    }

    //--------------------------------------------------------------------------
    const std::vector<VersionInfo>* ShardTask::get_version_infos(void)
    //--------------------------------------------------------------------------
    {
      return &version_infos;
    }

    //--------------------------------------------------------------------------
    const std::vector<RestrictInfo>* ShardTask::get_restrict_infos(void)
    //--------------------------------------------------------------------------
    {
      return &restrict_infos;
    }

    //--------------------------------------------------------------------------
    void ShardTask::perform_physical_traversal(unsigned idx,
                                      RegionTreeContext ctx, InstanceSet &valid)
    //--------------------------------------------------------------------------
    {
      assert(false);
    }

    //--------------------------------------------------------------------------
    bool ShardTask::pack_task(Serializer &rez, Processor target)
    //--------------------------------------------------------------------------
    {
      AddressSpaceID addr_target = runtime->find_address_space(target);
      RezCheck z(rez);
      pack_single_task(rez, addr_target);
      rez.serialize(remote_owner_uid);
      // have to pack all version info (e.g. split masks)
      std::vector<bool> full_version_infos(regions.size(), true);
      pack_version_infos(rez, version_infos, full_version_infos);
      pack_restrict_infos(rez, restrict_infos);
      return false;
    }

    //--------------------------------------------------------------------------
    bool ShardTask::unpack_task(Deserializer &derez, Processor current,
                                std::set<RtEvent> &ready_events)
    //--------------------------------------------------------------------------
    {
      DerezCheck z(derez);
      unpack_single_task(derez, ready_events);
      derez.deserialize(remote_owner_uid);
      unpack_version_infos(derez, version_infos, ready_events);
      unpack_restrict_infos(derez, restrict_infos, ready_events);
      // Figure out what our parent context is
      parent_ctx = runtime->find_context(remote_owner_uid);
      // Set our parent task for the user
      parent_task = parent_ctx->get_task();
      return false;
    }

    //--------------------------------------------------------------------------
    void ShardTask::pack_as_shard_task(Serializer &rez, AddressSpace target)
    //--------------------------------------------------------------------------
    {
      pack_single_task(rez, target);
      // We know we are mapped so pack the version infos and restrictions
      pack_version_infos(rez, version_infos, virtual_mapped);
      pack_restrict_infos(rez, restrict_infos);
      // Finally pack our context information
      rez.serialize(remote_owner_uid);
    }

    //--------------------------------------------------------------------------
    RtEvent ShardTask::unpack_shard_task(Deserializer &derez)
    //--------------------------------------------------------------------------
    {
      std::set<RtEvent> ready_events; 
      unpack_single_task(derez, ready_events);
      unpack_version_infos(derez, version_infos, ready_events);
      unpack_restrict_infos(derez, restrict_infos, ready_events);
      derez.deserialize(remote_owner_uid);
      // Figure out our parent context
      parent_ctx = runtime->find_context(remote_owner_uid);
      // Set our parent task
      parent_task = parent_ctx->get_task();
      if (!ready_events.empty())
        return Runtime::merge_events(ready_events);
      else
        return RtEvent::NO_RT_EVENT;
    }

    //--------------------------------------------------------------------------
    void ShardTask::perform_inlining(void)
    //--------------------------------------------------------------------------
    {
      assert(false);
    }

    //--------------------------------------------------------------------------
    void ShardTask::handle_future(const void *res, size_t res_size, bool owned)
    //--------------------------------------------------------------------------
    {
      shard_manager->handle_future(res, res_size, owned);
    }

    //--------------------------------------------------------------------------
    void ShardTask::handle_post_mapped(RtEvent mapped_precondition)
    //--------------------------------------------------------------------------
    {
      if (!mapped_precondition.has_triggered())
      {
        SingleTask::DeferredPostMappedArgs args;
        args.task = this;
        runtime->issue_runtime_meta_task(args, LG_LATENCY_PRIORITY,
                                         this, mapped_precondition);
        return;
      }
      shard_manager->handle_post_mapped(true/*local*/);
      if (Runtime::legion_spy_enabled)
        execution_context->log_created_requirements();
      // Now we can complete this shard task
      complete_mapping();
    }

    //--------------------------------------------------------------------------
    void ShardTask::handle_misspeculation(void)
    //--------------------------------------------------------------------------
    {
      // TODO: figure out how misspeculation works with control replication
      assert(false);
    }

    //--------------------------------------------------------------------------
    InnerContext* ShardTask::initialize_inner_execution_context(VariantImpl *v)
    //--------------------------------------------------------------------------
    {
      if (Runtime::legion_spy_enabled)
        LegionSpy::log_shard(shard_manager->repl_id, shard_id, get_unique_id());
      // Check to see if we are control replicated or not
      if (shard_manager->control_replicated)
      {
        // If we have a control replication context then we do the special path
        ReplicateContext *repl_ctx = new ReplicateContext(runtime, this,
            v->is_inner(), regions, parent_req_indexes,
            virtual_mapped, unique_op_id, shard_manager);
        if (mapper == NULL)
          mapper = runtime->find_mapper(current_proc, map_id);
        repl_ctx->configure_context(mapper);
        // Save the execution context early since we'll need it
        execution_context = repl_ctx;
        // Wait until all the other shards are ready too
        shard_manager->complete_startup_initialization();
        // The replicate contexts all need to sync up to exchange resources 
        repl_ctx->exchange_common_resources();
        return repl_ctx;
      }
      else // No control replication so do the normal thing
        return SingleTask::initialize_inner_execution_context(v);
    }

    //--------------------------------------------------------------------------
    void ShardTask::launch_shard(void)
    //--------------------------------------------------------------------------
    {
      // If it is a leaf then we can mark it mapped right now, 
      // otherwise wait for the call back, note we already know
      // that it has no virtual instances because it is a 
      // replicated task
      if (is_leaf())
        complete_mapping();
      // Speculation can always be resolved here
      resolve_speculation();
      // Then launch the task for execution
      launch_task();
    }

    //--------------------------------------------------------------------------
    void ShardTask::extract_event_preconditions(
                                   const std::deque<InstanceSet> &all_instances)
    //--------------------------------------------------------------------------
    {
#ifdef DEBUG_LEGION
      assert(all_instances.size() == physical_instances.size());
#endif
      for (unsigned region_idx = 0; 
            region_idx < physical_instances.size(); region_idx++)
      {
        InstanceSet &local_instances = physical_instances[region_idx];
        const InstanceSet &instances = all_instances[region_idx];
        for (unsigned idx1 = 0; idx1 < local_instances.size(); idx1++)
        {
          InstanceRef &ref = local_instances[idx1];
#ifdef DEBUG_LEGION
          bool found = false;
#endif
          for (unsigned idx2 = 0; idx2 < instances.size(); idx2++)
          {
            const InstanceRef &other_ref = instances[idx2];
            if (ref.get_manager() != other_ref.get_manager())
              continue;
            ref.set_ready_event(other_ref.get_ready_event());
#ifdef DEBUG_LEGION
            found = true;
#endif
            break;
          }
#ifdef DEBUG_LEGION
          assert(found);
#endif
        }
      }
    }

    //--------------------------------------------------------------------------
    void ShardTask::return_privilege_state(ResourceTracker *target)
    //--------------------------------------------------------------------------
    {
#ifdef DEBUG_LEGION
      assert(execution_context != NULL);
#endif
      execution_context->return_privilege_state(target);
    }

    //--------------------------------------------------------------------------
    void ShardTask::handle_collective_message(Deserializer &derez)
    //--------------------------------------------------------------------------
    {
#ifdef DEBUG_LEGION
      assert(execution_context != NULL);
      ReplicateContext *repl_ctx = 
        dynamic_cast<ReplicateContext*>(execution_context);
      assert(repl_ctx != NULL);
#else
      ReplicateContext *repl_ctx = 
        static_cast<ReplicateContext*>(execution_context);
#endif
      repl_ctx->handle_collective_message(derez);
    }

    //--------------------------------------------------------------------------
    void ShardTask::handle_future_map_request(Deserializer &derez)
    //--------------------------------------------------------------------------
    {
#ifdef DEBUG_LEGION
      assert(execution_context != NULL);
      ReplicateContext *repl_ctx = 
        dynamic_cast<ReplicateContext*>(execution_context);
      assert(repl_ctx != NULL);
#else
      ReplicateContext *repl_ctx = 
        static_cast<ReplicateContext*>(execution_context);
#endif
      repl_ctx->handle_future_map_request(derez);
    }

    //--------------------------------------------------------------------------
    void ShardTask::handle_composite_view_request(Deserializer &derez)
    //--------------------------------------------------------------------------
    {
#ifdef DEBUG_LEGION
      assert(execution_context != NULL);
      ReplicateContext *repl_ctx = 
        dynamic_cast<ReplicateContext*>(execution_context);
      assert(repl_ctx != NULL);
#else
      ReplicateContext *repl_ctx = 
        static_cast<ReplicateContext*>(execution_context);
#endif
      repl_ctx->handle_composite_view_request(derez);
    }

    //--------------------------------------------------------------------------
    InstanceView* ShardTask::create_instance_top_view(PhysicalManager *manager,
                                                      AddressSpaceID source)
    //--------------------------------------------------------------------------
    {
#ifdef DEBUG_LEGION
      assert(execution_context != NULL);
      ReplicateContext *repl_ctx = 
        dynamic_cast<ReplicateContext*>(execution_context);
      assert(repl_ctx != NULL);
#else
      ReplicateContext *repl_ctx = 
        static_cast<ReplicateContext*>(execution_context);
#endif
      return repl_ctx->create_replicate_instance_top_view(manager, source);
    }

    /////////////////////////////////////////////////////////////
    // Index Task 
    /////////////////////////////////////////////////////////////

    //--------------------------------------------------------------------------
    IndexTask::IndexTask(Runtime *rt)
      : MultiTask(rt)
    //--------------------------------------------------------------------------
    {
    }

    //--------------------------------------------------------------------------
    IndexTask::IndexTask(const IndexTask &rhs)
      : MultiTask(NULL)
    //--------------------------------------------------------------------------
    {
      // should never be called
      assert(false);
    }

    //--------------------------------------------------------------------------
    IndexTask::~IndexTask(void)
    //--------------------------------------------------------------------------
    {
    }

    //--------------------------------------------------------------------------
    IndexTask& IndexTask::operator=(const IndexTask &rhs)
    //--------------------------------------------------------------------------
    {
      // should never be called
      assert(false);
      return *this;
    }

    //--------------------------------------------------------------------------
    void IndexTask::activate(void)
    //--------------------------------------------------------------------------
    {
      DETAILED_PROFILER(runtime, INDEX_ACTIVATE_CALL);
      activate_index_task(); 
    }

    //--------------------------------------------------------------------------
    void IndexTask::activate_index_task(void)
    //--------------------------------------------------------------------------
    {
      activate_multi();
      reduction_op = NULL;
      serdez_redop_fns = NULL;
      slice_fraction = Fraction<long long>(0,1); // empty fraction
      total_points = 0;
      mapped_points = 0;
      complete_points = 0;
      committed_points = 0;
      complete_received = false;
      commit_received = false;
      need_intra_task_alias_analysis = true;
    }

    //--------------------------------------------------------------------------
    void IndexTask::deactivate(void)
    //--------------------------------------------------------------------------
    {
      DETAILED_PROFILER(runtime, INDEX_DEACTIVATE_CALL);
      deactivate_index_task(); 
      runtime->free_index_task(this);
    }

    //--------------------------------------------------------------------------
    void IndexTask::deactivate_index_task(void)
    //--------------------------------------------------------------------------
    {
      deactivate_multi();
      privilege_paths.clear();
      if (!locally_mapped_slices.empty())
      {
        for (std::deque<SliceTask*>::const_iterator it = 
              locally_mapped_slices.begin(); it != 
              locally_mapped_slices.end(); it++)
        {
          (*it)->deactivate();
        }
        locally_mapped_slices.clear();
      } 
      // Remove our reference to the future map
      future_map = FutureMap(); 
      // Remove our reference to the reduction future
      reduction_future = Future();
      map_applied_conditions.clear();
      restrict_postconditions.clear();
#ifdef DEBUG_LEGION
      interfering_requirements.clear();
      assert(acquired_instances.empty());
#endif
      acquired_instances.clear();
    }

    //--------------------------------------------------------------------------
    FutureMap IndexTask::initialize_task(TaskContext *ctx,
                                         const IndexTaskLauncher &launcher,
                                         IndexSpace launch_sp,
                                         bool check_privileges,
                                         bool track /*= true*/)
    //--------------------------------------------------------------------------
    {
      parent_ctx = ctx;
      task_id = launcher.task_id;
      indexes = launcher.index_requirements;
      regions = launcher.region_requirements;
      futures = launcher.futures;
      update_grants(launcher.grants);
      wait_barriers = launcher.wait_barriers;
      update_arrival_barriers(launcher.arrive_barriers);
      arglen = launcher.global_arg.get_size();
      if (arglen > 0)
      {
#ifdef DEBUG_LEGION
        assert(arg_manager == NULL);
#endif
        arg_manager = new AllocManager(arglen);
        arg_manager->add_reference();
        args = arg_manager->get_allocation();
        memcpy(args, launcher.global_arg.get_ptr(), arglen);
      }
      point_arguments = 
        FutureMap(launcher.argument_map.impl->freeze(parent_ctx));
      map_id = launcher.map_id;
      tag = launcher.tag;
      is_index_space = true;
      launch_space = launch_sp;
      if (!launcher.launch_domain.exists())
        runtime->forest->find_launch_space_domain(launch_space, index_domain);
      else
        index_domain = launcher.launch_domain;
      internal_space = launch_space;
      need_intra_task_alias_analysis = !launcher.independent_requirements;
      initialize_base_task(ctx, track, launcher.static_dependences,
                           launcher.predicate, task_id);
      if (launcher.predicate != Predicate::TRUE_PRED)
        initialize_predicate(launcher.predicate_false_future,
                             launcher.predicate_false_result);
      future_map = FutureMap(create_future_map(ctx));
#ifdef DEBUG_LEGION
      future_map.impl->add_valid_domain(index_domain);
#endif
      check_empty_field_requirements(); 
      if (check_privileges)
        perform_privilege_checks();
      if (Runtime::legion_spy_enabled)
      {
        LegionSpy::log_index_task(parent_ctx->get_unique_id(),
                                  unique_op_id, task_id,
                                  get_task_name());
        for (std::vector<PhaseBarrier>::const_iterator it = 
              launcher.wait_barriers.begin(); it !=
              launcher.wait_barriers.end(); it++)
        {
          ApEvent e = Runtime::get_previous_phase(it->phase_barrier);
          LegionSpy::log_phase_barrier_wait(unique_op_id, e);
        }
      }
      return future_map;
    }

    //--------------------------------------------------------------------------
    Future IndexTask::initialize_task(TaskContext *ctx,
                                      const IndexTaskLauncher &launcher,
                                      IndexSpace launch_sp,
                                      ReductionOpID redop_id, 
                                      bool check_privileges,
                                      bool track /*= true*/)
    //--------------------------------------------------------------------------
    {
      parent_ctx = ctx;
      task_id = launcher.task_id;
      indexes = launcher.index_requirements;
      regions = launcher.region_requirements;
      futures = launcher.futures;
      update_grants(launcher.grants);
      wait_barriers = launcher.wait_barriers;
      update_arrival_barriers(launcher.arrive_barriers);
      arglen = launcher.global_arg.get_size();
      if (arglen > 0)
      {
#ifdef DEBUG_LEGION
        assert(arg_manager == NULL);
#endif
        arg_manager = new AllocManager(arglen);
        arg_manager->add_reference();
        args = arg_manager->get_allocation();
        memcpy(args, launcher.global_arg.get_ptr(), arglen);
      }
      point_arguments = 
        FutureMap(launcher.argument_map.impl->freeze(parent_ctx));
      map_id = launcher.map_id;
      tag = launcher.tag;
      is_index_space = true;
      launch_space = launch_sp;
      if (!launcher.launch_domain.exists())
        runtime->forest->find_launch_space_domain(launch_space, index_domain);
      else
        index_domain = launcher.launch_domain;
      internal_space = launch_space;
      need_intra_task_alias_analysis = !launcher.independent_requirements;
      redop = redop_id;
      reduction_op = Runtime::get_reduction_op(redop);
      serdez_redop_fns = Runtime::get_serdez_redop_fns(redop);
      if (!reduction_op->is_foldable)
        REPORT_LEGION_ERROR(ERROR_REDUCTION_OPERATION_INDEX,
                      "Reduction operation %d for index task launch %s "
                      "(ID %lld) is not foldable.",
                      redop, get_task_name(), get_unique_id())
      else
        initialize_reduction_state();
      initialize_base_task(ctx, track, launcher.static_dependences,
                           launcher.predicate, task_id);
      if (launcher.predicate != Predicate::TRUE_PRED)
        initialize_predicate(launcher.predicate_false_future,
                             launcher.predicate_false_result);
      reduction_future = Future(new FutureImpl(runtime,
            true/*register*/, runtime->get_available_distributed_id(true), 
            runtime->address_space, this));
      check_empty_field_requirements();
      if (check_privileges)
        perform_privilege_checks();
      if (Runtime::legion_spy_enabled)
      {
        LegionSpy::log_index_task(parent_ctx->get_unique_id(),
                                  unique_op_id, task_id,
                                  get_task_name());
        for (std::vector<PhaseBarrier>::const_iterator it = 
              launcher.wait_barriers.begin(); it !=
              launcher.wait_barriers.end(); it++)
        {
          ApEvent e = Runtime::get_previous_phase(it->phase_barrier);
          LegionSpy::log_phase_barrier_wait(unique_op_id, e);
        }
        LegionSpy::log_future_creation(unique_op_id, 
              reduction_future.impl->get_ready_event(), index_point);
      }
      return reduction_future;
    }

    //--------------------------------------------------------------------------
    void IndexTask::initialize_predicate(const Future &pred_future,
                                         const TaskArgument &pred_arg)
    //--------------------------------------------------------------------------
    {
      if (pred_future.impl != NULL)
        predicate_false_future = pred_future;
      else
      {
        predicate_false_size = pred_arg.get_size();
        if (predicate_false_size == 0)
        {
          // TODO: Reenable this error if we want to track predicate defaults
#if 0
          if (variants->return_size > 0)
            log_run.error("Predicated index task launch for task %s "
                          "in parent task %s (UID %lld) has non-void "
                          "return type but no default value for its "
                          "future if the task predicate evaluates to "
                          "false.  Please set either the "
                          "'predicate_false_result' or "
                          "'predicate_false_future' fields of the "
                          "IndexTaskLauncher struct.",
                          get_task_name(), parent_ctx->get_task_name(),
                          parent_ctx->get_unique_id())
          }
#endif
        }
        else
        {
          // TODO: Reenable this error if we want to track predicate defaults
#ifdef PERFORM_PREDICATE_SIZE_CHECKS
          if (predicate_false_size != variants->return_size)
            REPORT_LEGION_ERROR(ERROR_PREDICATED_INDEX_TASK,
                          "Predicated index task launch for task %s "
                          "in parent task %s (UID %lld) has predicated "
                          "false return type of size %ld bytes, but the "
                          "expected return size is %ld bytes.",
                          get_task_name(), parent_ctx->get_task_name(),
                          parent_ctx->get_unique_id(),
                          predicate_false_size, variants->return_size)
#endif
#ifdef DEBUG_LEGION
          assert(predicate_false_result == NULL);
#endif
          predicate_false_result = 
            legion_malloc(PREDICATE_ALLOC, predicate_false_size);
          memcpy(predicate_false_result, pred_arg.get_ptr(),
                 predicate_false_size);
        }
      }
    }

    //--------------------------------------------------------------------------
    void IndexTask::trigger_prepipeline_stage(void)
    //--------------------------------------------------------------------------
    {
      // First compute the parent indexes
      compute_parent_indexes();
      // Annotate any regions which are going to need to be early mapped
      for (unsigned idx = 0; idx < regions.size(); idx++)
      {
        if (!IS_WRITE(regions[idx]))
          continue;
        if (regions[idx].handle_type == SINGULAR)
          regions[idx].flags |= MUST_PREMAP_FLAG;
        else if (regions[idx].handle_type == REG_PROJECTION)
        {
          ProjectionFunction *function = runtime->find_projection_function(
                                                    regions[idx].projection);
          if (function->depth == 0)
            regions[idx].flags |= MUST_PREMAP_FLAG;
        }
      }
      // Initialize the privilege paths
      privilege_paths.resize(regions.size());
      for (unsigned idx = 0; idx < regions.size(); idx++)
        initialize_privilege_path(privilege_paths[idx], regions[idx]);
      if (!options_selected)
      {
        const bool inline_task = select_task_options();
        if (inline_task) 
        {
          REPORT_LEGION_WARNING(LEGION_WARNING_MAPPER_REQUESTED_INLINE,
                          "Mapper %s requested to inline task %s "
                          "(UID %lld) but the 'enable_inlining' option was "
                          "not set on the task launcher so the request is "
                          "being ignored", mapper->get_mapper_name(),
                          get_task_name(), get_unique_id());
        }
      }
      if (need_intra_task_alias_analysis)
      {
        // If we don't have a trace, we do our alias analysis now
        LegionTrace *local_trace = get_trace();
        if (local_trace == NULL)
          perform_intra_task_alias_analysis(false/*tracing*/, NULL/*trace*/,
                                            privilege_paths);
      }
      if (Runtime::legion_spy_enabled)
      { 
        for (unsigned idx = 0; idx < regions.size(); idx++)
          TaskOp::log_requirement(unique_op_id, idx, regions[idx]);
        runtime->forest->log_launch_space(launch_space, unique_op_id);
      }
    }

    //--------------------------------------------------------------------------
    void IndexTask::trigger_dependence_analysis(void)
    //--------------------------------------------------------------------------
    {
      perform_base_dependence_analysis();
      for (unsigned idx = 0; idx < regions.size(); idx++)
      {
        projection_infos[idx] = 
          ProjectionInfo(runtime, regions[idx], launch_space);
        runtime->forest->perform_dependence_analysis(this, idx, regions[idx], 
                                                     restrict_infos[idx],
                                                     version_infos[idx],
                                                     projection_infos[idx],
                                                     privilege_paths[idx]);
      }
    }

    //--------------------------------------------------------------------------
    void IndexTask::perform_base_dependence_analysis(void)
    //--------------------------------------------------------------------------
    {
#ifdef DEBUG_LEGION
      assert(privilege_paths.size() == regions.size());
#endif 
      if (need_intra_task_alias_analysis)
      {
        // If we have a trace we do our alias analysis now
        LegionTrace *local_trace = get_trace();
        if (local_trace != NULL)
          perform_intra_task_alias_analysis(is_tracing(), local_trace,
                                            privilege_paths);
      }
      // To be correct with the new scheduler we also have to 
      // register mapping dependences on futures
      for (std::vector<Future>::const_iterator it = futures.begin();
            it != futures.end(); it++)
      {
#ifdef DEBUG_LEGION
        assert(it->impl != NULL);
#endif
        it->impl->register_dependence(this);
#ifdef LEGION_SPY
        if (it->impl->producer_op != NULL)
          LegionSpy::log_mapping_dependence(
              parent_ctx->get_unique_id(), it->impl->producer_uid, 0,
              get_unique_id(), 0, TRUE_DEPENDENCE);
#endif
      }
      if (predicate_false_future.impl != NULL)
      {
        predicate_false_future.impl->register_dependence(this);
#ifdef LEGION_SPY
        if (predicate_false_future.impl->producer_op != NULL)
          LegionSpy::log_mapping_dependence(
              parent_ctx->get_unique_id(), 
              predicate_false_future.impl->producer_uid, 0,
              get_unique_id(), 0, TRUE_DEPENDENCE);
#endif
      }
      // Also have to register any dependences on our predicate
      register_predicate_dependence();
      version_infos.resize(regions.size());
      restrict_infos.resize(regions.size());
      projection_infos.resize(regions.size());
    }

    //--------------------------------------------------------------------------
    void IndexTask::report_interfering_requirements(unsigned idx1,unsigned idx2)
    //--------------------------------------------------------------------------
    {
#if 0
      REPORT_LEGION_ERROR(ERROR_ALIASED_REGION_REQUIREMENTS,
                          "Aliased region requirements for index tasks "
                          "are not permitted. Region requirements %d and %d "
                          "of task %s (UID %lld) in parent task %s (UID %lld) "
                          "are interfering.", idx1, idx2, get_task_name(),
                          get_unique_id(), parent_ctx->get_task_name(),
                          parent_ctx->get_unique_id())
#else
      REPORT_LEGION_WARNING(LEGION_WARNING_REGION_REQUIREMENTS_INDEX,
                      "Region requirements %d and %d of index task %s "
                      "(UID %lld) in parent task %s (UID %lld) are potentially "
                      "interfering.  It's possible that this is a false "
                      "positive if there are projection region requirements "
                      "and each of the point tasks are non-interfering. "
                      "If the runtime is built in debug mode then it will "
                      "check that the region requirements of all points are "
                      "actually non-interfering. If you see no further error "
                      "messages for this index task launch then everything "
                      "is good.", idx1, idx2, get_task_name(), get_unique_id(),
                      parent_ctx->get_task_name(), parent_ctx->get_unique_id())
#endif
#ifdef DEBUG_LEGION
      interfering_requirements.insert(std::pair<unsigned,unsigned>(idx1,idx2));
#endif
    }

    //--------------------------------------------------------------------------
    RegionTreePath& IndexTask::get_privilege_path(unsigned idx)
    //--------------------------------------------------------------------------
    {
#ifdef DEBUG_LEGION
      assert(idx < privilege_paths.size());
#endif
      return privilege_paths[idx];
    }

    //--------------------------------------------------------------------------
    void IndexTask::resolve_false(bool speculated, bool launched)
    //--------------------------------------------------------------------------
    {
      // If we already launched, then we can just return
      // otherwise continue through to do the cleanup work
      if (launched)
        return;
      RtEvent execution_condition;
      // Fill in the index task map with the default future value
      if (redop == 0)
      {
        // Handling the future map case
        if (predicate_false_future.impl != NULL)
        {
          ApEvent wait_on = predicate_false_future.impl->get_ready_event();
          if (wait_on.has_triggered())
          {
            const size_t result_size = 
              check_future_size(predicate_false_future.impl);
            const void *result = 
              predicate_false_future.impl->get_untyped_result(true);
            for (Domain::DomainPointIterator itr(index_domain); itr; itr++)
            {
              Future f = future_map.get_future(itr.p);
              if (result_size > 0)
                f.impl->set_result(result, result_size, false/*own*/);
            }
          }
          else
          {
            // Add references so things won't be prematurely collected
            future_map.impl->add_base_resource_ref(DEFERRED_TASK_REF);
            predicate_false_future.impl->add_base_gc_ref(DEFERRED_TASK_REF,
                                                         this);
            Runtime::DeferredFutureMapSetArgs args;
            args.future_map = future_map.impl;
            args.result = predicate_false_future.impl;
            args.domain = index_domain;
            args.task_op = this;
            execution_condition = 
              runtime->issue_runtime_meta_task(args, LG_LATENCY_PRIORITY, this, 
                                               Runtime::protect_event(wait_on));
          }
        }
        else
        {
          for (Domain::DomainPointIterator itr(index_domain); itr; itr++)
          {
            Future f = future_map.get_future(itr.p);
            if (predicate_false_size > 0)
              f.impl->set_result(predicate_false_result,
                                 predicate_false_size, false/*own*/);
          }
        }
      }
      else
      {
        // Handling a reduction case
        if (predicate_false_future.impl != NULL)
        {
          ApEvent wait_on = predicate_false_future.impl->get_ready_event();
          if (wait_on.has_triggered())
          {
            const size_t result_size = 
                        check_future_size(predicate_false_future.impl);
            if (result_size > 0)
              reduction_future.impl->set_result(
                  predicate_false_future.impl->get_untyped_result(true),
                  result_size, false/*own*/);
          }
          else
          {
            // Add references so they aren't garbage collected 
            reduction_future.impl->add_base_gc_ref(DEFERRED_TASK_REF, this);
            predicate_false_future.impl->add_base_gc_ref(DEFERRED_TASK_REF, 
                                                         this);
            Runtime::DeferredFutureSetArgs args;
            args.target = reduction_future.impl;
            args.result = predicate_false_future.impl;
            args.task_op = this;
            execution_condition = 
              runtime->issue_runtime_meta_task(args, LG_LATENCY_PRIORITY, this, 
                                               Runtime::protect_event(wait_on));
          }
        }
        else
        {
          if (predicate_false_size > 0)
            reduction_future.impl->set_result(predicate_false_result,
                                  predicate_false_size, false/*own*/);
        }
      }
      // Then clean up this task execution
      complete_mapping();
      complete_execution(execution_condition);
      resolve_speculation();
      trigger_children_complete();
      trigger_children_committed();
    }

    //--------------------------------------------------------------------------
    void IndexTask::early_map_task(void)
    //--------------------------------------------------------------------------
    {
      DETAILED_PROFILER(runtime, INDEX_EARLY_MAP_TASK_CALL);
      std::vector<unsigned> early_map_indexes;
      for (unsigned idx = 0; idx < regions.size(); idx++)
      {
        const RegionRequirement &req = regions[idx];
        if (req.must_premap())
          early_map_indexes.push_back(idx);
      }
      if (!early_map_indexes.empty())
      {
        early_map_regions(map_applied_conditions, early_map_indexes);
        if (!acquired_instances.empty())
          release_acquired_instances(acquired_instances);
      }
    }

    //--------------------------------------------------------------------------
    bool IndexTask::distribute_task(void)
    //--------------------------------------------------------------------------
    {
      DETAILED_PROFILER(runtime, INDEX_DISTRIBUTE_CALL);
      if (is_locally_mapped())
      {
        // This will only get called if we had slices that couldn't map, but
        // they have now all mapped
#ifdef DEBUG_LEGION
        assert(slices.empty());
#endif
        // We're never actually run
        return false;
      }
      else
      {
        if (!is_sliced() && target_proc.exists() && 
            (target_proc != current_proc))
        {
          // Make a slice copy and send it away
          SliceTask *clone = clone_as_slice_task(launch_space, target_proc,
                                                 true/*needs slice*/,
                                                 stealable, 1LL);
          runtime->send_task(clone);
          return false; // We have now been sent away
        }
        else
          return true; // Still local so we can be sliced
      }
    }

    //--------------------------------------------------------------------------
    RtEvent IndexTask::perform_mapping(MustEpochOp *owner/*=NULL*/)
    //--------------------------------------------------------------------------
    {
      DETAILED_PROFILER(runtime, INDEX_PERFORM_MAPPING_CALL);
      // This will only get called if we had slices that failed to map locally
#ifdef DEBUG_LEGION
      assert(!slices.empty());
#endif
      for (std::list<SliceTask*>::iterator it = slices.begin();
            it != slices.end(); /*nothing*/)
      {
        (*it)->trigger_mapping();
        it = slices.erase(it);
      }
      return RtEvent::NO_RT_EVENT;
    }

    //--------------------------------------------------------------------------
    void IndexTask::launch_task(void)
    //--------------------------------------------------------------------------
    {
      // should never be called
      assert(false);
    }

    //--------------------------------------------------------------------------
    bool IndexTask::is_stealable(void) const
    //--------------------------------------------------------------------------
    {
      // Index space tasks are never stealable, they must first be
      // split into slices which can then be stolen.  Note that slicing
      // always happens after premapping so we know stealing is safe.
      return false;
    }

    //--------------------------------------------------------------------------
    bool IndexTask::has_restrictions(unsigned idx, LogicalRegion handle)
    //--------------------------------------------------------------------------
    {
      // Handle the case of inline tasks
      if (restrict_infos.empty())
        return false;
#ifdef DEBUG_LEGION
      assert(idx < restrict_infos.size());
#endif
      return restrict_infos[idx].has_restrictions();
    }

    //--------------------------------------------------------------------------
    void IndexTask::map_and_launch(void)
    //--------------------------------------------------------------------------
    {
      // This should only ever be called if we had slices which failed to map
#ifdef DEBUG_LEGION
      assert(is_sliced());
      assert(!slices.empty());
#endif
      trigger_slices();
    }

    //--------------------------------------------------------------------------
    ApEvent IndexTask::get_task_completion(void) const
    //--------------------------------------------------------------------------
    {
      return get_completion_event();
    }

    //--------------------------------------------------------------------------
    TaskOp::TaskKind IndexTask::get_task_kind(void) const
    //--------------------------------------------------------------------------
    {
      return INDEX_TASK_KIND;
    }

    //--------------------------------------------------------------------------
    void IndexTask::trigger_task_complete(void)
    //--------------------------------------------------------------------------
    {
      DETAILED_PROFILER(runtime, INDEX_COMPLETE_CALL);
      // Trigger all the futures or set the reduction future result
      // and then trigger it
      if (redop != 0)
      {
        // Set the future if we actually ran the task or we speculated
        if ((speculation_state != RESOLVE_FALSE_STATE) || false_guard.exists())
          reduction_future.impl->set_result(reduction_state,
                                            reduction_state_size, 
                                            false/*owner*/);
        reduction_future.impl->complete_future();
      }
      else
        future_map.impl->complete_all_futures();
      if (must_epoch != NULL)
        must_epoch->notify_subop_complete(this);
      if (!restrict_postconditions.empty())
      {
        ApEvent restrict_done = Runtime::merge_events(restrict_postconditions);
        need_completion_trigger = false;
        Runtime::trigger_event(completion_event, restrict_done);
      }
      complete_operation();
    }

    //--------------------------------------------------------------------------
    void IndexTask::trigger_task_commit(void)
    //--------------------------------------------------------------------------
    {
      DETAILED_PROFILER(runtime, INDEX_COMMIT_CALL);
      // We can release our version infos now
      for (std::vector<VersionInfo>::iterator it = version_infos.begin();
            it != version_infos.end(); it++)
      {
        it->clear();
      }
      if (must_epoch != NULL)
        must_epoch->notify_subop_commit(this);
      // Mark that this operation is now committed
      commit_operation(true/*deactivate*/);
    }

    //--------------------------------------------------------------------------
    bool IndexTask::pack_task(Serializer &rez, Processor target)
    //--------------------------------------------------------------------------
    {
      // should never be called
      assert(false);
      return false;
    }

    //--------------------------------------------------------------------------
    bool IndexTask::unpack_task(Deserializer &derez, Processor current,
                                std::set<RtEvent> &ready_events)
    //--------------------------------------------------------------------------
    {
      // should never be called
      assert(false);
      return false;
    }

    //--------------------------------------------------------------------------
    void IndexTask::perform_inlining(void)
    //--------------------------------------------------------------------------
    {
      DETAILED_PROFILER(runtime, INDEX_PERFORM_INLINING_CALL);
      // See if there is anything to wait for
      std::set<ApEvent> wait_on_events;
      for (unsigned idx = 0; idx < futures.size(); idx++)
      {
        FutureImpl *impl = futures[idx].impl; 
        wait_on_events.insert(impl->ready_event);
      }
      for (unsigned idx = 0; idx < grants.size(); idx++)
      {
        GrantImpl *impl = grants[idx].impl;
        wait_on_events.insert(impl->acquire_grant());
      }
      for (unsigned idx = 0; idx < wait_barriers.size(); idx++)
      {
	ApEvent e = 
          Runtime::get_previous_phase(wait_barriers[idx].phase_barrier);
        wait_on_events.insert(e);
      }
      // Merge together all the events for the start condition 
      ApEvent start_condition = Runtime::merge_events(wait_on_events); 
      // Enumerate all of the points of our index space and run
      // the task for each one of them either saving or reducing their futures
      Processor current = parent_ctx->get_executing_processor();
      // Select the variant to use
      VariantImpl *variant = parent_ctx->select_inline_variant(this);
      // See if we need to wait for anything
      if (start_condition.exists())
        start_condition.lg_wait();
      // Save this for when things are being returned
      TaskContext *enclosing = parent_ctx;
      // Make a copy of our region requirements
      std::vector<RegionRequirement> copy_requirements(regions.size());
      for (unsigned idx = 0; idx < regions.size(); idx++)
        copy_requirements[idx] = regions[idx];
      bool first = true;
      for (Domain::DomainPointIterator itr(index_domain); itr; itr++)
      {
        // If this is not the first we have to restore the region
        // requirements from copy that we made before hand
        if (!first)
        {
          for (unsigned idx = 0; idx < regions.size(); idx++)
            regions[idx] = copy_requirements[idx];
        }
        else
          first = false;
        index_point = itr.p; 
        // Get our local args
        Future local_arg = point_arguments.impl->get_future(index_point);
        if (local_arg.impl != NULL)
        {
          local_args = local_arg.impl->get_untyped_result(true);
          local_arglen = local_arg.impl->get_untyped_size();
        }
        else
        {
          local_args = NULL;
          local_arglen = 0;
        }
        compute_point_region_requirements();
        InlineContext *inline_ctx = new InlineContext(runtime, enclosing, this);
        // Save the inner context as the parent ctx
        parent_ctx = inline_ctx;
        variant->dispatch_inline(current, inline_ctx);
        // Return any created privilege state
        inline_ctx->return_privilege_state(enclosing);
        // Then we can delete the inline context
        delete inline_ctx;
      }
      if (redop == 0)
        future_map.impl->complete_all_futures();
      else
      {
        reduction_future.impl->set_result(reduction_state,
                                          reduction_state_size,false/*owner*/);
        reduction_future.impl->complete_future();
      }
      // Trigger all our events event
      Runtime::trigger_event(completion_event);
    }

    //--------------------------------------------------------------------------
    void IndexTask::end_inline_task(const void *res, size_t res_size,bool owned)
    //--------------------------------------------------------------------------
    {
      if (redop == 0)
      {
        Future f = future_map.impl->get_future(index_point);
        f.impl->set_result(res, res_size, owned);
      }
      else
        fold_reduction_future(res, res_size, owned, true/*exclusive*/);
    }

    //--------------------------------------------------------------------------
    std::map<PhysicalManager*,std::pair<unsigned,bool> >* 
                                     IndexTask::get_acquired_instances_ref(void)
    //--------------------------------------------------------------------------
    {
      return &acquired_instances;
    }

    //--------------------------------------------------------------------------
    SliceTask* IndexTask::clone_as_slice_task(IndexSpace is, Processor p,
                                              bool recurse, bool stealable,
                                              long long scale_denominator)
    //--------------------------------------------------------------------------
    {
      DETAILED_PROFILER(runtime, INDEX_CLONE_AS_SLICE_CALL);
      SliceTask *result = runtime->get_available_slice_task(false); 
      result->initialize_base_task(parent_ctx, false/*track*/, NULL/*deps*/,
                                   Predicate::TRUE_PRED, this->task_id);
      result->clone_multi_from(this, is, p, recurse, stealable);
      result->index_complete = this->completion_event;
      result->denominator = scale_denominator;
      result->index_owner = this;
      result->remote_owner_uid = parent_ctx->get_unique_id();
      if (Runtime::legion_spy_enabled)
        LegionSpy::log_index_slice(get_unique_id(), 
                                   result->get_unique_id());
      if (runtime->profiler != NULL)
        runtime->profiler->register_slice_owner(get_unique_op_id(),
                                                result->get_unique_op_id());
      return result;
    }

    //--------------------------------------------------------------------------
    void IndexTask::handle_future(const DomainPoint &point, const void *result,
                                  size_t result_size, bool owner)
    //--------------------------------------------------------------------------
    {
      DETAILED_PROFILER(runtime, INDEX_HANDLE_FUTURE);
      // Need to hold the lock when doing this since it could
      // be going in parallel with other users
      if (reduction_op != NULL)
        fold_reduction_future(result, result_size, owner, false/*exclusive*/);
      else
      {
        if (must_epoch == NULL)
        {
          Future f = future_map.get_future(point);
          f.impl->set_result(result, result_size, owner);
        }
        else
          must_epoch->set_future(point, result, result_size, owner);
      }
    }

    //--------------------------------------------------------------------------
    void IndexTask::register_must_epoch(void)
    //--------------------------------------------------------------------------
    {
      // should never be called
      assert(false);
    }

    //--------------------------------------------------------------------------
    FutureMapImpl* IndexTask::create_future_map(TaskContext *ctx) 
    //--------------------------------------------------------------------------
    {
      return new FutureMapImpl(ctx, this, runtime,
            runtime->get_available_distributed_id(true/*needs continuation*/),
            runtime->address_space);
    }

    //--------------------------------------------------------------------------
    void IndexTask::record_reference_mutation_effect(RtEvent event)
    //--------------------------------------------------------------------------
    {
      map_applied_conditions.insert(event);
    }

    //--------------------------------------------------------------------------
    void IndexTask::record_locally_mapped_slice(SliceTask *local_slice)
    //--------------------------------------------------------------------------
    {
      AutoLock o_lock(op_lock);
      locally_mapped_slices.push_back(local_slice);
    }

    //--------------------------------------------------------------------------
    void IndexTask::return_slice_mapped(unsigned points, long long denom,
                               RtEvent applied_condition, ApEvent restrict_post)
    //--------------------------------------------------------------------------
    {
      DETAILED_PROFILER(runtime, INDEX_RETURN_SLICE_MAPPED_CALL);
      bool need_trigger = false;
      bool trigger_children_completed = false;
      bool trigger_children_commit = false;
      {
        AutoLock o_lock(op_lock);
        total_points += points;
        mapped_points += points;
        slice_fraction.add(Fraction<long long>(1,denom));
        if (applied_condition.exists())
          map_applied_conditions.insert(applied_condition);
        if (restrict_post.exists())
          restrict_postconditions.insert(restrict_post);
        // Already know that mapped points is the same as total points
        if (slice_fraction.is_whole())
        {
          need_trigger = true;
          if ((complete_points == total_points) &&
              !children_complete_invoked)
          {
            trigger_children_completed = true;
            children_complete_invoked = true;
          }
          if ((committed_points == total_points) &&
              !children_commit_invoked)
          {
            trigger_children_commit = true;
            children_commit_invoked = true;
          }
        }
      }
      if (need_trigger)
      {
        // Get the mapped precondition note we can now access this
        // without holding the lock because we know we've seen
        // all the responses so no one else will be mutating it.
        if (!map_applied_conditions.empty())
        {
          RtEvent map_condition = Runtime::merge_events(map_applied_conditions);
          complete_mapping(map_condition);
        }
        else
          complete_mapping();
      }
      if (trigger_children_completed)
        trigger_children_complete();
      if (trigger_children_commit)
        trigger_children_committed();
    }

    //--------------------------------------------------------------------------
    void IndexTask::return_slice_complete(unsigned points)
    //--------------------------------------------------------------------------
    {
      DETAILED_PROFILER(runtime, INDEX_RETURN_SLICE_COMPLETE_CALL);
      bool trigger_execution = false;
      bool need_trigger = false;
      {
        AutoLock o_lock(op_lock);
        complete_points += points;
#ifdef DEBUG_LEGION
        assert(!complete_received);
        assert(complete_points <= total_points);
#endif
        if (slice_fraction.is_whole() && 
            (complete_points == total_points))
        {
          trigger_execution = true;
          if (!children_complete_invoked)
          {
            need_trigger = true;
            children_complete_invoked = true;
          }
        }
      }
      if (trigger_execution)
        complete_execution();
      if (need_trigger)
        trigger_children_complete();
    }

    //--------------------------------------------------------------------------
    void IndexTask::return_slice_commit(unsigned points)
    //--------------------------------------------------------------------------
    {
      DETAILED_PROFILER(runtime, INDEX_RETURN_SLICE_COMMIT_CALL);
      bool need_trigger = false;
      {
        AutoLock o_lock(op_lock);
        committed_points += points;
#ifdef DEBUG_LEGION
        assert(committed_points <= total_points);
#endif
        if (slice_fraction.is_whole() &&
            (committed_points == total_points) && 
            !children_commit_invoked)
        {
          need_trigger = true;
          children_commit_invoked = true;
        }
      }
      if (need_trigger)
        trigger_children_committed();
    } 

    //--------------------------------------------------------------------------
    void IndexTask::unpack_slice_mapped(Deserializer &derez, 
                                        AddressSpaceID source)
    //--------------------------------------------------------------------------
    {
      DerezCheck z(derez);
      size_t points;
      derez.deserialize(points);
      long long denom;
      derez.deserialize(denom);
      RtEvent applied_condition;
      derez.deserialize(applied_condition);
      ApEvent restrict_postcondition;
      derez.deserialize(restrict_postcondition);
      for (unsigned idx = 0; idx < regions.size(); idx++)
      {
        if (!IS_WRITE(regions[idx]))
          continue;
        if (regions[idx].handle_type != SINGULAR)
        {
          std::vector<LogicalRegion> handles(points); 
          for (unsigned pidx = 0; pidx < points; pidx++)
            derez.deserialize(handles[pidx]);
        }
        // otherwise it was locally mapped so we are already done
      }
#ifdef DEBUG_LEGION
      if (!is_locally_mapped())
      {
        std::map<DomainPoint,std::vector<LogicalRegion> > local_requirements;
        for (unsigned idx = 0; idx < points; idx++)
        {
          DomainPoint point;
          derez.deserialize(point);
          std::vector<LogicalRegion> &reqs = local_requirements[point];
          reqs.resize(regions.size());
          for (unsigned idx2 = 0; idx2 < regions.size(); idx2++)
            derez.deserialize(reqs[idx2]);
        }
        check_point_requirements(local_requirements);
      }
#endif
      return_slice_mapped(points, denom, applied_condition, 
                          restrict_postcondition);
    }

    //--------------------------------------------------------------------------
    void IndexTask::unpack_slice_complete(Deserializer &derez)
    //--------------------------------------------------------------------------
    {
      DerezCheck z(derez);
      size_t points;
      derez.deserialize(points);
      ResourceTracker::unpack_privilege_state(derez, parent_ctx);
      if (redop != 0)
      {
#ifdef DEBUG_LEGION
        assert(reduction_op != NULL);
        assert(reduction_state_size == reduction_op->sizeof_rhs);
#endif
        const void *reduc_ptr = derez.get_current_pointer();
        DomainPoint dummy_point;
        handle_future(dummy_point, reduc_ptr, 
                      reduction_state_size, false/*owner*/);
        // Advance the pointer on the deserializer
        derez.advance_pointer(reduction_state_size);
      }
      else
      {
        for (unsigned idx = 0; idx < points; idx++)
        {
          DomainPoint p;
          derez.deserialize(p);
          DerezCheck z2(derez);
          size_t future_size;
          derez.deserialize(future_size);
          const void *future_ptr = derez.get_current_pointer();
          handle_future(p, future_ptr, future_size, false/*owner*/);
          // Advance the pointer on the deserializer
          derez.advance_pointer(future_size);
        }
      }
      return_slice_complete(points);
    }

    //--------------------------------------------------------------------------
    void IndexTask::unpack_slice_commit(Deserializer &derez)
    //--------------------------------------------------------------------------
    {
      DerezCheck z(derez);
      size_t points;
      derez.deserialize(points);
      return_slice_commit(points);
    }

    //--------------------------------------------------------------------------
    /*static*/ void IndexTask::process_slice_mapped(Deserializer &derez,
                                                    AddressSpaceID source)
    //--------------------------------------------------------------------------
    {
      IndexTask *task;
      derez.deserialize(task);
      task->unpack_slice_mapped(derez, source);
    }

    //--------------------------------------------------------------------------
    /*static*/ void IndexTask::process_slice_complete(Deserializer &derez)
    //--------------------------------------------------------------------------
    {
      IndexTask *task;
      derez.deserialize(task);
      task->unpack_slice_complete(derez);
    }

    //--------------------------------------------------------------------------
    /*static*/ void IndexTask::process_slice_commit(Deserializer &derez)
    //--------------------------------------------------------------------------
    {
      IndexTask *task;
      derez.deserialize(task);
      task->unpack_slice_commit(derez);
    }

#ifdef DEBUG_LEGION
    //--------------------------------------------------------------------------
    void IndexTask::check_point_requirements(
            const std::map<DomainPoint,std::vector<LogicalRegion> > &point_reqs)
    //--------------------------------------------------------------------------
    {
      // Handle any region requirements that interfere with itself
      for (unsigned idx = 0; idx < regions.size(); idx++)
      {
        if (!IS_WRITE(regions[idx]))
          continue;
        interfering_requirements.insert(std::pair<unsigned,unsigned>(idx,idx));
      }
      // Nothing to do if there are no interfering requirements
      if (interfering_requirements.empty())
        return;
      std::map<DomainPoint,std::vector<LogicalRegion> > point_requirements;
      for (std::map<DomainPoint,std::vector<LogicalRegion> >::const_iterator 
            pit = point_reqs.begin(); pit != point_reqs.end(); pit++)
      {
        // Add it to the set of point requirements
        point_requirements.insert(*pit);
        const std::vector<LogicalRegion> &point_reqs = pit->second;
        for (std::map<DomainPoint,std::vector<LogicalRegion> >::const_iterator
              oit = point_requirements.begin(); 
              oit != point_requirements.end(); oit++)
        {
          const std::vector<LogicalRegion> &other_reqs = oit->second;
          const bool same_point = (pit->first == oit->first);
          // Now check for interference with any other points
          for (std::set<std::pair<unsigned,unsigned> >::const_iterator it =
                interfering_requirements.begin(); it !=
                interfering_requirements.end(); it++)
          {
            // Skip same region requireemnt for same point
            if (same_point && (it->first == it->second))
              continue;
            // If either one are the NO_REGION then there is no interference
            if (!point_reqs[it->first].exists() || 
                !other_reqs[it->second].exists())
              continue;
            if (!runtime->forest->are_disjoint(
                  point_reqs[it->first].get_index_space(), 
                  other_reqs[it->second].get_index_space()))
            {
              if (pit->first.get_dim() <= 1) 
              {
                REPORT_LEGION_ERROR(ERROR_INDEX_SPACE_TASK,
                              "Index space task launch has intefering "
                              "region requirements %d of point %lld and region "
                              "requirement %d of point %lld of %s (UID %lld) "
                              "in parent task %s (UID %lld) are interfering.",
                              it->first, pit->first[0], it->second,
                              oit->first[0], get_task_name(), get_unique_id(),
                              parent_ctx->get_task_name(),
                              parent_ctx->get_unique_id());
              } 
              else if (pit->first.get_dim() == 2) 
              {
                REPORT_LEGION_ERROR(ERROR_INDEX_SPACE_TASK,
                              "Index space task launch has intefering "
                              "region requirements %d of point (%lld,%lld) and "
                              "region requirement %d of point (%lld,%lld) of "
                              "%s (UID %lld) in parent task %s (UID %lld) are "
                              "interfering.", it->first, pit->first[0],
                              pit->first[1], it->second, oit->first[0],
                              oit->first[1], get_task_name(), get_unique_id(),
                              parent_ctx->get_task_name(),
                              parent_ctx->get_unique_id());
              } 
              else if (pit->first.get_dim() == 3) 
              {
                REPORT_LEGION_ERROR(ERROR_INDEX_SPACE_TASK,
                              "Index space task launch has intefering "
                              "region requirements %d of point (%lld,%lld,%lld)"
                              " and region requirement %d of point "
                              "(%lld,%lld,%lld) of %s (UID %lld) in parent "
                              "task %s (UID %lld) are interfering.", it->first,
                              pit->first[0], pit->first[1], pit->first[2],
                              it->second, oit->first[0], oit->first[1],
                              oit->first[2], get_task_name(), get_unique_id(),
                              parent_ctx->get_task_name(),
                              parent_ctx->get_unique_id());
              }
              assert(false);
            }
          }
        }
      }
    }
#endif

    /////////////////////////////////////////////////////////////
    // Slice Task 
    /////////////////////////////////////////////////////////////

    //--------------------------------------------------------------------------
    SliceTask::SliceTask(Runtime *rt)
      : MultiTask(rt)
    //--------------------------------------------------------------------------
    {
    }

    //--------------------------------------------------------------------------
    SliceTask::SliceTask(const SliceTask &rhs)
      : MultiTask(NULL)
    //--------------------------------------------------------------------------
    {
      // should never be called
      assert(false);
    }

    //--------------------------------------------------------------------------
    SliceTask::~SliceTask(void)
    //--------------------------------------------------------------------------
    {
    }

    //--------------------------------------------------------------------------
    SliceTask& SliceTask::operator=(const SliceTask &rhs)
    //--------------------------------------------------------------------------
    {
      // should never be called
      assert(false);
      return *this;
    }

    //--------------------------------------------------------------------------
    void SliceTask::activate(void)
    //--------------------------------------------------------------------------
    {
      DETAILED_PROFILER(runtime, SLICE_ACTIVATE_CALL);
      activate_multi();
      // Slice tasks never have to resolve speculation
      resolve_speculation();
      index_complete = ApEvent::NO_AP_EVENT;
      num_unmapped_points = 0;
      num_uncomplete_points = 0;
      num_uncommitted_points = 0;
      denominator = 0;
      index_owner = NULL;
      remote_owner_uid = 0;
      remote_unique_id = get_unique_id();
      locally_mapped = false;
      need_versioning_analysis = true;
    }

    //--------------------------------------------------------------------------
    void SliceTask::deactivate(void)
    //--------------------------------------------------------------------------
    {
      DETAILED_PROFILER(runtime, SLICE_DEACTIVATE_CALL);
      version_infos.clear();
      deactivate_multi();
      // Deactivate all our points 
      for (std::vector<PointTask*>::const_iterator it = points.begin();
            it != points.end(); it++)
      {
        (*it)->deactivate(); 
      }
      points.clear();
      for (std::map<DomainPoint,std::pair<void*,size_t> >::const_iterator it = 
            temporary_futures.begin(); it != temporary_futures.end(); it++)
      {
        legion_free(FUTURE_RESULT_ALLOC, it->second.first, it->second.second);
      }
      temporary_futures.clear();
      if (!acquired_instances.empty())
        release_acquired_instances(acquired_instances);
      acquired_instances.clear();
      map_applied_conditions.clear();
      restrict_postconditions.clear();
      created_regions.clear();
      created_fields.clear();
      created_field_spaces.clear();
      created_index_spaces.clear();
      created_index_partitions.clear();
      deleted_regions.clear();
      deleted_fields.clear();
      deleted_field_spaces.clear();
      deleted_index_spaces.clear();
      deleted_index_partitions.clear();
      runtime->free_slice_task(this);
    }

    //--------------------------------------------------------------------------
    void SliceTask::trigger_dependence_analysis(void)
    //--------------------------------------------------------------------------
    {
      // should never be called
      assert(false);
    }

    //--------------------------------------------------------------------------
    void SliceTask::resolve_false(bool speculated, bool launched)
    //--------------------------------------------------------------------------
    {
      // should never be called
      assert(false);
    }

    //--------------------------------------------------------------------------
    void SliceTask::early_map_task(void)
    //--------------------------------------------------------------------------
    {
      // Slices are already done with early mapping 
    }

    //--------------------------------------------------------------------------
    RtEvent SliceTask::perform_must_epoch_version_analysis(MustEpochOp *owner)
    //--------------------------------------------------------------------------
    {
      bool first = false;
      RtUserEvent result = 
        owner->find_slice_versioning_event(unique_op_id, first);
      // If we're first, then we do the analysis
      // and chain the events
      if (first)
      {
        RtEvent versioning_done = perform_versioning_analysis();
        Runtime::trigger_event(result, versioning_done);
      }
      return result;
    }

    //--------------------------------------------------------------------------
    RtEvent SliceTask::perform_versioning_analysis(void)
    //--------------------------------------------------------------------------
    {
#ifdef DEBUG_LEGION
      assert(!points.empty());
      assert(need_versioning_analysis);
      assert(regions.size() == version_infos.size());
#endif
      // Once we return from this function we'll be done with versioning
      need_versioning_analysis = false;
      // If we're locally mapped and already remote then we know
      // we are done mapping so there is no need to do any
      // versioning computation
      if (is_remote() && is_locally_mapped())
        return RtEvent::NO_RT_EVENT;
      std::set<RtEvent> ready_events;
      for (unsigned idx = 0; idx < regions.size(); idx++)
      {
        // If this was early mapped, then we can skip it
        if (early_mapped_regions.find(idx) != early_mapped_regions.end())
          continue;
        VersionInfo &version_info = version_infos[idx];
        // If we already have physical state for it then we've 
        // done this before so there is no need to do it again
        if (version_info.has_physical_states())
          continue;
        ProjectionInfo &proj_info = projection_infos[idx];
        const bool partial_traversal = 
          (proj_info.projection_type == PART_PROJECTION) ||
          ((proj_info.projection_type != SINGULAR) && 
           (proj_info.projection->depth > 0));
        RegionTreePath privilege_path;
        initialize_privilege_path(privilege_path, regions[idx]);
        runtime->forest->perform_versioning_analysis(this, idx, regions[idx],
                                                     privilege_path,
                                                     version_info,
                                                     ready_events,
                                                     partial_traversal);
      }
      // Now do the analysis for each of our points
      for (unsigned idx = 0; idx < points.size(); idx++)
        points[idx]->perform_versioning_analysis(ready_events);
      if (!ready_events.empty())
        return Runtime::merge_events(ready_events);
      return RtEvent::NO_RT_EVENT;
    }

    //--------------------------------------------------------------------------
    std::map<PhysicalManager*,std::pair<unsigned,bool> >* 
                                     SliceTask::get_acquired_instances_ref(void)
    //--------------------------------------------------------------------------
    {
      return &acquired_instances;
    }

    //--------------------------------------------------------------------------
    void SliceTask::check_target_processors(void) const
    //--------------------------------------------------------------------------
    {
#ifdef DEBUG_LEGION
      assert(!points.empty());
#endif
      if (points.size() == 1)
        return;
      const AddressSpaceID target_space = 
        runtime->find_address_space(points[0]->target_proc);
      for (unsigned idx = 1; idx < points.size(); idx++)
      {
        if (target_space != 
            runtime->find_address_space(points[idx]->target_proc))
          REPORT_LEGION_ERROR(ERROR_INVALID_MAPPER_OUTPUT,
                      "Invalid mapper output: two different points in one "
                      "slice of %s (UID %lld) mapped to processors in two"
                      "different address spaces (%d and %d) which is illegal.",
                      get_task_name(), get_unique_id(), target_space,
                      runtime->find_address_space(points[idx]->target_proc))
      }
    }

    //--------------------------------------------------------------------------
    void SliceTask::update_target_processor(void)
    //--------------------------------------------------------------------------
    {
      if (points.empty())
        return;
#ifdef DEBUG_LEGION
      check_target_processors();
#endif
      this->target_proc = points[0]->target_proc;
    }

    //--------------------------------------------------------------------------
    bool SliceTask::distribute_task(void)
    //--------------------------------------------------------------------------
    {
      DETAILED_PROFILER(runtime, SLICE_DISTRIBUTE_CALL);
      update_target_processor();
      if (target_proc.exists() && (target_proc != current_proc))
      {
        runtime->send_task(this);
        // The runtime will deactivate this task
        // after it has been sent
        return false;
      }
      return true;
    }

    //--------------------------------------------------------------------------
    RtEvent SliceTask::perform_mapping(MustEpochOp *epoch_owner/*=NULL*/)
    //--------------------------------------------------------------------------
    {
      DETAILED_PROFILER(runtime, SLICE_PERFORM_MAPPING_CALL);
      // Check to see if we already enumerated all the points, if
      // not then do so now
      if (points.empty())
        enumerate_points();
      // See if we have to do our versioning computation first
      if (need_versioning_analysis)
      {
        RtEvent version_ready_event = perform_versioning_analysis();
        if (version_ready_event.exists() && 
            !version_ready_event.has_triggered())
          return defer_perform_mapping(version_ready_event, epoch_owner);
      }
      
      std::set<RtEvent> mapped_events;
      for (unsigned idx = 0; idx < points.size(); idx++)
      {
        RtEvent map_event = points[idx]->perform_mapping(epoch_owner);
        if (map_event.exists())
          mapped_events.insert(map_event);
      }
      // If we succeeded in mapping we are no longer stealable
      stealable = false;
      if (!mapped_events.empty())
        return Runtime::merge_events(mapped_events);
      return RtEvent::NO_RT_EVENT;
    }

    //--------------------------------------------------------------------------
    void SliceTask::launch_task(void)
    //--------------------------------------------------------------------------
    {
      DETAILED_PROFILER(runtime, SLICE_LAUNCH_CALL);
#ifdef DEBUG_LEGION
      assert(!points.empty());
#endif
      // Launch all of our child points
      for (unsigned idx = 0; idx < points.size(); idx++)
        points[idx]->launch_task();
    }

    //--------------------------------------------------------------------------
    bool SliceTask::is_stealable(void) const
    //--------------------------------------------------------------------------
    {
      return ((!map_locally) && stealable);
    }

    //--------------------------------------------------------------------------
    bool SliceTask::has_restrictions(unsigned idx, LogicalRegion handle)
    //--------------------------------------------------------------------------
    {
      if (is_remote())
      {
#ifdef DEBUG_LEGION
        assert(idx < restrict_infos.size());
#endif
        return restrict_infos[idx].has_restrictions();
      }
      else
        return index_owner->has_restrictions(idx, handle);
    }

    //--------------------------------------------------------------------------
    void SliceTask::map_and_launch(void)
    //--------------------------------------------------------------------------
    {
      DETAILED_PROFILER(runtime, SLICE_MAP_AND_LAUNCH_CALL);
      // First enumerate all of our points if we haven't already done so
      if (points.empty())
        enumerate_points();
      // See if we have to do our versioning computation first
      if (need_versioning_analysis)
      {
        RtEvent version_ready_event = perform_versioning_analysis();
        if (version_ready_event.exists() && 
            !version_ready_event.has_triggered())
        {
          defer_map_and_launch(version_ready_event);
          return;
        }
      }
      // Mark that this task is no longer stealable.  Once we start
      // executing things onto a specific processor slices cannot move.
      stealable = false;
#ifdef DEBUG_LEGION
      assert(!points.empty());
#endif
      // Now try mapping and then launching all the points starting
      // at the index of the last known good index
      // Copy the points onto the stack to avoid them being
      // cleaned up while we are still iterating through the loop
      std::vector<PointTask*> local_points(points);
      for (std::vector<PointTask*>::const_iterator it = local_points.begin();
            it != local_points.end(); it++)
      {
        PointTask *next_point = *it;
        RtEvent map_event = next_point->perform_mapping();
        // Once we call this function on the last point it
        // is possible that this slice task object can be recycled
        if (map_event.exists() && !map_event.has_triggered())
          next_point->defer_launch_task(map_event);
        else
          next_point->launch_task();
      }
    }

    //--------------------------------------------------------------------------
    ApEvent SliceTask::get_task_completion(void) const
    //--------------------------------------------------------------------------
    {
      return index_complete;
    }

    //--------------------------------------------------------------------------
    TaskOp::TaskKind SliceTask::get_task_kind(void) const
    //--------------------------------------------------------------------------
    {
      return SLICE_TASK_KIND;
    }

    //--------------------------------------------------------------------------
    bool SliceTask::pack_task(Serializer &rez, Processor target)
    //--------------------------------------------------------------------------
    {
      DETAILED_PROFILER(runtime, SLICE_PACK_TASK_CALL);
      // Check to see if we are stealable or not yet fully sliced,
      // if both are false and we're not remote, then we can send the state
      // now or check to see if we are remotely mapped
      AddressSpaceID addr_target = runtime->find_address_space(target);
      RezCheck z(rez);
      // Preamble used in TaskOp::unpack
      rez.serialize(points.size());
      pack_multi_task(rez, addr_target);
      rez.serialize(denominator);
      rez.serialize(index_owner);
      rez.serialize(index_complete);
      rez.serialize(remote_unique_id);
      rez.serialize(locally_mapped);
      rez.serialize(remote_owner_uid);
      rez.serialize(internal_space);
      if (is_locally_mapped())
      {
        // If we've mapped everything and there are no virtual mappings
        // then we can just send the version numbers
        std::vector<bool> full_version_infos(regions.size(), false);
        pack_version_infos(rez, version_infos, full_version_infos);
      }
      else
      {
        // Otherwise we have to send all the version infos, we could try
        // and figure out which subset of region requirements have full
        // or partial virtual mappings, but that might be expensive
        std::vector<bool> full_version_infos(regions.size(), true);
        pack_version_infos(rez, version_infos, full_version_infos);
      }
      if (is_remote())
        pack_restrict_infos(rez, restrict_infos);
      else
        index_owner->pack_restrict_infos(rez, index_owner->restrict_infos);
      if (is_remote())
        pack_projection_infos(rez, projection_infos);
      else
        index_owner->pack_projection_infos(rez, index_owner->projection_infos);
      if (predicate_false_future.impl != NULL)
        rez.serialize(predicate_false_future.impl->did);
      else
        rez.serialize<DistributedID>(0);
      rez.serialize(predicate_false_size);
      if (predicate_false_size > 0)
        rez.serialize(predicate_false_result, predicate_false_size);
      for (unsigned idx = 0; idx < points.size(); idx++)
      {
        points[idx]->pack_task(rez, target);
      }
      // If we don't have any points, we have to pack up the argument map
      if (points.empty())
      {
        if (point_arguments.impl != NULL)
          rez.serialize(point_arguments.impl->did);
        else
          rez.serialize<DistributedID>(0);
      }
      bool deactivate_now = true;
      if (!is_remote() && is_locally_mapped())
      {
        // If we're not remote and locally mapped then we need
        // to hold onto these version infos until we are done
        // with the whole index space task, so tell our owner
        index_owner->record_locally_mapped_slice(this);
        deactivate_now = false;
      }
      else
      {
        // Release our version infos
        version_infos.clear();
      }
      // Always return true for slice tasks since they should
      // always be deactivated after they are sent somewhere else
      return deactivate_now;
    }
    
    //--------------------------------------------------------------------------
    bool SliceTask::unpack_task(Deserializer &derez, Processor current,
                                std::set<RtEvent> &ready_events)
    //--------------------------------------------------------------------------
    {
      DETAILED_PROFILER(runtime, SLICE_UNPACK_TASK_CALL);
      DerezCheck z(derez);
      size_t num_points;
      derez.deserialize(num_points);
      unpack_multi_task(derez, ready_events);
      set_current_proc(current);
      derez.deserialize(denominator);
      derez.deserialize(index_owner);
      derez.deserialize(index_complete);
      derez.deserialize(remote_unique_id); 
      derez.deserialize(locally_mapped);
      derez.deserialize(remote_owner_uid);
      derez.deserialize(internal_space);
      unpack_version_infos(derez, version_infos, ready_events);
      unpack_restrict_infos(derez, restrict_infos, ready_events);
      unpack_projection_infos(derez, projection_infos, launch_space);
      if (Runtime::legion_spy_enabled)
        LegionSpy::log_slice_slice(remote_unique_id, get_unique_id());
      if (runtime->profiler != NULL)
        runtime->profiler->register_slice_owner(remote_unique_id,
            get_unique_op_id());
      num_unmapped_points = num_points;
      num_uncomplete_points = num_points;
      num_uncommitted_points = num_points;
      // Check to see if we ended up back on the original node
      // We have to do this before unpacking the points
      if (is_remote())
        parent_ctx = runtime->find_context(remote_owner_uid);
      else
        parent_ctx = index_owner->parent_ctx;
      // Unpack the predicate false infos
      DistributedID pred_false_did;
      derez.deserialize(pred_false_did);
      if (pred_false_did != 0)
      {
        WrapperReferenceMutator mutator(ready_events);
        predicate_false_future = Future( 
          runtime->find_or_create_future(pred_false_did, &mutator));
      }
      derez.deserialize(predicate_false_size);
      if (predicate_false_size > 0)
      {
#ifdef DEBUG_LEGION
        assert(predicate_false_result == NULL);
#endif
        predicate_false_result = malloc(predicate_false_size);
        derez.deserialize(predicate_false_result, predicate_false_size);
      }
      for (unsigned idx = 0; idx < num_points; idx++)
      {
        PointTask *point = runtime->get_available_point_task(false); 
        point->slice_owner = this;
        point->unpack_task(derez, current, ready_events);
        point->parent_ctx = parent_ctx;
        points.push_back(point);
        if (Runtime::legion_spy_enabled)
          LegionSpy::log_slice_point(get_unique_id(), 
                                     point->get_unique_id(),
                                     point->index_point);
      }
      if (num_points == 0)
      {
        DistributedID future_map_did;
        derez.deserialize(future_map_did);
        if (future_map_did > 0)
        {
          WrapperReferenceMutator mutator(ready_events);
          point_arguments = 
            FutureMap(runtime->find_or_create_future_map(future_map_did, 
                                                         parent_ctx, &mutator));
        }
      }
      // Return true to add this to the ready queue
      return true;
    }

    //--------------------------------------------------------------------------
    void SliceTask::perform_inlining(void)
    //--------------------------------------------------------------------------
    {
      // should never be called
      assert(false);
    }

    //--------------------------------------------------------------------------
    SliceTask* SliceTask::clone_as_slice_task(IndexSpace is, Processor p,
                                              bool recurse, bool stealable,
                                              long long scale_denominator)
    //--------------------------------------------------------------------------
    {
      DETAILED_PROFILER(runtime, SLICE_CLONE_AS_SLICE_CALL);
      SliceTask *result = runtime->get_available_slice_task(false); 
      result->initialize_base_task(parent_ctx,  false/*track*/, NULL/*deps*/,
                                   Predicate::TRUE_PRED, this->task_id);
      result->clone_multi_from(this, is, p, recurse, stealable);
      result->index_complete = this->index_complete;
      result->denominator = this->denominator * scale_denominator;
      result->index_owner = this->index_owner;
      result->remote_owner_uid = this->remote_owner_uid;
      if (Runtime::legion_spy_enabled)
        LegionSpy::log_slice_slice(get_unique_id(), 
                                   result->get_unique_id());
      if (runtime->profiler != NULL)
        runtime->profiler->register_slice_owner(get_unique_op_id(),
            result->get_unique_op_id());
      return result;
    }

    //--------------------------------------------------------------------------
    void SliceTask::handle_future(const DomainPoint &point, const void *result,
                                  size_t result_size, bool owner)
    //--------------------------------------------------------------------------
    {
      DETAILED_PROFILER(runtime, SLICE_HANDLE_FUTURE_CALL);
      // If we're remote, just handle it ourselves, otherwise pass
      // it back to the enclosing index owner
      if (is_remote())
      {
        if (redop != 0)
          fold_reduction_future(result, result_size, owner, false/*exclusive*/);
        else
        {
          // Store it in our temporary futures
#ifdef DEBUG_LEGION
          assert(temporary_futures.find(point) == temporary_futures.end());
#endif
          if (owner)
          {
            // Hold the lock to protect the data structure
            AutoLock o_lock(op_lock);
            temporary_futures[point] = 
              std::pair<void*,size_t>(const_cast<void*>(result),result_size);
          }
          else
          {
            void *copy = legion_malloc(FUTURE_RESULT_ALLOC, result_size);
            memcpy(copy,result,result_size);
            // Hold the lock to protect the data structure
            AutoLock o_lock(op_lock);
            temporary_futures[point] = 
              std::pair<void*,size_t>(copy,result_size);
          }
        }
      }
      else
        index_owner->handle_future(point, result, result_size, owner);
    }

    //--------------------------------------------------------------------------
    void SliceTask::register_must_epoch(void)
    //--------------------------------------------------------------------------
    {
#ifdef DEBUG_LEGION
      assert(must_epoch != NULL);
#endif
      if (points.empty())
        enumerate_points();
      must_epoch->register_slice_task(this);
      for (unsigned idx = 0; idx < points.size(); idx++)
      {
        PointTask *point = points[idx];
        must_epoch->register_single_task(point, must_epoch_index);
      }
    }

    //--------------------------------------------------------------------------
    PointTask* SliceTask::clone_as_point_task(const DomainPoint &point)
    //--------------------------------------------------------------------------
    {
      DETAILED_PROFILER(runtime, SLICE_CLONE_AS_POINT_CALL);
      PointTask *result = runtime->get_available_point_task(false);
      result->initialize_base_task(parent_ctx, false/*track*/, NULL/*deps*/,
                                   Predicate::TRUE_PRED, this->task_id);
      result->clone_task_op_from(this, this->target_proc, 
                                 false/*stealable*/, true/*duplicate*/);
      result->is_index_space = true;
      result->must_epoch_task = this->must_epoch_task;
      result->index_domain = this->index_domain;
      // Now figure out our local point information
      result->initialize_point(this, point, point_arguments);
      if (Runtime::legion_spy_enabled)
        LegionSpy::log_slice_point(get_unique_id(), 
                                   result->get_unique_id(),
                                   result->index_point);
      return result;
    }

    //--------------------------------------------------------------------------
    void SliceTask::enumerate_points(void)
    //--------------------------------------------------------------------------
    {
      DETAILED_PROFILER(runtime, SLICE_ENUMERATE_POINTS_CALL);
      Domain internal_domain;
      runtime->forest->find_launch_space_domain(internal_space,internal_domain);
      size_t num_points = internal_domain.get_volume();
#ifdef DEBUG_LEGION
      assert(num_points > 0);
#endif
      unsigned point_idx = 0;
      points.resize(num_points);
      // Enumerate all the points in our slice and make point tasks
      for (Domain::DomainPointIterator itr(internal_domain); 
            itr; itr++, point_idx++)
        points[point_idx] = clone_as_point_task(itr.p);
      // Compute any projection region requirements
      for (unsigned idx = 0; idx < regions.size(); idx++)
      {
        if (regions[idx].handle_type == SINGULAR)
          continue;
        else 
        {
          ProjectionFunction *function = 
            runtime->find_projection_function(regions[idx].projection);
          function->project_points(regions[idx], idx, runtime, points);
        }
      }
      // Update the no access regions
      for (unsigned idx = 0; idx < points.size(); idx++)
        points[idx]->complete_point_projection();
      // Mark how many points we have
      num_unmapped_points = points.size();
      num_uncomplete_points = points.size();
      num_uncommitted_points = points.size();
    } 

    //--------------------------------------------------------------------------
    const void* SliceTask::get_predicate_false_result(size_t &result_size)
    //--------------------------------------------------------------------------
    {
      if (predicate_false_future.impl != NULL)
      {
        // Wait for the future to be ready
        ApEvent wait_on = predicate_false_future.impl->get_ready_event();
        wait_on.lg_wait(); 
        result_size = predicate_false_future.impl->get_untyped_size();
        return predicate_false_future.impl->get_untyped_result(true);
      }
      else
      {
        result_size = predicate_false_size;
        return predicate_false_result;
      }
    }

    //--------------------------------------------------------------------------
    void SliceTask::trigger_task_complete(void)
    //--------------------------------------------------------------------------
    {
      trigger_slice_complete();
    }

    //--------------------------------------------------------------------------
    void SliceTask::trigger_task_commit(void)
    //--------------------------------------------------------------------------
    {
      trigger_slice_commit();
    } 

    //--------------------------------------------------------------------------
    void SliceTask::record_reference_mutation_effect(RtEvent event)
    //--------------------------------------------------------------------------
    {
      map_applied_conditions.insert(event);
    }

    //--------------------------------------------------------------------------
    void SliceTask::return_privileges(TaskContext *point_context)
    //--------------------------------------------------------------------------
    {
      // If we're remote, pass our privileges back to ourself
      // otherwise pass them directly back to the index owner
      if (is_remote())
        point_context->return_privilege_state(this);
      else
        point_context->return_privilege_state(parent_ctx);
    }

    //--------------------------------------------------------------------------
    void SliceTask::record_child_mapped(RtEvent child_complete,
                                        ApEvent restrict_postcondition)
    //--------------------------------------------------------------------------
    {
      bool needs_trigger = false;
      {
        AutoLock o_lock(op_lock);
        if (child_complete.exists())
          map_applied_conditions.insert(child_complete);
        if (restrict_postcondition.exists())
          restrict_postconditions.insert(restrict_postcondition);
#ifdef DEBUG_LEGION
        assert(num_unmapped_points > 0);
#endif
        num_unmapped_points--;
        if (num_unmapped_points == 0)
          needs_trigger = true;
      }
      if (needs_trigger)
        trigger_slice_mapped();
    }

    //--------------------------------------------------------------------------
    void SliceTask::record_child_complete(void)
    //--------------------------------------------------------------------------
    {
      bool needs_trigger = false;
      {
        AutoLock o_lock(op_lock);
#ifdef DEBUG_LEGION
        assert(num_uncomplete_points > 0);
#endif
        num_uncomplete_points--;
        if ((num_uncomplete_points == 0) && !children_complete_invoked)
        {
          needs_trigger = true;
          children_complete_invoked = true;
        }
      }
      if (needs_trigger)
        trigger_children_complete();
    }

    //--------------------------------------------------------------------------
    void SliceTask::record_child_committed(void)
    //--------------------------------------------------------------------------
    {
      bool needs_trigger = false;
      {
        AutoLock o_lock(op_lock);
#ifdef DEBUG_LEGION
        assert(num_uncommitted_points > 0);
#endif
        num_uncommitted_points--;
        if ((num_uncommitted_points == 0) && !children_commit_invoked)
        {
          needs_trigger = true;
          children_commit_invoked = true;
        }
      }
      if (needs_trigger)
        trigger_children_committed();
    }

    //--------------------------------------------------------------------------
    void SliceTask::trigger_slice_mapped(void)
    //--------------------------------------------------------------------------
    {
      DETAILED_PROFILER(runtime, SLICE_MAPPED_CALL);
      RtEvent applied_condition;
      if (!map_applied_conditions.empty())
        applied_condition = Runtime::merge_events(map_applied_conditions);
      if (is_remote())
      {
        bool has_nonleaf_point = false;
        for (unsigned idx = 0; idx < points.size(); idx++)
        {
          if (!points[idx]->is_leaf())
          {
            has_nonleaf_point = true;
            break;
          }
        }

        // Only need to send something back if this wasn't mapped locally
        // wclee: also need to send back if there were some non-leaf point tasks
        // because they haven't recorded themselves as mapped
        if (!is_locally_mapped() || has_nonleaf_point)
        {
          Serializer rez;
          pack_remote_mapped(rez, applied_condition);
          runtime->send_slice_remote_mapped(orig_proc, rez);
        }
      }
      else
      {
        for (unsigned idx = 0; idx < regions.size(); idx++)
        {
          if (!IS_WRITE(regions[idx]))
            continue;
          if (regions[idx].handle_type != SINGULAR)
          {
            // Construct a set of regions for all the children
            std::vector<LogicalRegion> handles(points.size());
            for (unsigned pidx = 0; pidx < points.size(); pidx++)
              handles[pidx] = points[pidx]->regions[idx].region;
          }
          // otherwise it was locally mapped so we are already done
        }
#ifdef DEBUG_LEGION
        // In debug mode, get all our point region requirements and
        // then pass them back to the index space task
        std::map<DomainPoint,std::vector<LogicalRegion> > local_requirements;
        for (std::vector<PointTask*>::const_iterator it = 
              points.begin(); it != points.end(); it++)
        {
          std::vector<LogicalRegion> &reqs = 
            local_requirements[(*it)->index_point];
          reqs.resize(regions.size());
          for (unsigned idx = 0; idx < regions.size(); idx++)
            reqs[idx] = (*it)->regions[idx].region;
        }
        index_owner->check_point_requirements(local_requirements);
#endif
        if (!restrict_postconditions.empty())
        {
          ApEvent restrict_post = 
            Runtime::merge_events(restrict_postconditions);
          index_owner->return_slice_mapped(points.size(), denominator,
                                     applied_condition, restrict_post);
        }
        else
          index_owner->return_slice_mapped(points.size(), denominator, 
                             applied_condition, ApEvent::NO_AP_EVENT);
      }
      complete_mapping(applied_condition);
      if (!acquired_instances.empty())
        release_acquired_instances(acquired_instances);
      complete_execution();
    }

    //--------------------------------------------------------------------------
    void SliceTask::trigger_slice_complete(void)
    //--------------------------------------------------------------------------
    {
      DETAILED_PROFILER(runtime, SLICE_COMPLETE_CALL);
      // For remote cases we have to keep track of the events for
      // returning any created logical state, we can't commit until
      // it is returned or we might prematurely release the references
      // that we hold on the version state objects
      if (is_remote())
      {
        // Send back the message saying that this slice is complete
        Serializer rez;
        pack_remote_complete(rez);
        runtime->send_slice_remote_complete(orig_proc, rez);
      }
      else
      {
        index_owner->return_slice_complete(points.size());
      }
      complete_operation();
    }

    //--------------------------------------------------------------------------
    void SliceTask::trigger_slice_commit(void)
    //--------------------------------------------------------------------------
    {
      DETAILED_PROFILER(runtime, SLICE_COMMIT_CALL);
      if (is_remote())
      {
        Serializer rez;
        pack_remote_commit(rez);
        runtime->send_slice_remote_commit(orig_proc, rez);
      }
      else
      {
        // created and deleted privilege information already passed back
        // futures already sent back
        index_owner->return_slice_commit(points.size());
      }
      // We can release our version infos now
      version_infos.clear();
      commit_operation(true/*deactivate*/);
    }

    //--------------------------------------------------------------------------
    void SliceTask::pack_remote_mapped(Serializer &rez, 
                                       RtEvent applied_condition)
    //--------------------------------------------------------------------------
    {
      rez.serialize(index_owner);
      RezCheck z(rez);
      rez.serialize(points.size());
      rez.serialize(denominator);
      rez.serialize(applied_condition);
      if (!restrict_postconditions.empty())
      {
        ApEvent restrict_post = Runtime::merge_events(restrict_postconditions);
        rez.serialize(restrict_post);
      }
      else
        rez.serialize(ApEvent::NO_AP_EVENT);
      // Also pack up any regions names we need for doing invalidations
      for (unsigned idx = 0; idx < regions.size(); idx++)
      {
        if (!IS_WRITE(regions[idx]))
          continue;
        if (regions[idx].handle_type == SINGULAR)
          continue;
        for (unsigned pidx = 0; pidx < points.size(); pidx++)
          rez.serialize(points[pidx]->regions[idx].region);
      }
#ifdef DEBUG_LEGION
      if (!is_locally_mapped())
      {
        for (std::vector<PointTask*>::const_iterator it = 
              points.begin(); it != points.end(); it++)
        {
          rez.serialize((*it)->index_point);
          for (unsigned idx = 0; idx < regions.size(); idx++)
            rez.serialize((*it)->regions[idx].region);
        }
      }
#endif
    }

    //--------------------------------------------------------------------------
    void SliceTask::pack_remote_complete(Serializer &rez)
    //--------------------------------------------------------------------------
    {
      // Send back any created state that our point tasks made
      AddressSpaceID target = runtime->find_address_space(orig_proc);
      for (std::vector<PointTask*>::const_iterator it = points.begin();
            it != points.end(); it++)
        (*it)->send_back_created_state(target);
      rez.serialize(index_owner);
      RezCheck z(rez);
      rez.serialize<size_t>(points.size());
      // Serialize the privilege state
      pack_privilege_state(rez, target, true/*returning*/); 
      // Now pack up the future results
      if (redop != 0)
      {
        // Don't need to pack the size since they already 
        // know it on the other side
        rez.serialize(reduction_state,reduction_state_size);
      }
      else
      {
        // Already know how many futures we are packing 
#ifdef DEBUG_LEGION
        assert(temporary_futures.size() == points.size());
#endif
        for (std::map<DomainPoint,std::pair<void*,size_t> >::const_iterator it =
              temporary_futures.begin(); it != temporary_futures.end(); it++)
        {
          rez.serialize(it->first);
          RezCheck z2(rez);
          rez.serialize(it->second.second);
          rez.serialize(it->second.first,it->second.second);
        }
      }
    }

    //--------------------------------------------------------------------------
    void SliceTask::pack_remote_commit(Serializer &rez)
    //--------------------------------------------------------------------------
    {
      rez.serialize(index_owner);
      RezCheck z(rez);
      rez.serialize(points.size());
    }

    //--------------------------------------------------------------------------
    RtEvent SliceTask::defer_map_and_launch(RtEvent precondition)
    //--------------------------------------------------------------------------
    {
      DeferMapAndLaunchArgs args;
      args.proxy_this = this;
      return runtime->issue_runtime_meta_task(args,
          LG_DEFERRED_THROUGHPUT_PRIORITY, this, precondition);
    }

    //--------------------------------------------------------------------------
    /*static*/ void SliceTask::handle_slice_return(Runtime *rt, 
                                                   Deserializer &derez)
    //--------------------------------------------------------------------------
    {
      DerezCheck z(derez);
      RtUserEvent ready_event;
      derez.deserialize(ready_event);
      Runtime::trigger_event(ready_event);
    }

    //--------------------------------------------------------------------------
    void SliceTask::register_region_creations(
                                            const std::set<LogicalRegion> &regs)
    //--------------------------------------------------------------------------
    {
      AutoLock o_lock(op_lock);
      for (std::set<LogicalRegion>::const_iterator it = regs.begin();
            it != regs.end(); it++)
      {
#ifdef DEBUG_LEGION
        assert(created_regions.find(*it) == created_regions.end());
#endif
        created_regions.insert(*it);
      }
    }

    //--------------------------------------------------------------------------
    void SliceTask::register_region_deletions(
                                            const std::set<LogicalRegion> &regs)
    //--------------------------------------------------------------------------
    {
      AutoLock o_lock(op_lock);
      for (std::set<LogicalRegion>::const_iterator it = regs.begin();
            it != regs.end(); it++)
        deleted_regions.insert(*it);
    } 

    //--------------------------------------------------------------------------
    void SliceTask::register_field_creations(
                     const std::map<std::pair<FieldSpace,FieldID>,bool> &fields)
    //--------------------------------------------------------------------------
    {
      AutoLock o_lock(op_lock);
      for (std::map<std::pair<FieldSpace,FieldID>,bool>::const_iterator it = 
            fields.begin(); it != fields.end(); it++)
      {
#ifdef DEBUG_LEGION
        assert(created_fields.find(it->first) == created_fields.end());
#endif
        created_fields.insert(*it);
      }
    }

    //--------------------------------------------------------------------------
    void SliceTask::register_field_deletions(
                        const std::set<std::pair<FieldSpace,FieldID> > &fields)
    //--------------------------------------------------------------------------
    {
      AutoLock o_lock(op_lock);
      for (std::set<std::pair<FieldSpace,FieldID> >::const_iterator it = 
            fields.begin(); it != fields.end(); it++)
        deleted_fields.insert(*it);
    }

    //--------------------------------------------------------------------------
    void SliceTask::register_field_space_creations(
                                            const std::set<FieldSpace> &spaces)
    //--------------------------------------------------------------------------
    {
      AutoLock o_lock(op_lock);
      for (std::set<FieldSpace>::const_iterator it = spaces.begin();
            it != spaces.end(); it++)
      {
#ifdef DEBUG_LEGION
        assert(created_field_spaces.find(*it) == created_field_spaces.end());
#endif
        created_field_spaces.insert(*it);
      }
    }

    //--------------------------------------------------------------------------
    void SliceTask::register_field_space_deletions(
                                            const std::set<FieldSpace> &spaces)
    //--------------------------------------------------------------------------
    {
      AutoLock o_lock(op_lock);
      for (std::set<FieldSpace>::const_iterator it = spaces.begin();
            it != spaces.end(); it++)
        deleted_field_spaces.insert(*it);
    }

    //--------------------------------------------------------------------------
    void SliceTask::register_index_space_creations(
                                            const std::set<IndexSpace> &spaces)
    //--------------------------------------------------------------------------
    {
      AutoLock o_lock(op_lock);
      for (std::set<IndexSpace>::const_iterator it = spaces.begin();
            it != spaces.end(); it++)
      {
#ifdef DEBUG_LEGION
        assert(created_index_spaces.find(*it) == created_index_spaces.end());
#endif
        created_index_spaces.insert(*it);
      }
    }

    //--------------------------------------------------------------------------
    void SliceTask::register_index_space_deletions(
                                            const std::set<IndexSpace> &spaces)
    //--------------------------------------------------------------------------
    {
      AutoLock o_lock(op_lock);
      for (std::set<IndexSpace>::const_iterator it = spaces.begin();
            it != spaces.end(); it++)
        deleted_index_spaces.insert(*it);
    }

    //--------------------------------------------------------------------------
    void SliceTask::register_index_partition_creations(
                                          const std::set<IndexPartition> &parts)
    //--------------------------------------------------------------------------
    {
      AutoLock o_lock(op_lock);
      for (std::set<IndexPartition>::const_iterator it = parts.begin();
            it != parts.end(); it++)
      {
#ifdef DEBUG_LEGION
        assert(created_index_partitions.find(*it) == 
               created_index_partitions.end());
#endif
        created_index_partitions.insert(*it);
      }
    }

    //--------------------------------------------------------------------------
    void SliceTask::register_index_partition_deletions(
                                          const std::set<IndexPartition> &parts)
    //--------------------------------------------------------------------------
    {
      AutoLock o_lock(op_lock);
      for (std::set<IndexPartition>::const_iterator it = parts.begin();
            it != parts.end(); it++)
        deleted_index_partitions.insert(*it);
    }

    /////////////////////////////////////////////////////////////
    // Deferred Slicer 
    /////////////////////////////////////////////////////////////

    //--------------------------------------------------------------------------
    DeferredSlicer::DeferredSlicer(MultiTask *own)
      : owner(own)
    //--------------------------------------------------------------------------
    {
      slice_lock = Reservation::create_reservation();
    }

    //--------------------------------------------------------------------------
    DeferredSlicer::DeferredSlicer(const DeferredSlicer &rhs)
      : owner(rhs.owner)
    //--------------------------------------------------------------------------
    {
      // should never be called
      assert(false);
    }

    //--------------------------------------------------------------------------
    DeferredSlicer::~DeferredSlicer(void)
    //--------------------------------------------------------------------------
    {
      slice_lock.destroy_reservation();
      slice_lock = Reservation::NO_RESERVATION;
    }

    //--------------------------------------------------------------------------
    DeferredSlicer& DeferredSlicer::operator=(const DeferredSlicer &rhs)
    //--------------------------------------------------------------------------
    {
      // should never be called
      assert(false);
      return *this;
    }

    //--------------------------------------------------------------------------
    void DeferredSlicer::trigger_slices(std::list<SliceTask*> &slices)
    //--------------------------------------------------------------------------
    {
      // Watch out for the cleanup race with some acrobatics here
      // to handle the case where the iterator is invalidated
      std::set<RtEvent> wait_events;
      {
        std::list<SliceTask*>::const_iterator it = slices.begin();
        DeferredSliceArgs args;
        args.slicer = this;
        while (true) 
        {
          args.slice = *it;
          // Have to update this before launching the task to avoid 
          // the clean-up race
          it++;
          bool done = (it == slices.end()); 
          RtEvent wait = 
            owner->runtime->issue_runtime_meta_task(args, LG_LATENCY_PRIORITY, 
                                                    args.slice);
          if (wait.exists())
            wait_events.insert(wait);
          if (done)
            break;
        }
      }

      // Now we wait for the slices to trigger, note we do not
      // block on the event allowing the utility processor to 
      // perform other operations
      if (!wait_events.empty())
      {
        RtEvent sliced_event = Runtime::merge_events(wait_events);
        sliced_event.lg_wait();
      }
    }

    //--------------------------------------------------------------------------
    void DeferredSlicer::perform_slice(SliceTask *slice)
    //--------------------------------------------------------------------------
    {
      slice->trigger_mapping();
    }

    //--------------------------------------------------------------------------
    /*static*/ void DeferredSlicer::handle_slice(const void *args)
    //--------------------------------------------------------------------------
    {
      const DeferredSliceArgs *slice_args = (const DeferredSliceArgs*)args;
      slice_args->slicer->perform_slice(slice_args->slice);
    }

  }; // namespace Internal 
}; // namespace Legion 

#undef PRINT_REG

// EOF
<|MERGE_RESOLUTION|>--- conflicted
+++ resolved
@@ -2373,29 +2373,11 @@
       copy_profiling_requests.clear();
       if ((execution_context != NULL) && execution_context->remove_reference())
         delete execution_context;
-<<<<<<< HEAD
       if (shard_manager != NULL)
         delete shard_manager;
-      if (!remote_instances.empty())
-      {
-        UniqueID local_uid = get_unique_id();
-        Serializer rez;
-        {
-          RezCheck z(rez);
-          rez.serialize(local_uid);
-        }
-        for (std::map<AddressSpaceID,RemoteTask*>::const_iterator it = 
-              remote_instances.begin(); it != remote_instances.end(); it++)
-        {
-          runtime->send_remote_context_free(it->first, rez);
-        }
-        remote_instances.clear();
-      }
-=======
 #ifdef DEBUG_LEGION
       premapped_instances.clear();
 #endif
->>>>>>> 5c2fde2f
     }
 
     //--------------------------------------------------------------------------
