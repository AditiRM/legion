--- conflicted
+++ resolved
@@ -432,26 +432,13 @@
  
     CopyRequest::~CopyRequest(void)
     {
-<<<<<<< HEAD
       //<NEWDMA>
       // destroy all xfer des
-      mark_completed();
       std::vector<XferDesID>::iterator it;
       for (it = path.begin(); it != path.end(); it++) {
         destroy_xfer_des(*it);
       }
       //</NEWDMA>
-      if (measurements.wants_measurement<
-          Realm::ProfilingMeasurements::OperationMemoryUsage>()) {
-        assert(!oas_by_inst->empty());
-        const InstPair &pair = oas_by_inst->begin()->first; 
-        Realm::ProfilingMeasurements::OperationMemoryUsage usage;
-        usage.source = pair.first.get_location();
-        usage.target = pair.second.get_location();
-        measurements.add_measurement(usage);
-      }
-=======
->>>>>>> 50063b2a
       delete oas_by_inst;
     }
 
