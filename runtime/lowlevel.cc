/* Copyright 2016 Stanford University, NVIDIA Corporation
 *
 * Licensed under the Apache License, Version 2.0 (the "License");
 * you may not use this file except in compliance with the License.
 * You may obtain a copy of the License at
 *
 *     http://www.apache.org/licenses/LICENSE-2.0
 *
 * Unless required by applicable law or agreed to in writing, software
 * distributed under the License is distributed on an "AS IS" BASIS,
 * WITHOUT WARRANTIES OR CONDITIONS OF ANY KIND, either express or implied.
 * See the License for the specific language governing permissions and
 * limitations under the License.
 */

///////////////////////////////////////////////////////////////////////////////////
///////////////////////////////////////////////////////////////////////////////////
//
//  WARNING: Do not add any new code to this file - its days are numbered.
//   It only consists of a few last functions that have not been moved to new
//   homes yet.
//
///////////////////////////////////////////////////////////////////////////////////
///////////////////////////////////////////////////////////////////////////////////


#include "lowlevel.h"
#include "lowlevel_impl.h"
#include "accessor.h"

#ifndef __GNUC__
#include "atomics.h" // for __sync_fetch_and_add
#endif

using namespace LegionRuntime::Accessor;

#include "lowlevel_dma.h"

#include <sys/types.h>
#include <sys/stat.h>
#include <sys/file.h>
#include <fcntl.h>
#include <dirent.h>

#include <signal.h>
#include <unistd.h>
#if defined(DEADLOCK_TRACE)
#include <execinfo.h>
#include <cxxabi.h>
#endif

#ifdef __SSE2__
#include <emmintrin.h>
#endif

#include "realm/timers.h"

// Implementation of Detailed Timer
namespace LegionRuntime {
  namespace LowLevel {

    Logger::Category log_mutex("mutex");
    Logger::Category log_timer("timer");
    Logger::Category log_machine("machine");
#ifdef EVENT_GRAPH_TRACE
    Logger::Category log_event_graph("graph");
#endif

#ifdef EVENT_GRAPH_TRACE
    Event find_enclosing_termination_event(void)
    {
      // TODO: fix this for new threading setup
      HI I AM A SYNTAX ERROR
    }
#endif

    void show_event_waiters(std::ostream& os)
    {
      os << "PRINTING ALL PENDING EVENTS:\n";
      for(unsigned i = 0; i < gasnet_nodes(); i++) {
	Node *n = &get_runtime()->nodes[i];
        // Iterate over all the events and get their implementations
        for (unsigned long j = 0; j < n->events.max_entries(); j++) {
          if (!n->events.has_entry(j))
            continue;
	  GenEventImpl *e = n->events.lookup_entry(j, i/*node*/);
	  AutoHSLLock a2(e->mutex);

	  // print anything with either local or remote waiters
	  if(e->current_local_waiters.empty() &&
	     e->future_local_waiters.empty() &&
	     e->remote_waiters.empty())
	    continue;

	  os << "Event " << e->me <<": gen=" << e->generation
	     << " subscr=" << e->gen_subscribed
	     << " local=" << e->current_local_waiters.size()
	     << "+" << e->future_local_waiters.size()
	     << " remote=" << e->remote_waiters.size() << "\n";
	  for(std::vector<EventWaiter *>::const_iterator it = e->current_local_waiters.begin();
	      it != e->current_local_waiters.end();
	      it++) {
	    os << "  [" << (e->generation+1) << "] L:" << (*it) << " - ";
	    (*it)->print(os);
	    os << "\n";
	  }
	  for(std::map<EventImpl::gen_t, std::vector<EventWaiter *> >::const_iterator it = e->future_local_waiters.begin();
	      it != e->future_local_waiters.end();
	      it++) {
	    for(std::vector<EventWaiter *>::const_iterator it2 = it->second.begin();
		it2 != it->second.end();
		it2++) {
	      os << "  [" << (it->first) << "] L:" << (*it2) << " - ";
	      (*it2)->print(os);
	      os << "\n";
	    }
	  }
	  // for(std::map<Event::gen_t, NodeMask>::const_iterator it = e->remote_waiters.begin();
	  //     it != e->remote_waiters.end();
	  //     it++) {
	  //   fprintf(f, "  [%d] R:", it->first);
	  //   for(int k = 0; k < MAX_NUM_NODES; k++)
	  //     if(it->second.is_set(k))
	  // 	fprintf(f, " %d", k);
	  //   fprintf(f, "\n");
	  // }
	}
        for (unsigned long j = 0; j < n->barriers.max_entries(); j++) {
          if (!n->barriers.has_entry(j))
            continue;
          BarrierImpl *b = n->barriers.lookup_entry(j, i/*node*/); 
          AutoHSLLock a2(b->mutex);
          // skip any barriers with no waiters
          if (b->generations.empty())
            continue;

	  os << "Barrier " << b->me << ": gen=" << b->generation
	     << " subscr=" << b->gen_subscribed << "\n";
          for (std::map<EventImpl::gen_t, BarrierImpl::Generation*>::const_iterator git = 
                b->generations.begin(); git != b->generations.end(); git++)
          {
            const std::vector<EventWaiter*> &waiters = git->second->local_waiters;
            for (std::vector<EventWaiter*>::const_iterator it = 
                  waiters.begin(); it != waiters.end(); it++)
            { 
	      os << "  [" << (git->first) << "] L:" << (*it) << " - ";
	      (*it)->print(os);
	      os << "\n";
            }
          }
        }
      }

      // TODO - pending barriers
#if 0
      // // convert from events to barriers
      // fprintf(f,"PRINTING ALL PENDING EVENTS:\n");
      // for(int i = 0; i < gasnet_nodes(); i++) {
      // 	Node *n = &get_runtime()->nodes[i];
      //   // Iterate over all the events and get their implementations
      //   for (unsigned long j = 0; j < n->events.max_entries(); j++) {
      //     if (!n->events.has_entry(j))
      //       continue;
      // 	  EventImpl *e = n->events.lookup_entry(j, i/*node*/);
      // 	  AutoHSLLock a2(e->mutex);

      // 	  // print anything with either local or remote waiters
      // 	  if(e->local_waiters.empty() && e->remote_waiters.empty())
      // 	    continue;

      //     fprintf(f,"Event " IDFMT ": gen=%d subscr=%d local=%zd remote=%zd\n",
      // 		  e->me.id, e->generation, e->gen_subscribed, 
      // 		  e->local_waiters.size(), e->remote_waiters.size());
      // 	  for(std::map<Event::gen_t, std::vector<EventWaiter *> >::iterator it = e->local_waiters.begin();
      // 	      it != e->local_waiters.end();
      // 	      it++) {
      // 	    for(std::vector<EventWaiter *>::iterator it2 = it->second.begin();
      // 		it2 != it->second.end();
      // 		it2++) {
      // 	      fprintf(f, "  [%d] L:%p ", it->first, *it2);
      // 	      (*it2)->print_info(f);
      // 	    }
      // 	  }
      // 	  for(std::map<Event::gen_t, NodeMask>::const_iterator it = e->remote_waiters.begin();
      // 	      it != e->remote_waiters.end();
      // 	      it++) {
      // 	    fprintf(f, "  [%d] R:", it->first);
      // 	    for(int k = 0; k < MAX_NUM_NODES; k++)
      // 	      if(it->second.is_set(k))
      // 		fprintf(f, " %d", k);
      // 	    fprintf(f, "\n");
      // 	  }
      // 	}
      // }
#endif

      os << "DONE\n";
      os.flush();
    }



#ifdef DETAILED_TIMING
#endif

    void gasnet_barrier(void)
    {
      gasnet_barrier_notify(0, GASNET_BARRIERFLAG_ANONYMOUS);
      gasnet_barrier_wait(0, GASNET_BARRIERFLAG_ANONYMOUS);
    }

    template<typename ITEM>
    /*static*/ void Tracer<ITEM>::dump_trace(const char *filename, bool append)
    {
      // each node dumps its stuff in order (using barriers to keep things
      // separate) - nodes other than zero ALWAYS append
      gasnet_barrier();

      for(int i = 0; i < gasnet_nodes(); i++) {
	if(i == gasnet_mynode()) {
	  int fd = open(filename, (O_WRONLY |
				   O_CREAT |
				   ((append || (i > 0)) ? O_APPEND : O_TRUNC)),
			0666);
	  assert(fd >= 0);

	  TraceBlock *block = get_first_block();
	  size_t total = 0;
	  while(block) {
	    if(block->cur_size > 0) {
	      size_t act_size = block->cur_size;
	      if(act_size > block->max_size) act_size = block->max_size;
              total += act_size;

              size_t bytes_to_write = act_size * (sizeof(double) + sizeof(unsigned) + sizeof(ITEM));
	      void *fitems = malloc(bytes_to_write);
              char *ptr = (char*)fitems;

	      for(size_t i = 0; i < act_size; i++) {
		*((double*)ptr) = block->start_time + (block->items[i].time_units /
                                                        block->time_mult);
                ptr += sizeof(double);
                *((unsigned*)ptr) = gasnet_mynode();
                ptr += sizeof(unsigned);
                memcpy(ptr,&(block->items[i]),sizeof(ITEM));
                ptr += sizeof(ITEM);
	      }

	      ssize_t bytes_written = write(fd, fitems, bytes_to_write);
	      assert(bytes_written == (ssize_t)bytes_to_write);

              free(fitems);
	    }

	    block = block->next;
	  }

	  close(fd);

	  printf("%zd trace items dumped to \"%s\"\n",
		 total, filename);
	}

	gasnet_barrier();
      }
    }

#if 0
    size_t IndexSpaceImpl::instance_size(const ReductionOpUntyped *redop /*= 0*/, off_t list_size /*= -1*/)
    {
      Realm::StaticAccess<IndexSpaceImpl> data(this);
      assert(data->num_elmts > 0);
      size_t elmts = data->last_elmt - data->first_elmt + 1;
      size_t bytes;
      if(redop) {
	if(list_size >= 0)
	  bytes = list_size * redop->sizeof_list_entry;
	else
	  bytes = elmts * redop->sizeof_rhs;
      } else {
	assert(data->elmt_size > 0);
	bytes = elmts * data->elmt_size;
      }
      return bytes;
    }

    off_t IndexSpaceImpl::instance_adjust(const ReductionOpUntyped *redop /*= 0*/)
    {
      Realm::StaticAccess<IndexSpaceImpl> data(this);
      assert(data->num_elmts > 0);
      off_t elmt_adjust = -(off_t)(data->first_elmt);
      off_t adjust;
      if(redop) {
	adjust = elmt_adjust * redop->sizeof_rhs;
      } else {
	assert(data->elmt_size > 0);
	adjust = elmt_adjust * data->elmt_size;
      }
      return adjust;
    }
#endif

    


    ///////////////////////////////////////////////////
    // RegionInstance


#if 0
#endif

  };
};

namespace Realm {

  using namespace LegionRuntime::LowLevel;


};

namespace LegionRuntime {
  namespace LowLevel {


    ///////////////////////////////////////////////////
    // Reservations 

    //    /*static*/ ReservationImpl *ReservationImpl::first_free = 0;
    //    /*static*/ GASNetHSL ReservationImpl::freelist_mutex;


  };
};

namespace Realm {

  using namespace LegionRuntime;
  using namespace LegionRuntime::LowLevel;


};

namespace LegionRuntime {
  namespace LowLevel {










    ///////////////////////////////////////////////////
    // Task

  };
};

namespace Realm {

  using namespace LegionRuntime;
  using namespace LegionRuntime::LowLevel;

    ///////////////////////////////////////////////////
    // Processor

};

namespace LegionRuntime {
  namespace LowLevel {




    ///////////////////////////////////////////////////
    // Runtime


#ifdef DEADLOCK_TRACE
    void RuntimeImpl::add_thread(const pthread_t *thread)
    {
      unsigned idx = __sync_fetch_and_add(&next_thread,1);
      assert(idx < MAX_NUM_THREADS);
      all_threads[idx] = *thread;
      thread_counts[idx] = 0;
    }
#endif

  };
};

namespace Realm {

    ///////////////////////////////////////////////////
    // RegionMetaData


#if 0
    RegionInstance IndexSpace::create_instance_untyped(Memory memory,
									 ReductionOpID redopid) const
    {
      DetailedTimer::ScopedPush sp(TIME_LOW_LEVEL);      
      ID id(memory);

      const ReductionOpUntyped *redop = get_runtime()->reduce_op_table[redopid];

      MemoryImpl *m_impl = get_runtime()->get_memory_impl(memory);

      size_t inst_bytes = impl()->instance_size(redop);
      off_t inst_adjust = impl()->instance_adjust(redop);

      RegionInstance i = m_impl->create_instance(get_index_space(), inst_bytes, 
							inst_adjust, redopid);
      log_meta.info("instance created: region=" IDFMT " memory=" IDFMT " id=" IDFMT " bytes=%zd adjust=%zd redop=%d",
	       this->id, memory.id, i.id, inst_bytes, inst_adjust, redopid);
      return i;
    }

    RegionInstance IndexSpace::create_instance_untyped(Memory memory,
									 ReductionOpID redopid,
									 off_t list_size,
									 RegionInstance parent_inst) const
    {
      DetailedTimer::ScopedPush sp(TIME_LOW_LEVEL);      
      ID id(memory);

      const ReductionOpUntyped *redop = get_runtime()->reduce_op_table[redopid];

      MemoryImpl *m_impl = get_runtime()->get_memory_impl(memory);

      size_t inst_bytes = impl()->instance_size(redop, list_size);
      off_t inst_adjust = impl()->instance_adjust(redop);

      RegionInstance i = m_impl->create_instance(*this, inst_bytes, 
							inst_adjust, redopid,
							list_size, parent_inst);
      log_meta.info("instance created: region=" IDFMT " memory=" IDFMT " id=" IDFMT " bytes=%zd adjust=%zd redop=%d list_size=%zd parent_inst=" IDFMT "",
	       this->id, memory.id, i.id, inst_bytes, inst_adjust, redopid,
	       list_size, parent_inst.id);
      return i;
    }
#endif

    ///////////////////////////////////////////////////
    // Element Masks

    ///////////////////////////////////////////////////
    // Region Allocators

};

namespace LegionRuntime {
  namespace LowLevel {


    ///////////////////////////////////////////////////
    // Region Instances

#if 0
    class DeferredCopy : public EventWaiter {
    public:
      DeferredCopy(RegionInstance _src, RegionInstance _target,
		   IndexSpace _region,
		   size_t _elmt_size, size_t _bytes_to_copy, Event _after_copy)
	: src(_src), target(_target), region(_region),
	  elmt_size(_elmt_size), bytes_to_copy(_bytes_to_copy), 
	  after_copy(_after_copy) {}

      virtual void event_triggered(void)
      {
	RegionInstanceImpl::copy(src, target, region, 
					  elmt_size, bytes_to_copy, after_copy);
      }

      virtual void print_info(void)
      {
	printf("deferred copy: src=" IDFMT " tgt=" IDFMT " region=" IDFMT " after=" IDFMT "/%d\n",
	       src.id, target.id, region.id, after_copy.id, after_copy.gen);
      }

    protected:
      RegionInstance src, target;
      IndexSpace region;
      size_t elmt_size, bytes_to_copy;
      Event after_copy;
    };
#endif



#ifdef OLD_RANGE_EXECUTORS
    namespace RangeExecutors {
      class Memcpy {
      public:
	Memcpy(void *_dst_base, const void *_src_base, size_t _elmt_size)
	  : dst_base((char *)_dst_base), src_base((const char *)_src_base),
	    elmt_size(_elmt_size) {}

	template <class T>
	Memcpy(T *_dst_base, const T *_src_base)
	  : dst_base((char *)_dst_base), src_base((const char *)_src_base),
	    elmt_size(sizeof(T)) {}

	void do_span(int offset, int count)
	{
	  off_t byte_offset = offset * elmt_size;
	  size_t byte_count = count * elmt_size;
	  memcpy(dst_base + byte_offset,
		 src_base + byte_offset,
		 byte_count);
	}

      protected:
	char *dst_base;
	const char *src_base;
	size_t elmt_size;
      };

      class GasnetPut {
      public:
	GasnetPut(MemoryImpl *_tgt_mem, off_t _tgt_offset,
		  const void *_src_ptr, size_t _elmt_size)
	  : tgt_mem(_tgt_mem), tgt_offset(_tgt_offset),
	    src_ptr((const char *)_src_ptr), elmt_size(_elmt_size) {}

	void do_span(int offset, int count)
	{
	  off_t byte_offset = offset * elmt_size;
	  size_t byte_count = count * elmt_size;
	
	  tgt_mem->put_bytes(tgt_offset + byte_offset,
			     src_ptr + byte_offset,
			     byte_count);
	}

      protected:
	MemoryImpl *tgt_mem;
	off_t tgt_offset;
	const char *src_ptr;
	size_t elmt_size;
      };

      class GasnetPutReduce : public GasnetPut {
      public:
	GasnetPutReduce(MemoryImpl *_tgt_mem, off_t _tgt_offset,
			const ReductionOpUntyped *_redop, bool _redfold,
			const void *_src_ptr, size_t _elmt_size)
	  : GasnetPut(_tgt_mem, _tgt_offset, _src_ptr, _elmt_size),
	    redop(_redop), redfold(_redfold) {}

	void do_span(int offset, int count)
	{
	  assert(redfold == false);
	  off_t tgt_byte_offset = offset * redop->sizeof_lhs;
	  off_t src_byte_offset = offset * elmt_size;
	  assert(elmt_size == redop->sizeof_rhs);

	  char buffer[1024];
	  assert(redop->sizeof_lhs <= 1024);

	  for(int i = 0; i < count; i++) {
	    tgt_mem->get_bytes(tgt_offset + tgt_byte_offset,
			       buffer,
			       redop->sizeof_lhs);

	    redop->apply(buffer, src_ptr + src_byte_offset, 1, true);
	      
	    tgt_mem->put_bytes(tgt_offset + tgt_byte_offset,
			       buffer,
			       redop->sizeof_lhs);
	  }
	}

      protected:
	const ReductionOpUntyped *redop;
	bool redfold;
      };

      class GasnetGet {
      public:
	GasnetGet(void *_tgt_ptr,
		  MemoryImpl *_src_mem, off_t _src_offset,
		  size_t _elmt_size)
	  : tgt_ptr((char *)_tgt_ptr), src_mem(_src_mem),
	    src_offset(_src_offset), elmt_size(_elmt_size) {}

	void do_span(int offset, int count)
	{
	  off_t byte_offset = offset * elmt_size;
	  size_t byte_count = count * elmt_size;
	
	  src_mem->get_bytes(src_offset + byte_offset,
			     tgt_ptr + byte_offset,
			     byte_count);
	}

      protected:
	char *tgt_ptr;
	MemoryImpl *src_mem;
	off_t src_offset;
	size_t elmt_size;
      };

      class GasnetGetAndPut {
      public:
	GasnetGetAndPut(MemoryImpl *_tgt_mem, off_t _tgt_offset,
			MemoryImpl *_src_mem, off_t _src_offset,
			size_t _elmt_size)
	  : tgt_mem(_tgt_mem), tgt_offset(_tgt_offset),
	    src_mem(_src_mem), src_offset(_src_offset), elmt_size(_elmt_size) {}

	static const size_t CHUNK_SIZE = 16384;

	void do_span(int offset, int count)
	{
	  off_t byte_offset = offset * elmt_size;
	  size_t byte_count = count * elmt_size;

	  while(byte_count > CHUNK_SIZE) {
	    src_mem->get_bytes(src_offset + byte_offset, chunk, CHUNK_SIZE);
	    tgt_mem->put_bytes(tgt_offset + byte_offset, chunk, CHUNK_SIZE);
	    byte_offset += CHUNK_SIZE;
	    byte_count -= CHUNK_SIZE;
	  }
	  if(byte_count > 0) {
	    src_mem->get_bytes(src_offset + byte_offset, chunk, byte_count);
	    tgt_mem->put_bytes(tgt_offset + byte_offset, chunk, byte_count);
	  }
	}

      protected:
	MemoryImpl *tgt_mem;
	off_t tgt_offset;
	MemoryImpl *src_mem;
	off_t src_offset;
	size_t elmt_size;
	char chunk[CHUNK_SIZE];
      };

      class RemoteWrite {
      public:
	RemoteWrite(Memory _tgt_mem, off_t _tgt_offset,
		    const void *_src_ptr, size_t _elmt_size,
		    Event _event)
	  : tgt_mem(_tgt_mem), tgt_offset(_tgt_offset),
	    src_ptr((const char *)_src_ptr), elmt_size(_elmt_size),
	    event(_event), span_count(0) {}

	void do_span(int offset, int count)
	{
	  // if this isn't the first span, push the previous one out before
	  //  we overwrite it
	  if(span_count > 0)
	    really_do_span(false);

	  span_count++;
	  prev_offset = offset;
	  prev_count = count;
	}

	Event finish(void)
	{
	  // if we got any spans, the last one is still waiting to go out
	  if(span_count > 0)
	    really_do_span(true);

	  return event;
	}

      protected:
	void really_do_span(bool last)
	{
	  off_t byte_offset = prev_offset * elmt_size;
	  size_t byte_count = prev_count * elmt_size;

	  // if we don't have an event for our completion, we need one now
	  if(!event.exists())
	    event = GenEventImpl::create_event();

	  RemoteWriteArgs args;
	  args.mem = tgt_mem;
	  args.offset = tgt_offset + byte_offset;
	  if(last)
	    args.event = event;
	  else
	    args.event = Event::NO_EVENT;
	
	  RemoteWriteMessage::request(ID(tgt_mem).node(), args,
				      src_ptr + byte_offset,
				      byte_count,
				      PAYLOAD_KEEP);
	}

	Memory tgt_mem;
	off_t tgt_offset;
	const char *src_ptr;
	size_t elmt_size;
	Event event;
	int span_count;
	int prev_offset, prev_count;
      };

    }; // namespace RangeExecutors
#endif

#if 0
    /*static*/ Event RegionInstanceImpl::copy(RegionInstance src, 
						RegionInstance target,
						IndexSpace is,
						size_t elmt_size,
						size_t bytes_to_copy,
						Event after_copy /*= Event::NO_EVENT*/)
    {
      return(enqueue_dma(is, src, target, elmt_size, bytes_to_copy,
			 Event::NO_EVENT, after_copy));
    }
#endif

#ifdef OLD_COPIES
    Event RegionInstance::copy_to_untyped(RegionInstance target, 
						 Event wait_on /*= Event::NO_EVENT*/) const
    {
      DetailedTimer::ScopedPush sp(TIME_LOW_LEVEL);
      RegionInstanceImpl *src_impl = impl();
      RegionInstanceImpl *dst_impl = target.impl();

      // figure out which of src or target is the smaller - punt if one
      //  is not a direct ancestor of the other
      IndexSpace src_region = Realm::StaticAccess<RegionInstanceImpl>(src_impl)->region;
      IndexSpace dst_region = Realm::StaticAccess<RegionInstanceImpl>(dst_impl)->region;

      if(src_region == dst_region) {
	log_copy.info("region match: " IDFMT "\n", src_region.id);
	return copy_to_untyped(target, src_region, wait_on);
      } else
	if(src_region.impl()->is_parent_of(dst_region)) {
	  log_copy.info("src is parent of dst: " IDFMT " >= " IDFMT "\n", src_region.id, dst_region.id);
	  return copy_to_untyped(target, dst_region, wait_on);
	} else
	  if(dst_region.impl()->is_parent_of(src_region)) {
	    log_copy.info("dst is parent of src: " IDFMT " >= " IDFMT "\n", dst_region.id, src_region.id);
	    return copy_to_untyped(target, src_region, wait_on);
	  } else {
	    assert(0);
	  }
    }

    Event RegionInstance::copy_to_untyped(RegionInstance target,
						 const ElementMask &mask,
						 Event wait_on /*= Event::NO_EVENT*/) const
    {
      DetailedTimer::ScopedPush sp(TIME_LOW_LEVEL);
      assert(0);
    }

    Event RegionInstance::copy_to_untyped(RegionInstance target,
						 IndexSpace region,
						 Event wait_on /*= Event::NO_EVENT*/) const
    {
      DetailedTimer::ScopedPush sp(TIME_LOW_LEVEL);

      RegionInstanceImpl *src_impl = impl();
      RegionInstanceImpl *dst_impl = target.impl();

      // the region we're being asked to copy must be a subregion (or same
      //  region) of both the src and dst instance's regions
      IndexSpace src_region = Realm::StaticAccess<RegionInstanceImpl>(src_impl)->region;
      IndexSpace dst_region = Realm::StaticAccess<RegionInstanceImpl>(dst_impl)->region;

      log_copy.info("copy_to_untyped(" IDFMT "(" IDFMT "), " IDFMT "(" IDFMT "), " IDFMT ", " IDFMT "/%d)",
		    id, src_region.id,
		    target.id, dst_region.id, 
		    region.id, wait_on.id, wait_on.gen);

      assert(src_region.impl()->is_parent_of(region));
      assert(dst_region.impl()->is_parent_of(region));

      MemoryImpl *src_mem = src_impl->memory.impl();
      MemoryImpl *dst_mem = dst_impl->memory.impl();

      log_copy.debug("copy instance: " IDFMT " (%d) -> " IDFMT " (%d), wait=" IDFMT "/%d", id, src_mem->kind, target.id, dst_mem->kind, wait_on.id, wait_on.gen);

      size_t bytes_to_copy, elmt_size;
      {
	Realm::StaticAccessf<RegionInstanceImpl> src_data(src_impl);
	bytes_to_copy = src_data->region.impl()->instance_size();
	elmt_size = (src_data->is_reduction ?
		       get_runtime()->reduce_op_table[src_data->redopid]->sizeof_rhs :
		       Realm::StaticAccess<IndexSpaceImpl>(src_data->region.impl())->elmt_size);
      }
      log_copy.debug("COPY " IDFMT " (%d) -> " IDFMT " (%d) - %zd bytes (%zd)", id, src_mem->kind, target.id, dst_mem->kind, bytes_to_copy, elmt_size);

      // check to see if we can access the source memory - if not, we'll send
      //  the request to somebody who can
      if(src_mem->kind == MemoryImpl::MKIND_REMOTE) {
	// plan B: if one side is remote, try delegating to the node
	//  that owns the other side of the copy
	unsigned delegate = ID(src_impl->memory).node();
	assert(delegate != gasnet_mynode());

	log_copy.info("passsing the buck to node %d for " IDFMT "->" IDFMT " copy",
		      delegate, src_mem->me.id, dst_mem->me.id);
	Event after_copy = GenEventImpl::create_event();
	RemoteCopyArgs args;
	args.source = *this;
	args.target = target;
	args.region = region;
	args.elmt_size = elmt_size;
	args.bytes_to_copy = bytes_to_copy;
	args.before_copy = wait_on;
	args.after_copy = after_copy;
	RemoteCopyMessage::request(delegate, args);
	
	return after_copy;
      }

      // another interesting case: if the destination is remote, and the source
      //  is gasnet, then the destination can read the source itself
      if((src_mem->kind == MemoryImpl::MKIND_GLOBAL) &&
	 (dst_mem->kind == MemoryImpl::MKIND_REMOTE)) {
	unsigned delegate = ID(dst_impl->memory).node();
	assert(delegate != gasnet_mynode());

	log_copy.info("passsing the buck to node %d for " IDFMT "->" IDFMT " copy",
		      delegate, src_mem->me.id, dst_mem->me.id);
	Event after_copy = GenEventImpl::create_event();
	RemoteCopyArgs args;
	args.source = *this;
	args.target = target;
	args.region = region;
	args.elmt_size = elmt_size;
	args.bytes_to_copy = bytes_to_copy;
	args.before_copy = wait_on;
	args.after_copy = after_copy;
	RemoteCopyMessage::request(delegate, args);
	
	return after_copy;
      }

      if(!wait_on.has_triggered()) {
	Event after_copy = GenEventImpl::create_event();
	log_copy.debug("copy deferred: " IDFMT " (%d) -> " IDFMT " (%d), wait=" IDFMT "/%d after=" IDFMT "/%d", id, src_mem->kind, target.id, dst_mem->kind, wait_on.id, wait_on.gen, after_copy.id, after_copy.gen);
	wait_on.impl()->add_waiter(wait_on,
				   new DeferredCopy(*this, target,
						    region,
						    elmt_size,
						    bytes_to_copy,
						    after_copy));
	return after_copy;
      }

      // we can do the copy immediately here
      return RegionInstanceImpl::copy(*this, target, region,
					       elmt_size, bytes_to_copy);
    }
#endif

#if 0
#ifdef POINTER_CHECKS
    void RegionAccessor<AccessorGeneric>::verify_access(unsigned ptr) const
    {
      ((RegionInstanceImpl *)internal_data)->verify_access(ptr); 
    }

    void RegionAccessor<AccessorArray>::verify_access(unsigned ptr) const
    {
      ((RegionInstanceImpl *)impl_ptr)->verify_access(ptr);
    }
#endif

    void RegionAccessor<AccessorGeneric>::get_untyped(int index, off_t byte_offset, void *dst, size_t size) const
    {
      ((RegionInstanceImpl *)internal_data)->get_bytes(index, byte_offset, dst, size);
    }

    void RegionAccessor<AccessorGeneric>::put_untyped(int index, off_t byte_offset, const void *src, size_t size) const
    {
      ((RegionInstanceImpl *)internal_data)->put_bytes(index, byte_offset, src, size);
    }

    bool RegionAccessor<AccessorGeneric>::is_reduction_only(void) const
    {
      RegionInstanceImpl *i_impl = (RegionInstanceImpl *)internal_data;
      Realm::StaticAccess<RegionInstanceImpl> i_data(i_impl);
      return(i_data->is_reduction);
    }

    RegionAccessor<AccessorGeneric> RegionAccessor<AccessorGeneric>::get_field_accessor(off_t offset, size_t size) const
    {
      return RegionAccessor<AccessorGeneric>(internal_data, 
					     field_offset + offset);
    }

    template <>
    bool RegionAccessor<AccessorGeneric>::can_convert<AccessorGeneric>(void) const
    { return true; }
    
    template <>
    RegionAccessor<AccessorGeneric> RegionAccessor<AccessorGeneric>::convert<AccessorGeneric>(void) const
    { return *this; }

    template<>
    bool RegionAccessor<AccessorGeneric>::can_convert<AccessorArray>(void) const
    {
      RegionInstanceImpl *i_impl = (RegionInstanceImpl *)internal_data;
      MemoryImpl *m_impl = i_impl->memory.impl();

      // make sure it's not a reduction fold-only instance
      Realm::StaticAccess<RegionInstanceImpl> i_data(i_impl);
      if(i_data->is_reduction) return false;

      // only things in local memory (SYSMEM or ZC) can be converted to
      //   array accessors
      if(m_impl->kind == MemoryImpl::MKIND_SYSMEM) return true;
      if(m_impl->kind == MemoryImpl::MKIND_ZEROCOPY) return true;
      return false;
    }
#endif

#ifdef OLD_ACCESSORS
    template<>
    RegionAccessor<AccessorArray> RegionAccessor<AccessorGeneric>::convert<AccessorArray>(void) const
    {
      RegionInstanceImpl *i_impl = (RegionInstanceImpl *)internal_data;
      MemoryImpl *m_impl = i_impl->memory.impl();

      Realm::StaticAccess<RegionInstanceImpl> i_data(i_impl);

      assert(!i_data->is_reduction);

      // only things in FB and ZC memories can be converted to GPU accessors
      if(m_impl->kind == MemoryImpl::MKIND_SYSMEM) {
	Realm::LocalCPUMemory *lcm = (Realm::LocalCPUMemory *)m_impl;
	char *inst_base = lcm->base + i_data->access_offset;
	RegionAccessor<AccessorArray> ria(inst_base);
#ifdef POINTER_CHECKS
        ria.set_impl(i_impl);
#endif
	return ria;
      }

      if(m_impl->kind == MemoryImpl::MKIND_ZEROCOPY) {
	GPUZCMemory *zcm = (GPUZCMemory *)m_impl;
	char *inst_base = zcm->cpu_base + i_data->access_offset;
	RegionAccessor<AccessorArray> ria(inst_base);
#ifdef POINTER_CHECKS
        ria.set_impl(i_impl); 
#endif
	return ria;
      }

      assert(0);
    }
    
    template<>
    bool RegionAccessor<AccessorGeneric>::can_convert<AccessorArrayReductionFold>(void) const
    {
      RegionInstanceImpl *i_impl = (RegionInstanceImpl *)internal_data;
      MemoryImpl *m_impl = i_impl->memory.impl();

      // make sure it's a reduction fold-only instance
      Realm::StaticAccess<RegionInstanceImpl> i_data(i_impl);
      if(!i_data->is_reduction) return false;
      if(i_data->red_list_size >= 0) return false;

      // only things in local memory (SYSMEM or ZC) can be converted to
      //   array accessors
      if(m_impl->kind == MemoryImpl::MKIND_SYSMEM) return true;
      if(m_impl->kind == MemoryImpl::MKIND_ZEROCOPY) return true;
      return false;
    }

    template<>
    RegionAccessor<AccessorArrayReductionFold> RegionAccessor<AccessorGeneric>::convert<AccessorArrayReductionFold>(void) const
    {
      RegionInstanceImpl *i_impl = (RegionInstanceImpl *)internal_data;
      MemoryImpl *m_impl = i_impl->memory.impl();

      Realm::StaticAccess<RegionInstanceImpl> i_data(i_impl);

      assert(i_data->is_reduction);
      assert(i_data->red_list_size < 0);

      // only things in FB and ZC memories can be converted to GPU accessors
      if(m_impl->kind == MemoryImpl::MKIND_SYSMEM) {
	Realm::LocalCPUMemory *lcm = (Realm::LocalCPUMemory *)m_impl;
	char *inst_base = lcm->base + i_data->access_offset;
	RegionAccessor<AccessorArrayReductionFold> ria(inst_base);
	return ria;
      }

      if(m_impl->kind == MemoryImpl::MKIND_ZEROCOPY) {
	GPUZCMemory *zcm = (GPUZCMemory *)m_impl;
	char *inst_base = zcm->cpu_base + i_data->access_offset;
	RegionAccessor<AccessorArrayReductionFold> ria(inst_base);
	return ria;
      }

      assert(0);
    }

    template<>
    bool RegionAccessor<AccessorGeneric>::can_convert<AccessorReductionList>(void) const
    {
      RegionInstanceImpl *i_impl = (RegionInstanceImpl *)internal_data;
      //MemoryImpl *m_impl = i_impl->memory.impl();

      // make sure it's a reduction fold-only instance
      Realm::StaticAccess<RegionInstanceImpl> i_data(i_impl);
      if(!i_data->is_reduction) return false;
      if(i_data->red_list_size < 0) return false;

      // that's the only requirement
      return true;
    }

    template<>
    RegionAccessor<AccessorReductionList> RegionAccessor<AccessorGeneric>::convert<AccessorReductionList>(void) const
    {
      RegionInstanceImpl *i_impl = (RegionInstanceImpl *)internal_data;
      //MemoryImpl *m_impl = i_impl->memory.impl();

      Realm::StaticAccess<RegionInstanceImpl> i_data(i_impl);

      assert(i_data->is_reduction);
      assert(i_data->red_list_size >= 0);

      const ReductionOpUntyped *redop = get_runtime()->reduce_op_table[i_data->redopid];

      RegionAccessor<AccessorReductionList> ria(internal_data,
							       i_data->red_list_size,
							       redop->sizeof_list_entry);
      return ria;
    }

    RegionAccessor<AccessorReductionList>::RegionAccessor(void *_internal_data,
											size_t _num_entries,
											size_t _elem_size)
    {
      internal_data = _internal_data;

      RegionInstanceImpl *i_impl = (RegionInstanceImpl *)internal_data;
      MemoryImpl *m_impl = i_impl->memory.impl();

      Realm::StaticAccess<RegionInstanceImpl> i_data(i_impl);

      cur_size = (size_t *)(m_impl->get_direct_ptr(i_data->count_offset, sizeof(size_t)));

      max_size = _num_entries;

      // and a list of reduction entries (unless size == 0)
      entry_list = m_impl->get_direct_ptr(i_data->alloc_offset,
					  i_data->size);
    }

    void RegionAccessor<AccessorReductionList>::flush(void) const
    {
      assert(0);
    }

    void RegionAccessor<AccessorReductionList>::reduce_slow_case(size_t my_pos, unsigned ptrvalue,
										const void *entry, size_t sizeof_entry) const
    {
      assert(0);
    }
#endif


#ifdef EVENT_TRACING
    static char *event_trace_file = 0;
#endif
#ifdef LOCK_TRACING
    static char *lock_trace_file = 0;
#endif

  };
};

namespace Realm {

};

namespace LegionRuntime {
  namespace LowLevel {


#ifdef DEADLOCK_TRACE
    void deadlock_catch(int signal) {
      assert((signal == SIGTERM) || (signal == SIGINT));
      // First thing we do is dump our state
      {
        void *bt[256];
        int bt_size = backtrace(bt, 256);
        char **bt_syms = backtrace_symbols(bt, bt_size);
        size_t buffer_size = 1;
        for (int i = 0; i < bt_size; i++)
          buffer_size += (strlen(bt_syms[i]) + 1);
        char *buffer = (char*)malloc(buffer_size);
        int offset = 0;
        for (int i = 0; i < bt_size; i++)
          offset += sprintf(buffer+offset,"%s\n",bt_syms[i]);
#ifdef NODE_LOGGING
        char file_name[256];
        sprintf(file_name,"%s/backtrace_%d_thread_%ld.txt",
                          RuntimeImpl::prefix, gasnet_mynode(), pthread_self());
        FILE *fbt = fopen(file_name,"w");
        fprintf(fbt,"BACKTRACE (%d, %lx)\n----------\n%s\n----------\n", 
                gasnet_mynode(), pthread_self(), buffer);
        fflush(fbt);
        fclose(fbt);
#else
        fprintf(stderr,"BACKTRACE (%d, %lx)\n----------\n%s\n----------\n", 
                gasnet_mynode(), pthread_self(), buffer);
        fflush(stderr);
#endif
        free(buffer);
      }
      // Check to see if we are the first ones to catch the signal
      RuntimeImpl *rt = get_runtime();
      unsigned prev_count = __sync_fetch_and_add(&(rt->signaled_threads),1);
      // If we're the first do special stuff
      if (prev_count == 0) {
        unsigned expected = 1;
        // we are special, tell any other threads to handle a signal
        for (unsigned idx = 0; idx < rt->next_thread; idx++)
          if (rt->all_threads[idx] != pthread_self()) {
            pthread_kill(rt->all_threads[idx], SIGTERM);
            expected++;
          }
        // dump our waiters
#ifdef NODE_LOGGING
        char file_name[256];
        sprintf(file_name,"%s/waiters_%d.txt",
                          RuntimeImpl::prefix, gasnet_mynode());
        FILE *fw = fopen(file_name,"w");
        show_event_waiters(fw);
        fflush(fw);
        fclose(fw);
#else
        show_event_waiters(stderr);
#endif
        // the wait for everyone else to be done
        while (__sync_fetch_and_add(&(rt->signaled_threads),0) < expected) {
#ifdef __SSE2__
          _mm_pause();
#else
          usleep(1000);
#endif
        }
        // Now that everyone is done we can exit the process
        exit(1);
      }
    }
#endif

  };
};

namespace Realm {

};

namespace LegionRuntime {
  namespace LowLevel {


  }; // namespace LowLevel

}; // namespace LegionRuntime

// Implementation of accessor methods
namespace LegionRuntime {
  namespace Accessor {
    using namespace LegionRuntime::LowLevel;

    void AccessorType::Generic::Untyped::read_untyped(ptr_t ptr, void *dst, size_t bytes, off_t offset) const
    {
      RegionInstanceImpl *impl = (RegionInstanceImpl *) internal;

      // must have valid data by now - block if we have to
      impl->metadata.await_data();

#ifdef PRIVILEGE_CHECKS 
      check_privileges<ACCESSOR_READ>(priv, region);
#endif
#ifdef BOUNDS_CHECKS
      check_bounds(region, ptr);
#endif
#ifdef USE_HDF
      // HDF memory doesn't support 
      assert(impl->memory.kind() != Memory::HDF_MEM);
#endif
      Arrays::Mapping<1, 1> *mapping = impl->metadata.linearization.get_mapping<1>();
      int index = mapping->image(ptr.value);
      impl->get_bytes(index, field_offset + offset, dst, bytes);
    }

    //bool debug_mappings = false;
    void AccessorType::Generic::Untyped::read_untyped(const DomainPoint& dp, void *dst, size_t bytes, off_t offset) const
    {
      RegionInstanceImpl *impl = (RegionInstanceImpl *) internal;

      // must have valid data by now - block if we have to
      impl->metadata.await_data();

#ifdef PRIVILEGE_CHECKS 
      check_privileges<ACCESSOR_READ>(priv, region);
#endif
#ifdef BOUNDS_CHECKS
      check_bounds(region, dp);
#endif
#ifdef USE_HDF
      // we can directly access HDF memory by domain point
      if (impl->memory.kind() == Memory::HDF_MEM) {
        HDFMemory* hdf = (HDFMemory*)get_runtime()->get_memory_impl(impl->memory);
        int fid = 0;
        off_t byte_offset = field_offset + offset;
        for(std::vector<size_t>::const_iterator it = impl->metadata.field_sizes.begin();
        it != impl->metadata.field_sizes.end(); it++) {
          if (byte_offset < (off_t)(*it)) {
            break;
          }
          byte_offset -= (*it);
          fid ++;
        }
        ID id(impl->me);
<<<<<<< HEAD
        unsigned index = id.index_l();
        //assert(dp.dim == hdf->hdf_metadata_vec[index]->ndims);
=======
        unsigned index = id.instance.inst_idx;
        assert(dp.dim == hdf->hdf_metadata[index]->ndims);
>>>>>>> 45582c56
        hdf->get_bytes(index, dp, fid, dst, bytes);
        return;
      }
#endif
      int index = impl->metadata.linearization.get_image(dp);
      impl->get_bytes(index, field_offset + offset, dst, bytes);
      // if (debug_mappings) {
      // 	printf("READ: " IDFMT " (%d,%d,%d,%d) -> %d /", impl->me.id, dp.dim, dp.point_data[0], dp.point_data[1], dp.point_data[2], index);
      // 	for(size_t i = 0; (i < bytes) && (i < 32); i++)
      // 	  printf(" %02x", ((unsigned char *)dst)[i]);
      // 	printf("\n");
      // }
    }

    void AccessorType::Generic::Untyped::write_untyped(ptr_t ptr, const void *src, size_t bytes, off_t offset) const
    {
      RegionInstanceImpl *impl = (RegionInstanceImpl *) internal;

      // must have valid data by now - block if we have to
      impl->metadata.await_data();

#ifdef PRIVILEGE_CHECKS
      check_privileges<ACCESSOR_WRITE>(priv, region);
#endif
#ifdef BOUNDS_CHECKS
      check_bounds(region, ptr);
#endif
#ifdef USE_HDF
     // HDF memory doesn't support enumerate type
     assert(impl->memory.kind() != Memory::HDF_MEM);
#endif

      Arrays::Mapping<1, 1> *mapping = impl->metadata.linearization.get_mapping<1>();
      int index = mapping->image(ptr.value);
      impl->put_bytes(index, field_offset + offset, src, bytes);
    }

    void AccessorType::Generic::Untyped::write_untyped(const DomainPoint& dp, const void *src, size_t bytes, off_t offset) const
    {
      RegionInstanceImpl *impl = (RegionInstanceImpl *) internal;

      // must have valid data by now - block if we have to
      impl->metadata.await_data();

#ifdef PRIVILEGE_CHECKS
      check_privileges<ACCESSOR_WRITE>(priv, region);
#endif
#ifdef BOUNDS_CHECKS
      check_bounds(region, dp);
#endif
#ifdef USE_HDF
      if (impl->memory.kind() == Memory::HDF_MEM) {
        HDFMemory* hdf = (HDFMemory*) get_runtime()->get_memory_impl(impl->memory);
        int fid = 0;
        off_t byte_offset = field_offset + offset;
        for(std::vector<size_t>::const_iterator it = impl->metadata.field_sizes.begin();
        it != impl->metadata.field_sizes.end(); it++) {
          if (byte_offset < (off_t)(*it)) {
            break;
          }
          byte_offset -= (*it);
          fid ++;
        }
        ID id(impl->me);
<<<<<<< HEAD
        unsigned index = id.index_l();
        //assert(dp.dim == hdf->hdf_metadata_vec[index]->ndims);
=======
        unsigned index = id.instance.inst_idx;
        assert(dp.dim == hdf->hdf_metadata[index]->ndims);
>>>>>>> 45582c56
        hdf->put_bytes(index, dp, fid, src, bytes);
        return;
      }
#endif

      int index = impl->metadata.linearization.get_image(dp);
      // if (debug_mappings) {
      // 	printf("WRITE: " IDFMT " (%d,%d,%d,%d) -> %d /", impl->me.id, dp.dim, dp.point_data[0], dp.point_data[1], dp.point_data[2], index);
      // 	for(size_t i = 0; (i < bytes) && (i < 32); i++)
      // 	  printf(" %02x", ((const unsigned char *)src)[i]);
      // 	printf("\n");
      // }
      impl->put_bytes(index, field_offset + offset, src, bytes);
    }

    bool AccessorType::Generic::Untyped::get_aos_parameters(void *&base, size_t &stride) const
    {
      // TODO: implement this
      return false;
    }

    bool AccessorType::Generic::Untyped::get_soa_parameters(void *&base, size_t &stride) const
    {
      RegionInstanceImpl *impl = (RegionInstanceImpl *) internal;
      return impl->get_strided_parameters(base, stride, field_offset);
#if 0
      MemoryImpl *mem = impl->memory.impl();
      Realm::StaticAccess<RegionInstanceImpl> idata(impl);

      off_t offset = idata->alloc_offset;
      off_t elmt_stride;
      
      if (idata->block_size == 1) {
        offset += field_offset;
        elmt_stride = idata->elmt_size;
      } else {
        off_t field_start;
        int field_size;
        Realm::find_field_start(idata->field_sizes, field_offset, 1, field_start, field_size);

        offset += (field_start * idata->block_size) + (field_offset - field_start);
	elmt_stride = field_size;
      }

      base = mem->get_direct_ptr(offset, 0);
      if (!base) return false;

      // if the caller wants a particular stride and we differ (and have more
      //  than one element), fail
      if(stride != 0) {
        if((stride != elmt_stride) && (idata->size > idata->elmt_size))
          return false;
      } else {
        stride = elmt_stride;
      }

      // if there's a per-element offset, apply it after we've agreed with the caller on 
      //  what we're pretending the stride is
      const DomainLinearization& dl = impl->linearization;
      if(dl.get_dim() > 0) {
	// make sure this instance uses a 1-D linearization
	assert(dl.get_dim() == 1);

	Arrays::Mapping<1, 1> *mapping = dl.get_mapping<1>();
	Rect<1> preimage = mapping->preimage(0);
	assert(preimage.lo == preimage.hi);
	// double-check that whole range maps densely
	preimage.hi.x[0] += 1; // not perfect, but at least detects non-unit-stride case
	assert(mapping->image_is_dense(preimage));
	int inst_first_elmt = preimage.lo[0];
	//printf("adjusting base by %d * %zd\n", inst_first_elmt, stride);
	base = ((char *)base) - inst_first_elmt * stride;
      }

      return true;
#endif
    }

    bool AccessorType::Generic::Untyped::get_hybrid_soa_parameters(void *&base, size_t &stride, 
                                                                   size_t &block_size, size_t &block_stride) const
    {
      // TODO: implement this
      return false;
    }

    bool AccessorType::Generic::Untyped::get_redfold_parameters(void *&base) const
    {
      RegionInstanceImpl *impl = (RegionInstanceImpl *)internal;

      // must have valid data by now - block if we have to
      impl->metadata.await_data();

      if (impl->metadata.redopid == 0) return false;
      if (impl->metadata.red_list_size > 0) return false;

      // ReductionFold accessors currently assume packed instances
      size_t stride = impl->metadata.elmt_size;
      return impl->get_strided_parameters(base, stride, field_offset);
#if 0
      off_t offset = impl->metadata.alloc_offset + field_offset;
      off_t elmt_stride;

      if (impl->metadata.block_size == 1) {
        offset += field_offset;
        elmt_stride = impl->metadata.elmt_size;
      } else {
        off_t field_start;
        int field_size;
        Realm::find_field_start(impl->metadata.field_sizes, field_offset, 1, field_start, field_size);

        offset += (field_start * impl->metadata.block_size) + (field_offset - field_start);
	elmt_stride = field_size;
      }
      base = mem->get_direct_ptr(offset, 0);
      if (!base) return false;
      return true;
#endif
    }

    bool AccessorType::Generic::Untyped::get_redlist_parameters(void *&base, ptr_t *&next_ptr) const
    {
      // TODO: implement this
      return false;
    }
#ifdef POINTER_CHECKS
    void AccessorType::verify_access(void *impl_ptr, unsigned ptr)
    {
      RegionInstanceImpl *impl = (RegionInstanceImpl *) impl_ptr;
      impl->verify_access(ptr);
    }
#endif

    void *AccessorType::Generic::Untyped::raw_span_ptr(ptr_t ptr, size_t req_count, size_t& act_count, ByteOffset& stride) const
    {
      RegionInstanceImpl *impl = (RegionInstanceImpl *) internal;

      // must have valid data by now - block if we have to
      impl->metadata.await_data();

      void *base;
      size_t act_stride = 0;
#ifndef NDEBUG
      bool ok =
#endif
	impl->get_strided_parameters(base, act_stride, field_offset);
      assert(ok);

#ifdef BOUNDS_CHECKS
      check_bounds(region, ptr);
#endif

      Arrays::Mapping<1, 1> *mapping = impl->metadata.linearization.get_mapping<1>();
      int index = mapping->image(ptr.value);

      void *elem_ptr = ((char *)base) + (index * act_stride);
      stride.offset = act_stride;
      act_count = req_count; // TODO: return a larger number if we know how big we are
      return elem_ptr;
    }

    template <int DIM>
    void *AccessorType::Generic::Untyped::raw_rect_ptr(const Rect<DIM>& r, Rect<DIM>& subrect, ByteOffset *offsets) const
    {
      RegionInstanceImpl *impl = (RegionInstanceImpl *) internal;
      MemoryImpl *mem = get_runtime()->get_memory_impl(impl->memory);

      // must have valid data by now - block if we have to
      impl->metadata.await_data();

      Arrays::Mapping<DIM, 1> *mapping = impl->metadata.linearization.get_mapping<DIM>();

      Point<1> strides[DIM];
      coord_t index = mapping->image_linear_subrect(r, subrect, strides);

      off_t offset = impl->metadata.alloc_offset;
      off_t elmt_stride;

      if(impl->metadata.block_size == 1) {
	offset += index * impl->metadata.elmt_size + field_offset;
	elmt_stride = impl->metadata.elmt_size;
      } else {
	off_t field_start;
	int field_size;
	Realm::find_field_start(impl->metadata.field_sizes, field_offset, 1, field_start, field_size);

	size_t block_num = index / impl->metadata.block_size;
	size_t block_ofs = index % impl->metadata.block_size;

	offset += (((impl->metadata.elmt_size * block_num + field_start) * impl->metadata.block_size) + 
		   (field_size * block_ofs) +
		   (field_offset - field_start));
	elmt_stride = field_size;
      }

      char *dst = (char *)(mem->get_direct_ptr(offset, subrect.volume() * elmt_stride));
      if(!dst) return 0;

      for(int i = 0; i < DIM; i++)
	offsets[i].offset = strides[i][0] * elmt_stride;

      return dst;
    }

    template <int DIM>
    void *AccessorType::Generic::Untyped::raw_rect_ptr(ByteOffset *offsets) const
    {
      // caller didn't give us a rectangle, so ask for something really big...
      Point<DIM> lo = Point<DIM>::ZEROES();
      Point<DIM> hi;
      for(unsigned i = 0; i < DIM; i++)
	hi.x[i] = INT_MAX;
      Rect<DIM> r(lo, hi);
      Rect<DIM> subrect;
      void *ptr = raw_rect_ptr<DIM>(r, subrect, offsets);
      assert(r == subrect);
      return ptr;
    }

    template <int DIM>
    void *AccessorType::Generic::Untyped::raw_rect_ptr(const Rect<DIM>& r, Rect<DIM>& subrect, ByteOffset *offsets,
						       const std::vector<off_t> &field_offsets, ByteOffset &field_stride) const
    {
      if(field_offsets.size() < 1)
	return 0;

      RegionInstanceImpl *impl = (RegionInstanceImpl *) internal;
      MemoryImpl *mem = get_runtime()->get_memory_impl(impl->memory);

      // must have valid data by now - block if we have to
      impl->metadata.await_data();

      Arrays::Mapping<DIM, 1> *mapping = impl->metadata.linearization.get_mapping<DIM>();

      Point<1> strides[DIM];
      int index = mapping->image_linear_subrect(r, subrect, strides);

      off_t offset = impl->metadata.alloc_offset;
      off_t elmt_stride;
      off_t fld_stride;

      if(impl->metadata.block_size == 1) {
	offset += index * impl->metadata.elmt_size + field_offset;
	elmt_stride = impl->metadata.elmt_size;

	if(field_offsets.size() == 1) {
	  fld_stride = 0;
	} else {
	  fld_stride = field_offsets[1] - field_offsets[0];
	  for(size_t i = 2; i < field_offsets.size(); i++)
	    if((field_offsets[i] - field_offsets[i-1]) != fld_stride) {
	      // fields aren't evenly spaced - abort
	      return 0;
	    }
	}
      } else {
	off_t field_start;
	int field_size;
	Realm::find_field_start(impl->metadata.field_sizes, field_offset, 1, field_start, field_size);

	int block_num = index / impl->metadata.block_size;
	int block_ofs = index % impl->metadata.block_size;

	offset += (((impl->metadata.elmt_size * block_num + field_start) * impl->metadata.block_size) + 
		   (field_size * block_ofs) +
		   (field_offset - field_start));
	elmt_stride = field_size;

	if(field_offsets.size() == 1) {
	  fld_stride = 0;
	} else {
	  off_t field_start2;
	  int field_size2;
	  Realm::find_field_start(impl->metadata.field_sizes, field_offset + field_offsets[1], 1, field_start2, field_size2);

	  // field sizes much match or element stride isn't consistent
	  if(field_size2 != field_size)
	    return 0;
	  
	  fld_stride = (((field_start2 - field_start) * impl->metadata.block_size) + 
			(field_offsets[1] - field_start2) - (field_offsets[0] - field_start));

	  for(size_t i = 2; i < field_offsets.size(); i++) {
	    Realm::find_field_start(impl->metadata.field_sizes, field_offset + field_offsets[i], 1, field_start2, field_size2);
	    off_t fld_stride2 = (((field_start2 - field_start) * impl->metadata.block_size) + 
			(field_offsets[i] - field_start2) - (field_offsets[0] - field_start));
	    if(fld_stride2 != fld_stride * i) {
	      // fields aren't evenly spaced - abort
	      return 0;
	    }
	  }
	}
      }

      char *dst = (char *)(mem->get_direct_ptr(offset, subrect.volume() * elmt_stride));
      if(!dst) return 0;

      for(int i = 0; i < DIM; i++)
	offsets[i].offset = strides[i] * elmt_stride;

      field_stride.offset = fld_stride;

      return dst;
    }

    template <int DIM>
    void *AccessorType::Generic::Untyped::raw_dense_ptr(const Rect<DIM>& r, Rect<DIM>& subrect, ByteOffset &elem_stride) const
    {
      RegionInstanceImpl *impl = (RegionInstanceImpl *) internal;
      MemoryImpl *mem = get_runtime()->get_memory_impl(impl->memory);

      // must have valid data by now - block if we have to
      impl->metadata.await_data();

      Arrays::Mapping<DIM, 1> *mapping = impl->metadata.linearization.get_mapping<DIM>();

      Rect<1> ir = mapping->image_dense_subrect(r, subrect);
      int index = ir.lo;

      off_t offset = impl->metadata.alloc_offset;
      off_t elmt_stride;

      if(impl->metadata.block_size == 1) {
	offset += index * impl->metadata.elmt_size + field_offset;
	elmt_stride = impl->metadata.elmt_size;
      } else {
	off_t field_start;
	int field_size;
	Realm::find_field_start(impl->metadata.field_sizes, field_offset, 1, field_start, field_size);

	int block_num = index / impl->metadata.block_size;
	int block_ofs = index % impl->metadata.block_size;

	offset += (((impl->metadata.elmt_size * block_num + field_start) * impl->metadata.block_size) + 
		   (field_size * block_ofs) +
		   (field_offset - field_start));
	elmt_stride = field_size;
      }

      char *dst = (char *)(mem->get_direct_ptr(offset, subrect.volume() * elmt_stride));
      if(!dst) return 0;
      
      elem_stride.offset = elmt_stride;

      return dst;
    }

    template <int DIM>
    void *AccessorType::Generic::Untyped::raw_dense_ptr(const Rect<DIM>& r, Rect<DIM>& subrect, ByteOffset &elem_stride,
							const std::vector<off_t> &field_offsets, ByteOffset &field_stride) const
    {
      if(field_offsets.size() < 1)
	return 0;

      RegionInstanceImpl *impl = (RegionInstanceImpl *) internal;
      MemoryImpl *mem = get_runtime()->get_memory_impl(impl->memory);

      // must have valid data by now - block if we have to
      impl->metadata.await_data();

      Arrays::Mapping<DIM, 1> *mapping = impl->metadata.linearization.get_mapping<DIM>();

      int index = mapping->image_dense_subrect(r, subrect);

      off_t offset = impl->metadata.alloc_offset;
      off_t elmt_stride;
      off_t fld_stride;

      if(impl->metadata.block_size == 1) {
	offset += index * impl->metadata.elmt_size + field_offset + field_offsets[0];
	elmt_stride = impl->metadata.elmt_size;

	if(field_offsets.size() == 1) {
	  fld_stride = 0;
	} else {
	  fld_stride = field_offsets[1] - field_offsets[0];
	  for(size_t i = 2; i < field_offsets.size(); i++)
	    if((field_offsets[i] - field_offsets[i-1]) != fld_stride) {
	      // fields aren't evenly spaced - abort
	      return 0;
	    }
	}
      } else {
	off_t field_start;
	int field_size;
	Realm::find_field_start(impl->metadata.field_sizes, field_offset + field_offsets[0], 1, field_start, field_size);

	int block_num = index / impl->metadata.block_size;
	int block_ofs = index % impl->metadata.block_size;

	offset += (((impl->metadata.elmt_size * block_num + field_start) * impl->metadata.block_size) + 
		   (field_size * block_ofs) +
		   (field_offset + field_offsets[0] - field_start));
	elmt_stride = field_size;

	if(field_offsets.size() == 1) {
	  fld_stride = 0;
	} else {
	  off_t field_start2;
	  int field_size2;
	  Realm::find_field_start(impl->metadata.field_sizes, field_offset + field_offsets[1], 1, field_start2, field_size2);

	  // field sizes much match or element stride isn't consistent
	  if(field_size2 != field_size)
	    return 0;
	  
	  fld_stride = (((field_start2 - field_start) * impl->metadata.block_size) + 
			(field_offsets[1] - field_start2) - (field_offsets[0] - field_start));

	  for(size_t i = 2; i < field_offsets.size(); i++) {
	    Realm::find_field_start(impl->metadata.field_sizes, field_offset + field_offsets[i], 1, field_start2, field_size2);
	    off_t fld_stride2 = (((field_start2 - field_start) * impl->metadata.block_size) + 
			(field_offsets[i] - field_start2) - (field_offsets[0] - field_start));
	    if(fld_stride2 != fld_stride * i) {
	      // fields aren't evenly spaced - abort
	      return 0;
	    }
	  }
	}
      }

      char *dst = (char *)(mem->get_direct_ptr(offset, subrect.volume() * elmt_stride));
      if(!dst) return 0;
      
      elem_stride.offset = elmt_stride;
      field_stride.offset = fld_stride;

      return dst;
    }

    template void *AccessorType::Generic::Untyped::raw_rect_ptr<1>(ByteOffset *offset) const;
    template void *AccessorType::Generic::Untyped::raw_rect_ptr<2>(ByteOffset *offset) const;
    template void *AccessorType::Generic::Untyped::raw_rect_ptr<3>(ByteOffset *offset) const;
    template void *AccessorType::Generic::Untyped::raw_rect_ptr<1>(const Rect<1>& r, Rect<1>& subrect, ByteOffset *offset) const;
    template void *AccessorType::Generic::Untyped::raw_rect_ptr<2>(const Rect<2>& r, Rect<2>& subrect, ByteOffset *offset) const;
    template void *AccessorType::Generic::Untyped::raw_rect_ptr<3>(const Rect<3>& r, Rect<3>& subrect, ByteOffset *offset) const;
    template void *AccessorType::Generic::Untyped::raw_dense_ptr<1>(const Rect<1>& r, Rect<1>& subrect, ByteOffset &elem_stride) const;
    template void *AccessorType::Generic::Untyped::raw_dense_ptr<2>(const Rect<2>& r, Rect<2>& subrect, ByteOffset &elem_stride) const;
    template void *AccessorType::Generic::Untyped::raw_dense_ptr<3>(const Rect<3>& r, Rect<3>& subrect, ByteOffset &elem_stride) const;

    void AccessorType::Generic::Untyped::report_fault(ptr_t ptr, size_t bytes, off_t offset /*= 0*/) const
    {
      assert(0 && "fault injection not implemented yet");
    }

    void AccessorType::Generic::Untyped::report_fault(const Realm::DomainPoint& dp,
                                                      size_t bytes, off_t offset /*= 0*/) const
    {
      assert(0 && "fault injection not implemented yet");
    }
  };

  namespace Arrays {
    //template<> class Mapping<1,1>;
    template <unsigned IDIM, unsigned ODIM>
    /*static*/ MappingRegistry<IDIM, ODIM>& Mapping<IDIM, ODIM>::registry(void)
    {
      static MappingRegistry<IDIM, ODIM> singleton;
      return singleton;
    }
    template class Mapping<1,1>;
    template class Mapping<2,1>;
    template class Mapping<3,1>;
  };
};<|MERGE_RESOLUTION|>--- conflicted
+++ resolved
@@ -1228,13 +1228,8 @@
           fid ++;
         }
         ID id(impl->me);
-<<<<<<< HEAD
-        unsigned index = id.index_l();
-        //assert(dp.dim == hdf->hdf_metadata_vec[index]->ndims);
-=======
         unsigned index = id.instance.inst_idx;
         assert(dp.dim == hdf->hdf_metadata[index]->ndims);
->>>>>>> 45582c56
         hdf->get_bytes(index, dp, fid, dst, bytes);
         return;
       }
@@ -1299,13 +1294,8 @@
           fid ++;
         }
         ID id(impl->me);
-<<<<<<< HEAD
-        unsigned index = id.index_l();
-        //assert(dp.dim == hdf->hdf_metadata_vec[index]->ndims);
-=======
         unsigned index = id.instance.inst_idx;
         assert(dp.dim == hdf->hdf_metadata[index]->ndims);
->>>>>>> 45582c56
         hdf->put_bytes(index, dp, fid, src, bytes);
         return;
       }
